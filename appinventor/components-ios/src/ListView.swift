// -*- mode: swift; swift-mode:basic-offset: 2; -*-
// Copyright 2017-2025 MIT, All rights reserved
// Released under the Apache License, Version 2.0
// http://www.apache.org/licenses/LICENSE-2.0


import Foundation

fileprivate let kListViewDefaultBackgroundColor = Color.black
fileprivate let kListViewDefaultSelectionColor = Color.lightGray
fileprivate let kListViewDefaultTextColor = Color.white
fileprivate let kDefaultTableCell = "UITableViewCell"
fileprivate let kDefaultTableCellHeight = CGFloat(44.0)

let VERTICAL_LAYOUT = 0
let HORIZONTAL_LAYOUT = 1

  open class ListView: ViewComponent, AbstractMethodsForViewComponent,
    UITableViewDataSource, UITableViewDelegate, UISearchBarDelegate,
    UICollectionViewDataSource, UICollectionViewDelegateFlowLayout {
  fileprivate final var _view: UITableView
  fileprivate let _rootView = UIView()
  fileprivate var _collectionView: UICollectionView
  fileprivate let kDefaultItemSize = CGSize(width: 160, height: 56)
    
  fileprivate var _backgroundColor = Int32(bitPattern: Color.default.rawValue)
  fileprivate var _elements = [String]()
  fileprivate var _selection = ""
  fileprivate var _selectionDetailText = ""
  fileprivate var _selectionColor = Int32(bitPattern: Color.default.rawValue)
  fileprivate var _selectionIndex = Int32(0)
  fileprivate var _showFilter = false
  fileprivate var _textColor = Int32(bitPattern: Color.default.rawValue)
  fileprivate var _textColorDetail = Int32(bitPattern: Color.default.rawValue)
  fileprivate var _textSize = Int32(22)
  fileprivate var _automaticHeightConstraint: NSLayoutConstraint!
  fileprivate var _results: [String]? = nil
  fileprivate var _fontSizeDetail = Int32(16)
  fileprivate var _listData: [[String: String]] = []   //ListData
  fileprivate var _listViewLayoutMode = Int32(0)
  fileprivate var _fontTypeface: String = ""
  fileprivate var _fontTypefaceDetail: String = ""
    
  fileprivate var _orientation = Int32(VERTICAL_LAYOUT)
  fileprivate let _horizontalLayout = UICollectionViewFlowLayout()
  fileprivate let filter = UISearchBar()
  fileprivate var _hint = "Search list..."
  fileprivate var _dividerColor = Int32(bitPattern: Color.default.rawValue)
  fileprivate var _dividerThickness = Int32(0)
  fileprivate var _elementColor = Int32(bitPattern: Color.default.rawValue)
  fileprivate var _elementCornerRadius = Int32(0)
  fileprivate var _elementMarginsWidth = Int32(0)

  let COMPANION_CORRECTION = 5

  public override init(_ parent: ComponentContainer) {
    _view = UITableView(frame: .zero, style: .plain)
    _collectionView = UICollectionView(frame: .zero, collectionViewLayout: _horizontalLayout)
    super.init(parent)

    // Root container
    _rootView.translatesAutoresizingMaskIntoConstraints = false

    // Table setup (existing)
    _view.translatesAutoresizingMaskIntoConstraints = false
    _view.delegate = self
    _view.dataSource = self
    self.setDelegate(self)
    parent.add(self)
    Width = kLengthFillParent
    _view.tableFooterView = UIView()
    _view.backgroundView = nil
    _view.backgroundColor = preferredTextColor(parent.form)

    // Auto height for the table (existing)
    _automaticHeightConstraint = _view.heightAnchor.constraint(equalToConstant: kDefaultTableCellHeight)
    _automaticHeightConstraint.priority = UILayoutPriority(1.0)
    _automaticHeightConstraint.isActive = true

    // Create horizontal collection view
    let layout = UICollectionViewFlowLayout()
   
    _horizontalLayout.scrollDirection = .horizontal
    _horizontalLayout.minimumLineSpacing = 8
    _horizontalLayout.minimumInteritemSpacing = 0
    _horizontalLayout.sectionInset = .zero
    _horizontalLayout.estimatedItemSize = .zero

    _collectionView.backgroundColor = .clear
    _collectionView.translatesAutoresizingMaskIntoConstraints = false
    _collectionView.showsHorizontalScrollIndicator = true
    _collectionView.showsVerticalScrollIndicator = false
    _collectionView.alwaysBounceVertical = false
    _collectionView.alwaysBounceHorizontal = true
    _collectionView.dataSource = self
    _collectionView.delegate = self
    _collectionView.heightAnchor.constraint(equalToConstant: 60)
  
    _collectionView.register(HListCell.self, forCellWithReuseIdentifier: HListCell.reuseId)

    // Assemble root: keep both, toggle visibility later
    _rootView.addSubview(_view)
    _rootView.addSubview(_collectionView)

    
    NSLayoutConstraint.activate([
      _view.leadingAnchor.constraint(equalTo: _rootView.leadingAnchor),
      _view.trailingAnchor.constraint(equalTo: _rootView.trailingAnchor),
      _view.topAnchor.constraint(equalTo: _rootView.topAnchor),
      _view.bottomAnchor.constraint(equalTo: _rootView.bottomAnchor),

      _collectionView.leadingAnchor.constraint(equalTo: _rootView.leadingAnchor),
      _collectionView.trailingAnchor.constraint(equalTo: _rootView.trailingAnchor),
      _collectionView.topAnchor.constraint(equalTo: _rootView.topAnchor),
      _collectionView.bottomAnchor.constraint(equalTo: _rootView.bottomAnchor),
      // Give the horizontal list a reasonable intrinsic height like the table
    
    ])

    updateOrientationUI()
  }

 
  open override var view: UIView { _rootView }

  // MARK: Properties
  @objc open var BackgroundColor: Int32 {
    get {
      return _backgroundColor
    }
    set(backgroundColor) {
      if (backgroundColor == Int32(bitPattern: Color.default.rawValue)) {
        _backgroundColor = Int32(bitPattern: kListViewDefaultBackgroundColor.rawValue)
      } else {
        _backgroundColor = backgroundColor
      }
      _view.backgroundColor = argbToColor(_backgroundColor)
    }
  }

  @objc open var ElementsFromString: String {
    get {
      return ""
    }
    set(elements) {
      Elements = elements.split(",") as [AnyObject]
    }
  }

  @objc open var Elements: [AnyObject] {
    get {
      if _listData.count > 0 {
        return _listData as [AnyObject]
      } else {
        return _elements as [AnyObject]
      }
    }
    set(elements) {
      _elements = []
      _listData = []
      guard !elements.isEmpty else {
        _view.reloadData()
        return
      }
      addElements(elements)
    }
  }  

  func addElements(_ elements: [AnyObject]) {
    if !elements.isEmpty {
      if elements.first is YailDictionary {
        for item in elements {
          if let row = item as? YailDictionary {
            if let rowDict = row as? [String:String] {
              _listData.append(rowDict)
            }
          } else if let row = item as? String {
            _listData.append(["Text1": row, "Text2": "", "Image": ""])
          } else {
            // Hmm...
          }
        }
      } else {
        if _elements.isEmpty {
          _elements = elements.toStringArray()
        } else {
          _elements.append(contentsOf: elements.toStringArray())
        }       
      }
      elementsCount()
    }
  }

  func elementsCount() {
    let rows = max(_elements.count, _listData.count)
    _automaticHeightConstraint.constant = rows == 0 ? kDefaultTableCellHeight : kDefaultTableCellHeight * CGFloat(rows)
    if let searchBar = _view.tableHeaderView as? UISearchBar {
      self.searchBar(searchBar, textDidChange: searchBar.text ?? "")
    } else {
      _view.reloadData()
    }
    _collectionView.reloadData()
    _collectionView.collectionViewLayout.invalidateLayout()
  }

  @objc open var FontTypeface: String {
    get {
      return _fontTypeface
    }
    set(fontTypeface) {
      _fontTypeface = fontTypeface
      _view.reloadData()
    }
  }

  @objc open var FontTypefaceDetail: String {
    get {
      return _fontTypeface
    }
    set(FontTypefaceDetail) {
      _fontTypefaceDetail = FontTypefaceDetail
      _view.reloadData()
    }
  }

  // This property is not supported in iOS
  @objc open var BounceEdgeEffect: Bool {
    get {
      return false;
    }
    set(addEffect) {
    }
  }

  // This property is not fully implemented in iOS
  @objc open var DividerColor: Int32 {
    get {
      return _dividerColor
    }
    set(dividerColor) {
      if (dividerColor == Int32(bitPattern: Color.default.rawValue)) {
        _dividerColor = Int32(bitPattern: kListViewDefaultBackgroundColor.rawValue)
      } else {
        _dividerColor = dividerColor
      }
    }
  }

  // This property is not fully implemented in iOS
  @objc open var DividerThickness: Int32 {
    get {
      return _dividerThickness
    }
    set(dividerThickness) {
      _dividerThickness = dividerThickness
      _view.reloadData()
    }
  }

  @objc open var ElementColor: Int32 {
    get {
      return _elementColor
    }
    set(elementColor) {
      if (elementColor == Int32(bitPattern: Color.default.rawValue)) {
        _elementColor = Int32(bitPattern: kListViewDefaultBackgroundColor.rawValue)
      } else {
        _elementColor = elementColor
      }
    }
  }

  // This property is not fully implemented in iOS
  @objc open var ElementCornerRadius: Int32 {
    get {
      return _elementCornerRadius
    }
    set(elementCornerRadius) {
      _elementCornerRadius = elementCornerRadius
      _view.reloadData()
    }
  }

  // This property is not fully implemented in iOS
  @objc open var ElementMarginsWidth: Int32 {
    get {
      return _elementMarginsWidth
    }
    set(elementMarginsWidth) {
      _elementMarginsWidth = elementMarginsWidth
      _view.reloadData()
    }
  }

  //ListData
  @objc open var ListData: String {
    get {
      do {
        let jsonString = try getJsonRepresentation(_listData as AnyObject)
        return jsonString
      } catch {
        print("Error serializing JSON: \(error)")
        return ""
      }
    }
    set(jsonString) {
      do {
        if let dictionaries = try getObjectFromJson(jsonString) as? [[String: Any]] {
          _listData = dictionaries.compactMap { dictionary in
            var item: [String: String] = [:]

            if let text1 = dictionary["Text1"] as? String {
              item["Text1"] = text1
            }

            if let text2 = dictionary["Text2"] as? String {
              item["Text2"] = text2
            }

            if let image = dictionary["Image"] as? String {
              item["Image"] = image
            }

            // Check if any of the required values is missing and skip the entry if needed
            if item["Text1"] != nil || item["Text2"] != nil || item["Image"] != nil {
              return item
            }

            return nil
          }
          _view.reloadData()
        }
      } catch {
        print("Error parsing JSON: \(error)")
      }
    }
  }

  //ListLayout
  @objc open var ListViewLayout: Int32 {
    get {
      return _listViewLayoutMode
    }
    set(listViewLayoutMode) {
      _listViewLayoutMode = listViewLayoutMode
      _view.reloadData()
    }
  }

  @objc open var Orientation: Int32 {
    get { return _orientation }
    set(orientation) {
      _orientation = orientation
      updateOrientationUI()
    }
  }
    
    private func updateOrientationUI() {
      let isHorizontal = (_orientation == HORIZONTAL_LAYOUT)

<<<<<<< HEAD
    // Show / hide views
    _view.isHidden = isHorizontal
    _collectionView.isHidden = !isHorizontal

    if isHorizontal {
      _automaticHeightConstraint?.isActive = false

      // Ensure scroll direction stays horizontal
      if let layout = _collectionView.collectionViewLayout as? UICollectionViewFlowLayout {
        layout.scrollDirection = .horizontal
        layout.minimumLineSpacing = 8
        layout.minimumInteritemSpacing = 0
      }

      _collectionView.backgroundColor =
        (_backgroundColor == Int32(bitPattern: Color.default.rawValue))
        ? preferredTextColor(_container?.form)
        : argbToColor(_backgroundColor)

      // ✅ Correct update order:
      _collectionView.reloadData()
      _collectionView.collectionViewLayout.invalidateLayout()

    } else {
      _automaticHeightConstraint?.isActive = true
      _view.reloadData()
    }

  }
=======
      // Show / hide views
      _view.isHidden = isHorizontal
      _collectionView.isHidden = !isHorizontal

      if isHorizontal {
        _automaticHeightConstraint?.isActive = false

        // Ensure scroll direction stays horizontal
        if let layout = _collectionView.collectionViewLayout as? UICollectionViewFlowLayout {
            layout.scrollDirection = .horizontal
            layout.minimumLineSpacing = 8
            layout.minimumInteritemSpacing = 0
        }

        _collectionView.backgroundColor =
            (_backgroundColor == Int32(bitPattern: Color.default.rawValue))
            ? preferredTextColor(_container?.form)
            : argbToColor(_backgroundColor)

        // ✅ Correct update order:
        _collectionView.reloadData()
        _collectionView.collectionViewLayout.invalidateLayout()

      } else {
        _automaticHeightConstraint?.isActive = true
        _view.reloadData()
      }

    }

>>>>>>> b25dab34


  @objc open var Selection: String {
    get {
      return _selection
    }
    set(selection) {
      if let selectedRow = _view.indexPathForSelectedRow {
        _view.deselectRow(at: selectedRow, animated: false)
      }
      if let index = _elements.firstIndex(of: selection) {
        _selectionIndex = Int32(index) + 1
        _selection = selection
        _view.selectRow(at: IndexPath(item: index, section: 0), animated: true, scrollPosition: .none)
      } else if let index = _listData.firstIndex(where: { $0["Text1"] == selection }) {
        _selectionIndex = Int32(index) + 1
        _selection = selection
        _view.selectRow(at: IndexPath(item: index, section: 0), animated: true, scrollPosition: .none)
      } else {
        _selectionIndex = 0
        _selection = ""
      }
    }
  }

  @objc open var SelectionDetailText: String {
    get {
      return _selectionDetailText
    }
    set(selectionDetailText) {
      if let selectedRow = _view.indexPathForSelectedRow {
        _view.deselectRow(at: selectedRow, animated: false)
      }
      if let index = _listData.firstIndex(where: { $0["Text2"] == selectionDetailText }) {
        _selectionIndex = Int32(index) + 1
        _selectionDetailText = selectionDetailText
        _view.selectRow(at: IndexPath(item: index, section: 0), animated: true, scrollPosition: .none)
      } else {
        _selectionIndex = 0
        _selectionDetailText = ""
      }
    }
  }

  @objc open var SelectionColor: Int32 {
    get {
      return _selectionColor
    }
    set(selectionColor) {
      _selectionColor = selectionColor
      _view.reloadData()
    }
  }

  @objc open var SelectionIndex: Int32 {
    get {
      return _selectionIndex
    }
    set(selectionIndex) {
      if selectionIndex > 0 && selectionIndex <= Int32(_elements.count) {
        _selectionIndex = selectionIndex
        _selection = _elements[Int(selectionIndex) - 1]
        _selectionDetailText = _elements[Int(selectionIndex) - 1]
        _view.selectRow(at: IndexPath(row: Int(_selectionIndex) - 1, section: 0), animated: true, scrollPosition: UITableView.ScrollPosition.middle)
      } else {
        _selectionIndex = 0
        _selection = ""
        _selectionDetailText = ""
        if let path = _view.indexPathForSelectedRow {
          _view.deselectRow(at: path, animated: true)
        }
      }
    }
  }

  @objc open var ShowFilterBar: Bool {
    get {
      return _showFilter
    }
    set(filterBar) {
      _showFilter = filterBar
      if _showFilter && _view.tableHeaderView == nil {
        _view.tableHeaderView = filter
        filter.sizeToFit()
        filter.delegate = self
      } else if !_showFilter && _view.tableHeaderView != nil {
        _view.tableHeaderView = nil
      }
    }
  }

  @objc open var HintText: String {
    get {
      return _hint
    }
    set(hint) {
      _hint = hint
      filter.placeholder = _hint
    }
  }

  @objc open var TextColor: Int32 {
    get {
      return _textColor
    }
    set(textColor) {
      _textColor = textColor
      _view.reloadData()
    }
  }

  @objc open var TextColorDetail: Int32 {
    get {
      return _textColorDetail
    }
    set(textColorDetail) {
      _textColorDetail = textColorDetail
      _view.reloadData()
    }
  }

  @objc open var TextSize: Int32 {
    get {
      return _textSize
    }
    set(textSize) {
      _textSize = textSize < 0 ? Int32(7) : textSize
      _view.reloadData()
    }
  }

  //FontSizeDetail
  @objc open var FontSizeDetail: Int32 {
    get {
      return _fontSizeDetail
    }
    set(fontSizeDetail) {
      _fontSizeDetail = fontSizeDetail < 0 ? Int32(7) : fontSizeDetail
      _view.reloadData()
    }
  }

  // MARK: Methods

  @objc open func AddItem(_ mainText: String, _ detailText: String, _ imageName: String) {
    _listData.append(["Text1": mainText, "Text2": detailText, "Image": imageName])
  }

  @objc open func AddItemAtIndex(_ addIndex: Int32, _ mainText: String, _ detailText: String, _ imageName: String) {
    _listData.insert(["Text1": mainText, "Text2": detailText, "Image": imageName], at: Int(addIndex - 1))
  }

  @objc open func AddItems(_ items: [AnyObject]) {
    guard !elements.isEmpty else {
        return
    }
    addElements(items)
  }

  @objc open func AddItemsAtIndex(_ addIndex: Int32, _ elements: [AnyObject]) {
    if elements.isEmpty {
      return
    }
    if addIndex < 1 || addIndex - 1 > max(_listData.count, _elements.count) {
      _container?.form?.dispatchErrorOccurredEvent(self, "AddItemsAtIndex",
           ErrorMessage.ERROR_LISTVIEW_INDEX_OUT_OF_BOUNDS, index)
      return
    }
    let index = Int(addIndex - 1)
    if elements.first is YailDictionary {
      var newItems: [[String: String]] = []
      for item in elements {
        if let row = item as? YailDictionary {
          if let rowDict = row as? [String:String] {
            newItems.append(rowDict)
          }
        } else if let row = item as? String {
          newItems.append(["Text1": row, "Text2": "", "Image": ""])
        } else {
          // Hmm...
        }
      }
      _listData.insert(contentsOf: newItems, at: index)
    } else {
      _elements.insert(contentsOf: elements.toStringArray(), at: index)
    }
    elementsCount()
  }

  @objc open func CreateElement(_ mainText: String, _ detailText: String, _ imageName: String) -> YailDictionary {
    return [
      "Text1": mainText,
      "Text2": detailText,
      "Image": imageName
    ] as YailDictionary
  }

  @objc open func GetDetailText(_ listElement: YailDictionary) -> String {
    return listElement["Text2"] as? String ?? ""
  }

  @objc open func GetImageName(_ listElement: YailDictionary) -> String {
    return listElement["Image"] as? String ?? ""
  }

  @objc open func GetMainText(_ listElement: YailDictionary) -> String {
    return listElement["Text1"] as? String ?? ""
  }

  @objc open func Refresh() {
    _view.reloadData()
  }

  @objc open func RemoveItemAtIndex(_ index: Int32) {
    if index < 1 || index > max(_listData.count, _elements.count) {
      _container?.form?.dispatchErrorOccurredEvent(self, "RemoveItemAtIndex",
           ErrorMessage.ERROR_LISTVIEW_INDEX_OUT_OF_BOUNDS, index)
      return
    }
    if _listData.count >= index {
      _listData.remove(at: Int(index - 1))
    }
    if _elements.count >= index {
      _elements.remove(at: Int(index - 1))
    }
    _view.reloadData()
  }

  // MARK: Events

  @objc open func AfterPicking() {
    EventDispatcher.dispatchEvent(of: self, called: "AfterPicking")
  }

  // MARK: UITableViewDataSource

  open func tableView(_ tableView: UITableView, cellForRowAt indexPath: IndexPath) -> UITableViewCell {
    let cell = tableView.dequeueReusableCell(withIdentifier: kDefaultTableCell) ??
      UITableViewCell(style: .subtitle, reuseIdentifier: kDefaultTableCell)

    if indexPath.row < _elements.count {
      cell.textLabel?.text = _elements[indexPath.row]
      cell.textLabel?.numberOfLines = 0
      cell.textLabel?.lineBreakMode = .byWordWrapping
    } else {
      let listDataIndex = indexPath.row - _elements.count
      if _listViewLayoutMode == 1{
        cell.textLabel?.text = _listData[listDataIndex]["Text1"]
        cell.detailTextLabel?.text = _listData[listDataIndex]["Text2"]
      } else if _listViewLayoutMode == 2 {
        tableView.rowHeight = 60
        cell.textLabel?.text = _listData[listDataIndex]["Text1"]
        cell.detailTextLabel?.text = _listData[listDataIndex]["Text2"]

        // Configure the layout
        cell.layoutMargins = UIEdgeInsets.zero
        cell.separatorInset = UIEdgeInsets.zero
        cell.preservesSuperviewLayoutMargins = true

        // Create a stack view to hold the labels horizontally
        let stackView = UIStackView()
        stackView.axis = .horizontal
        stackView.alignment = .fill
        stackView.distribution = .fill

        // Add the labels to the stack view
        stackView.addArrangedSubview(cell.textLabel!)
        stackView.addArrangedSubview(cell.detailTextLabel!)

        // Add the stack view to the cell's content view
        cell.contentView.addSubview(stackView)

        // Set up constraints
        stackView.translatesAutoresizingMaskIntoConstraints = false
        NSLayoutConstraint.activate([
            stackView.leadingAnchor.constraint(equalTo: cell.contentView.leadingAnchor),
            stackView.trailingAnchor.constraint(equalTo: cell.contentView.trailingAnchor),
            stackView.topAnchor.constraint(equalTo: cell.contentView.topAnchor),
            stackView.bottomAnchor.constraint(equalTo: cell.contentView.bottomAnchor)
        ])
      } else if _listViewLayoutMode == 3 {
        tableView.rowHeight = 60
        cell.textLabel?.text = _listData[listDataIndex]["Text1"]
        if let imagePath = _listData[listDataIndex]["Image"],
           let image = AssetManager.shared.imageFromPath(path: imagePath) {
          cell.imageView?.image = image

          // Configure the layout
          cell.layoutMargins = UIEdgeInsets.zero
          cell.separatorInset = UIEdgeInsets.zero
          cell.preservesSuperviewLayoutMargins = true

          // Create a stack view to hold the labels horizontally
          let stackView = UIStackView()
          stackView.axis = .horizontal
          stackView.alignment = .leading
          stackView.distribution = .fill
          stackView.spacing = 8.0

          // Add the labels to the stack view
          stackView.addArrangedSubview(cell.imageView!)
          stackView.addArrangedSubview(cell.textLabel!)

          // Add the stack view to the cell's content view
          cell.contentView.addSubview(stackView)

          // Set up constraints
          stackView.translatesAutoresizingMaskIntoConstraints = false
          NSLayoutConstraint.activate([
              stackView.leadingAnchor.constraint(equalTo: cell.contentView.leadingAnchor, constant: 8.0),
              stackView.trailingAnchor.constraint(equalTo: cell.contentView.trailingAnchor, constant: -8.0),
              stackView.topAnchor.constraint(equalTo: cell.contentView.topAnchor, constant: 8.0),
              stackView.bottomAnchor.constraint(equalTo: cell.contentView.bottomAnchor, constant: -8.0),
              cell.imageView!.widthAnchor.constraint(equalToConstant: 50.0)
          ])
        }
      } else if _listViewLayoutMode == 4 {
        tableView.rowHeight = 60
        cell.textLabel?.text = _listData[listDataIndex]["Text1"]
        cell.detailTextLabel?.text = _listData[listDataIndex]["Text2"]
        if let imagePath = _listData[listDataIndex]["Image"],
           let image = AssetManager.shared.imageFromPath(path: imagePath) {
          cell.imageView?.image = image

          // Configure the layout
          cell.layoutMargins = UIEdgeInsets.zero
          cell.separatorInset = UIEdgeInsets.zero
          cell.preservesSuperviewLayoutMargins = true

          // Create a horizontal stack view to hold the imageView and a nested vertical stack view
          let horizontalStackView = UIStackView()
          horizontalStackView.axis = .horizontal
          horizontalStackView.alignment = .center
          horizontalStackView.distribution = .fill
          horizontalStackView.spacing = 8.0

          // Create a vertical stack view to hold the textLabel and detailTextLabel
          let verticalStackView = UIStackView()
          verticalStackView.axis = .vertical
          verticalStackView.alignment = .leading
          verticalStackView.distribution = .fill
          verticalStackView.spacing = 8.0

          // Add the imageView and nested vertical stack view to the horizontal stack view
          horizontalStackView.addArrangedSubview(cell.imageView!)
          horizontalStackView.addArrangedSubview(verticalStackView)

          // Add the textLabel and detailTextLabel to the vertical stack view
          verticalStackView.addArrangedSubview(cell.textLabel!)
          verticalStackView.addArrangedSubview(cell.detailTextLabel!)

          // Add the horizontal stack view to the cell's content view
          cell.contentView.addSubview(horizontalStackView)

          // Set up constraints
          horizontalStackView.translatesAutoresizingMaskIntoConstraints = false
          NSLayoutConstraint.activate([
              horizontalStackView.leadingAnchor.constraint(equalTo: cell.contentView.leadingAnchor, constant: 8.0),
              horizontalStackView.trailingAnchor.constraint(equalTo: cell.contentView.trailingAnchor, constant: -8.0),
              horizontalStackView.topAnchor.constraint(equalTo: cell.contentView.topAnchor, constant: 8.0),
              horizontalStackView.bottomAnchor.constraint(equalTo: cell.contentView.bottomAnchor, constant: -8.0),
              cell.imageView!.widthAnchor.constraint(equalToConstant: 50.0)
          ])
        }
      } else {
        cell.textLabel?.text = _listData[listDataIndex]["Text1"]
      }

      cell.textLabel?.numberOfLines = 0
      cell.textLabel?.lineBreakMode = .byWordWrapping
    }
    
    cell.textLabel?.font = cell.textLabel?.font.withSize(CGFloat(_textSize))
    cell.detailTextLabel?.font = cell.textLabel?.font.withSize(CGFloat(_fontSizeDetail))

    guard let form = _container?.form else {
      return cell
    }

    if _elementCornerRadius > 0 {
      cell.layer.cornerRadius = CGFloat(_elementCornerRadius) / CGFloat(COMPANION_CORRECTION)
      cell.layer.masksToBounds = true
    }
    
    if _dividerThickness > 0 {
      tableView.separatorStyle = .singleLine
    }
    if _dividerColor == Color.default.int32 {
      tableView.separatorColor = preferredTextColor(form)
    } else {
      tableView.separatorColor =  argbToColor(_dividerColor)
    }
    
    
    if _backgroundColor == Color.default.int32 {
      cell.backgroundColor = preferredTextColor(form)
    } else {
      cell.backgroundColor = argbToColor(_backgroundColor)
    }
    
    if _elementColor != Color.none.int32 {
      // if elementColor at the table cell level, laid over backgroundColor
      if _elementColor == Color.default.int32 {
        cell.backgroundColor = preferredTextColor(form)
      } else {
        cell.backgroundColor = argbToColor(_elementColor)
      }
    }
    
    //maintext
    if _textColor == Color.default.int32 {
      cell.textLabel?.textColor = preferredBackgroundColor(form)
    } else {
      cell.textLabel?.textColor = argbToColor(_textColor)
    }

    //detailtext
    if _textColorDetail == Color.default.int32 {
      cell.detailTextLabel?.textColor = preferredBackgroundColor(form)
    } else {
      cell.detailTextLabel?.textColor = argbToColor(_textColorDetail)
    }

    if _fontTypeface == "1" {
      cell.textLabel?.font = UIFont(name: "Helvetica", size: CGFloat(_textSize))
    } else if _fontTypeface == "2" {
      cell.textLabel?.font = UIFont(name: "Times New Roman", size: CGFloat(_textSize))
    } else if _fontTypeface == "3" {
      cell.textLabel?.font = UIFont(name: "Courier", size: CGFloat(_textSize))
    }

    if _fontTypefaceDetail == "1" {
      cell.detailTextLabel?.font = UIFont(name: "Helvetica", size: CGFloat(_fontSizeDetail))
    } else if _fontTypefaceDetail == "2" {
      cell.detailTextLabel?.font = UIFont(name: "Times New Roman", size: CGFloat(_fontSizeDetail))
    } else if _fontTypefaceDetail == "3" {
      cell.detailTextLabel?.font = UIFont(name: "Courier", size: CGFloat(_fontSizeDetail))
    }

    if cell.selectedBackgroundView == nil {
      cell.selectedBackgroundView = UIView()
    }
    cell.selectedBackgroundView?.backgroundColor =
        argbToColor(_selectionColor == Int32(bitPattern: Color.default.rawValue)
        ? Int32(bitPattern: kListViewDefaultSelectionColor.rawValue) : _selectionColor)
    return cell
  }

  open func tableView(_ tableView: UITableView, numberOfRowsInSection section: Int) -> Int {
    return _listData.isEmpty ? _elements.count : _listData.count
  }

  // MARK: UITableViewDelegate

  open func tableView(_ tableView: UITableView, didSelectRowAt indexPath: IndexPath) {
    if indexPath.row < _elements.count {
      _selectionIndex = Int32(indexPath.row) + 1
      _selection = _elements[indexPath.row]
      _selectionDetailText = ""
    } else if indexPath.row < _elements.count + _listData.count {
      let listDataIndex = indexPath.row - _elements.count
      _selectionIndex = Int32(indexPath.row) + 1
      _selection = _listData[listDataIndex]["Text1"] ?? ""
      _selectionDetailText = _listData[listDataIndex]["Text2"] ?? ""
    }
    AfterPicking()
  }

  // MARK: UISearchBarDelegate

  open func searchBar(_ searchBar: UISearchBar, textDidChange searchText: String) {
    _results = nil
    if !searchText.isEmpty  {
      _results = [String]()
      for item in _elements {
        if item.starts(with: searchText) {
          _results?.append(item)
        }
      }
    }
    _view.reloadData()
  }

  open func searchBarSearchButtonClicked(_ searchBar: UISearchBar) {
    searchBar.endEditing(true)
  }

  // MARK: Private implementation

  var elements: [String] {
    return _results ?? _elements
  }
    
  private final class HListCell: UICollectionViewCell {
  static let reuseId = "HListCell"

  let imageView = UIImageView()
  let titleLabel = UILabel()
  let detailLabel = UILabel()

  override init(frame: CGRect) {
    super.init(frame: frame)

    // The key difference from before:
    backgroundColor = .clear  // don't fight our custom backgrounds
    contentView.backgroundColor = .clear

    // Prepare background + selection layers
    let bg = UIView(frame: .zero)
    bg.autoresizingMask = [.flexibleWidth, .flexibleHeight]
    self.backgroundView = bg

    let selectedBG = UIView(frame: .zero)
    selectedBG.autoresizingMask = [.flexibleWidth, .flexibleHeight]
    self.selectedBackgroundView = selectedBG

    // Layout:
    titleLabel.numberOfLines = 2
    detailLabel.numberOfLines = 2
    detailLabel.font = UIFont.systemFont(ofSize: 12)

    let vstack = UIStackView(arrangedSubviews: [titleLabel, detailLabel])
    vstack.axis = .vertical
    vstack.spacing = 4

    let hstack = UIStackView(arrangedSubviews: [imageView, vstack])
    hstack.axis = .horizontal
    hstack.alignment = .center
    hstack.spacing = 8

    contentView.addSubview(hstack)
    hstack.translatesAutoresizingMaskIntoConstraints = false
    NSLayoutConstraint.activate([
        hstack.leadingAnchor.constraint(equalTo: contentView.leadingAnchor, constant: 8),
        hstack.trailingAnchor.constraint(equalTo: contentView.trailingAnchor, constant: -8),
        hstack.topAnchor.constraint(equalTo: contentView.topAnchor, constant: 8),
        hstack.bottomAnchor.constraint(equalTo: contentView.bottomAnchor, constant: -8),
        imageView.widthAnchor.constraint(equalToConstant: 50)
    ])
  }

  required init?(coder: NSCoder) { fatalError() }
  }

  // UICollectionViewDataSource
  public func collectionView(_ collectionView: UICollectionView, numberOfItemsInSection section: Int) -> Int {
    return _listData.isEmpty ? elements.count : _listData.count
  }

  public func collectionView(_ collectionView: UICollectionView, cellForItemAt indexPath: IndexPath) -> UICollectionViewCell {
    let cell = collectionView.dequeueReusableCell(withReuseIdentifier: HListCell.reuseId, for: indexPath) as! HListCell

    let isData = !_listData.isEmpty
    let mainText: String
    let detailText: String
    var image: UIImage? = nil

    if isData {
      let item = _listData[indexPath.item]
      mainText = item["Text1"] ?? ""
      detailText = item["Text2"] ?? ""
      if let path = item["Image"], !path.isEmpty {
        image = AssetManager.shared.imageFromPath(path: path)
      }
    } else {
      mainText = elements[indexPath.item]
      detailText = ""
    }

    
    if _elementCornerRadius > 0 {
      cell.layer.cornerRadius = CGFloat(_elementCornerRadius) / CGFloat(COMPANION_CORRECTION)
      cell.layer.masksToBounds = true
    }
    
    (cell.backgroundView as? UIView)?.backgroundColor =
        (_elementColor != Color.none.int32)
        ? ((_elementColor == Color.default.int32) ? preferredTextColor(_container?.form) : argbToColor(_elementColor))
        : ((_backgroundColor == Color.default.int32) ? preferredTextColor(_container?.form) : argbToColor(_backgroundColor))

    (cell.selectedBackgroundView as? UIView)?.backgroundColor =
        (_selectionColor == Color.default.int32)
        ? argbToColor(Int32(bitPattern: kListViewDefaultSelectionColor.rawValue))
        : argbToColor(_selectionColor)
    
    _collectionView.backgroundColor =
        (_backgroundColor == Color.default.int32)
    ? preferredTextColor(_container?.form)
        : argbToColor(_backgroundColor)

    cell.titleLabel.text = mainText
    cell.detailLabel.text = detailText
    cell.titleLabel.font = UIFont.systemFont(ofSize: CGFloat(_textSize))
    cell.detailLabel.font = UIFont.systemFont(ofSize: CGFloat(_fontSizeDetail))

    // Typeface mapping similar to table
    if _fontTypeface == "1" { cell.titleLabel.font = UIFont(name: "Helvetica", size: CGFloat(_textSize)) ?? cell.titleLabel.font }
    else if _fontTypeface == "2" { cell.titleLabel.font = UIFont(name: "Times New Roman", size: CGFloat(_textSize)) ?? cell.titleLabel.font }
    else if _fontTypeface == "3" { cell.titleLabel.font = UIFont(name: "Courier", size: CGFloat(_textSize)) ?? cell.titleLabel.font }

    if _fontTypefaceDetail == "1" { cell.detailLabel.font = UIFont(name: "Helvetica", size: CGFloat(_fontSizeDetail)) ?? cell.detailLabel.font }
    else if _fontTypefaceDetail == "2" { cell.detailLabel.font = UIFont(name: "Times New Roman", size: CGFloat(_fontSizeDetail)) ?? cell.detailLabel.font }
    else if _fontTypefaceDetail == "3" { cell.detailLabel.font = UIFont(name: "Courier", size: CGFloat(_fontSizeDetail)) ?? cell.detailLabel.font }

    // Text colors
    cell.titleLabel.textColor = (_textColor == Color.default.int32) ? preferredBackgroundColor(_container?.form) : argbToColor(_textColor)
    cell.detailLabel.textColor = (_textColorDetail == Color.default.int32) ? preferredBackgroundColor(_container?.form) : argbToColor(_textColorDetail)

    // Image
    cell.imageView.image = image
    cell.imageView.isHidden = (image == nil)

    return cell
  }

  // UICollectionViewDelegate (selection → AfterPicking)
  public func collectionView(_ collectionView: UICollectionView, didSelectItemAt indexPath: IndexPath) {
    if !_listData.isEmpty {
      let item = _listData[indexPath.item]
      _selectionIndex = Int32(indexPath.item) + 1
      _selection = item["Text1"] ?? ""
      _selectionDetailText = item["Text2"] ?? ""
    } else {
      _selectionIndex = Int32(indexPath.item) + 1
      _selection = elements[indexPath.item]
      _selectionDetailText = ""
    }
    AfterPicking()
  }

  // UICollectionViewDelegateFlowLayout (optional sizing)
  public func collectionView(_ collectionView: UICollectionView,
                             layout collectionViewLayout: UICollectionViewLayout,
                             sizeForItemAt indexPath: IndexPath) -> CGSize {
    // Make height roughly your rowHeight; width can scale with textSize
    
    //let h = max(CGFloat(_textSize) + 24, kDefaultItemSize.height)
    let h = collectionView.bounds.height
    let w: CGFloat
    switch _listViewLayoutMode {
      case 3, 4: w = 220   // room for image + text
      case 2:   w = 200
      default:  w = 160
    }
    return CGSize(width: w, height: h)
  }

}<|MERGE_RESOLUTION|>--- conflicted
+++ resolved
@@ -358,7 +358,6 @@
     private func updateOrientationUI() {
       let isHorizontal = (_orientation == HORIZONTAL_LAYOUT)
 
-<<<<<<< HEAD
     // Show / hide views
     _view.isHidden = isHorizontal
     _collectionView.isHidden = !isHorizontal
@@ -388,38 +387,6 @@
     }
 
   }
-=======
-      // Show / hide views
-      _view.isHidden = isHorizontal
-      _collectionView.isHidden = !isHorizontal
-
-      if isHorizontal {
-        _automaticHeightConstraint?.isActive = false
-
-        // Ensure scroll direction stays horizontal
-        if let layout = _collectionView.collectionViewLayout as? UICollectionViewFlowLayout {
-            layout.scrollDirection = .horizontal
-            layout.minimumLineSpacing = 8
-            layout.minimumInteritemSpacing = 0
-        }
-
-        _collectionView.backgroundColor =
-            (_backgroundColor == Int32(bitPattern: Color.default.rawValue))
-            ? preferredTextColor(_container?.form)
-            : argbToColor(_backgroundColor)
-
-        // ✅ Correct update order:
-        _collectionView.reloadData()
-        _collectionView.collectionViewLayout.invalidateLayout()
-
-      } else {
-        _automaticHeightConstraint?.isActive = true
-        _view.reloadData()
-      }
-
-    }
-
->>>>>>> b25dab34
 
 
   @objc open var Selection: String {
