// -*- mode: swift; swift-mode:basic-offset: 2; -*-
// Copyright 2017-2025 MIT, All rights reserved
// Released under the Apache License, Version 2.0
// http://www.apache.org/licenses/LICENSE-2.0


import Foundation

fileprivate let kListViewDefaultBackgroundColor = Color.black
fileprivate let kListViewDefaultSelectionColor = Color.lightGray
fileprivate let kListViewDefaultTextColor = Color.white
fileprivate let kDefaultTableCell = "UITableViewCell"
fileprivate let kDefaultTableCellHeight = CGFloat(44.0)

let VERTICAL_LAYOUT = 0
let HORIZONTAL_LAYOUT = 1

  open class ListView: ViewComponent, AbstractMethodsForViewComponent,
    UITableViewDataSource, UITableViewDelegate, UISearchBarDelegate,
    UICollectionViewDataSource, UICollectionViewDelegateFlowLayout {
  fileprivate final var _view: UITableView
  fileprivate let _rootView = UIView()
  fileprivate var _collectionView: UICollectionView
  fileprivate let kDefaultItemSize = CGSize(width: 160, height: 56)
    
  fileprivate var _backgroundColor = Int32(bitPattern: Color.default.rawValue)
  fileprivate var _elements = [String]()
  fileprivate var _selection = ""
  fileprivate var _selectionDetailText = ""
  fileprivate var _selectionColor = Int32(bitPattern: Color.default.rawValue)
  fileprivate var _selectionIndex = Int32(0)
  fileprivate var _showFilter = false
  fileprivate var _textColor = Int32(bitPattern: Color.default.rawValue)
  fileprivate var _textColorDetail = Int32(bitPattern: Color.default.rawValue)
  fileprivate var _fontSize = Int32(22)
  fileprivate var _automaticHeightConstraint: NSLayoutConstraint!
  fileprivate var _results: [String]? = nil
  fileprivate var _fontSizeDetail = Int32(16)
  fileprivate var _listData: [[String: String]] = []   //ListData
  fileprivate var _listViewLayoutMode = Int32(0)
  fileprivate var _fontTypeface: String = ""
  fileprivate var _fontTypefaceDetail: String = ""
    
  fileprivate var _orientation = Int32(VERTICAL_LAYOUT)
  fileprivate let _horizontalLayout = UICollectionViewFlowLayout()
  fileprivate let filter = UISearchBar()
  fileprivate var _hint = "Search list..."
  fileprivate var _dividerColor = Int32(bitPattern: Color.default.rawValue)
  fileprivate var _dividerThickness = Int32(0)
  fileprivate var _elementColor = Int32(bitPattern: Color.default.rawValue)
  fileprivate var _elementCornerRadius = Int32(0)
  fileprivate var _elementMarginsWidth = Int32(0)
  fileprivate var _imageHeight = Int32(200)
  fileprivate var _imageWidth = Int32(200)

  let COMPANION_CORRECTION = 5

  public override init(_ parent: ComponentContainer) {
    _view = UITableView(frame: .zero, style: .plain)
    _collectionView = UICollectionView(frame: .zero, collectionViewLayout: _horizontalLayout)
    super.init(parent)

    // Root container
    _rootView.translatesAutoresizingMaskIntoConstraints = false

    // Table setup (existing)
    _view.translatesAutoresizingMaskIntoConstraints = false
    _view.delegate = self
    _view.dataSource = self
    self.setDelegate(self)
    parent.add(self)
    Width = kLengthFillParent
    _view.tableFooterView = UIView()
    _view.backgroundView = nil
    _view.backgroundColor = preferredTextColor(parent.form)

    // Auto height for the table (existing)
    _automaticHeightConstraint = _view.heightAnchor.constraint(equalToConstant: kDefaultTableCellHeight)
    _automaticHeightConstraint.priority = UILayoutPriority(1.0)
    _automaticHeightConstraint.isActive = true

    // Create horizontal collection view
    let layout = UICollectionViewFlowLayout()
   
    _horizontalLayout.scrollDirection = .horizontal
    _horizontalLayout.minimumLineSpacing = 8
    _horizontalLayout.minimumInteritemSpacing = 0
    _horizontalLayout.sectionInset = .zero
    _horizontalLayout.estimatedItemSize = .zero

    _collectionView.backgroundColor = .clear
    _collectionView.translatesAutoresizingMaskIntoConstraints = false
    _collectionView.showsHorizontalScrollIndicator = true
    _collectionView.showsVerticalScrollIndicator = false
    _collectionView.alwaysBounceVertical = false
    _collectionView.alwaysBounceHorizontal = true
    _collectionView.dataSource = self
    _collectionView.delegate = self
    _collectionView.heightAnchor.constraint(equalToConstant: 60)
  
    _collectionView.register(HListCell.self, forCellWithReuseIdentifier: HListCell.reuseId)

    // Assemble root: keep both, toggle visibility later
    _rootView.addSubview(_view)
    _rootView.addSubview(_collectionView)

    
    NSLayoutConstraint.activate([
      _view.leadingAnchor.constraint(equalTo: _rootView.leadingAnchor),
      _view.trailingAnchor.constraint(equalTo: _rootView.trailingAnchor),
      _view.topAnchor.constraint(equalTo: _rootView.topAnchor),
      _view.bottomAnchor.constraint(equalTo: _rootView.bottomAnchor),

      _collectionView.leadingAnchor.constraint(equalTo: _rootView.leadingAnchor),
      _collectionView.trailingAnchor.constraint(equalTo: _rootView.trailingAnchor),
      _collectionView.topAnchor.constraint(equalTo: _rootView.topAnchor),
      _collectionView.bottomAnchor.constraint(equalTo: _rootView.bottomAnchor),
      // Give the horizontal list a reasonable intrinsic height like the table
    
    ])

    updateOrientationUI()
  }

 
  open override var view: UIView { _rootView }

  // MARK: Properties
  @objc open var BackgroundColor: Int32 {
    get {
      return _backgroundColor
    }
    set(backgroundColor) {
      if (backgroundColor == Int32(bitPattern: Color.default.rawValue)) {
        _backgroundColor = Int32(bitPattern: kListViewDefaultBackgroundColor.rawValue)
      } else {
        _backgroundColor = backgroundColor
      }
      _view.backgroundColor = argbToColor(_backgroundColor)
    }
  }

  @objc open var ElementsFromString: String {
    get {
      return ""
    }
    set(elements) {
      Elements = elements.split(",") as [AnyObject]
    }
  }

  @objc open var Elements: [AnyObject] {
    get {
      if _listData.count > 0 {
        return _listData as [AnyObject]
      } else {
        return _elements as [AnyObject]
      }
    }
    set(elements) {
      _elements = []
      _listData = []
      guard !elements.isEmpty else {
        _view.reloadData()
        return
      }
      addElements(elements)
    }
  }  

  func addElements(_ elements: [AnyObject]) {
    if !elements.isEmpty {
      if elements.first is YailDictionary {
        for item in elements {
          if let row = item as? YailDictionary {
            if let rowDict = row as? [String:String] {
              _listData.append(rowDict)
            }
          } else if let row = item as? String {
            _listData.append(["Text1": row, "Text2": "", "Image": ""])
          } else {
            // Hmm...
          }
        }
      } else {
        if _elements.isEmpty {
          _elements = elements.toStringArray()
        } else {
          _elements.append(contentsOf: elements.toStringArray())
        }       
      }
      elementsCount()
    }
  }

  func elementsCount() {
    let rows = max(_elements.count, _listData.count)
    _automaticHeightConstraint.constant = rows == 0 ? kDefaultTableCellHeight : kDefaultTableCellHeight * CGFloat(rows)
    if let searchBar = _view.tableHeaderView as? UISearchBar {
      self.searchBar(searchBar, textDidChange: searchBar.text ?? "")
    } else {
      _view.reloadData()
    }
    _collectionView.reloadData()
    _collectionView.collectionViewLayout.invalidateLayout()
  }

  @objc open var FontTypeface: String {
    get {
      return _fontTypeface
    }
    set(fontTypeface) {
      _fontTypeface = fontTypeface
      _view.reloadData()
    }
  }

  @objc open var FontTypefaceDetail: String {
    get {
      return _fontTypeface
    }
    set(FontTypefaceDetail) {
      _fontTypefaceDetail = FontTypefaceDetail
      _view.reloadData()
    }
  }

  // This property is not supported in iOS
  @objc open var BounceEdgeEffect: Bool {
    get {
      return false;
    }
    set(addEffect) {
    }
  }

  // This property is not fully implemented in iOS
  @objc open var DividerColor: Int32 {
    get {
      return _dividerColor
    }
    set(dividerColor) {
      if (dividerColor == Int32(bitPattern: Color.default.rawValue)) {
        _dividerColor = Int32(bitPattern: kListViewDefaultBackgroundColor.rawValue)
      } else {
        _dividerColor = dividerColor
      }
    }
  }

  // This property is not fully implemented in iOS
  @objc open var DividerThickness: Int32 {
    get {
      return _dividerThickness
    }
    set(dividerThickness) {
      _dividerThickness = dividerThickness
      _view.reloadData()
    }
  }

  @objc open var ElementColor: Int32 {
    get {
      return _elementColor
    }
    set(elementColor) {
      if (elementColor == Int32(bitPattern: Color.default.rawValue)) {
        _elementColor = Int32(bitPattern: kListViewDefaultBackgroundColor.rawValue)
      } else {
        _elementColor = elementColor
      }
    }
  }

  // This property is not fully implemented in iOS
  @objc open var ElementCornerRadius: Int32 {
    get {
      return _elementCornerRadius
    }
    set(elementCornerRadius) {
      _elementCornerRadius = elementCornerRadius
      _view.reloadData()
    }
  }

  // This property is not fully implemented in iOS
  @objc open var ElementMarginsWidth: Int32 {
    get {
      return _elementMarginsWidth
    }
    set(elementMarginsWidth) {
      _elementMarginsWidth = elementMarginsWidth
      _view.reloadData()
    }
  }

  @objc open var ImageHeight: Int32 {
    get {
        return _imageHeight
    }
    set(height) {
        _imageHeight = height
        _view.reloadData()
    }
}

  @objc open var ImageWidth: Int32 {
    get {
        return _imageWidth
    }
    set(width) {
        _imageWidth = width
        _view.reloadData()
    }
  }

  //ListData
  @objc open var ListData: String {
    get {
      do {
        let jsonString = try getJsonRepresentation(_listData as AnyObject)
        return jsonString
      } catch {
        print("Error serializing JSON: \(error)")
        return ""
      }
    }
    set(jsonString) {
      do {
        if let dictionaries = try getObjectFromJson(jsonString) as? [[String: Any]] {
          _listData = dictionaries.compactMap { dictionary in
            var item: [String: String] = [:]

            if let text1 = dictionary["Text1"] as? String {
              item["Text1"] = text1
            }

            if let text2 = dictionary["Text2"] as? String {
              item["Text2"] = text2
            }

            if let image = dictionary["Image"] as? String {
              item["Image"] = image
            }

            // Check if any of the required values is missing and skip the entry if needed
            if item["Text1"] != nil || item["Text2"] != nil || item["Image"] != nil {
              return item
            }

            return nil
          }
          _view.reloadData()
        }
      } catch {
        print("Error parsing JSON: \(error)")
      }
    }
  }

  //ListLayout
  @objc open var ListViewLayout: Int32 {
    get {
      return _listViewLayoutMode
    }
    set(listViewLayoutMode) {
      _listViewLayoutMode = listViewLayoutMode
      _view.reloadData()
    }
  }

  @objc open var Orientation: Int32 {
    get { return _orientation }
    set(orientation) {
      _orientation = orientation
      updateOrientationUI()
    }
  }
    
    private func updateOrientationUI() {
      let isHorizontal = (_orientation == HORIZONTAL_LAYOUT)

    // Show / hide views
    _view.isHidden = isHorizontal
    _collectionView.isHidden = !isHorizontal

    if isHorizontal {
      _automaticHeightConstraint?.isActive = false

      // Ensure scroll direction stays horizontal
      if let layout = _collectionView.collectionViewLayout as? UICollectionViewFlowLayout {
        layout.scrollDirection = .horizontal
        layout.minimumLineSpacing = 8
        layout.minimumInteritemSpacing = 0
      }

      _collectionView.backgroundColor =
        (_backgroundColor == Int32(bitPattern: Color.default.rawValue))
        ? preferredTextColor(_container?.form)
        : argbToColor(_backgroundColor)

      // ✅ Correct update order:
      _collectionView.reloadData()
      _collectionView.collectionViewLayout.invalidateLayout()

    } else {
      _automaticHeightConstraint?.isActive = true
      _view.reloadData()
    }

  }


  @objc open var Selection: String {
    get {
      return _selection
    }
    set(selection) {
      if let selectedRow = _view.indexPathForSelectedRow {
        _view.deselectRow(at: selectedRow, animated: false)
      }
      if let index = _elements.firstIndex(of: selection) {
        _selectionIndex = Int32(index) + 1
        _selection = selection
        _view.selectRow(at: IndexPath(item: index, section: 0), animated: true, scrollPosition: .none)
      } else if let index = _listData.firstIndex(where: { $0["Text1"] == selection }) {
        _selectionIndex = Int32(index) + 1
        _selection = selection
        _view.selectRow(at: IndexPath(item: index, section: 0), animated: true, scrollPosition: .none)
      } else {
        _selectionIndex = 0
        _selection = ""
      }
    }
  }

  @objc open var SelectionDetailText: String {
    get {
      return _selectionDetailText
    }
    set(selectionDetailText) {
      if let selectedRow = _view.indexPathForSelectedRow {
        _view.deselectRow(at: selectedRow, animated: false)
      }
      if let index = _listData.firstIndex(where: { $0["Text2"] == selectionDetailText }) {
        _selectionIndex = Int32(index) + 1
        _selectionDetailText = selectionDetailText
        _view.selectRow(at: IndexPath(item: index, section: 0), animated: true, scrollPosition: .none)
      } else {
        _selectionIndex = 0
        _selectionDetailText = ""
      }
    }
  }

  @objc open var SelectionColor: Int32 {
    get {
      return _selectionColor
    }
    set(selectionColor) {
      _selectionColor = selectionColor
      _view.reloadData()
    }
  }

  @objc open var SelectionIndex: Int32 {
    get {
      return _selectionIndex
    }
    set(selectionIndex) {
      if selectionIndex > 0 && selectionIndex <= Int32(_elements.count) {
        _selectionIndex = selectionIndex
        _selection = _elements[Int(selectionIndex) - 1]
        _selectionDetailText = _elements[Int(selectionIndex) - 1]
        _view.selectRow(at: IndexPath(row: Int(_selectionIndex) - 1, section: 0), animated: true, scrollPosition: UITableView.ScrollPosition.middle)
      } else {
        _selectionIndex = 0
        _selection = ""
        _selectionDetailText = ""
        if let path = _view.indexPathForSelectedRow {
          _view.deselectRow(at: path, animated: true)
        }
      }
    }
  }

  @objc open var ShowFilterBar: Bool {
    get {
      return _showFilter
    }
    set(filterBar) {
      _showFilter = filterBar
      if _showFilter && _view.tableHeaderView == nil {
        _view.tableHeaderView = filter
        filter.sizeToFit()
        filter.delegate = self
      } else if !_showFilter && _view.tableHeaderView != nil {
        _view.tableHeaderView = nil
      }
    }
  }

  @objc open var HintText: String {
    get {
      return _hint
    }
    set(hint) {
      _hint = hint
      filter.placeholder = _hint
    }
  }

  @objc open var TextColor: Int32 {
    get {
      return _textColor
    }
    set(textColor) {
      _textColor = textColor
      _view.reloadData()
    }
  }

  @objc open var TextColorDetail: Int32 {
    get {
      return _textColorDetail
    }
    set(textColorDetail) {
      _textColorDetail = textColorDetail
      _view.reloadData()
    }
  }

  @objc open var FontSize: Int32 {
    get {
      return _fontSize
    }
    set(fontSize) {
      _fontSize = fontSize < 0 ? Int32(7) : fontSize
      _view.reloadData()
    }
  }

  //FontSizeDetail
  @objc open var FontSizeDetail: Int32 {
    get {
      return _fontSizeDetail
    }
    set(fontSizeDetail) {
      _fontSizeDetail = fontSizeDetail < 0 ? Int32(7) : fontSizeDetail
      _view.reloadData()
    }
  }

  // MARK: Methods

  @objc open func AddItem(_ mainText: String, _ detailText: String, _ imageName: String) {
    _listData.append(["Text1": mainText, "Text2": detailText, "Image": imageName])
  }

  @objc open func AddItemAtIndex(_ addIndex: Int32, _ mainText: String, _ detailText: String, _ imageName: String) {
    _listData.insert(["Text1": mainText, "Text2": detailText, "Image": imageName], at: Int(addIndex - 1))
  }

  @objc open func AddItems(_ items: [AnyObject]) {
    guard !elements.isEmpty else {
        return
    }
    addElements(items)
  }

  @objc open func AddItemsAtIndex(_ addIndex: Int32, _ elements: [AnyObject]) {
    if elements.isEmpty {
      return
    }
    if addIndex < 1 || addIndex - 1 > max(_listData.count, _elements.count) {
      _container?.form?.dispatchErrorOccurredEvent(self, "AddItemsAtIndex",
           ErrorMessage.ERROR_LISTVIEW_INDEX_OUT_OF_BOUNDS, addIndex)
      return
    }
    let index = Int(addIndex - 1)
    if elements.first is YailDictionary {
      var newItems: [[String: String]] = []
      for item in elements {
        if let row = item as? YailDictionary {
          if let rowDict = row as? [String:String] {
            newItems.append(rowDict)
          }
        } else if let row = item as? String {
          newItems.append(["Text1": row, "Text2": "", "Image": ""])
        } else {
          // Hmm...
        }
      }
      _listData.insert(contentsOf: newItems, at: index)
    } else {
      _elements.insert(contentsOf: elements.toStringArray(), at: index)
    }
    elementsCount()
  }

  @objc open func CreateElement(_ mainText: String, _ detailText: String, _ imageName: String) -> YailDictionary {
    return [
      "Text1": mainText,
      "Text2": detailText,
      "Image": imageName
    ] as YailDictionary
  }

  @objc open func GetDetailText(_ listElement: YailDictionary) -> String {
    return listElement["Text2"] as? String ?? ""
  }

  @objc open func GetImageName(_ listElement: YailDictionary) -> String {
    return listElement["Image"] as? String ?? ""
  }

  @objc open func GetMainText(_ listElement: YailDictionary) -> String {
    return listElement["Text1"] as? String ?? ""
  }

  @objc open func Refresh() {
    _view.reloadData()
  }

  @objc open func RemoveItemAtIndex(_ index: Int32) {
    if index < 1 || index > max(_listData.count, _elements.count) {
      _container?.form?.dispatchErrorOccurredEvent(self, "RemoveItemAtIndex",
           ErrorMessage.ERROR_LISTVIEW_INDEX_OUT_OF_BOUNDS, index)
      return
    }
    if _listData.count >= index {
      _listData.remove(at: Int(index - 1))
    }
    if _elements.count >= index {
      _elements.remove(at: Int(index - 1))
    }
    _view.reloadData()
  }

  // MARK: Events

  @objc open func AfterPicking() {
    EventDispatcher.dispatchEvent(of: self, called: "AfterPicking")
  }

  // MARK: UITableViewDataSource

  open func tableView(_ tableView: UITableView, cellForRowAt indexPath: IndexPath) -> UITableViewCell {
    let cell = tableView.dequeueReusableCell(withIdentifier: kDefaultTableCell) ??
      UITableViewCell(style: .subtitle, reuseIdentifier: kDefaultTableCell)

    if indexPath.row < _elements.count {
      cell.textLabel?.text = _elements[indexPath.row]
      cell.textLabel?.numberOfLines = 0
      cell.textLabel?.lineBreakMode = .byWordWrapping
    } else {
      let listDataIndex = indexPath.row - _elements.count
      if _listViewLayoutMode == 1{
        tableView.rowHeight = UITableView.automaticDimension
        tableView.estimatedRowHeight = 44
        cell.textLabel?.text = _listData[listDataIndex]["Text1"]
        cell.detailTextLabel?.text = _listData[listDataIndex]["Text2"]
      } else if _listViewLayoutMode == 2 {
        tableView.rowHeight = UITableView.automaticDimension
        tableView.estimatedRowHeight = 60
        cell.textLabel?.text = _listData[listDataIndex]["Text1"]
        cell.detailTextLabel?.text = _listData[listDataIndex]["Text2"]

        // Configure the layout
        cell.layoutMargins = UIEdgeInsets.zero
        cell.separatorInset = UIEdgeInsets.zero
        cell.preservesSuperviewLayoutMargins = true

        // Create a stack view to hold the labels horizontally
        let stackView = UIStackView()
        stackView.axis = .horizontal
        stackView.alignment = .fill
        stackView.distribution = .fill

        // Add the labels to the stack view
        stackView.addArrangedSubview(cell.textLabel!)
        stackView.addArrangedSubview(cell.detailTextLabel!)

        // Add the stack view to the cell's content view
        cell.contentView.addSubview(stackView)

        // Set up constraints
        stackView.translatesAutoresizingMaskIntoConstraints = false
        NSLayoutConstraint.activate([
            stackView.leadingAnchor.constraint(equalTo: cell.contentView.leadingAnchor),
            stackView.trailingAnchor.constraint(equalTo: cell.contentView.trailingAnchor),
            stackView.topAnchor.constraint(equalTo: cell.contentView.topAnchor),
            stackView.bottomAnchor.constraint(equalTo: cell.contentView.bottomAnchor)
        ])
      } else if _listViewLayoutMode == 3 {
        tableView.rowHeight = UITableView.automaticDimension
        tableView.estimatedRowHeight = 60
        cell.textLabel?.text = _listData[listDataIndex]["Text1"]
        if let imagePath = _listData[listDataIndex]["Image"],
           let image = AssetManager.shared.imageFromPath(path: imagePath) {
          cell.imageView?.image = image
          cell.imageView?.contentMode = .scaleAspectFit

          // Configure the layout
          cell.layoutMargins = UIEdgeInsets.zero
          cell.separatorInset = UIEdgeInsets.zero
          cell.preservesSuperviewLayoutMargins = true

          // Create a stack view to hold the labels horizontally
          let stackView = UIStackView()
          stackView.axis = .horizontal
          stackView.alignment = .leading
          stackView.distribution = .fill
          stackView.spacing = 8.0

          // Add the labels to the stack view
          stackView.addArrangedSubview(cell.imageView!)
          stackView.addArrangedSubview(cell.textLabel!)

          // Add the stack view to the cell's content view
          cell.contentView.addSubview(stackView)

          // Set up constraints
          stackView.translatesAutoresizingMaskIntoConstraints = false
          NSLayoutConstraint.activate([
              stackView.leadingAnchor.constraint(equalTo: cell.contentView.leadingAnchor, constant: 8.0),
              stackView.trailingAnchor.constraint(equalTo: cell.contentView.trailingAnchor, constant: -8.0),
              stackView.topAnchor.constraint(equalTo: cell.contentView.topAnchor, constant: 8.0),
              stackView.bottomAnchor.constraint(equalTo: cell.contentView.bottomAnchor, constant: -8.0),
              cell.imageView!.widthAnchor.constraint(equalToConstant: CGFloat(_imageWidth / 4)),
              cell.imageView!.heightAnchor.constraint(equalToConstant: CGFloat(_imageHeight / 4))
          ])
        }
      } else if _listViewLayoutMode == 4 {
        tableView.rowHeight = UITableView.automaticDimension
        tableView.estimatedRowHeight = 60
        cell.textLabel?.text = _listData[listDataIndex]["Text1"]
        cell.detailTextLabel?.text = _listData[listDataIndex]["Text2"]
        if let imagePath = _listData[listDataIndex]["Image"],
           let image = AssetManager.shared.imageFromPath(path: imagePath) {
          cell.imageView?.image = image
          cell.imageView?.contentMode = .scaleAspectFit

          // Configure the layout
          cell.layoutMargins = UIEdgeInsets.zero
          cell.separatorInset = UIEdgeInsets.zero
          cell.preservesSuperviewLayoutMargins = true

          // Create a horizontal stack view to hold the imageView and a nested vertical stack view
          let horizontalStackView = UIStackView()
          horizontalStackView.axis = .horizontal
          horizontalStackView.alignment = .center
          horizontalStackView.distribution = .fill
          horizontalStackView.spacing = 8.0

          // Create a vertical stack view to hold the textLabel and detailTextLabel
          let verticalStackView = UIStackView()
          verticalStackView.axis = .vertical
          verticalStackView.alignment = .leading
          verticalStackView.distribution = .fill
          verticalStackView.spacing = 8.0

          // Add the imageView and nested vertical stack view to the horizontal stack view
          horizontalStackView.addArrangedSubview(cell.imageView!)
          horizontalStackView.addArrangedSubview(verticalStackView)

          // Add the textLabel and detailTextLabel to the vertical stack view
          verticalStackView.addArrangedSubview(cell.textLabel!)
          verticalStackView.addArrangedSubview(cell.detailTextLabel!)

          // Add the horizontal stack view to the cell's content view
          cell.contentView.addSubview(horizontalStackView)

          // Set up constraints
          horizontalStackView.translatesAutoresizingMaskIntoConstraints = false
          NSLayoutConstraint.activate([
              horizontalStackView.leadingAnchor.constraint(equalTo: cell.contentView.leadingAnchor, constant: 8.0),
              horizontalStackView.trailingAnchor.constraint(equalTo: cell.contentView.trailingAnchor, constant: -8.0),
              horizontalStackView.topAnchor.constraint(equalTo: cell.contentView.topAnchor, constant: 8.0),
              horizontalStackView.bottomAnchor.constraint(equalTo: cell.contentView.bottomAnchor, constant: -8.0),
              cell.imageView!.widthAnchor.constraint(equalToConstant: CGFloat(_imageWidth / 4)),
              cell.imageView!.heightAnchor.constraint(equalToConstant: CGFloat(_imageHeight / 4))
          ])
        }
      } else if _listViewLayoutMode == 5 {
        tableView.rowHeight = UITableView.automaticDimension
        tableView.estimatedRowHeight = 120
        cell.textLabel?.text = _listData[listDataIndex]["Text1"]
        cell.detailTextLabel?.text = _listData[listDataIndex]["Text2"]
        if let imagePath = _listData[listDataIndex]["Image"],
          let image = AssetManager.shared.imageFromPath(path: imagePath) {
          cell.imageView?.image = image
          cell.imageView?.contentMode = .scaleAspectFit

          // Configure the layout
          cell.layoutMargins = UIEdgeInsets.zero
          cell.separatorInset = UIEdgeInsets.zero
          cell.preservesSuperviewLayoutMargins = true

          // Create a vertical stack view
          let verticalStackView = UIStackView()
          verticalStackView.axis = .vertical
          verticalStackView.alignment = .center
          verticalStackView.distribution = .fill
          verticalStackView.spacing = 8.0

          // Add the imageView, textLabel and detailTextLabel to the vertical stack view
          verticalStackView.addArrangedSubview(cell.imageView!)
          verticalStackView.addArrangedSubview(cell.textLabel!)
          verticalStackView.addArrangedSubview(cell.detailTextLabel!)

          // Add the horizontal stack view to the cell's content view
          cell.contentView.addSubview(verticalStackView)

          // Set up constraints
          verticalStackView.translatesAutoresizingMaskIntoConstraints = false
          NSLayoutConstraint.activate([
            verticalStackView.leadingAnchor.constraint(equalTo: cell.contentView.leadingAnchor, constant: 8.0),
            verticalStackView.trailingAnchor.constraint(equalTo: cell.contentView.trailingAnchor, constant: -8.0),
            verticalStackView.topAnchor.constraint(equalTo: cell.contentView.topAnchor, constant: 8.0),
            verticalStackView.bottomAnchor.constraint(equalTo: cell.contentView.bottomAnchor, constant: -8.0),
            cell.imageView!.widthAnchor.constraint(equalToConstant: CGFloat(_imageWidth / 4)),
            cell.imageView!.heightAnchor.constraint(equalToConstant: CGFloat(_imageHeight / 4))
          ])
        }
      } else {
        tableView.rowHeight = UITableView.automaticDimension
        tableView.estimatedRowHeight = 44
        cell.textLabel?.text = _listData[listDataIndex]["Text1"]
      }

      cell.textLabel?.numberOfLines = 0
      cell.textLabel?.lineBreakMode = .byWordWrapping
    }
<<<<<<< HEAD
    
    cell.textLabel?.font = cell.textLabel?.font.withSize(CGFloat(_textSize))
=======

    cell.textLabel?.font = cell.textLabel?.font.withSize(CGFloat(_fontSize))
>>>>>>> 1ae6f02e
    cell.detailTextLabel?.font = cell.textLabel?.font.withSize(CGFloat(_fontSizeDetail))

    guard let form = _container?.form else {
      return cell
    }

    if _elementCornerRadius > 0 {
      cell.layer.cornerRadius = CGFloat(_elementCornerRadius) / CGFloat(COMPANION_CORRECTION)
      cell.layer.masksToBounds = true
    }
    
    if _dividerThickness > 0 {
      tableView.separatorStyle = .singleLine
    }
    if _dividerColor == Color.default.int32 {
      tableView.separatorColor = preferredTextColor(form)
    } else {
      tableView.separatorColor =  argbToColor(_dividerColor)
    }
    
    
    if _backgroundColor == Color.default.int32 {
      cell.backgroundColor = preferredTextColor(form)
    } else {
      cell.backgroundColor = argbToColor(_backgroundColor)
    }
    
    if _elementColor != Color.none.int32 {
      // if elementColor at the table cell level, laid over backgroundColor
      if _elementColor == Color.default.int32 {
        cell.backgroundColor = preferredTextColor(form)
      } else {
        cell.backgroundColor = argbToColor(_elementColor)
      }
    }
    
    //maintext
    if _textColor == Color.default.int32 {
      cell.textLabel?.textColor = preferredBackgroundColor(form)
    } else {
      cell.textLabel?.textColor = argbToColor(_textColor)
    }

    //detailtext
    if _textColorDetail == Color.default.int32 {
      cell.detailTextLabel?.textColor = preferredBackgroundColor(form)
    } else {
      cell.detailTextLabel?.textColor = argbToColor(_textColorDetail)
    }

    if _fontTypeface == "1" {
      cell.textLabel?.font = UIFont(name: "Helvetica", size: CGFloat(_fontSize))
    } else if _fontTypeface == "2" {
      cell.textLabel?.font = UIFont(name: "Times New Roman", size: CGFloat(_fontSize))
    } else if _fontTypeface == "3" {
      cell.textLabel?.font = UIFont(name: "Courier", size: CGFloat(_fontSize))
    }

    if _fontTypefaceDetail == "1" {
      cell.detailTextLabel?.font = UIFont(name: "Helvetica", size: CGFloat(_fontSizeDetail))
    } else if _fontTypefaceDetail == "2" {
      cell.detailTextLabel?.font = UIFont(name: "Times New Roman", size: CGFloat(_fontSizeDetail))
    } else if _fontTypefaceDetail == "3" {
      cell.detailTextLabel?.font = UIFont(name: "Courier", size: CGFloat(_fontSizeDetail))
    }

    if cell.selectedBackgroundView == nil {
      cell.selectedBackgroundView = UIView()
    }
    cell.selectedBackgroundView?.backgroundColor =
        argbToColor(_selectionColor == Int32(bitPattern: Color.default.rawValue)
        ? Int32(bitPattern: kListViewDefaultSelectionColor.rawValue) : _selectionColor)
    return cell
  }

  open func tableView(_ tableView: UITableView, numberOfRowsInSection section: Int) -> Int {
    return _listData.isEmpty ? _elements.count : _listData.count
  }

  // MARK: UITableViewDelegate

  open func tableView(_ tableView: UITableView, didSelectRowAt indexPath: IndexPath) {
    if indexPath.row < _elements.count {
      _selectionIndex = Int32(indexPath.row) + 1
      _selection = _elements[indexPath.row]
      _selectionDetailText = ""
    } else if indexPath.row < _elements.count + _listData.count {
      let listDataIndex = indexPath.row - _elements.count
      _selectionIndex = Int32(indexPath.row) + 1
      _selection = _listData[listDataIndex]["Text1"] ?? ""
      _selectionDetailText = _listData[listDataIndex]["Text2"] ?? ""
    }
    AfterPicking()
  }

  // MARK: UISearchBarDelegate

  open func searchBar(_ searchBar: UISearchBar, textDidChange searchText: String) {
    _results = nil
    if !searchText.isEmpty  {
      _results = [String]()
      for item in _elements {
        if item.starts(with: searchText) {
          _results?.append(item)
        }
      }
    }
    _view.reloadData()
  }

  open func searchBarSearchButtonClicked(_ searchBar: UISearchBar) {
    searchBar.endEditing(true)
  }

  // MARK: Private implementation

  var elements: [String] {
    return _results ?? _elements
  }
    
  private final class HListCell: UICollectionViewCell {
  static let reuseId = "HListCell"

  let imageView = UIImageView()
  let titleLabel = UILabel()
  let detailLabel = UILabel()

  override init(frame: CGRect) {
    super.init(frame: frame)

    // The key difference from before:
    backgroundColor = .clear  // don't fight our custom backgrounds
    contentView.backgroundColor = .clear

    // Prepare background + selection layers
    let bg = UIView(frame: .zero)
    bg.autoresizingMask = [.flexibleWidth, .flexibleHeight]
    self.backgroundView = bg

    let selectedBG = UIView(frame: .zero)
    selectedBG.autoresizingMask = [.flexibleWidth, .flexibleHeight]
    self.selectedBackgroundView = selectedBG

    // Layout:
    titleLabel.numberOfLines = 2
    detailLabel.numberOfLines = 2
    detailLabel.font = UIFont.systemFont(ofSize: 12)

    let vstack = UIStackView(arrangedSubviews: [titleLabel, detailLabel])
    vstack.axis = .vertical
    vstack.spacing = 4

    let hstack = UIStackView(arrangedSubviews: [imageView, vstack])
    hstack.axis = .horizontal
    hstack.alignment = .center
    hstack.spacing = 8

    contentView.addSubview(hstack)
    hstack.translatesAutoresizingMaskIntoConstraints = false
    NSLayoutConstraint.activate([
        hstack.leadingAnchor.constraint(equalTo: contentView.leadingAnchor, constant: 8),
        hstack.trailingAnchor.constraint(equalTo: contentView.trailingAnchor, constant: -8),
        hstack.topAnchor.constraint(equalTo: contentView.topAnchor, constant: 8),
        hstack.bottomAnchor.constraint(equalTo: contentView.bottomAnchor, constant: -8),
        imageView.widthAnchor.constraint(equalToConstant: 50)
    ])
  }

  required init?(coder: NSCoder) { fatalError() }
  }

  // UICollectionViewDataSource
  public func collectionView(_ collectionView: UICollectionView, numberOfItemsInSection section: Int) -> Int {
    return _listData.isEmpty ? elements.count : _listData.count
  }

  public func collectionView(_ collectionView: UICollectionView, cellForItemAt indexPath: IndexPath) -> UICollectionViewCell {
    let cell = collectionView.dequeueReusableCell(withReuseIdentifier: HListCell.reuseId, for: indexPath) as! HListCell

    let isData = !_listData.isEmpty
    let mainText: String
    let detailText: String
    var image: UIImage? = nil

    if isData {
      let item = _listData[indexPath.item]
      mainText = item["Text1"] ?? ""
      detailText = item["Text2"] ?? ""
      if let path = item["Image"], !path.isEmpty {
        image = AssetManager.shared.imageFromPath(path: path)
      }
    } else {
      mainText = elements[indexPath.item]
      detailText = ""
    }

    
    if _elementCornerRadius > 0 {
      cell.layer.cornerRadius = CGFloat(_elementCornerRadius) / CGFloat(COMPANION_CORRECTION)
      cell.layer.masksToBounds = true
    }
    
    (cell.backgroundView as? UIView)?.backgroundColor =
        (_elementColor != Color.none.int32)
        ? ((_elementColor == Color.default.int32) ? preferredTextColor(_container?.form) : argbToColor(_elementColor))
        : ((_backgroundColor == Color.default.int32) ? preferredTextColor(_container?.form) : argbToColor(_backgroundColor))

    (cell.selectedBackgroundView as? UIView)?.backgroundColor =
        (_selectionColor == Color.default.int32)
        ? argbToColor(Int32(bitPattern: kListViewDefaultSelectionColor.rawValue))
        : argbToColor(_selectionColor)
    
    _collectionView.backgroundColor =
        (_backgroundColor == Color.default.int32)
    ? preferredTextColor(_container?.form)
        : argbToColor(_backgroundColor)

    cell.titleLabel.text = mainText
    cell.detailLabel.text = detailText
    cell.titleLabel.font = UIFont.systemFont(ofSize: CGFloat(_textSize))
    cell.detailLabel.font = UIFont.systemFont(ofSize: CGFloat(_fontSizeDetail))

    // Typeface mapping similar to table
    if _fontTypeface == "1" { cell.titleLabel.font = UIFont(name: "Helvetica", size: CGFloat(_textSize)) ?? cell.titleLabel.font }
    else if _fontTypeface == "2" { cell.titleLabel.font = UIFont(name: "Times New Roman", size: CGFloat(_textSize)) ?? cell.titleLabel.font }
    else if _fontTypeface == "3" { cell.titleLabel.font = UIFont(name: "Courier", size: CGFloat(_textSize)) ?? cell.titleLabel.font }

    if _fontTypefaceDetail == "1" { cell.detailLabel.font = UIFont(name: "Helvetica", size: CGFloat(_fontSizeDetail)) ?? cell.detailLabel.font }
    else if _fontTypefaceDetail == "2" { cell.detailLabel.font = UIFont(name: "Times New Roman", size: CGFloat(_fontSizeDetail)) ?? cell.detailLabel.font }
    else if _fontTypefaceDetail == "3" { cell.detailLabel.font = UIFont(name: "Courier", size: CGFloat(_fontSizeDetail)) ?? cell.detailLabel.font }

    // Text colors
    cell.titleLabel.textColor = (_textColor == Color.default.int32) ? preferredBackgroundColor(_container?.form) : argbToColor(_textColor)
    cell.detailLabel.textColor = (_textColorDetail == Color.default.int32) ? preferredBackgroundColor(_container?.form) : argbToColor(_textColorDetail)

    // Image
    cell.imageView.image = image
    cell.imageView.isHidden = (image == nil)

    return cell
  }

  // UICollectionViewDelegate (selection → AfterPicking)
  public func collectionView(_ collectionView: UICollectionView, didSelectItemAt indexPath: IndexPath) {
    if !_listData.isEmpty {
      let item = _listData[indexPath.item]
      _selectionIndex = Int32(indexPath.item) + 1
      _selection = item["Text1"] ?? ""
      _selectionDetailText = item["Text2"] ?? ""
    } else {
      _selectionIndex = Int32(indexPath.item) + 1
      _selection = elements[indexPath.item]
      _selectionDetailText = ""
    }
    AfterPicking()
  }

  // UICollectionViewDelegateFlowLayout (optional sizing)
  public func collectionView(_ collectionView: UICollectionView,
                             layout collectionViewLayout: UICollectionViewLayout,
                             sizeForItemAt indexPath: IndexPath) -> CGSize {
    // Make height roughly your rowHeight; width can scale with textSize
    
    //let h = max(CGFloat(_textSize) + 24, kDefaultItemSize.height)
    let h = collectionView.bounds.height
    let w: CGFloat
    switch _listViewLayoutMode {
      case 3, 4: w = 220   // room for image + text
      case 2:   w = 200
      default:  w = 160
    }
    return CGSize(width: w, height: h)
  }

}<|MERGE_RESOLUTION|>--- conflicted
+++ resolved
@@ -832,13 +832,8 @@
       cell.textLabel?.numberOfLines = 0
       cell.textLabel?.lineBreakMode = .byWordWrapping
     }
-<<<<<<< HEAD
-    
-    cell.textLabel?.font = cell.textLabel?.font.withSize(CGFloat(_textSize))
-=======
 
     cell.textLabel?.font = cell.textLabel?.font.withSize(CGFloat(_fontSize))
->>>>>>> 1ae6f02e
     cell.detailTextLabel?.font = cell.textLabel?.font.withSize(CGFloat(_fontSizeDetail))
 
     guard let form = _container?.form else {
