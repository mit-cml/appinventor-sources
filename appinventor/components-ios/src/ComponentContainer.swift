// -*- mode: swift; swift-mode:basic-offset: 2; -*-
// Copyright 2016-2023 MIT, All rights reserved
// Released under the Apache License, Version 2.0
// http://www.apache.org/licenses/LICENSE-2.0

import Foundation

/**
 * The `ComponentContainer` protocol is implemented by any `Component` that is intended to have
 * children.
 */
@objc public protocol ComponentContainer {
  /**
   * Gets the `Form` that is at the root of the container hierarchy, if any.
   */
  var form: Form? { get }

  /**
   * Gets the parent `ComponentContainer` for this container. This may be `nil` if the container
   * is not attached to the component hierarchy.
   */
  var container: ComponentContainer? { get }

  /**
   * Adds a child to the receiving container.
   */
  func add(_ component: ViewComponent)

  /**
   * Sets the width of the specified child to the given value.
   *
   * - Parameter component: The child component to resize
   * - Parameter width: The desired width of `component`
   */
  func setChildWidth(of component: ViewComponent, to width: Int32)

  /**
   * Sets the height of the specified child to the given value.
   *
   * - Parameter component: The child component to resize
   * - Parameter width: The desired height of `component`
   */
  func setChildHeight(of component: ViewComponent, to height: Int32)
  
<<<<<<< HEAD
  
=======
>>>>>>> bfe6dfc5
  /**
   * Returns whether `component` is marked as visible or not. Even if this is `true`, it is not
   * guaranteed that the view is attached to the view hierarchy.
   *
   * - Parameter component: The component to test for visibility
   */
  func isVisible(component: ViewComponent) -> Bool

  /**
   * Sets the visibility of `component` to the given `visibility`.
   *
   * - Parameter component:The component to change the visibility of
   * - Parameter visibility: Boolean indicating whether the component should be visible
   */
  func setVisible(component: ViewComponent, to visibility: Bool)

  /**
   * The component's width, in pixels.
   */
  var Width: Int32 { get }

  /**
   * The component's height, in pixels.
   */
  var Height: Int32 { get }

  /**
   * Gets the list of direct descendants of the receiving `ComponentContainer`.
   *
   * - Returns:
   */
  func getChildren() -> [Component]
  
<<<<<<< HEAD
  
=======
  /**
   * Calls the `RelativeLayout.updateComponentPosition` on `component`
   *
   * - Parameter component:The component needs to update its layout
   */
>>>>>>> bfe6dfc5
  @objc optional func setChildNeedsLayout(component: ViewComponent)
}<|MERGE_RESOLUTION|>--- conflicted
+++ resolved
@@ -42,10 +42,7 @@
    */
   func setChildHeight(of component: ViewComponent, to height: Int32)
   
-<<<<<<< HEAD
   
-=======
->>>>>>> bfe6dfc5
   /**
    * Returns whether `component` is marked as visible or not. Even if this is `true`, it is not
    * guaranteed that the view is attached to the view hierarchy.
@@ -79,14 +76,10 @@
    */
   func getChildren() -> [Component]
   
-<<<<<<< HEAD
-  
-=======
   /**
    * Calls the `RelativeLayout.updateComponentPosition` on `component`
    *
    * - Parameter component:The component needs to update its layout
    */
->>>>>>> bfe6dfc5
   @objc optional func setChildNeedsLayout(component: ViewComponent)
 }