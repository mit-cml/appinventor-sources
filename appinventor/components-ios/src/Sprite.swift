// -*- mode: swift; swift-mode:basic-offset: 2; -*-
// Copyright 2018-2023 MIT, All rights reserved
// Released under the Apache License, Version 2.0
// http://www.apache.org/licenses/LICENSE-2.0

import UIKit
import UIKit.UIGestureRecognizerSubclass

fileprivate let DEFAULT_ENABLED: Bool = true // Enable timer for movement
fileprivate let DEFAULT_HEADING: CGFloat = 0.0 // degrees
fileprivate let DEFAULT_INTERVAL: Int32 = 100 // ms
fileprivate let DEFAULT_SPEED: CGFloat = 0.0 // pixels per interval
fileprivate let DEFAULT_VISIBLE: Bool = true
fileprivate let DEFAULT_Z: Double = 1.0
fileprivate let DEFAULT_ORIGIN_AT_CENTER: Bool = false

open class Sprite: ViewComponent, UIGestureRecognizerDelegate {
  fileprivate let _view = UIView()
  fileprivate var _visible = DEFAULT_VISIBLE
  fileprivate var _interval = DEFAULT_INTERVAL
  fileprivate var _enabled = DEFAULT_ENABLED
  fileprivate var _heading = DEFAULT_HEADING
  fileprivate var _headingRadians = DEFAULT_HEADING
  internal var _xLeft: CGFloat = 0
  internal var _yTop: CGFloat = 0
  fileprivate var _z = DEFAULT_Z
  fileprivate var _xCenter: CGFloat = 0
  fileprivate var _yCenter: CGFloat = 0
  fileprivate var _speed = DEFAULT_SPEED
  fileprivate var _timer: Timer?
  fileprivate var _initialized = false
  fileprivate var _registeredCollisions = Set<Sprite>()
  fileprivate var _originAtCenter: Bool = DEFAULT_ORIGIN_AT_CENTER
  var xOrigin = 0.0
  var yOrigin = 0.0
  var u = 0.0
  var v = 0.0
  @objc var _canvas: Canvas
  
  // Layer displays either ball or image set by user.
  fileprivate var _displayLayer: CAShapeLayer
  
  public override init(_ parent: ComponentContainer) {
    if !(parent is Canvas) {
      fatalError("Canvas must be parent of ImageSprite")
    }
    _view.isUserInteractionEnabled = true
    _view.translatesAutoresizingMaskIntoConstraints = false
    _canvas = parent as! Canvas
    _displayLayer = CAShapeLayer()
    _displayLayer.zPosition = CGFloat(_z)

    super.init(parent)
    parent.add(self)
    _canvas.addSprite(self)
  }

  @objc open func Initialize() {
    guard !_initialized else {
      print("Sprite \(self) is already initialized")
      return
    }
    _initialized = true
    _canvas.registerChange(self)
    if Enabled {
      restartTimer()
    }
  }

  // MARK: Properties
  /**
   * Controls whether the sprite moves when its speed is non-zero.
   * Overridden by subclasses ImageSprite and Ball to enable animations.
   */
  @objc open var Enabled: Bool {
    get {
      return _enabled
    }
    set(enabled) {
      if enabled != _enabled {
        _enabled = enabled
        if enabled {
          restartTimer()
        } else {
          removeTimer()
        }
      }
    }
  }

  /**
   * The direction in which sprite should move.
   */
  @objc open var Heading: CGFloat {
    get {
      return -_heading
    }
    set(heading) {
      // Flip, because y increases in the downward direction
      _heading = -heading
      _headingRadians = _heading * CGFloat.pi / 180
    }
  }

  @objc public var HeadingRadians: CGFloat {
    get {
      return _headingRadians
    }
  }

  /**
   * The interval in milliseconds at which the sprite's
   * position is updated. For example, if the interval is
   * 50 and the speed is 10, the sprite will move 10 pixels
   * every 50 milliseconds.
   */
  @objc open var Interval: Int32 {
    get {
      return _interval
    }
    set(interval) {
      if interval != _interval {
        _interval = interval
        restartTimer()
      }
    }
  }

  /**
   * The speed is the magnitude in pixels moved every
   * interval.
   */
  @objc open var Speed: Float {
    get {
      return Float(_speed)
    }
    set(speed) {
      if _speed != CGFloat(speed) {
        _speed = CGFloat(speed)
      }
    }
  }

  /**
   * Whether the sprite is visible.
   */
  override open var Visible: Bool {
    get {
      return _visible
    }
    set(visible) {
      if visible != _visible {
        _visible = visible
        DisplayLayer.isHidden = !_visible
      }
    }
  }

  open var OriginAtCenter: Bool {
    get {
      return _originAtCenter
    }
    set(originAtCenter) {
      _originAtCenter = originAtCenter
      if originAtCenter {
        u = 0.5
        v = 0.5
      } else {
        u = 0.0
        v = 0.0
      }
      _xLeft = xOriginToLeft(xOrigin: xOrigin)
      _yTop = yOriginToTop(yOrigin: yOrigin)
    }
  }

  open var U: Double {
    get {
      return u
    }
    set {
      u = newValue
      _xLeft = xOriginToLeft(xOrigin: xOrigin)
      registerChanges()
      updateDisplayLayer()
    }
  }

  open var V: Double {
    get {
      return v
    }
    set {
      v = newValue
      _yTop = yOriginToTop(yOrigin: yOrigin)
      registerChanges()
      updateDisplayLayer()
    }
  }

  open var XCenter: Double {
    return Double(_xCenter)
  }

  open var YCenter: Double {
    return Double(_yCenter)
  }

  public func xLeftToOrigin(xLeft: Double) -> Double {
    return xLeft + Double(Width) * u
  }
<<<<<<< HEAD
  
  private func xCenterToLeft(xCenter: Double) -> Double {
    return xCenter - Double(Width / 2)
=======

  public func xOriginToLeft(xOrigin: Double) -> Double {
    return xOrigin - Double(Width) * u
>>>>>>> 30efb622
  }

  private func updateX(x: Double) {
    xOrigin = x
    _xLeft = xOriginToLeft(xOrigin: x)
  }

  /**
   * Distance to the left edge of the canvas.
   */
  @objc open var X: Double {
    get {
      return xOrigin
    }
    set(x) {
      updateX(x: x)
      registerChanges()
    }
  }

  public func yTopToOrigin(yTop: Double) -> Double {
    return yTop + Double(Height) * v
  }
<<<<<<< HEAD
  
  private func yCenterToTop(yCenter: Double) -> Double {
    return yCenter - Double(Height / 2)
=======

  public func yOriginToTop(yOrigin: Double) -> Double {
    return yOrigin - Double(Height) * v
>>>>>>> 30efb622
  }

  private func updateY(y: Double) {
    yOrigin = y
    _yTop = yOriginToTop(yOrigin: yOrigin)
  }

  /**
   * Distance from the top edge of canvas.
   */
  @objc open var Y: Double {
    get {
      return yOrigin
    }
    set(y) {
      updateY(y: y)
      registerChanges()
    }
  }
<<<<<<< HEAD
  
  
  //for setMarkOrigin :-
  private var _uCenter: Double = 0.0
  private var _uTop: Double = 0.0
  private var _vCenter: Double = 0.0
  private var _vTop: Double = 0.0
  
  
  // Property for u
  @objc open var U: Double {
    get {
      return _originAtCenter ? Double(_uCenter) : Double(_uTop)
    }
    set(u) {
      updateU(u: u)
      registerChanges()
    }
  }
  
  private func updateU(u: Double) {
    if (_originAtCenter) {
      _uCenter = CGFloat(u)
      _uTop = CGFloat(uCenterToTop(uCenter: u))
    } else {
      _uTop = CGFloat(u)
      _uCenter = CGFloat(uTopToCenter(uTop: u))
    }
  }
  
  private func uTopToCenter(uTop: Double) -> Double {
    return uTop + Double(Height / 2)
  }
  
  private func uCenterToTop(uCenter: Double) -> Double {
    return uCenter - Double(Height / 2)
  }
  
  // Property for v
  @objc open var V: Double {
    get {
      return _originAtCenter ? Double(_vCenter) : Double(_vTop)
    }
    set(v) {
      updateV(v: v)
      registerChanges()
    }
  }
  
  private func updateV(v: Double) {
    if (_originAtCenter) {
      _vCenter = CGFloat(v)
      _vTop = CGFloat(vCenterToTop(vCenter: v))
    } else {
      _vTop = CGFloat(v)
      _vCenter = CGFloat(vTopToCenter(vTop: v))
    }
  }
  
  private func vTopToCenter(vTop: Double) -> Double {
    return vTop + Double(Height / 2)
  }
  
  private func vCenterToTop(vCenter: Double) -> Double {
    return vCenter - Double(Height / 2)
  }
  
  
  
  /*v
=======

  /**
>>>>>>> 30efb622
   * The layer of the sprite, indicating whether it will
   * appear in front of or behind other sprites.
   *
   * Higher-numbered layers appear in front of lower-numbered
   * ones. Layers of equal value can have either one in front.
   */
  @objc public var Z: Double {
    get {
      return _z
    }
    set(z) {
      if _z != z {
        _z = z
        DisplayLayer.zPosition = CGFloat(_z)
      }
    }
  }

  override open var view: UIView {
    get {
      return _view
    }
  }

  @objc open var DisplayLayer: CAShapeLayer {
    get {
      return _displayLayer
    }
    set(layer) {
      _displayLayer = layer
    }
  }
  
  // MARK: Events
  
  /** Handler called when two sprites collide. Note that checking for collisions
   * with a rotated ImageSprite currently checks against the sprite's unrotated
   * position.  Therefore, collision checking will be inaccurate for tall narrow
   * or short wide sprites that are rotated.
   */
  @objc open func CollidedWith(_ other: Sprite) {
    if _registeredCollisions.contains(other) {
      return
    }
    _registeredCollisions.insert(other)
    DispatchQueue.main.async {
      EventDispatcher.dispatchEvent(of: self, called: "CollidedWith", arguments: other as AnyObject)
    }
  }

  // Handler called when a pair of sprites cease colliding.
  @objc open func NoLongerCollidingWith(_ other: Sprite) {
    _registeredCollisions.remove(other)
    DispatchQueue.main.async {
      EventDispatcher.dispatchEvent(of: self, called: "NoLongerCollidingWith", arguments: other as AnyObject)
    }
  }

  @objc open func EdgeReached(_ edge: Direction) {
    DispatchQueue.main.async {
      EventDispatcher.dispatchEvent(of: self, called: "EdgeReached", arguments: edge.rawValue as NSNumber)
    }
  }

  //MARK: Methods
  /**
   * Makes this sprite bounce, as if off a wall.
   * For normal bouncing, the edge argument should be the one returned by EdgeReached.
   */
  @objc open func Bounce(_ edge: Int32) {
    let e = Direction(rawValue: edge)
    MoveIntoBounds()

    // Normalize heading to [0, 360)
    var normalizedAngle = -_heading.truncatingRemainder(dividingBy: 360)
    if (normalizedAngle < 0) {
      normalizedAngle += 360
    }
    
    // Only transform heading if sprite was moving in that direction.
    // This avoids oscillations.
    if ((e == Direction.east
         && (normalizedAngle < 90 || normalizedAngle > 270))
        || (e == Direction.west
            && (normalizedAngle > 90 && normalizedAngle < 270))) {
      Heading = 180 - normalizedAngle
    } else if ((e == Direction.north
                && normalizedAngle > 0 && normalizedAngle < 180)
        || (e == Direction.south && normalizedAngle > 180)) {
      Heading = 360 - normalizedAngle
    } else if ((e == Direction.northeast
                && normalizedAngle > 0 && normalizedAngle < 90)
        || (e == Direction.northwest
                   && normalizedAngle > 90 && normalizedAngle < 180)
        || (e == Direction.southwest
                   && normalizedAngle > 180 && normalizedAngle < 270)
        || (e == Direction.southeast && normalizedAngle > 270)) {
      Heading = 180 + normalizedAngle
    }
  }

  /**
   * Returns whether Sprite is currently colliding with other Sprite
   */
  @objc open func CollidingWith(_ other: Sprite) -> Bool {
    return _registeredCollisions.contains(other)
  }
  
  /**
   * Moves the sprite back in bounds if part of it extends out of bounds, having no effect otherwise.
   * If the sprite is too wide to fit on the canvas, this aligns the left side of the sprite with the
   * left side of the canvas. If the sprite is too tall to fit on the canvas, this aligns the top side
   * of the sprite with the top side of the canvas.
   */
  @objc open func MoveIntoBounds() {
    var moved = false
    let canvasWidth = Int32(_canvas.canvasView.bounds.width)
    let canvasHeight = Int32(_canvas.canvasView.bounds.height)

    // We set the xLeft and/or yTop fields directly, instead of calling X(123) and Y(123), to avoid
    // having multiple calls to registerChange.

    // Check if the sprite is too wide to fit on the canvas.
    if (Width > canvasWidth) {
      // Sprite is too wide to fit. If it isn't already at the left edge, move it there.
      // It is important not to set moved to true if xLeft is already 0. Doing so can cause a stack
      // overflow.
      if (_xLeft != 0) {
        _xLeft = 0
        xOrigin = xLeftToOrigin(xLeft: _xLeft)
        moved = true
      }
    } else if (overWestEdge()) {
      _xLeft = 0
      xOrigin = xLeftToOrigin(xLeft: _xLeft)
      moved = true
    } else if (overEastEdge(canvasWidth)) {
      _xLeft = CGFloat(canvasWidth - Width)
      xOrigin = xLeftToOrigin(xLeft: _xLeft)
      moved = true
    }

    // Check if the sprite is too tall to fit on the canvas. We don't want to cause a stack
    // overflow by moving the sprite to the top edge and then to the bottom edge, repeatedly.
    if (Height > Int32(canvasHeight)) {
      // Sprite is too tall to fit. If it isn't already at the top edge, move it there.
      // It is important not to set moved to true if yTop is already 0. Doing so can cause a stack
      // overflow.
      if (_yTop != 0) {
        _yTop = 0
        yOrigin = yTopToOrigin(yTop: _yTop)
        moved = true
      }
    } else if (overNorthEdge()) {
      _yTop = 0
      yOrigin = yTopToOrigin(yTop: _yTop)
      moved = true
    } else if (overSouthEdge(canvasHeight)) {
      _yTop = CGFloat(canvasHeight - Height)
      yOrigin = yTopToOrigin(yTop: _yTop)
      moved = true
    }

    if moved {
      registerChanges()
    }
  }

  /**
   * Moves the sprite so that its left top corner is at the specfied x and y coordinates.
   */
  @objc open func MoveTo(_ x: Double, _ y: Double) {
    updateX(x: x)
    updateY(y: y)
    registerChanges()
  }
  
  /**
   * Moves the sprite to given point after checking whether the coordinates are numbers.
   */
  @objc open func MoveToPoint(_ coordinates: YailList<AnyObject>) {
    let xCoord = coerceToDouble(coordinates[1] as AnyObject)
    let yCoord = coerceToDouble(coordinates[2] as AnyObject)
    self.MoveTo(xCoord, yCoord)
  }

  /**
   * Helper function for MoveToPoint
   */
  private func coerceToDouble(_ coordinate: AnyObject ) -> Double {
    //unpack coordinate (check if are numbers and parse if string)
    if let number = coordinate as? NSNumber {
      return number.doubleValue
    } else if let number = Double(coordinate as? NSString as? String ?? "") {
      return number
    } else {
      return Double.nan
    }
  }
<<<<<<< HEAD
  
=======

>>>>>>> 30efb622
  /**
   * Turns the sprite to point towards the point with coordinates as (x, y).
   */
  @objc open func PointInDirection(_ x: Double, _ y: Double) {
    // we adjust for the fact that the sprite's X() and Y()
    // is not the center point.
    let yDiff = y - yOrigin
    let xDiff = x - xOrigin
    let radians = atan2(CGFloat(yDiff), CGFloat(xDiff))
    Heading = -radians / CGFloat.pi * 180
  }

  /**
   * Turns the sprite to point towards a designated target sprite.
   * The new heading will be parallel to the line joining the centerpoints of the two sprites.
   */
  @objc open func PointTowards(_ target: Sprite) {
    // we adjust for the fact that the sprites' X() and Y() are not the center points.
    let yDiff = target.yOrigin - yOrigin
    let xDiff = target.xOrigin - xOrigin
    let radians = atan2(CGFloat(yDiff), CGFloat(xDiff))
    Heading = -radians / CGFloat.pi * 180
  }

  @objc open func Touched(_ x: Float, _ y: Float) {
    DispatchQueue.main.async {
      EventDispatcher.dispatchEvent(of: self, called: "Touched", arguments: x as NSNumber, y as NSNumber)
    }
  }
  
  @objc open func TouchDown(_ x: Float, _ y: Float) {
    DispatchQueue.main.async {
      EventDispatcher.dispatchEvent(of: self, called: "TouchDown", arguments: x as NSNumber, y as NSNumber)
    }
  }
  
  @objc open func TouchUp(_ x: Float, _ y: Float) {
    DispatchQueue.main.async{
      EventDispatcher.dispatchEvent(of: self, called: "TouchUp", arguments: x as NSNumber, y as NSNumber)
    }
  }
  
  @objc open func Flung(_ flingStartX: Float, _ flingStartY: Float, _ speed: Float, _ heading: Float,
                        _ velocityX: Float, _ velocityY: Float) {
    DispatchQueue.main.async {
      EventDispatcher.dispatchEvent(of: self, called: "Flung", arguments: flingStartX as NSNumber,
                                    flingStartY as NSNumber, speed as NSNumber, heading as NSNumber,
                                    velocityX as NSNumber, velocityY as NSNumber)
    }
  }

  @objc open func Dragged(_ startX: Float, _ startY: Float, _ prevX: Float, _ prevY: Float,
                          _ currentX: Float, _ currentY: Float) {
    DispatchQueue.main.async {
      EventDispatcher.dispatchEvent(of: self, called: "Dragged", arguments: startX as NSNumber,
                                    startY as NSNumber, prevX as NSNumber, prevY as NSNumber,
                                    currentX as NSNumber, currentY as NSNumber)
    }
  }
  
  // To be overriden in sub-classes (ImageSprite and Ball)
  @objc func updateDisplayLayer(){}

  // Notifies canvas of a sprite change and raises any EdgeReached events.
  @objc func registerChanges() {
    if _initialized {
      let edge = self.hitEdge()
      if edge != Direction.none {
        self.EdgeReached(edge)
      }
      self._canvas.registerChange(self)
    }
  }

  // Returns which edge the sprite overlaps with and moves the sprite into bounds if
  // it is out of bounds.
  fileprivate func hitEdge() -> Direction {
    if !_canvas.canvasView.Drawn {
      return Direction.none
    }

    let canvasWidth = Int32(_canvas.canvasView.bounds.width)
    let canvasHeight = Int32(_canvas.canvasView.bounds.height)

    let west = overWestEdge()
    let north = overNorthEdge()
    let east = overEastEdge(canvasWidth)
    let south = overSouthEdge(canvasHeight)

    if !(west || north || east || south) {
      return Direction.none
    }

    MoveIntoBounds()

    if (west) {
      if (north) {
        return Direction.northwest
      } else if (south) {
        return Direction.southwest
      } else {
        return Direction.west
      }
    }

    if (east) {
      if (north) {
        return Direction.northeast
      } else if (south) {
        return Direction.southeast
      } else {
        return Direction.east
      }
    }

    if (north) {
      return Direction.north
    }

    return Direction.south
  }

  fileprivate func overWestEdge() -> Bool {
    return X < 0
  }

  fileprivate func overNorthEdge() -> Bool {
    return Y < 0
  }

  fileprivate func overEastEdge(_ canvasWidth: Int32) -> Bool {
    return X + Double(Width) > Double(canvasWidth)
  }

  fileprivate func overSouthEdge(_ canvasHeight: Int32) -> Bool {
    return Y + Double(Height) > Double(canvasHeight)
  }
  
  @objc open func intersectsWith(_ rect: CGRect) -> Bool {
    return getBoundingBox(border: 0).intersects(rect)
  }

  // Returns bounding box of sprite
  @objc open func getBoundingBox(border: Int) -> CGRect {
    let start_x = CGFloat(X)
    let start_y = CGFloat(Y)
    return CGRect(origin: CGPoint(x: start_x, y: start_y), size: CGSize(width: CGFloat(Width), height: CGFloat(Height)))
  }

  @objc func contains(_ point: CGPoint) -> Bool {
    return CGFloat(X) <= point.x && point.x <= CGFloat(X + Double(Width)) && CGFloat(Y) <= point.y && point.y <= CGFloat(Y + Double(Height))
  }

  @objc func restartTimer() {
    removeTimer()

    if Enabled {
      let timer = Timer.scheduledTimer(timeInterval: TimeInterval(Double(Interval) / 1000.0), target: self, selector: #selector(animate), userInfo: nil, repeats: true)
      RunLoop.main.add(timer, forMode: RunLoop.Mode.common)
      self._timer = timer
    }
  }

  @objc func removeTimer() {
    if let t = _timer {
      t.invalidate()
    }
    _timer = nil
  }

  @objc func updateWidth(){}
  @objc func updateHeight(){}

  @objc func animate() {
    let oldX = xOrigin
    let oldY = yOrigin
    let headingCos = cos(_headingRadians)
    let headingSin = sin(_headingRadians)
    let newX = oldX + CGFloat(Speed) * headingCos
    let newY = oldY + CGFloat(Speed) * headingSin
    
    if oldX == newX && oldY == newY {
      // no changes
      return
    }
    
    // Update position.
    updateX(x: Double(newX))
    updateY(y: Double(newY))
    registerChanges()
  }

  var centerVector: Vector2D {
    return Vector2D(x: XCenter, y: YCenter)
  }

  @objc public static func colliding(_ sprite1: Sprite, _ sprite2: Sprite) -> Bool {
    if let ball1 = sprite1 as? Ball {
      if let ball2 = sprite2 as? Ball {
        return collidingBalls(ball1, ball2)
      } else if let imageSprite = sprite2 as? ImageSprite {
        return collidingBallAndImageSprite(ball1, imageSprite)
      }
    } else if let imageSprite1 = sprite1 as? ImageSprite {
      if let imageSprite2 = sprite2 as? ImageSprite {
        return collidingImageSprites(imageSprite1, imageSprite2)
      } else if let ball = sprite2 as? Ball {
        return collidingBallAndImageSprite(ball, imageSprite1)
      }
    }
    return false
  }

  private static func collidingBalls(_ ball1: Ball, _ ball2: Ball) -> Bool {
    let dx = ball1.XCenter - ball2.XCenter
    let dy = ball1.YCenter - ball2.YCenter
    let dist2 = dx * dx + dy * dy
    let maxdist = Double(ball1.Radius) + Double(ball2.Radius)
    return dist2 <= maxdist * maxdist
  }

  private static func collidingImageSprites(_ sprite1: ImageSprite, _ sprite2: ImageSprite) -> Bool {
    var axes = sprite1.normalAxes
    axes.append(contentsOf: sprite2.normalAxes)
    for a in axes {
      let minA = sprite1.getMinProjection(a)
      let maxA = sprite1.getMaxProjection(a)
      let minB = sprite2.getMinProjection(a)
      let maxB = sprite2.getMaxProjection(a)
      if maxA < minB || maxB < minA {
        return false
      }
    }
    return true
  }

  private static func collidingBallAndImageSprite(_ ball: Ball, _ imageSprite: ImageSprite) -> Bool {
    var axes = imageSprite.normalAxes
    let imageCorners = imageSprite.extremityVectors
    let ballCenter = ball.centerVector
    guard let closestCorner = ballCenter.closestVector(in: imageCorners) else {
      return false
    }
    let ballCenterToClosestCorner = closestCorner - ballCenter
    axes.append(ballCenterToClosestCorner)
    for a in axes {
      let minA = imageSprite.getMinProjection(a)
      let maxA = imageSprite.getMaxProjection(a)
      let minB = ball.getMinProjection(a)
      let maxB = ball.getMaxProjection(a)
      if maxA < minB || maxB < minA {
        return false
      }
    }
    return true
  }
}<|MERGE_RESOLUTION|>--- conflicted
+++ resolved
@@ -36,10 +36,10 @@
   var u = 0.0
   var v = 0.0
   @objc var _canvas: Canvas
-  
+
   // Layer displays either ball or image set by user.
   fileprivate var _displayLayer: CAShapeLayer
-  
+
   public override init(_ parent: ComponentContainer) {
     if !(parent is Canvas) {
       fatalError("Canvas must be parent of ImageSprite")
@@ -209,15 +209,9 @@
   public func xLeftToOrigin(xLeft: Double) -> Double {
     return xLeft + Double(Width) * u
   }
-<<<<<<< HEAD
-  
-  private func xCenterToLeft(xCenter: Double) -> Double {
-    return xCenter - Double(Width / 2)
-=======
 
   public func xOriginToLeft(xOrigin: Double) -> Double {
     return xOrigin - Double(Width) * u
->>>>>>> 30efb622
   }
 
   private func updateX(x: Double) {
@@ -241,15 +235,9 @@
   public func yTopToOrigin(yTop: Double) -> Double {
     return yTop + Double(Height) * v
   }
-<<<<<<< HEAD
-  
-  private func yCenterToTop(yCenter: Double) -> Double {
-    return yCenter - Double(Height / 2)
-=======
 
   public func yOriginToTop(yOrigin: Double) -> Double {
     return yOrigin - Double(Height) * v
->>>>>>> 30efb622
   }
 
   private func updateY(y: Double) {
@@ -269,81 +257,8 @@
       registerChanges()
     }
   }
-<<<<<<< HEAD
-  
-  
-  //for setMarkOrigin :-
-  private var _uCenter: Double = 0.0
-  private var _uTop: Double = 0.0
-  private var _vCenter: Double = 0.0
-  private var _vTop: Double = 0.0
-  
-  
-  // Property for u
-  @objc open var U: Double {
-    get {
-      return _originAtCenter ? Double(_uCenter) : Double(_uTop)
-    }
-    set(u) {
-      updateU(u: u)
-      registerChanges()
-    }
-  }
-  
-  private func updateU(u: Double) {
-    if (_originAtCenter) {
-      _uCenter = CGFloat(u)
-      _uTop = CGFloat(uCenterToTop(uCenter: u))
-    } else {
-      _uTop = CGFloat(u)
-      _uCenter = CGFloat(uTopToCenter(uTop: u))
-    }
-  }
-  
-  private func uTopToCenter(uTop: Double) -> Double {
-    return uTop + Double(Height / 2)
-  }
-  
-  private func uCenterToTop(uCenter: Double) -> Double {
-    return uCenter - Double(Height / 2)
-  }
-  
-  // Property for v
-  @objc open var V: Double {
-    get {
-      return _originAtCenter ? Double(_vCenter) : Double(_vTop)
-    }
-    set(v) {
-      updateV(v: v)
-      registerChanges()
-    }
-  }
-  
-  private func updateV(v: Double) {
-    if (_originAtCenter) {
-      _vCenter = CGFloat(v)
-      _vTop = CGFloat(vCenterToTop(vCenter: v))
-    } else {
-      _vTop = CGFloat(v)
-      _vCenter = CGFloat(vTopToCenter(vTop: v))
-    }
-  }
-  
-  private func vTopToCenter(vTop: Double) -> Double {
-    return vTop + Double(Height / 2)
-  }
-  
-  private func vCenterToTop(vCenter: Double) -> Double {
-    return vCenter - Double(Height / 2)
-  }
-  
-  
-  
-  /*v
-=======
-
-  /**
->>>>>>> 30efb622
+
+  /**
    * The layer of the sprite, indicating whether it will
    * appear in front of or behind other sprites.
    *
@@ -376,14 +291,14 @@
       _displayLayer = layer
     }
   }
-  
+
   // MARK: Events
-  
+
   /** Handler called when two sprites collide. Note that checking for collisions
-   * with a rotated ImageSprite currently checks against the sprite's unrotated
-   * position.  Therefore, collision checking will be inaccurate for tall narrow
-   * or short wide sprites that are rotated.
-   */
+    * with a rotated ImageSprite currently checks against the sprite's unrotated
+    * position.  Therefore, collision checking will be inaccurate for tall narrow
+    * or short wide sprites that are rotated.
+    */
   @objc open func CollidedWith(_ other: Sprite) {
     if _registeredCollisions.contains(other) {
       return
@@ -422,25 +337,25 @@
     if (normalizedAngle < 0) {
       normalizedAngle += 360
     }
-    
+
     // Only transform heading if sprite was moving in that direction.
     // This avoids oscillations.
     if ((e == Direction.east
-         && (normalizedAngle < 90 || normalizedAngle > 270))
-        || (e == Direction.west
-            && (normalizedAngle > 90 && normalizedAngle < 270))) {
+      && (normalizedAngle < 90 || normalizedAngle > 270))
+      || (e == Direction.west
+        && (normalizedAngle > 90 && normalizedAngle < 270))) {
       Heading = 180 - normalizedAngle
     } else if ((e == Direction.north
-                && normalizedAngle > 0 && normalizedAngle < 180)
-        || (e == Direction.south && normalizedAngle > 180)) {
+      && normalizedAngle > 0 && normalizedAngle < 180)
+      || (e == Direction.south && normalizedAngle > 180)) {
       Heading = 360 - normalizedAngle
     } else if ((e == Direction.northeast
-                && normalizedAngle > 0 && normalizedAngle < 90)
-        || (e == Direction.northwest
-                   && normalizedAngle > 90 && normalizedAngle < 180)
-        || (e == Direction.southwest
-                   && normalizedAngle > 180 && normalizedAngle < 270)
-        || (e == Direction.southeast && normalizedAngle > 270)) {
+      && normalizedAngle > 0 && normalizedAngle < 90)
+      || (e == Direction.northwest
+        && normalizedAngle > 90 && normalizedAngle < 180)
+      || (e == Direction.southwest
+        && normalizedAngle > 180 && normalizedAngle < 270)
+      || (e == Direction.southeast && normalizedAngle > 270)) {
       Heading = 180 + normalizedAngle
     }
   }
@@ -451,7 +366,7 @@
   @objc open func CollidingWith(_ other: Sprite) -> Bool {
     return _registeredCollisions.contains(other)
   }
-  
+
   /**
    * Moves the sprite back in bounds if part of it extends out of bounds, having no effect otherwise.
    * If the sprite is too wide to fit on the canvas, this aligns the left side of the sprite with the
@@ -520,7 +435,7 @@
     updateY(y: y)
     registerChanges()
   }
-  
+
   /**
    * Moves the sprite to given point after checking whether the coordinates are numbers.
    */
@@ -543,11 +458,7 @@
       return Double.nan
     }
   }
-<<<<<<< HEAD
-  
-=======
-
->>>>>>> 30efb622
+
   /**
    * Turns the sprite to point towards the point with coordinates as (x, y).
    */
@@ -577,19 +488,19 @@
       EventDispatcher.dispatchEvent(of: self, called: "Touched", arguments: x as NSNumber, y as NSNumber)
     }
   }
-  
+
   @objc open func TouchDown(_ x: Float, _ y: Float) {
     DispatchQueue.main.async {
       EventDispatcher.dispatchEvent(of: self, called: "TouchDown", arguments: x as NSNumber, y as NSNumber)
     }
   }
-  
+
   @objc open func TouchUp(_ x: Float, _ y: Float) {
     DispatchQueue.main.async{
       EventDispatcher.dispatchEvent(of: self, called: "TouchUp", arguments: x as NSNumber, y as NSNumber)
     }
   }
-  
+
   @objc open func Flung(_ flingStartX: Float, _ flingStartY: Float, _ speed: Float, _ heading: Float,
                         _ velocityX: Float, _ velocityY: Float) {
     DispatchQueue.main.async {
@@ -607,7 +518,7 @@
                                     currentX as NSNumber, currentY as NSNumber)
     }
   }
-  
+
   // To be overriden in sub-classes (ImageSprite and Ball)
   @objc func updateDisplayLayer(){}
 
@@ -685,7 +596,7 @@
   fileprivate func overSouthEdge(_ canvasHeight: Int32) -> Bool {
     return Y + Double(Height) > Double(canvasHeight)
   }
-  
+
   @objc open func intersectsWith(_ rect: CGRect) -> Bool {
     return getBoundingBox(border: 0).intersects(rect)
   }
@@ -728,12 +639,12 @@
     let headingSin = sin(_headingRadians)
     let newX = oldX + CGFloat(Speed) * headingCos
     let newY = oldY + CGFloat(Speed) * headingSin
-    
+
     if oldX == newX && oldY == newY {
       // no changes
       return
     }
-    
+
     // Update position.
     updateX(x: Double(newX))
     updateY(y: Double(newY))
