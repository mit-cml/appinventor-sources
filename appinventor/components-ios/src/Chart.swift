// -*- mode: swift; swift-mode:basic-offset: 2; -*-
// Copyright © 2022 Massachusetts Institute of Technology, All rights reserved.
// Released under the Apache License, Version 2.0
// http://www.apache.org/licenses/LICENSE-2.0

import Foundation
import DGCharts
import Component

@objc public class ChartType: NSObject, OptionList {
  @objc public static let Line = ChartType(0)
  @objc public static let Scatter = ChartType(1)
  @objc public static let Area = ChartType(2)
  @objc public static let Bar = ChartType(3)
  @objc public static let Pie = ChartType(4)

  private static let LOOKUP: [Int32:ChartType] = [
    0: ChartType.Line,
    1: ChartType.Scatter,
    2: ChartType.Area,
    3: ChartType.Bar,
    4: ChartType.Pie
  ]

  let value: Int32

  @objc private init(_ value: Int32) {
    self.value = value
  }

  @objc class func fromUnderlyingValue(_ value: Int32) -> ChartType? {
    return LOOKUP[value]
  }

  @objc public func toUnderlyingValue() -> AnyObject {
    return value as AnyObject
  }
}

@objc open class Chart : ViewComponent, ComponentContainer, LifecycleDelegate, AbstractMethodsForViewComponent {
  public func getChildren() -> [Component] {
    return []
  }

  private var _initialized = false
  var _view = UIView()
  var _chartView: ChartView?
  var _type = ChartType.Line
  var _description = ""
  var _backgroundColor: UIColor
  var _pieRadius: Int32 = 100
  var _legendEnabled = true
  var _gridEnabled = true
  var _labels = [String]()
<<<<<<< HEAD
  var _dataComponents: Array<ChartDataBase> = []
  
  var _axesTextColor: UIColor
  private var darkMode = false
=======
  var _dataComponents: Array<ChartComponent> = []
>>>>>>> 7543ad9c

  @objc public override init(_ parent: ComponentContainer) {
    XFromZero = false
    YFromZero = false
    darkMode = parent.form?.isDarkTheme ?? false
    _backgroundColor = darkMode ? UIColor.white : UIColor.black
    _axesTextColor = darkMode ? UIColor.white : UIColor.black
    super.init(parent)
    setDelegate(self)
    parent.add(self)
    Width = 176
    Height = 144
  }

  @objc open func Initialize() {
    guard !_initialized else {
      return
    }

    _initialized = true
    self.Type = self.Type
  }

  @objc open override var view: UIView {
    return _view
  }

  open var container: ComponentContainer? {
    return _container
  }

  open func add(_ component: ViewComponent) {
    // Not implemented
  }

  open func setChildWidth(of component: ViewComponent, to width: Int32) {
    // Not implemented
  }

  open func setChildHeight(of component: ViewComponent, to height: Int32) {
    // Not implemented
  }

  open func isVisible(component: ViewComponent) -> Bool {
    return true
  }

  open func setVisible(component: ViewComponent, to visibility: Bool) {

  }

  // MARK: Chart Properties

  @objc open var BackgroundColor: Int32 {
    get {
      return colorToArgb(_backgroundColor)
    }
    set {
      _backgroundColor = argbToColor(newValue)
      _chartView?.backgroundColor = _backgroundColor
    }
  }
  
  @objc open var AxesTextColor: Int32 {
    get {
      return colorToArgb(_axesTextColor)
    }
    set {
      if newValue == Component.Color.default {
        _axesTextColor = darkMode ? UIColor.white : UIColor.black
      }
      _axesTextColor = argbToColor(newValue)
      if let chartView = _chartView?.chart as? BarLineChartViewBase {
        chartView.xAxisRenderer.axis.labelTextColor = _axesTextColor
        chartView.leftYAxisRenderer.axis.labelTextColor = _axesTextColor
      }
    }
  }

  @objc open var Description: String {
    get {
      return _description
    }
    set {
      _description = newValue
      _chartView?.chart?.chartDescription.text = _description
    }
  }

  @objc open var GridEnabled: Bool {
    get {
      return _gridEnabled
    }
    set {
      _gridEnabled = newValue
      if let chartView = _chartView as? AxisChartView {
        chartView.setGridEnabled(enabled: newValue)
      }
      /*if let chartView = _chartView as? BarLineChartViewBase {
        chartView.xAxis.drawGridLinesEnabled = newValue
        chartView.leftAxis.drawGridLinesEnabled = newValue
      }*/
    }
  }

  @objc open var Labels: [String] {
    get {
      return _labels
    }
    set {
      _labels = newValue
      if let chart = _chartView as? AxisChartView {
        chart.axisLabels = _labels
      }
    }
  }

  @objc open var LabelsFromString: String {
    get {
        return ""
    }
    set{
      Labels = newValue.split(",") as [String]
    }
  }

  @objc open var LegendEnabled: Bool {
    get {
      return _legendEnabled
    }
    set {
      _legendEnabled = newValue
      _chartView?.chart?.legend.enabled = _legendEnabled
    }
  }

  @objc open var PieRadius: Int32 {
    get {
      return _pieRadius
    }
    set {
      _pieRadius = newValue
      if let chartView = _chartView as? PieChartView {
        chartView.pieRadius = newValue
      }
    }
  }

  @objc open var `Type`: ChartType {
    get {
      return _type
    }
    set {
      _type = newValue

      guard _initialized else {
        return
      }

      let newChartView = createChartView(for: newValue)
      _chartView?.chart?.removeFromSuperview()
      _chartView = newChartView

      let chart = newChartView.getView()

      chart.translatesAutoresizingMaskIntoConstraints = false
      view.addSubview(chart)
      NSLayoutConstraint.activate([
        view.topAnchor.constraint(equalTo: chart.topAnchor),
        view.leadingAnchor.constraint(equalTo: chart.leadingAnchor),
        view.widthAnchor.constraint(equalTo: chart.widthAnchor),
        view.heightAnchor.constraint(equalTo: chart.heightAnchor)
      ])

      reinitializeChart()
    }
  }

  @objc open var XFromZero: Bool {
    didSet {
      if let chartView = (_chartView as AnyObject) as? AxisChartView {
        chartView.setXMinimum(zero: XFromZero)
      }
    }

  }

  @objc open var YFromZero: Bool {
    didSet {
      if let chartView = (_chartView as AnyObject) as? AxisChartView {
        chartView.setYMinimum(zero: YFromZero)
      }
    }
  }

  // MARK: Chart events

  @objc open func EntryClick(_ series: Component, _ x: AnyObject, _ y: Double) {
    EventDispatcher.dispatchEvent(of: self, called: "EntryClick",
                                  arguments: series, x, y as AnyObject)
  }

  @objc open func SetDomain(_ minimum: Double, _ maximum: Double) {
    self.XFromZero = minimum == 0.0
  }

  @objc open func SetRange(_ minimum: Double, _ maximum: Double) {
    self.YFromZero = minimum == 0.0
  }

  // MARK: Private Implementation


  public var chartView: ChartView? {
    return _chartView
  }

  private func createChartModel() -> ChartDataModel? {
    return _chartView?.createChartModel()
  }

  public func refresh() {
    _chartView?.chart?.data?.notifyDataChanged()
    _chartView?.chart?.notifyDataSetChanged()
  }

  private func createChartView(for type: ChartType) -> ChartView {
    switch type {
    case .Line:
      return LineChartView(self) as ChartView
    case .Scatter:
      return ScatterChartView(self)
    case .Area:
      return AreaChartView(self)
    case .Bar:
      return BarChartView(self) as ChartView
    case .Pie:
      return PieChartView(self)
    default:
      fatalError("Invalid chart type")
    }
  }

  private func reinitializeChart() {
    for dataComponent in _dataComponents {
      dataComponent.initChartData()
    }
    BackgroundColor = colorToArgb(_backgroundColor)
    Description = _description
    GridEnabled = _gridEnabled
    Labels = _labels
    LegendEnabled = _legendEnabled
    PieRadius = _pieRadius
    
    AxesTextColor = colorToArgb(_axesTextColor)
  }

  func addDataComponent(_ dataComponent: ChartComponent) {
    _dataComponents.append(dataComponent)
  }
}<|MERGE_RESOLUTION|>--- conflicted
+++ resolved
@@ -52,14 +52,10 @@
   var _legendEnabled = true
   var _gridEnabled = true
   var _labels = [String]()
-<<<<<<< HEAD
-  var _dataComponents: Array<ChartDataBase> = []
+  var _dataComponents: Array<ChartComponent> = []
   
   var _axesTextColor: UIColor
   private var darkMode = false
-=======
-  var _dataComponents: Array<ChartComponent> = []
->>>>>>> 7543ad9c
 
   @objc public override init(_ parent: ComponentContainer) {
     XFromZero = false
