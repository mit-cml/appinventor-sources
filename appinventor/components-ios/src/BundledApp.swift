--- conflicted
+++ resolved
@@ -117,21 +117,6 @@
     }
     theme = form.Theme
     interpreter.evalForm("(ios$start-form)")
-<<<<<<< HEAD
-  }
-
-  @objc open func loadScheme(for screenName: String) -> String? {
-    guard let screen = locateScreen(named: screenName) else {
-      if screenName == "Screen1" {
-        fatalError("Unable to load Screen1")
-      } else {
-        print("Unable to load \(screenName)")
-      }
-      return nil
-    }
-    return try? String(contentsOfFile: screen)
-=======
->>>>>>> 6ea75683
   }
 
   @objc open func loadScheme(for screenName: String) -> String? {
