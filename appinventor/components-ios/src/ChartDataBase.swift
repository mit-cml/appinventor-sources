--- conflicted
+++ resolved
@@ -58,12 +58,8 @@
     } else if let elements = _elements {
       ElementsFromPairs = elements
     }
-<<<<<<< HEAD
-    _chartDataModel?.setColor(argbToColor(_color))
-    _chartDataModel?.setDataLabelColor(argbToColor(_dataLabelColor))
-=======
     chartDataModel?.setColor(argbToColor(_color))
->>>>>>> 7543ad9c
+    chartDataModel?.setDataLabelColor(argbToColor(_dataLabelColor))
     if !_colors.isEmpty {
       chartDataModel?.setColors(_colors)
     }
@@ -119,15 +115,10 @@
     dataModel = _container.chartView?.createChartModel()
 
     // set default values
-<<<<<<< HEAD
-    _chartDataModel?.setColor(argbToColor(_color))
-    _chartDataModel?.setLabel(_label ?? "")
-    _chartDataModel?.setDataLabelColor(argbToColor(_dataLabelColor))
-=======
     chartDataModel?.setColor(argbToColor(_color))
     chartDataModel?.setLabel(_label ?? "")
+    chartDataModel?.setDataLabelColor(argbToColor(_dataLabelColor))
     chartDataModel?.view.chart?.delegate = self
->>>>>>> 7543ad9c
   }
 
   @objc open var LineType: LineType {
