--- conflicted
+++ resolved
@@ -30,45 +30,6 @@
   private var _left: Int = -1 //ComponentConstants.DEFAULT_X_Y  // Default invalid position
   private var _top: Int = -1   // Default invalid position
       
-<<<<<<< HEAD
-  // Getter methods that RelativeLayout will use to query position
-  open func left() -> Int {
-      return _left
-  }
-  
-  open func top() -> Int {
-      return _top
-  }
-    
-  // Properties that users will set via App Inventor
-  @objc open var Left: Int {
-      get {
-          return _left
-      }
-      set {
-          if _left != newValue {
-              _left = newValue
-              // Notify container to update position
-            _container?.setChildNeedsLayout?(component:self)
-          }
-      }
-  }
-  
-  @objc open var Top: Int {
-      get {
-          return _top
-      }
-      set {
-          if _top != newValue {
-              _top = newValue
-              // Notify container to update position
-              _container?.setChildNeedsLayout?(component:self)
-          }
-      }
-  }
-
-      
-=======
 
   // Properties that users will set via App Inventor
   @objc open var Left: Int {
@@ -96,7 +57,6 @@
       }
     }
   }
->>>>>>> bfe6dfc5
 
   // needs to be public for extensions
   @objc public init(_ parent: ComponentContainer) {
@@ -127,13 +87,6 @@
         return
       }
       container.setVisible(component: self, to: visibility)
-<<<<<<< HEAD
-      if attachedToWindow {
-          container.setChildWidth(of: self, to: _lastSetWidth)
-          container.setChildHeight(of: self, to: _lastSetHeight)
-      }
-=======
->>>>>>> bfe6dfc5
     }
   }
 
