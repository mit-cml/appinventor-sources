--- conflicted
+++ resolved
@@ -11,7 +11,7 @@
   fileprivate var _image = UIImage()
   fileprivate var _width = kLengthPreferred
   fileprivate var _height = kLengthPreferred
-  
+
   public override init(_ parent: ComponentContainer) {
     super.init(parent)
     Width = kLengthPreferred
@@ -39,46 +39,12 @@
       }
     }
   }
-  
+
   @objc open var Image: UIImage {
     get {
       return _image
     }
   }
-<<<<<<< HEAD
-  
-  @objc open func setMarkOrigin(_ originCoordinates: String) {
-    // parse u and v with originCoordinates interpreted in "(u, v)" format
-    
-    let trimmed = originCoordinates.trimmingCharacters(in: CharacterSet(charactersIn: "()"))
-    let components = trimmed.split(separator: ",")
-    
-    let doubleU = Double(components[0].trimmingCharacters(in: .whitespaces))
-    let doubleV = Double(components[1].trimmingCharacters(in: .whitespaces))
-    super.U = doubleU!
-    super.V = doubleV!
-  }
-  
-  //for setOriginX
-  
-  @objc open var setOriginX: Double {
-    get {
-      return super.U
-    }
-    set(u) {
-      super.U = u
-    }
-  }
-  
-  //for setOriginY
-  
-  @objc open var setOriginY: Double {
-    get {
-      return super.V
-    }
-    set(v) {
-      super.V = v
-=======
 
   @objc open func setMarkOrigin(_ originString: String) {
     let parts = originString.split(",")
@@ -109,7 +75,6 @@
     }
     set {
       V = newValue
->>>>>>> 30efb622
     }
   }
 
@@ -125,7 +90,7 @@
       }
     }
   }
-  
+
   override open var Heading: CGFloat {
     get {
       return super.Heading
@@ -138,7 +103,7 @@
       }
     }
   }
-  
+
   override open var Width: Int32 {
     get {
       return _width
