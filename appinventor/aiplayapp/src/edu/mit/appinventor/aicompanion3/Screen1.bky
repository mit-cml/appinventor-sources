--- conflicted
+++ resolved
@@ -14,7 +14,6 @@
       </block>
     </statement>
   </block>
-<<<<<<< HEAD
   <block type="component_event" id="4" x="0" y="92">
     <mutation component_type="BarcodeScanner" is_generic="false" instance_name="BarcodeScanner1" event_name="AfterScan"></mutation>
     <field name="COMPONENT_SELECTOR">BarcodeScanner1</field>
@@ -250,11 +249,6 @@
   <block type="component_event" id="27" x="0" y="922">
     <mutation component_type="MenuItem" is_generic="false" instance_name="SettingsMenu" event_name="Click"></mutation>
     <field name="COMPONENT_SELECTOR">SettingsMenu</field>
-=======
-  <block type="component_event" id="27" x="1163" y="751">
-    <mutation component_type="PhoneStatus" is_generic="false" instance_name="PhoneStatus1" event_name="OnSettings"></mutation>
-    <field name="COMPONENT_SELECTOR">PhoneStatus1</field>
->>>>>>> 5dbb9598
     <statement name="DO">
       <block type="component_set_get" id="28" inline="false">
         <mutation component_type="VerticalArrangement" set_or_get="set" property_name="Visible" is_generic="false" instance_name="MainPanel"></mutation>
