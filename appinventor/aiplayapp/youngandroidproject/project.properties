--- conflicted
+++ resolved
@@ -7,22 +7,14 @@
 # The Version code is an integer. Each new version of an App uploaded
 # to the Play Store must have a version greater then the version in
 # the store
-<<<<<<< HEAD
-versioncode=12825500
-=======
 versioncode=12825600
->>>>>>> 33542b1a
 # The Version Name is displayed to the user and can contain numbers
 # and letters. It generally should be congruent to the Version Code
 # Terms used by AI2:
 # Version code XYZ turns into X.YZ. ai2 indicates a Companion for AI2
 # and an optional "zx1" indicates it has internal Zebra Crossing (QR
 # Code) scanning builtin.
-<<<<<<< HEAD
-versionname=2.55
-=======
 versionname=2.56
->>>>>>> 33542b1a
 useslocation=False
 androidminsdk=7
 actionbar=true
