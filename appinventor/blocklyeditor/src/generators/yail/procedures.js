--- conflicted
+++ resolved
@@ -1,204 +1,190 @@
-// -*- mode: java; c-basic-offset: 2; -*-
-// Copyright 2012 Massachusetts Institute of Technology. All rights reserved.
-
-/**
- * @license
- * @fileoverview Procedure yail generators for Blockly, modified for MIT App Inventor.
- * @author mckinney@mit.edu (Andrew F. McKinney)
- */
-
-'use strict';
-
-goog.provide('AI.Yail.procedures');
-
-/**
- * Lyn's History:
- * [lyn, 10/29/13] Fixed bug in handling parameters of zero-arg procedures.
- * [lyn, 10/27/13] Modified procedure names to begin with YAIL_PROC_TAG (currently 'p$')
- *     and parameters to begin with YAIL_LOCAL_VAR_TAG (currently '$').
- *     At least on Kawa-legal first character is necessary to ensure AI identifiers
- *     satisfy Kawa's identifier rules. And the procedure 'p$' tag is necessary to
- *     distinguish procedures from globals (which use the 'g$' tag).
- * [lyn, 01/15/2013] Edited to remove STACK (no longer necessary with DO-THEN-RETURN)
- */
-
-AI.Yail.YAIL_PROC_TAG = 'p$'; // See notes on this in generators/yail/variables.js
-
-// Generator code for procedure call with return
-// [lyn, 01/15/2013] Edited to remove STACK (no longer necessary with DO-THEN-RETURN)
-AI.Yail['procedures_defreturn'] = function() {
-  var argPrefix = AI.Yail.YAIL_LOCAL_VAR_TAG
-                  + (Blockly.usePrefixInYail && this.arguments_.length != 0 ? "param_" : "");
-  var args = this.arguments_.map(function (arg) {return argPrefix + arg;}).join(' ');
-  var procName = AI.Yail.YAIL_PROC_TAG + this.getFieldValue('NAME');
-  var returnVal = AI.Yail.valueToCode(this, 'RETURN', AI.Yail.ORDER_NONE) || AI.Yail.YAIL_FALSE;
-  var code = AI.Yail.YAIL_DEFINE + AI.Yail.YAIL_OPEN_COMBINATION + procName
-      + AI.Yail.YAIL_SPACER + args + AI.Yail.YAIL_CLOSE_COMBINATION 
-      + AI.Yail.YAIL_SPACER + returnVal + AI.Yail.YAIL_CLOSE_COMBINATION;
-  return code;
-};
-
-// Generator code for procedure call with return
-AI.Yail['procedures_defnoreturn'] = function() {
-  var argPrefix = AI.Yail.YAIL_LOCAL_VAR_TAG
-                  + (Blockly.usePrefixInYail && this.arguments_.length != 0 ? "param_" : "");
-  var args = this.arguments_.map(function (arg) {return argPrefix + arg;}).join(' ');
-  var procName = AI.Yail.YAIL_PROC_TAG + this.getFieldValue('NAME');
-  var body = AI.Yail.statementToCode(this, 'STACK', AI.Yail.ORDER_NONE)  || AI.Yail.YAIL_FALSE;
-  var code = AI.Yail.YAIL_DEFINE + AI.Yail.YAIL_OPEN_COMBINATION + procName
-      + AI.Yail.YAIL_SPACER + args + AI.Yail.YAIL_CLOSE_COMBINATION + body
-      + AI.Yail.YAIL_CLOSE_COMBINATION;
-  return code;
-};
-
-<<<<<<< HEAD
-// Generator code for yail procedure
-Blockly.Yail['procedures_defanonnoreturn'] = function() {
-  var argPrefix = Blockly.Yail.YAIL_LOCAL_VAR_TAG
-                  + (Blockly.usePrefixInYail && this.arguments_.length != 0 ? "param_" : "");
-  var args = this.getVars().map(function (arg) {return argPrefix + arg;}).join(' ');
-  var body = Blockly.Yail.statementToCode(this, 'STACK', Blockly.Yail.ORDER_NONE)  || Blockly.Yail.YAIL_FALSE;
-  var code = Blockly.Yail.YailCallYialPrimitive(
-    "create-yail-procedure",
-    Blockly.Yail.YAIL_LAMBDA
-      + Blockly.Yail.YAIL_OPEN_COMBINATION + args + Blockly.Yail.YAIL_CLOSE_COMBINATION + Blockly.Yail.YAIL_SPACER
-      + body + Blockly.Yail.YAIL_CLOSE_COMBINATION,
-    "any", "create procedure");
-  return [ code, Blockly.Yail.ORDER_ATOMIC ];
-};
-
-// Generator code for yail procedure (with return)
-Blockly.Yail['procedures_defanonreturn'] = function() {
-  var argPrefix = Blockly.Yail.YAIL_LOCAL_VAR_TAG
-                  + (Blockly.usePrefixInYail && this.arguments_.length != 0 ? "param_" : "");
-  var args = this.getVars().map(function (arg) {return argPrefix + arg;}).join(' ');
-  var returnVal = Blockly.Yail.valueToCode(this, 'RETURN', Blockly.Yail.ORDER_NONE) || Blockly.Yail.YAIL_FALSE;
-  var code = Blockly.Yail.YailCallYialPrimitive(
-    "create-yail-procedure",
-    Blockly.Yail.YAIL_LAMBDA
-      + Blockly.Yail.YAIL_OPEN_COMBINATION + args + Blockly.Yail.YAIL_CLOSE_COMBINATION + Blockly.Yail.YAIL_SPACER
-      + returnVal + Blockly.Yail.YAIL_CLOSE_COMBINATION,
-    "any", "create procedure");
-  return [ code, Blockly.Yail.ORDER_ATOMIC ];
-};
-
-Blockly.Yail['procedure_lexical_variable_get'] = function() {
-  return Blockly.Yail.lexical_variable_get.call(this);
-=======
-AI.Yail['procedure_lexical_variable_get'] = function() {
-  return AI.Yail.lexical_variable_get.call(this);
->>>>>>> 2e12427b
-}
-
-//call the do return in control category
-AI.Yail['procedures_do_then_return'] = function() {
-  return AI.Yail.controls_do_then_return.call(this);
-}
-
-// Generator code for procedure call with return
-AI.Yail['procedures_callnoreturn'] = function() {
-  var procName = AI.Yail.YAIL_PROC_TAG + this.getFieldValue('PROCNAME');
-  var argCode = [];
-  for ( var x = 0;this.getInput("ARG" + x); x++) {
-    argCode[x] = AI.Yail.valueToCode(this, 'ARG' + x, AI.Yail.ORDER_NONE) || AI.Yail.YAIL_FALSE;
-  }
-  var code = AI.Yail.YAIL_OPEN_COMBINATION + AI.Yail.YAIL_GET_VARIABLE + procName
-      + AI.Yail.YAIL_CLOSE_COMBINATION + AI.Yail.YAIL_SPACER + argCode.join(' ')
-      + AI.Yail.YAIL_CLOSE_COMBINATION;
-  return code;
-};
-
-// Generator code for procedure call with return
-AI.Yail['procedures_callreturn'] = function() {
-  var procName = AI.Yail.YAIL_PROC_TAG + this.getFieldValue('PROCNAME');
-  var argCode = [];
-  for ( var x = 0; this.getInput("ARG" + x); x++) {
-    argCode[x] = AI.Yail.valueToCode(this, 'ARG' + x, AI.Yail.ORDER_NONE) || AI.Yail.YAIL_FALSE;
-  }
-<<<<<<< HEAD
-  var code = Blockly.Yail.YAIL_OPEN_COMBINATION + Blockly.Yail.YAIL_GET_VARIABLE + procName
-      + Blockly.Yail.YAIL_CLOSE_COMBINATION + Blockly.Yail.YAIL_SPACER + argCode.join(' ')
-      + Blockly.Yail.YAIL_CLOSE_COMBINATION;
-  return [ code, Blockly.Yail.ORDER_ATOMIC ];
-};
-
-// Generator code for yail procedure call with no return
-Blockly.Yail['procedures_callanonnoreturn'] = function() {
-  var argCode = [];
-  var argTypes = [];
-  argCode.push(Blockly.Yail.valueToCode(this, 'PROCEDURE', Blockly.Yail.ORDER_NONE) || Blockly.Yail.YAIL_FALSE);
-  argTypes.push("any");
-  for (var x=0; this.getInput("ARG" + x); x++) {
-    argCode.push(Blockly.Yail.valueToCode(this, 'ARG' + x, Blockly.Yail.ORDER_NONE) || Blockly.Yail.YAIL_FALSE);
-    argTypes.push('any');
-  }
-  var code = Blockly.Yail.YailCallYialPrimitive("call-yail-procedure", argCode, argTypes, "call procedure");
-  return code;
-};
-
-// Generator code for yail procedure call with return
-Blockly.Yail['procedures_callanonreturn'] = function() {
-  var argCode = [];
-  var argTypes = [];
-  argCode.push(Blockly.Yail.valueToCode(this, 'PROCEDURE', Blockly.Yail.ORDER_NONE) || Blockly.Yail.YAIL_FALSE);
-  argTypes.push("any");
-  for (var x=0; this.getInput("ARG" + x); x++) {
-    argCode.push(Blockly.Yail.valueToCode(this, 'ARG' + x, Blockly.Yail.ORDER_NONE) || Blockly.Yail.YAIL_FALSE);
-    argTypes.push('any');
-  }
-  var code = Blockly.Yail.YailCallYialPrimitive("call-yail-procedure", argCode, argTypes, "call procedure");
-  return [ code, Blockly.Yail.ORDER_ATOMIC ];
-};
-
-// Generator code for yail procedure call with no return (input list version)
-Blockly.Yail['procedures_callanonnoreturn_inputlist'] = function() {
-  var code = Blockly.Yail.YailCallYialPrimitive(
-      "call-yail-procedure-input-list",
-      [ Blockly.Yail.valueToCode(this, 'PROCEDURE', Blockly.Yail.ORDER_NONE) || Blockly.Yail.YAIL_FALSE,
-        Blockly.Yail.valueToCode(this, 'INPUTLIST', Blockly.Yail.ORDER_NONE) || Blockly.Yail.YAIL_FALSE ], 
-      ["any","any"],
-      "call procedure(with input list)");
-  return code;
-};
-
-// Generator code for yail procedure call with return (input list version)
-Blockly.Yail['procedures_callanonreturn_inputlist'] = function() {
-  var code = Blockly.Yail.YailCallYialPrimitive(
-      "call-yail-procedure-input-list",
-      [ Blockly.Yail.valueToCode(this, 'PROCEDURE', Blockly.Yail.ORDER_NONE) || Blockly.Yail.YAIL_FALSE,
-        Blockly.Yail.valueToCode(this, 'INPUTLIST', Blockly.Yail.ORDER_NONE) || Blockly.Yail.YAIL_FALSE ], 
-      ["any","any"],
-      "call procedure(with input list)");
-  return [ code, Blockly.Yail.ORDER_ATOMIC ];
-};
-
-Blockly.Yail['procedures_numArgs'] = function() {
-  var code = Blockly.Yail.YailCallYialPrimitive(
-      "num-args-yail-procedure",
-      Blockly.Yail.valueToCode(this, 'PROCEDURE', Blockly.Yail.ORDER_NONE) || Blockly.Yail.YAIL_FALSE,
-      "any", "get number of arguments");
-  return [ code, Blockly.Yail.ORDER_ATOMIC ];
-}
-
-Blockly.Yail['procedures_getWithName'] = function() {
-  var procName = Blockly.Yail.valueToCode(this, 'PROCEDURENAME', Blockly.Yail.ORDER_NONE) || Blockly.Yail.YAIL_FALSE;
-  var code = Blockly.Yail.YailCallYialPrimitive(
-      "create-yail-procedure-with-name", procName, "any", "get procedure");
-  return [ code, Blockly.Yail.ORDER_ATOMIC ];
-}
-
-Blockly.Yail['procedures_getWithDropdown'] = function() {
-  var procedure = Blockly.Yail.YAIL_GET_VARIABLE +
-      Blockly.Yail.YAIL_PROC_TAG + this.getFieldValue('PROCNAME') + Blockly.Yail.YAIL_CLOSE_COMBINATION;
-  var code = Blockly.Yail.YailCallYialPrimitive(
-    "create-yail-procedure", procedure, "any", "get procedure");
-  return [ code, Blockly.Yail.ORDER_ATOMIC ];
-}
-=======
-  var code = AI.Yail.YAIL_OPEN_COMBINATION + AI.Yail.YAIL_GET_VARIABLE + procName
-      + AI.Yail.YAIL_CLOSE_COMBINATION + AI.Yail.YAIL_SPACER + argCode.join(' ')
-      + AI.Yail.YAIL_CLOSE_COMBINATION;
-  return [ code, AI.Yail.ORDER_ATOMIC ];
-};
-
->>>>>>> 2e12427b
+// -*- mode: java; c-basic-offset: 2; -*-
+// Copyright 2012 Massachusetts Institute of Technology. All rights reserved.
+
+/**
+ * @license
+ * @fileoverview Procedure yail generators for Blockly, modified for MIT App Inventor.
+ * @author mckinney@mit.edu (Andrew F. McKinney)
+ */
+
+'use strict';
+
+goog.provide('AI.Yail.procedures');
+
+/**
+ * Lyn's History:
+ * [lyn, 10/29/13] Fixed bug in handling parameters of zero-arg procedures.
+ * [lyn, 10/27/13] Modified procedure names to begin with YAIL_PROC_TAG (currently 'p$')
+ *     and parameters to begin with YAIL_LOCAL_VAR_TAG (currently '$').
+ *     At least on Kawa-legal first character is necessary to ensure AI identifiers
+ *     satisfy Kawa's identifier rules. And the procedure 'p$' tag is necessary to
+ *     distinguish procedures from globals (which use the 'g$' tag).
+ * [lyn, 01/15/2013] Edited to remove STACK (no longer necessary with DO-THEN-RETURN)
+ */
+
+AI.Yail.YAIL_PROC_TAG = 'p$'; // See notes on this in generators/yail/variables.js
+
+// Generator code for procedure call with return
+// [lyn, 01/15/2013] Edited to remove STACK (no longer necessary with DO-THEN-RETURN)
+AI.Yail['procedures_defreturn'] = function() {
+  var argPrefix = AI.Yail.YAIL_LOCAL_VAR_TAG
+                  + (Blockly.usePrefixInYail && this.arguments_.length != 0 ? "param_" : "");
+  var args = this.arguments_.map(function (arg) {return argPrefix + arg;}).join(' ');
+  var procName = AI.Yail.YAIL_PROC_TAG + this.getFieldValue('NAME');
+  var returnVal = AI.Yail.valueToCode(this, 'RETURN', AI.Yail.ORDER_NONE) || AI.Yail.YAIL_FALSE;
+  var code = AI.Yail.YAIL_DEFINE + AI.Yail.YAIL_OPEN_COMBINATION + procName
+      + AI.Yail.YAIL_SPACER + args + AI.Yail.YAIL_CLOSE_COMBINATION 
+      + AI.Yail.YAIL_SPACER + returnVal + AI.Yail.YAIL_CLOSE_COMBINATION;
+  return code;
+};
+
+// Generator code for procedure call with return
+AI.Yail['procedures_defnoreturn'] = function() {
+  var argPrefix = AI.Yail.YAIL_LOCAL_VAR_TAG
+                  + (Blockly.usePrefixInYail && this.arguments_.length != 0 ? "param_" : "");
+  var args = this.arguments_.map(function (arg) {return argPrefix + arg;}).join(' ');
+  var procName = AI.Yail.YAIL_PROC_TAG + this.getFieldValue('NAME');
+  var body = AI.Yail.statementToCode(this, 'STACK', AI.Yail.ORDER_NONE)  || AI.Yail.YAIL_FALSE;
+  var code = AI.Yail.YAIL_DEFINE + AI.Yail.YAIL_OPEN_COMBINATION + procName
+      + AI.Yail.YAIL_SPACER + args + AI.Yail.YAIL_CLOSE_COMBINATION + body
+      + AI.Yail.YAIL_CLOSE_COMBINATION;
+  return code;
+};
+
+// Generator code for yail procedure
+AI.Yail['procedures_defanonnoreturn'] = function() {
+  var argPrefix = AI.Yail.YAIL_LOCAL_VAR_TAG
+                  + (Blockly.usePrefixInYail && this.arguments_.length != 0 ? "param_" : "");
+  var args = this.getVars().map(function (arg) {return argPrefix + arg;}).join(' ');
+  var body = AI.Yail.statementToCode(this, 'STACK', AI.Yail.ORDER_NONE)  || AI.Yail.YAIL_FALSE;
+  var code = AI.Yail.YailCallYialPrimitive(
+    "create-yail-procedure",
+    AI.Yail.YAIL_LAMBDA
+      + AI.Yail.YAIL_OPEN_COMBINATION + args + AI.Yail.YAIL_CLOSE_COMBINATION + AI.Yail.YAIL_SPACER
+      + body + AI.Yail.YAIL_CLOSE_COMBINATION,
+    "any", "create procedure");
+  return [ code, AI.Yail.ORDER_ATOMIC ];
+};
+
+// Generator code for yail procedure (with return)
+AI.Yail['procedures_defanonreturn'] = function() {
+  var argPrefix = AI.Yail.YAIL_LOCAL_VAR_TAG
+                  + (Blockly.usePrefixInYail && this.arguments_.length != 0 ? "param_" : "");
+  var args = this.getVars().map(function (arg) {return argPrefix + arg;}).join(' ');
+  var returnVal = AI.Yail.valueToCode(this, 'RETURN', AI.Yail.ORDER_NONE) || AI.Yail.YAIL_FALSE;
+  var code = AI.Yail.YailCallYialPrimitive(
+    "create-yail-procedure",
+    AI.Yail.YAIL_LAMBDA
+      + AI.Yail.YAIL_OPEN_COMBINATION + args + AI.Yail.YAIL_CLOSE_COMBINATION + AI.Yail.YAIL_SPACER
+      + returnVal + AI.Yail.YAIL_CLOSE_COMBINATION,
+    "any", "create procedure");
+  return [ code, AI.Yail.ORDER_ATOMIC ];
+};
+
+AI.Yail['procedure_lexical_variable_get'] = function() {
+  return AI.Yail.lexical_variable_get.call(this);
+}
+
+//call the do return in control category
+AI.Yail['procedures_do_then_return'] = function() {
+  return AI.Yail.controls_do_then_return.call(this);
+}
+
+// Generator code for procedure call with return
+AI.Yail['procedures_callnoreturn'] = function() {
+  var procName = AI.Yail.YAIL_PROC_TAG + this.getFieldValue('PROCNAME');
+  var argCode = [];
+  for ( var x = 0;this.getInput("ARG" + x); x++) {
+    argCode[x] = AI.Yail.valueToCode(this, 'ARG' + x, AI.Yail.ORDER_NONE) || AI.Yail.YAIL_FALSE;
+  }
+  var code = AI.Yail.YAIL_OPEN_COMBINATION + AI.Yail.YAIL_GET_VARIABLE + procName
+      + AI.Yail.YAIL_CLOSE_COMBINATION + AI.Yail.YAIL_SPACER + argCode.join(' ')
+      + AI.Yail.YAIL_CLOSE_COMBINATION;
+  return code;
+};
+
+// Generator code for procedure call with return
+AI.Yail['procedures_callreturn'] = function() {
+  var procName = AI.Yail.YAIL_PROC_TAG + this.getFieldValue('PROCNAME');
+  var argCode = [];
+  for ( var x = 0; this.getInput("ARG" + x); x++) {
+    argCode[x] = AI.Yail.valueToCode(this, 'ARG' + x, AI.Yail.ORDER_NONE) || AI.Yail.YAIL_FALSE;
+  }
+  var code = AI.Yail.YAIL_OPEN_COMBINATION + AI.Yail.YAIL_GET_VARIABLE + procName
+      + AI.Yail.YAIL_CLOSE_COMBINATION + AI.Yail.YAIL_SPACER + argCode.join(' ')
+      + AI.Yail.YAIL_CLOSE_COMBINATION;
+  return [ code, AI.Yail.ORDER_ATOMIC ];
+};
+
+// Generator code for yail procedure call with no return
+AI.Yail['procedures_callanonnoreturn'] = function() {
+  var argCode = [];
+  var argTypes = [];
+  argCode.push(AI.Yail.valueToCode(this, 'PROCEDURE', AI.Yail.ORDER_NONE) || AI.Yail.YAIL_FALSE);
+  argTypes.push("any");
+  for (var x=0; this.getInput("ARG" + x); x++) {
+    argCode.push(AI.Yail.valueToCode(this, 'ARG' + x, AI.Yail.ORDER_NONE) || AI.Yail.YAIL_FALSE);
+    argTypes.push('any');
+  }
+  var code = AI.Yail.YailCallYialPrimitive("call-yail-procedure", argCode, argTypes, "call procedure");
+  return code;
+};
+
+// Generator code for yail procedure call with return
+AI.Yail['procedures_callanonreturn'] = function() {
+  var argCode = [];
+  var argTypes = [];
+  argCode.push(AI.Yail.valueToCode(this, 'PROCEDURE', AI.Yail.ORDER_NONE) || AI.Yail.YAIL_FALSE);
+  argTypes.push("any");
+  for (var x=0; this.getInput("ARG" + x); x++) {
+    argCode.push(AI.Yail.valueToCode(this, 'ARG' + x, AI.Yail.ORDER_NONE) || AI.Yail.YAIL_FALSE);
+    argTypes.push('any');
+  }
+  var code = AI.Yail.YailCallYialPrimitive("call-yail-procedure", argCode, argTypes, "call procedure");
+  return [ code, AI.Yail.ORDER_ATOMIC ];
+};
+
+// Generator code for yail procedure call with no return (input list version)
+AI.Yail['procedures_callanonnoreturn_inputlist'] = function() {
+  var code = AI.Yail.YailCallYialPrimitive(
+      "call-yail-procedure-input-list",
+      [ AI.Yail.valueToCode(this, 'PROCEDURE', AI.Yail.ORDER_NONE) || AI.Yail.YAIL_FALSE,
+        AI.Yail.valueToCode(this, 'INPUTLIST', AI.Yail.ORDER_NONE) || AI.Yail.YAIL_FALSE ], 
+      ["any","any"],
+      "call procedure(with input list)");
+  return code;
+};
+
+// Generator code for yail procedure call with return (input list version)
+AI.Yail['procedures_callanonreturn_inputlist'] = function() {
+  var code = AI.Yail.YailCallYialPrimitive(
+      "call-yail-procedure-input-list",
+      [ AI.Yail.valueToCode(this, 'PROCEDURE', AI.Yail.ORDER_NONE) || AI.Yail.YAIL_FALSE,
+        AI.Yail.valueToCode(this, 'INPUTLIST', AI.Yail.ORDER_NONE) || AI.Yail.YAIL_FALSE ], 
+      ["any","any"],
+      "call procedure(with input list)");
+  return [ code, AI.Yail.ORDER_ATOMIC ];
+};
+
+AI.Yail['procedures_numArgs'] = function() {
+  var code = AI.Yail.YailCallYialPrimitive(
+      "num-args-yail-procedure",
+      AI.Yail.valueToCode(this, 'PROCEDURE', AI.Yail.ORDER_NONE) || AI.Yail.YAIL_FALSE,
+      "any", "get number of arguments");
+  return [ code, AI.Yail.ORDER_ATOMIC ];
+}
+
+AI.Yail['procedures_getWithName'] = function() {
+  var procName = AI.Yail.valueToCode(this, 'PROCEDURENAME', AI.Yail.ORDER_NONE) || AI.Yail.YAIL_FALSE;
+  var code = AI.Yail.YailCallYialPrimitive(
+      "create-yail-procedure-with-name", procName, "any", "get procedure");
+  return [ code, AI.Yail.ORDER_ATOMIC ];
+}
+
+AI.Yail['procedures_getWithDropdown'] = function() {
+  var procedure = AI.Yail.YAIL_GET_VARIABLE +
+      AI.Yail.YAIL_PROC_TAG + this.getFieldValue('PROCNAME') + AI.Yail.YAIL_CLOSE_COMBINATION;
+  var code = AI.Yail.YailCallYialPrimitive(
+    "create-yail-procedure", procedure, "any", "get procedure");
+  return [ code, AI.Yail.ORDER_ATOMIC ];
+}