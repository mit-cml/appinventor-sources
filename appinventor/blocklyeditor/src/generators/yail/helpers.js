--- conflicted
+++ resolved
@@ -44,10 +44,7 @@
   if (!field) {
     return [AI.Yail.quote_(''), AI.Yail.ORDER_ATOMIC];
   }
-<<<<<<< HEAD
   return [AI.Yail.quote_(field.getValue()), AI.Yail.ORDER_ATOMIC];
-=======
-  return [Blockly.Yail.quote_(field.getValue()), Blockly.Yail.ORDER_ATOMIC];
 }
 
 Blockly.Yail['helpers_providermodel'] = function() {
@@ -67,5 +64,4 @@
   }
   var fieldvalue = field.getValue();
   return [Blockly.Yail.quote_(fieldvalue), Blockly.Yail.ORDER_ATOMIC];
->>>>>>> 4b8fcd24
 }