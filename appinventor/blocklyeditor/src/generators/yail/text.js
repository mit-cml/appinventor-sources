--- conflicted
+++ resolved
@@ -319,7 +319,22 @@
   return [ code, Blockly.Yail.ORDER_ATOMIC ];
 };
 
-<<<<<<< HEAD
+Blockly.Yail['text_reverse'] = function() {
+    // String reverse.
+    var argument = Blockly.Yail.valueToCode(this, 'VALUE', Blockly.Yail.ORDER_NONE) || "\"\"";
+    var code = Blockly.Yail.YAIL_CALL_YAIL_PRIMITIVE + "string-reverse"
+        + Blockly.Yail.YAIL_SPACER;
+    code = code + Blockly.Yail.YAIL_OPEN_COMBINATION
+        + Blockly.Yail.YAIL_LIST_CONSTRUCTOR + Blockly.Yail.YAIL_SPACER
+        + argument + Blockly.Yail.YAIL_CLOSE_COMBINATION;
+    code = code + Blockly.Yail.YAIL_SPACER + Blockly.Yail.YAIL_QUOTE
+        + Blockly.Yail.YAIL_OPEN_COMBINATION + "text"
+        + Blockly.Yail.YAIL_CLOSE_COMBINATION + Blockly.Yail.YAIL_SPACER;
+    code = code + Blockly.Yail.YAIL_DOUBLE_QUOTE + "reverse"
+        + Blockly.Yail.YAIL_DOUBLE_QUOTE + Blockly.Yail.YAIL_CLOSE_COMBINATION;
+    return [ code, Blockly.Yail.ORDER_ATOMIC ];
+  };  
+
 Blockly.Yail['text_replace_mappings'] = function() {
     // Replace all occurrences in mappings with their corresponding replacement
     var argument0 = Blockly.Yail.valueToCode(this, 'TEXT', Blockly.Yail.ORDER_NONE) || "\"\"";
@@ -343,21 +358,4 @@
     LONGEST_STRING_FIRST: "string-replace-mappings-longest-string",
     DICTIONARY_ORDER: "string-replace-mappings-dictionary"
     //EARLIEST_OCCURRENCE: "string-replace-mappings-earliest-occurrence"
-  };
-=======
-Blockly.Yail['text_reverse'] = function() {
-  // String reverse.
-  var argument = Blockly.Yail.valueToCode(this, 'VALUE', Blockly.Yail.ORDER_NONE) || "\"\"";
-  var code = Blockly.Yail.YAIL_CALL_YAIL_PRIMITIVE + "string-reverse"
-      + Blockly.Yail.YAIL_SPACER;
-  code = code + Blockly.Yail.YAIL_OPEN_COMBINATION
-      + Blockly.Yail.YAIL_LIST_CONSTRUCTOR + Blockly.Yail.YAIL_SPACER
-      + argument + Blockly.Yail.YAIL_CLOSE_COMBINATION;
-  code = code + Blockly.Yail.YAIL_SPACER + Blockly.Yail.YAIL_QUOTE
-      + Blockly.Yail.YAIL_OPEN_COMBINATION + "text"
-      + Blockly.Yail.YAIL_CLOSE_COMBINATION + Blockly.Yail.YAIL_SPACER;
-  code = code + Blockly.Yail.YAIL_DOUBLE_QUOTE + "reverse"
-      + Blockly.Yail.YAIL_DOUBLE_QUOTE + Blockly.Yail.YAIL_CLOSE_COMBINATION;
-  return [ code, Blockly.Yail.ORDER_ATOMIC ];
-};
->>>>>>> e1ab8187
+  };