// -*- mode: java; c-basic-offset: 2; -*-
// Copyright 2012 Massachusetts Institute of Technology. All rights reserved.

/**
 * @license
 * @fileoverview Dictionaries blocks yail generators for Blockly, modified for MIT App Inventor.
 * @author data1013@mit.edu (Danny Tang)
 */

'use strict';

goog.provide('AI.Yail.dictionaries');

AI.Yail['dictionaries_create_with'] = function() {
  var code = AI.Yail.YAIL_CALL_YAIL_PRIMITIVE + "make-yail-dictionary" + AI.Yail.YAIL_SPACER;
  code += AI.Yail.YAIL_OPEN_COMBINATION + AI.Yail.YAIL_LIST_CONSTRUCTOR + AI.Yail.YAIL_SPACER;
  var itemsAdded = 0;
  for (var i=0; i<this.itemCount_; i++) {
    var argument = AI.Yail.valueToCode(this, 'ADD' + i, AI.Yail.ORDER_NONE) || AI.Yail.YAIL_NULL;
    if (argument != null) {
      code += argument + AI.Yail.YAIL_SPACER;
      itemsAdded++;
    }
  }
  code += AI.Yail.YAIL_CLOSE_COMBINATION + AI.Yail.YAIL_SPACER + AI.Yail.YAIL_QUOTE + AI.Yail.YAIL_OPEN_COMBINATION;
  for (i=0; i<itemsAdded; i++) {
    code += "pair" + AI.Yail.YAIL_SPACER;
  }
  code += AI.Yail.YAIL_CLOSE_COMBINATION;
  code += AI.Yail.YAIL_SPACER + AI.Yail.YAIL_DOUBLE_QUOTE + "make a dictionary" + AI.Yail.YAIL_DOUBLE_QUOTE + AI.Yail.YAIL_CLOSE_COMBINATION;
  return [ code, AI.Yail.ORDER_ATOMIC ];
};

AI.Yail['pair'] = function() {
  var argument0 = AI.Yail.valueToCode(this, 'KEY', AI.Yail.ORDER_NONE) || AI.Yail.YAIL_NULL;
  var argument1 = AI.Yail.valueToCode(this, 'VALUE', AI.Yail.ORDER_NONE) || AI.Yail.YAIL_NULL;
  var code = AI.Yail.YAIL_CALL_YAIL_PRIMITIVE + "make-dictionary-pair" + AI.Yail.YAIL_SPACER;
  code = code + AI.Yail.YAIL_OPEN_COMBINATION + AI.Yail.YAIL_LIST_CONSTRUCTOR + AI.Yail.YAIL_SPACER;
  code = code + argument0 + AI.Yail.YAIL_SPACER + argument1 + AI.Yail.YAIL_SPACER + AI.Yail.YAIL_CLOSE_COMBINATION;
  code = code + AI.Yail.YAIL_SPACER + AI.Yail.YAIL_QUOTE + AI.Yail.YAIL_OPEN_COMBINATION;
  code = code + "key any" + AI.Yail.YAIL_CLOSE_COMBINATION + AI.Yail.YAIL_SPACER;
  code = code + AI.Yail.YAIL_SPACER + AI.Yail.YAIL_DOUBLE_QUOTE + "make a pair" + AI.Yail.YAIL_DOUBLE_QUOTE + AI.Yail.YAIL_CLOSE_COMBINATION;
  return [ code, AI.Yail.ORDER_ATOMIC ];
};

AI.Yail['dictionaries_set_pair'] = function() {
  // Set pairs in a dictionary
  var key = AI.Yail.valueToCode(this, 'KEY', AI.Yail.ORDER_NONE) || AI.Yail.YAIL_NULL;
  var dict = AI.Yail.valueToCode(this, 'DICT', AI.Yail.ORDER_NONE) || AI.Yail.YAIL_EMPTY_DICT;
  var value = AI.Yail.valueToCode(this, 'VALUE', AI.Yail.ORDER_NONE) || AI.Yail.YAIL_NULL;
  var code = AI.Yail.YAIL_CALL_YAIL_PRIMITIVE + "yail-dictionary-set-pair" + AI.Yail.YAIL_SPACER;
  code = code + AI.Yail.YAIL_OPEN_COMBINATION + AI.Yail.YAIL_LIST_CONSTRUCTOR + AI.Yail.YAIL_SPACER;
  code = code + key + AI.Yail.YAIL_SPACER + dict + AI.Yail.YAIL_SPACER;
  code = code + value + AI.Yail.YAIL_CLOSE_COMBINATION;
  code = code + AI.Yail.YAIL_SPACER + AI.Yail.YAIL_QUOTE + AI.Yail.YAIL_OPEN_COMBINATION;
  code = code + "key dictionary any" + AI.Yail.YAIL_CLOSE_COMBINATION + AI.Yail.YAIL_SPACER;
  code = code + AI.Yail.YAIL_SPACER + AI.Yail.YAIL_DOUBLE_QUOTE + "set value for key in dictionary to value" + AI.Yail.YAIL_DOUBLE_QUOTE + AI.Yail.YAIL_CLOSE_COMBINATION;
  return code;
};

AI.Yail['dictionaries_delete_pair'] = function() {
  // Set pairs in a dictionary
  var argument0 = AI.Yail.valueToCode(this, 'DICT', AI.Yail.ORDER_NONE) || AI.Yail.YAIL_EMPTY_DICT;
  var argument1 = AI.Yail.valueToCode(this, 'KEY', AI.Yail.ORDER_NONE) || AI.Yail.YAIL_NULL;    //TODO: define empty dict code
  var code = AI.Yail.YAIL_CALL_YAIL_PRIMITIVE + "yail-dictionary-delete-pair" + AI.Yail.YAIL_SPACER;
  code = code + AI.Yail.YAIL_OPEN_COMBINATION + AI.Yail.YAIL_LIST_CONSTRUCTOR + AI.Yail.YAIL_SPACER;
  code = code + argument0 + AI.Yail.YAIL_SPACER + argument1 + AI.Yail.YAIL_CLOSE_COMBINATION;
  code = code + AI.Yail.YAIL_SPACER + AI.Yail.YAIL_QUOTE + AI.Yail.YAIL_OPEN_COMBINATION;
  code = code + "dictionary key" + AI.Yail.YAIL_CLOSE_COMBINATION + AI.Yail.YAIL_SPACER;
  code = code + AI.Yail.YAIL_SPACER + AI.Yail.YAIL_DOUBLE_QUOTE + "delete dictionary pair" + AI.Yail.YAIL_DOUBLE_QUOTE + AI.Yail.YAIL_CLOSE_COMBINATION;
  return code;
};

AI.Yail['dictionaries_lookup'] = function() {
  // Lookup in pairs in list of lists (key, value).T
<<<<<<< HEAD
  var argument0 = AI.Yail.valueToCode(this, 'KEY', AI.Yail.ORDER_NONE) || AI.Yail.YAIL_FALSE;
  var argument1 = AI.Yail.valueToCode(this, 'DICT', AI.Yail.ORDER_NONE) || AI.Yail.YAIL_EMPTY_DICT;    //TODO: define empty dict code
  var argument2 = AI.Yail.valueToCode(this, 'NOTFOUND', AI.Yail.ORDER_NONE) || AI.Yail.YAIL_NULL;
  var code = AI.Yail.YAIL_CALL_YAIL_PRIMITIVE + "yail-dictionary-lookup" + AI.Yail.YAIL_SPACER;
  code = code + AI.Yail.YAIL_OPEN_COMBINATION + AI.Yail.YAIL_LIST_CONSTRUCTOR + AI.Yail.YAIL_SPACER;
  code = code + argument0 + AI.Yail.YAIL_SPACER + argument1 + AI.Yail.YAIL_SPACER + argument2 + AI.Yail.YAIL_CLOSE_COMBINATION;
  code = code + AI.Yail.YAIL_SPACER + AI.Yail.YAIL_QUOTE + AI.Yail.YAIL_OPEN_COMBINATION;
  code = code + "key any any" + AI.Yail.YAIL_CLOSE_COMBINATION + AI.Yail.YAIL_SPACER;
  code = code + AI.Yail.YAIL_SPACER + AI.Yail.YAIL_DOUBLE_QUOTE + "dictionary lookup" + AI.Yail.YAIL_DOUBLE_QUOTE + AI.Yail.YAIL_CLOSE_COMBINATION;
  return [ code, AI.Yail.ORDER_ATOMIC ];
};

AI.Yail['dictionaries_recursive_lookup'] = function() {
=======
  var argument0 = Blockly.Yail.valueToCode(this, 'KEY', Blockly.Yail.ORDER_NONE) || Blockly.Yail.YAIL_FALSE;
  var argument1 = Blockly.Yail.valueToCode(this, 'DICT', Blockly.Yail.ORDER_NONE) || Blockly.Yail.YAIL_EMPTY_DICT;    //TODO: define empty dict code
  var argument2 = Blockly.Yail.valueToCode(this, 'NOTFOUND', Blockly.Yail.ORDER_NONE) || Blockly.Yail.YAIL_NULL;
  var code = Blockly.Yail.YAIL_CALL_YAIL_PRIMITIVE + "yail-dictionary-lookup" + Blockly.Yail.YAIL_SPACER;
  code = code + Blockly.Yail.YAIL_OPEN_COMBINATION + Blockly.Yail.YAIL_LIST_CONSTRUCTOR + Blockly.Yail.YAIL_SPACER;
  code = code + argument0 + Blockly.Yail.YAIL_SPACER + argument1 + Blockly.Yail.YAIL_SPACER + argument2 + Blockly.Yail.YAIL_CLOSE_COMBINATION;
  code = code + Blockly.Yail.YAIL_SPACER + Blockly.Yail.YAIL_QUOTE + Blockly.Yail.YAIL_OPEN_COMBINATION;
  code = code + "key dictionary any" + Blockly.Yail.YAIL_CLOSE_COMBINATION + Blockly.Yail.YAIL_SPACER;
  code = code + Blockly.Yail.YAIL_SPACER + Blockly.Yail.YAIL_DOUBLE_QUOTE + "dictionary lookup" + Blockly.Yail.YAIL_DOUBLE_QUOTE + Blockly.Yail.YAIL_CLOSE_COMBINATION;
  return [ code, Blockly.Yail.ORDER_ATOMIC ];
};

Blockly.Yail['dictionaries_recursive_lookup'] = function() {
>>>>>>> d2133766
  // Lookup in pairs in list of lists (key, value).T
  var argument0 = AI.Yail.valueToCode(this, 'KEYS', AI.Yail.ORDER_NONE) || AI.Yail.YAIL_FALSE;
  var argument1 = AI.Yail.valueToCode(this, 'DICT', AI.Yail.ORDER_NONE) || AI.Yail.YAIL_EMPTY_DICT;    //TODO: define empty dict code
  var argument2 = AI.Yail.valueToCode(this, 'NOTFOUND', AI.Yail.ORDER_NONE) || AI.Yail.YAIL_NULL;
  var code = AI.Yail.YAIL_CALL_YAIL_PRIMITIVE + "yail-dictionary-recursive-lookup" + AI.Yail.YAIL_SPACER;
  code = code + AI.Yail.YAIL_OPEN_COMBINATION + AI.Yail.YAIL_LIST_CONSTRUCTOR + AI.Yail.YAIL_SPACER;
  code = code + argument0 + AI.Yail.YAIL_SPACER + argument1 + AI.Yail.YAIL_SPACER + argument2 + AI.Yail.YAIL_CLOSE_COMBINATION;
  code = code + AI.Yail.YAIL_SPACER + AI.Yail.YAIL_QUOTE + AI.Yail.YAIL_OPEN_COMBINATION;
  code = code + "list dictionary any" + AI.Yail.YAIL_CLOSE_COMBINATION + AI.Yail.YAIL_SPACER;
  code = code + AI.Yail.YAIL_SPACER + AI.Yail.YAIL_DOUBLE_QUOTE + "dictionary recursive lookup" + AI.Yail.YAIL_DOUBLE_QUOTE + AI.Yail.YAIL_CLOSE_COMBINATION;
  return [ code, AI.Yail.ORDER_ATOMIC ];
};

AI.Yail['dictionaries_recursive_set'] = function() {
  var argument0 = AI.Yail.valueToCode(this, 'KEYS', AI.Yail.ORDER_NONE) || AI.Yail.YAIL_EMPTY_LIST;
  var argument1 = AI.Yail.valueToCode(this, 'DICT', AI.Yail.ORDER_NONE) || AI.Yail.YAIL_EMPTY_DICT;
  var argument2 = AI.Yail.valueToCode(this, 'VALUE', AI.Yail.ORDER_NONE) || AI.Yail.YAIL_FALSE;
  var code = AI.Yail.YAIL_CALL_YAIL_PRIMITIVE + "yail-dictionary-recursive-set" + AI.Yail.YAIL_SPACER;
  code += AI.Yail.YAIL_OPEN_COMBINATION + AI.Yail.YAIL_LIST_CONSTRUCTOR + AI.Yail.YAIL_SPACER;
  code += argument0 + AI.Yail.YAIL_SPACER + argument1 + AI.Yail.YAIL_SPACER + argument2 + AI.Yail.YAIL_CLOSE_COMBINATION;
  code = code + AI.Yail.YAIL_SPACER + AI.Yail.YAIL_QUOTE + AI.Yail.YAIL_OPEN_COMBINATION;
  code = code + "list dictionary any" + AI.Yail.YAIL_CLOSE_COMBINATION + AI.Yail.YAIL_SPACER;
  code = code + AI.Yail.YAIL_SPACER + AI.Yail.YAIL_DOUBLE_QUOTE + "dictionary recursive set" + AI.Yail.YAIL_DOUBLE_QUOTE + AI.Yail.YAIL_CLOSE_COMBINATION;
  return code;
};

AI.Yail['dictionaries_getters'] = function() {
  // Basic arithmetic operators.
  var mode = this.getFieldValue('OP');
  var tuple = AI.Yail.dictionaries_getters.OPERATORS[mode];
  var operator1 = tuple[0];
  var operator2 = tuple[1];
  var order = tuple[2];
  var argument = AI.Yail.valueToCode(this, 'DICT', order) || AI.Yail.YAIL_EMPTY_DICT;
  var code = AI.Yail.YAIL_CALL_YAIL_PRIMITIVE + operator1
      + AI.Yail.YAIL_SPACER;
  code = code + AI.Yail.YAIL_OPEN_COMBINATION
      + AI.Yail.YAIL_LIST_CONSTRUCTOR + AI.Yail.YAIL_SPACER
      + argument + AI.Yail.YAIL_CLOSE_COMBINATION;
  code = code + AI.Yail.YAIL_SPACER + AI.Yail.YAIL_QUOTE
      + AI.Yail.YAIL_OPEN_COMBINATION + "dictionary"
      + AI.Yail.YAIL_CLOSE_COMBINATION + AI.Yail.YAIL_SPACER;
  code = code + AI.Yail.YAIL_DOUBLE_QUOTE + operator2
      + AI.Yail.YAIL_DOUBLE_QUOTE + AI.Yail.YAIL_CLOSE_COMBINATION;
  return [code, AI.Yail.ORDER_ATOMIC];
};

AI.Yail.dictionaries_getters.OPERATORS = {
  KEYS: ['yail-dictionary-get-keys', "get a dictionary's keys", AI.Yail.ORDER_NONE],
  VALUES: ['yail-dictionary-get-values', "get a dictionary's values", AI.Yail.ORDER_NONE]
};

AI.Yail['dictionaries_get_values'] = function() {
  return AI.Yail.dictionaries_getters.call(this);
};

AI.Yail['dictionaries_is_key_in'] = function() {
  var argument0 = AI.Yail.valueToCode(this, 'KEY', AI.Yail.ORDER_NONE) || AI.Yail.YAIL_FALSE;
  var argument1 = AI.Yail.valueToCode(this, 'DICT', AI.Yail.ORDER_NONE) || AI.Yail.YAIL_EMPTY_DICT;
  var code = AI.Yail.YAIL_CALL_YAIL_PRIMITIVE + "yail-dictionary-is-key-in" + AI.Yail.YAIL_SPACER;
  code = code + AI.Yail.YAIL_OPEN_COMBINATION + AI.Yail.YAIL_LIST_CONSTRUCTOR + AI.Yail.YAIL_SPACER;
  code = code + argument0 + AI.Yail.YAIL_SPACER + argument1 + AI.Yail.YAIL_SPACER + AI.Yail.YAIL_CLOSE_COMBINATION;
  code = code + AI.Yail.YAIL_SPACER + AI.Yail.YAIL_QUOTE + AI.Yail.YAIL_OPEN_COMBINATION;
  code = code + "key dictionary" + AI.Yail.YAIL_CLOSE_COMBINATION + AI.Yail.YAIL_SPACER;
  code = code + AI.Yail.YAIL_SPACER + AI.Yail.YAIL_DOUBLE_QUOTE + "is key in dict?" + AI.Yail.YAIL_DOUBLE_QUOTE + AI.Yail.YAIL_CLOSE_COMBINATION;
  return [ code, AI.Yail.ORDER_ATOMIC ];
};

AI.Yail['dictionaries_length'] = function() {
  var argument = AI.Yail.valueToCode(this, 'DICT', AI.Yail.ORDER_NONE) || AI.Yail.YAIL_EMPTY_DICT;
  var code = AI.Yail.YAIL_CALL_YAIL_PRIMITIVE + "yail-dictionary-length" + AI.Yail.YAIL_SPACER;
  code = code + AI.Yail.YAIL_OPEN_COMBINATION + AI.Yail.YAIL_LIST_CONSTRUCTOR + AI.Yail.YAIL_SPACER;
  code = code + argument + AI.Yail.YAIL_SPACER + AI.Yail.YAIL_CLOSE_COMBINATION;
  code = code + AI.Yail.YAIL_SPACER + AI.Yail.YAIL_QUOTE + AI.Yail.YAIL_OPEN_COMBINATION;
  code = code + "dictionary" + AI.Yail.YAIL_CLOSE_COMBINATION + AI.Yail.YAIL_SPACER;
  code = code + AI.Yail.YAIL_SPACER + AI.Yail.YAIL_DOUBLE_QUOTE + "get a dictionary's length" + AI.Yail.YAIL_DOUBLE_QUOTE + AI.Yail.YAIL_CLOSE_COMBINATION;
  return [ code, AI.Yail.ORDER_ATOMIC ];
};

AI.Yail['dictionaries_alist_to_dict'] = function() {
  var argument = AI.Yail.valueToCode(this, 'PAIRS', AI.Yail.ORDER_NONE) || AI.Yail.YAIL_EMPTY_DICT;
  var code = AI.Yail.YAIL_CALL_YAIL_PRIMITIVE + "yail-dictionary-alist-to-dict" + AI.Yail.YAIL_SPACER;
  code = code + AI.Yail.YAIL_OPEN_COMBINATION + AI.Yail.YAIL_LIST_CONSTRUCTOR + AI.Yail.YAIL_SPACER;
  code = code + argument + AI.Yail.YAIL_SPACER + AI.Yail.YAIL_CLOSE_COMBINATION;
  code = code + AI.Yail.YAIL_SPACER + AI.Yail.YAIL_QUOTE + AI.Yail.YAIL_OPEN_COMBINATION;
  code = code + "list" + AI.Yail.YAIL_CLOSE_COMBINATION + AI.Yail.YAIL_SPACER;
  code = code + AI.Yail.YAIL_SPACER + AI.Yail.YAIL_DOUBLE_QUOTE + "convert an alist to a dictionary" + AI.Yail.YAIL_DOUBLE_QUOTE + AI.Yail.YAIL_CLOSE_COMBINATION;
  return [ code, AI.Yail.ORDER_ATOMIC ];
};

AI.Yail['dictionaries_dict_to_alist'] = function() {
  var argument = AI.Yail.valueToCode(this, 'DICT', AI.Yail.ORDER_NONE) || AI.Yail.YAIL_EMPTY_DICT;
  var code = AI.Yail.YAIL_CALL_YAIL_PRIMITIVE + "yail-dictionary-dict-to-alist" + AI.Yail.YAIL_SPACER;
  code = code + AI.Yail.YAIL_OPEN_COMBINATION + AI.Yail.YAIL_LIST_CONSTRUCTOR + AI.Yail.YAIL_SPACER;
  code = code + argument + AI.Yail.YAIL_SPACER + AI.Yail.YAIL_CLOSE_COMBINATION;
  code = code + AI.Yail.YAIL_SPACER + AI.Yail.YAIL_QUOTE + AI.Yail.YAIL_OPEN_COMBINATION;
  code = code + "dictionary" + AI.Yail.YAIL_CLOSE_COMBINATION + AI.Yail.YAIL_SPACER;
  code = code + AI.Yail.YAIL_SPACER + AI.Yail.YAIL_DOUBLE_QUOTE + "convert a dictionary to an alist" + AI.Yail.YAIL_DOUBLE_QUOTE + AI.Yail.YAIL_CLOSE_COMBINATION;
  return [ code, AI.Yail.ORDER_ATOMIC ];
};

AI.Yail['dictionaries_copy'] = function() {
  var argument = AI.Yail.valueToCode(this, 'DICT', AI.Yail.ORDER_NONE) || AI.Yail.YAIL_EMPTY_DICT;
  var code = AI.Yail.YAIL_CALL_YAIL_PRIMITIVE + "yail-dictionary-copy" + AI.Yail.YAIL_SPACER;
  code = code + AI.Yail.YAIL_OPEN_COMBINATION + AI.Yail.YAIL_LIST_CONSTRUCTOR + AI.Yail.YAIL_SPACER;
  code = code + argument + AI.Yail.YAIL_SPACER + AI.Yail.YAIL_CLOSE_COMBINATION;
  code = code + AI.Yail.YAIL_SPACER + AI.Yail.YAIL_QUOTE + AI.Yail.YAIL_OPEN_COMBINATION;
  code = code + "dictionary" + AI.Yail.YAIL_CLOSE_COMBINATION + AI.Yail.YAIL_SPACER;
  code = code + AI.Yail.YAIL_SPACER + AI.Yail.YAIL_DOUBLE_QUOTE + "get a shallow copy of a dict" + AI.Yail.YAIL_DOUBLE_QUOTE + AI.Yail.YAIL_CLOSE_COMBINATION;
  return [ code, AI.Yail.ORDER_ATOMIC ];
};

AI.Yail['dictionaries_combine_dicts'] = function() {
  var argument0 = AI.Yail.valueToCode(this, 'DICT1', AI.Yail.ORDER_NONE) || AI.Yail.YAIL_FALSE;
  var argument1 = AI.Yail.valueToCode(this, 'DICT2', AI.Yail.ORDER_NONE) || AI.Yail.YAIL_EMPTY_DICT;
  var code = AI.Yail.YAIL_CALL_YAIL_PRIMITIVE + "yail-dictionary-combine-dicts" + AI.Yail.YAIL_SPACER;
  code = code + AI.Yail.YAIL_OPEN_COMBINATION + AI.Yail.YAIL_LIST_CONSTRUCTOR + AI.Yail.YAIL_SPACER;
  code = code + argument0 + AI.Yail.YAIL_SPACER + argument1 + AI.Yail.YAIL_SPACER + AI.Yail.YAIL_CLOSE_COMBINATION;
  code = code + AI.Yail.YAIL_SPACER + AI.Yail.YAIL_QUOTE + AI.Yail.YAIL_OPEN_COMBINATION;
  code = code + "dictionary dictionary" + AI.Yail.YAIL_CLOSE_COMBINATION + AI.Yail.YAIL_SPACER;
  code = code + AI.Yail.YAIL_SPACER + AI.Yail.YAIL_DOUBLE_QUOTE + "combine 2 dictionaries" + AI.Yail.YAIL_DOUBLE_QUOTE + AI.Yail.YAIL_CLOSE_COMBINATION;
  return code;
};

AI.Yail['dictionaries_walk_tree'] = function() {
  var path = AI.Yail.valueToCode(this, 'PATH', AI.Yail.ORDER_NONE) || AI.Yail.YAIL_EMPTY_YAIL_LIST;
  var dict = AI.Yail.valueToCode(this, 'DICT', AI.Yail.ORDER_NONE) || AI.Yail.YAIL_EMPTY_DICT;
  var code = AI.Yail.YAIL_CALL_YAIL_PRIMITIVE + 'yail-dictionary-walk' + AI.Yail.YAIL_SPACER +
      AI.Yail.YAIL_OPEN_COMBINATION + AI.Yail.YAIL_LIST_CONSTRUCTOR + AI.Yail.YAIL_SPACER +
      path + AI.Yail.YAIL_SPACER + dict + AI.Yail.YAIL_SPACER + AI.Yail.YAIL_CLOSE_COMBINATION +
      AI.Yail.YAIL_SPACER + AI.Yail.YAIL_QUOTE + AI.Yail.YAIL_OPEN_COMBINATION +
      'list any' + AI.Yail.YAIL_CLOSE_COMBINATION + AI.Yail.YAIL_SPACER +
      AI.Yail.YAIL_DOUBLE_QUOTE + "list by walking key path in dictionary" +
      AI.Yail.YAIL_DOUBLE_QUOTE + AI.Yail.YAIL_CLOSE_COMBINATION;
  return [code, AI.Yail.ORDER_ATOMIC];
};

AI.Yail['dictionaries_walk_all'] = function() {
  return [AI.Yail.YAIL_CONSTANT_ALL, AI.Yail.ORDER_ATOMIC];
};

AI.Yail['dictionaries_is_dict'] = function() {
  var argument = AI.Yail.valueToCode(this, 'THING', AI.Yail.ORDER_NONE) || AI.Yail.YAIL_EMPTY_DICT;
  var code = AI.Yail.YAIL_CALL_YAIL_PRIMITIVE + "yail-dictionary?" + AI.Yail.YAIL_SPACER;
  code = code + AI.Yail.YAIL_OPEN_COMBINATION + AI.Yail.YAIL_LIST_CONSTRUCTOR + AI.Yail.YAIL_SPACER;
  code = code + argument + AI.Yail.YAIL_SPACER + AI.Yail.YAIL_CLOSE_COMBINATION;
  code = code + AI.Yail.YAIL_SPACER + AI.Yail.YAIL_QUOTE + AI.Yail.YAIL_OPEN_COMBINATION;
  code = code + "any" + AI.Yail.YAIL_CLOSE_COMBINATION + AI.Yail.YAIL_SPACER;
  code = code + AI.Yail.YAIL_SPACER + AI.Yail.YAIL_DOUBLE_QUOTE + "check if something is a dictionary" + AI.Yail.YAIL_DOUBLE_QUOTE + AI.Yail.YAIL_CLOSE_COMBINATION;
  return [ code, AI.Yail.ORDER_ATOMIC ];
};<|MERGE_RESOLUTION|>--- conflicted
+++ resolved
@@ -73,7 +73,6 @@
 
 AI.Yail['dictionaries_lookup'] = function() {
   // Lookup in pairs in list of lists (key, value).T
-<<<<<<< HEAD
   var argument0 = AI.Yail.valueToCode(this, 'KEY', AI.Yail.ORDER_NONE) || AI.Yail.YAIL_FALSE;
   var argument1 = AI.Yail.valueToCode(this, 'DICT', AI.Yail.ORDER_NONE) || AI.Yail.YAIL_EMPTY_DICT;    //TODO: define empty dict code
   var argument2 = AI.Yail.valueToCode(this, 'NOTFOUND', AI.Yail.ORDER_NONE) || AI.Yail.YAIL_NULL;
@@ -81,27 +80,12 @@
   code = code + AI.Yail.YAIL_OPEN_COMBINATION + AI.Yail.YAIL_LIST_CONSTRUCTOR + AI.Yail.YAIL_SPACER;
   code = code + argument0 + AI.Yail.YAIL_SPACER + argument1 + AI.Yail.YAIL_SPACER + argument2 + AI.Yail.YAIL_CLOSE_COMBINATION;
   code = code + AI.Yail.YAIL_SPACER + AI.Yail.YAIL_QUOTE + AI.Yail.YAIL_OPEN_COMBINATION;
-  code = code + "key any any" + AI.Yail.YAIL_CLOSE_COMBINATION + AI.Yail.YAIL_SPACER;
+  code = code + "key dictionary any" + AI.Yail.YAIL_CLOSE_COMBINATION + AI.Yail.YAIL_SPACER;
   code = code + AI.Yail.YAIL_SPACER + AI.Yail.YAIL_DOUBLE_QUOTE + "dictionary lookup" + AI.Yail.YAIL_DOUBLE_QUOTE + AI.Yail.YAIL_CLOSE_COMBINATION;
   return [ code, AI.Yail.ORDER_ATOMIC ];
 };
 
 AI.Yail['dictionaries_recursive_lookup'] = function() {
-=======
-  var argument0 = Blockly.Yail.valueToCode(this, 'KEY', Blockly.Yail.ORDER_NONE) || Blockly.Yail.YAIL_FALSE;
-  var argument1 = Blockly.Yail.valueToCode(this, 'DICT', Blockly.Yail.ORDER_NONE) || Blockly.Yail.YAIL_EMPTY_DICT;    //TODO: define empty dict code
-  var argument2 = Blockly.Yail.valueToCode(this, 'NOTFOUND', Blockly.Yail.ORDER_NONE) || Blockly.Yail.YAIL_NULL;
-  var code = Blockly.Yail.YAIL_CALL_YAIL_PRIMITIVE + "yail-dictionary-lookup" + Blockly.Yail.YAIL_SPACER;
-  code = code + Blockly.Yail.YAIL_OPEN_COMBINATION + Blockly.Yail.YAIL_LIST_CONSTRUCTOR + Blockly.Yail.YAIL_SPACER;
-  code = code + argument0 + Blockly.Yail.YAIL_SPACER + argument1 + Blockly.Yail.YAIL_SPACER + argument2 + Blockly.Yail.YAIL_CLOSE_COMBINATION;
-  code = code + Blockly.Yail.YAIL_SPACER + Blockly.Yail.YAIL_QUOTE + Blockly.Yail.YAIL_OPEN_COMBINATION;
-  code = code + "key dictionary any" + Blockly.Yail.YAIL_CLOSE_COMBINATION + Blockly.Yail.YAIL_SPACER;
-  code = code + Blockly.Yail.YAIL_SPACER + Blockly.Yail.YAIL_DOUBLE_QUOTE + "dictionary lookup" + Blockly.Yail.YAIL_DOUBLE_QUOTE + Blockly.Yail.YAIL_CLOSE_COMBINATION;
-  return [ code, Blockly.Yail.ORDER_ATOMIC ];
-};
-
-Blockly.Yail['dictionaries_recursive_lookup'] = function() {
->>>>>>> d2133766
   // Lookup in pairs in list of lists (key, value).T
   var argument0 = AI.Yail.valueToCode(this, 'KEYS', AI.Yail.ORDER_NONE) || AI.Yail.YAIL_FALSE;
   var argument1 = AI.Yail.valueToCode(this, 'DICT', AI.Yail.ORDER_NONE) || AI.Yail.YAIL_EMPTY_DICT;    //TODO: define empty dict code
