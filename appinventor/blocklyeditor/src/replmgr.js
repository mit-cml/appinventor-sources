--- conflicted
+++ resolved
@@ -271,18 +271,11 @@
     }
     var self = this;
     if (top.ReplState.state == this.rsState.CONNECTED) {
-<<<<<<< HEAD
         RefreshAssets(function() {
             if (top.ReplState.state == self.rsState.CONNECTED) {
-                self.buildYail(workspace);
+                self.buildYail(workspace, opt_force);
             }
         });
-=======
-        this.buildYail(workspace, opt_force);
-    }
-    if (top.ReplState.state == this.rsState.CONNECTED) {
-        RefreshAssets(function() {});
->>>>>>> d172490d
     }
 };
 
