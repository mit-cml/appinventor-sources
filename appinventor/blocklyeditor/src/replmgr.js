--- conflicted
+++ resolved
@@ -1141,17 +1141,10 @@
         case "startCache":
             top.BlocklyPanel_startCache().then((success) => {
                 if (!success) {
-<<<<<<< HEAD
-                    console.log("Failed to cache project.");
-                }})
-                .catch((error) => {
-                    console.log("Error while caching project: " + error);
-=======
                     runtimeerr("Failed to cache project");
                 }})
                 .catch((error) => {
                     runtimeerr("Encountered issue while caching project: " + error);
->>>>>>> c18b814b
                 });
             break;
         case "error":
