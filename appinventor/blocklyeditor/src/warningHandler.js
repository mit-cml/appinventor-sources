// -*- mode: java; c-basic-offset: 2; -*-
// Copyright © 2013-2016 MIT, All rights reserved
// Released under the Apache License, Version 2.0
// http://www.apache.org/licenses/LICENSE-2.0
/**
 * @license
 * @fileoverview Visual blocks editor for App Inventor
 * Methods to handle warnings in the block editor.
 *
 * @author mckinney@mit.edu (Andrew F. McKinney)
 */

'use strict';

goog.provide('AI.Blockly.WarningHandler');

Blockly.WarningHandler = function(workspace) {
  this.workspace = workspace;
  this.allBlockErrors = [{name:'checkReplErrors'}];
  this.allBlockWarnings = [{name:'checkBlockAtRoot'},{name:'checkEmptySockets'}];
  this.cachedGlobalNames = [];
  this.showWarningsToggle = false;
};

Blockly.WarningHandler.prototype.cacheGlobalNames = false;
Blockly.WarningHandler.prototype.errorCount = 0;
Blockly.WarningHandler.prototype.warningCount = 0;
Blockly.WarningHandler.WarningState = {
  NO_ERROR: 0,
  WARNING: 1,
  ERROR: 2
};

Blockly.WarningHandler.prototype.updateWarningErrorCount = function() {
  //update the error and warning count in the UI
  var indicator = this.workspace.getWarningIndicator();
  if (indicator) {
    // indicator is only available after the workspace has been drawn.
    indicator.updateWarningAndErrorCount();
  }
};

//noinspection JSUnusedGlobalSymbols
/**
 * Call to toggle the visibility of the warnings on the blocks.
 * Called from BlocklyPanel.java
 * @public
 */
Blockly.WarningHandler.prototype.toggleWarning = function() {
  if(this.showWarningsToggle) {
    this.showWarningsToggle = false;
    this.hideWarnings();
  } else {
    this.showWarningsToggle = true;
    this.checkAllBlocksForWarningsAndErrors(); // [lyn, 12/31/2013] Removed unnecessary false arg
  }
  var indicator = this.workspace.getWarningIndicator();
  if (indicator) {
    // indicator is only available after the workspace has been drawn.
    indicator.updateWarningToggleText();
  }
};

//Hide warnings on the blocks
Blockly.WarningHandler.prototype.hideWarnings = function() {
  var blockArray = this.workspace.getAllBlocks();
  for(var i=0;i<blockArray.length;i++) {
    if(blockArray[i].warning) {
      blockArray[i].setWarningText(null);
    }
  }
};

Blockly.WarningHandler.prototype.checkAllBlocksForWarningsAndErrors = function() {
  // Do not attempt to update blocks before they are rendered.
  if (!this.workspace.rendered) {
    return;
  }
  if (Blockly.Instrument.isOn) {
    var start = new Date().getTime();
    var topBlocks = this.workspace.getTopBlocks();
  }
  var allBlocks = this.workspace.getAllBlocks();
  try {
    if (Blockly.Instrument.useLynCacheGlobalNames) {
      // Compute and cache the list of global names once only
      // so that each call to checkDropDownContainsValidValue needn't recalculate this.
      this.cacheGlobalNames = false; // Set to false to actually compute names in next line.
      this.cachedGlobalNames = Blockly.FieldLexicalVariable.getGlobalNames();
      this.cacheGlobalNames = true;
    }
    for(var i=0;i<allBlocks.length;i++) {
      var blockErrorResult = this.checkErrors(allBlocks[i]);
    }
  } finally {
    // [lyn, 04/13/14] Ensure that these are reset no matter what:
    this.cacheGlobalNames = false;
    this.cachedGlobalNames = [];
  }
  if (Blockly.Instrument.isOn) {
    var stop = new Date().getTime();
    var timeDiff = stop - start;
    Blockly.Instrument.stats.topBlockCount = topBlocks.length;
    Blockly.Instrument.stats.blockCount = allBlocks.length;
    Blockly.Instrument.stats.checkAllBlocksForWarningsAndErrorsCalls++;
    Blockly.Instrument.stats.checkAllBlocksForWarningsAndErrorsTime += timeDiff;
  }
};

//Takes a block as the context (this), puts
//the appropriate error or warning on the block,
//and returns the corresponding warning state
Blockly.WarningHandler.prototype.checkErrors = function(block) {
  // [lyn, 11/11/2013] Special case: ignore blocks in flyout for purposes of error handling
  //   Otherwise, blocks in drawer having connected subblocks (see Blockly.Drawer.defaultBlockXMLStrings)
  //   will increment warning indicator.
  if (block.isInFlyout) {
    return Blockly.WarningHandler.WarningState.NO_ERROR;
  }
  var showWarnings = this.showWarningsToggle;

  if(!block.getSvgRoot() || block.readOnly){
    //remove from error count
    if(block.hasWarning) {
      block.hasWarning = false;
      this.warningCount--;
      this.updateWarningErrorCount();
    }
    if(block.hasError) {
      block.hasError = false;
      this.errorCount--;
      this.updateWarningErrorCount();
    }
    return Blockly.WarningHandler.WarningState.NO_ERROR;
  }

  //give the block empty arrays of errors and warnings to check if they aren't defined.
  if(!block.errors){
    block.errors = [];
  }
  if(!block.warnings){
    block.warnings = [];
  }

  //add warnings and errors that are on every block
  var errorTestArray = block.errors.concat(this.allBlockErrors);
  var warningTestArray = block.warnings.concat(this.allBlockWarnings);

  //check if there are any errors
  for(var i=0;i<errorTestArray.length;i++){
    if(this[errorTestArray[i].name].call(this,block,errorTestArray[i])){

      //remove warning marker, if present
      if(block.warning) {
        block.setWarningText(null);
      }
      //If the block doesn't have an error already,
      //add one to the error count
      if(!block.hasError) {
        block.hasError = true;
        this.errorCount++;
        this.updateWarningErrorCount();
      }
      //If the block has a warning,
      //subtract from the error count
      if(block.hasWarning) {
        block.hasWarning = false;
        this.warningCount--;
        this.updateWarningErrorCount();
      }

      return Blockly.WarningHandler.WarningState.ERROR;
    }
  }

  //remove the error icon, if there is one
  if(block.error) {
    block.setErrorIconText(null);
  }
  //If the block has an error,
  //subtract from the error count
  if(block.hasError) {
    block.hasError = false;
    this.errorCount--;
    this.updateWarningErrorCount();
  }
  //if there are no errors, check for warnings
  for(var i=0;i<warningTestArray.length;i++){
    if(this[warningTestArray[i].name].call(this,block,warningTestArray[i])){
      if(!block.hasWarning) {
        block.hasWarning = true;
        this.warningCount++;
        this.updateWarningErrorCount();
      }
      return Blockly.WarningHandler.WarningState.WARNING;
    }
  }

  //remove the warning icon, if there is one
  if(block.warning) {
    block.setWarningText(null);
  }
  if(block.hasWarning) {
    block.hasWarning = false;
    this.warningCount--;
    this.updateWarningErrorCount();
  }

  //return no error
  return Blockly.WarningHandler.WarningState.NO_ERROR;
};


//Errors

//Errors indicate that the project will not run (or get errors that we can detect at build time)
//Each function returns true if there is an error, and sets the error text on the block

//Check if the block is inside of a variable declaration block, if so, create an error
Blockly.WarningHandler.prototype["checkIsInDefinition"] = function(block){
  var rootBlock = block.getRootBlock();
  if(rootBlock.type == "global_declaration"){
<<<<<<< HEAD
    var surroundParent = block;
    while (surroundParent.getSurroundParent()) {
      surroundParent = surroundParent.getSurroundParent();
      if ((surroundParent.type == "procedures_defanonnoreturn")
          || (surroundParent.type == "procedures_defanonreturn")) {
        return false;
      }
    }
    var errorMessage = Blockly.ERROR_BLOCK_CANNOT_BE_IN_DEFINTION;
=======
    var errorMessage = Blockly.Msg.ERROR_BLOCK_CANNOT_BE_IN_DEFINTION;
>>>>>>> b3ce6b58
    block.setErrorIconText(errorMessage);
    return true;
  } else {
    return false;
  }
};

// Check if block is undefined and unplug
Blockly.WarningHandler.prototype['checkIfUndefinedBlock'] = function(block) {
  if (block.isBadBlock() === true) {
    var errorMessage = Blockly.Msg.ERROR_BLOCK_IS_NOT_DEFINED;
    var healStack = true;
    if (block.type == "component_event") {
      healStack = false; // unplug all blocks inside
    }
    block.isolate(healStack);
    block.setErrorIconText(errorMessage);
    return true;
  } else {
    return false;
  }
};


//Check if the block has an invalid drop down value, if so, create an error
Blockly.WarningHandler.prototype['checkDropDownContainsValidValue'] = function(block, params){
  if (Blockly.dragMode_ === Blockly.DRAG_FREE && Blockly.selected === block) {
    return false;  // wait until the user is done dragging to check validity.
  }
  for(var i=0;i<params.dropDowns.length;i++){
    var dropDown = block.getField(params.dropDowns[i]);
    var dropDownList = dropDown.menuGenerator_();
    var text = dropDown.text_;
    var textInDropDown = false;
    if (dropDown.updateMutation) {
      dropDown.updateMutation();
    }
    for(var k=0;k<dropDownList.length;k++) {
      if(dropDownList[k][0] == text && text != " "){
        textInDropDown = true;
        break;
      }
    }
    if(!textInDropDown) {
      var errorMessage = Blockly.Msg.ERROR_SELECT_VALID_ITEM_FROM_DROPDOWN;
      block.setErrorIconText(errorMessage);
      return true;
    }
  }
  return false;
};

// Check if the block is not within a loop block (used for checking break block)
// if so, create an error

Blockly.WarningHandler.prototype["checkIsNotInLoop"] = function(block) {
  if (Blockly.dragMode_ === Blockly.DRAG_FREE && Blockly.selected === block) {
    return false;  // wait until the user is done dragging to check validity.
  }
  if (Blockly_containedInLoop(block)) {
    return false;  // false means it is within a loop
  } else {
    var errorMessage = Blockly.Msg.ERROR_BREAK_ONLY_IN_LOOP;
    block.setErrorIconText(errorMessage);
    return true;  //true means it is not within a loop
  }
};

Blockly_loopBlockTypes =
  // add more later
  ["controls_forEach", "controls_forRange", "controls_while"] ;

Blockly_containedInLoop = function(block) {
  var enclosingBlock = block.getSurroundParent();
  if (enclosingBlock == null) {
    return false;
  }
  else if (Blockly_loopBlockTypes.indexOf(enclosingBlock.type) >= 0) {
    return true;
  } else {
    return Blockly_containedInLoop(enclosingBlock);
  }
};

// check if the component of the pasted block from the Backpack does not exist
// - originally written by @evanrthomas
// - added by @graceRyu

Blockly.WarningHandler.prototype['checkComponentNotExistsError'] = function(block) {
  if (block.isGeneric == true) { // Generic blocks take a component as an arg
    return false;               // So we cannot check for existence
  }
  var component_names = this.workspace.componentDb_.getInstanceNames();
  if (component_names.indexOf(block.instanceName) == -1) {
    var errorMessage = Blockly.Msg.ERROR_COMPONENT_DOES_NOT_EXIST;
    block.setErrorIconText(errorMessage);
    return true;
  }
  return false;
};

// [lyn, 12/31/2013] Function that determines which component event handlers
// in the main workspace are duplicates. Sets the IAmADuplicate property of each
// duplicate event handler block to true; otherwise sets it to false.
// This property is later tested by the checkIfIAmADuplicateEventHandler function on
// each handler.
//
// This function is called once as a change handler on the main workspace every
// time there is a change to the space, before any error handlers are called.
// (via Blockly.bindEvent_(Blockly.mainWorkspace.getCanvas(), 'blocklyWorkspaceChange'
// in blocklyeditor.js). So the checkIfImADuplicateEventHandler for an event handler
// block can use the IAmADuplicate property set by this function.
//
// Separating the setting of the IAmADuplicate property from testing it is
// essential for making the time of the processing linear rather than quadratic
// in the number of event handler blocks in the workspace. If each event handler
// block independently determined the duplicate blocks, that behavior would be
// quadratic, and based on empirical tests could significantly slow down error
// checking for screens with lots (many dozens) of handlers.
Blockly.WarningHandler.prototype['determineDuplicateComponentEventHandlers'] = function(){
  var topBlocks = this.workspace.getTopBlocks(false);
  var len = topBlocks.length;
  var eventHandlers = {}; // Object for storing event handler info
  for (var i = 0; i < len; i++) {
    var topBlock = topBlocks[i];
    if (topBlock.type == "component_event") {
      topBlock.IAmADuplicate = false; // default value for this field; may be changed to true below
      var typeName = topBlock.typeName;
      var propertyName = typeName + ":" + topBlock.eventName + ":" + topBlock.instanceName + ":" + topBlock.disabled;
      /* [lyn, 01/04/2013] Notion of singleton component is not well-defined. Must think more about this!
         If adopt singleton component notion, will need the following code:
            // if (! Blockly.WarningHandler.isSingletonComponentType(typeName)) {
            //   propertyName = propertyName + ":" + topBlock.instanceName;
            //   // At this point, propertyName is something like AccelerometerSensor:AccelerationChanged
            //   // for singleton components.
            // }
            //
            //
      */
      // At this point, propertyName is something like Button:Click:Button2 for nonsingleton components
      var handler = eventHandlers[propertyName];
      if (! handler) {
        eventHandlers[propertyName] = {block: topBlock, isDuplicate: false};
      } else {
        if (!handler.isDuplicate) {
          handler.isDuplicate = true;
          handler.block.IAmADuplicate = true; // initial block is a duplicate, too
        }
        topBlock.IAmADuplicate = true; // this block is a duplicate
      }
    }
  }
};

// [lyn, 12/31/2013] Function called by each component event handler to check
// if it's a duplicate, using the IAmADuplicate flag preiously set
// by determineDuplicateComponentEventHandlers
Blockly.WarningHandler.prototype['checkIfIAmADuplicateEventHandler'] = function(block) {
  if (block.IAmADuplicate) {
    block.setErrorIconText(Blockly.Msg.ERROR_DUPLICATE_EVENT_HANDLER);
    return true;
  } else {
    return false;
  }
};


/* [lyn, 12/23/2013] Putting a change handler that determines duplicates
   on each AI2 event handler block leads to
   examining top-level blocks a quadratic number of times, which empirically is
   unnacceptable for screens with a large number of such blocks.

// [lyn, 12/23/2103]
// Check if the block is a duplicate error handler. If so, create an error
// Currently, this is an inefficient process that is called on each handler block.
// Should really only be called once on the whole workspace.
Blockly.WarningHandler.checkDuplicateErrorHandler = function(params){
  var topBlocks = Blockly.mainWorkspace.getTopBlocks(false);
  var len = topBlocks.length;
  Blockly.WarningHandler.outerCount++;
  console.log("outer checkDuplicateErrorHandler (topBlocks: " + len + "; outer: "
              + Blockly.WarningHandler.outerCount + "; inner: "
              + Blockly.WarningHandler.innerCount + ")" );
  for (var i = 0; i < topBlocks.length; i++) {
    Blockly.WarningHandler.innerCount++;
    console.log("inner checkDuplicateErrorHandler (topBlocks: " + len + "; outer: "
        + Blockly.WarningHandler.outerCount + "; inner: "
        + Blockly.WarningHandler.innerCount + ")" );
    var topBlock = topBlocks[i];
    if (topBlock != this
        && topBlock.type == "component_event"
        && topBlock.typeName == this.typeName
        && topBlock.eventName == this.eventName
        && (Blockly.WarningHandler.isSingletonComponentType(this.typeName) // For components for which there can be
                                                                           // only one conceptual instance
            || topBlock.instanceName == this.instanceName)) {
      this.setErrorIconText("This is a duplicate event handler for this component.");
      return true;
    }
  }
  return false;
}
*/

// [lyn, 12/23/2103]
// Return true if typeName is a component type for which there can be only one instance on the phone,
// and false otherwise. E.g. there really is only one TinyDB, one Camera, one AccelerometerSensor, etc.
// even if the user tries to make more than one of them.
//
// TODO: There should be a more modular way to define the singleton components than to have a global list here!
// TODO: Should prevent more than one of a singleton component from being added to project!

// [lyn, 01/04/2013] Notion of singleton component is not well-defined, so commenting this code out.
// Must thing more about this!
//Blockly.WarningHandler.isSingletonComponentType = function(typeName) {
//  return Blockly.WarningHandler.singletonComponentTypes.indexOf(typeName) != -1;
//}
//
//Blockly.WarningHandler.singletonComponentTypes =
//    [// Storage
//     "TinyDB",
//     // Sensors
//     "AccelerometerSensor",
//     "BarcodeSensor",
//     "LocationSensor",
//     "NearField",
//     "OrientationSensor",
//     // Media
//     "Camcorder",
//     "Camera",
//     "ImagePicker",
//     "Player",
//     "Sound",
//     "SoundRecorder",
//     "SpeechRecognizer",
//     "TextToSpeech",
//     "VideoPlayer",
//     // Social
//     "ContactPicker",
//     "EmailPicker",
//     "PhoneCall",
//     "PhoneNumberPicker",
//     "Texting",
//     "Twitter"
//    ]

//This is the error that can be set from the REPL. It will be removed when the block changes.
Blockly.WarningHandler.prototype.setBlockError = function(block, message){
  if(block.warning) {
    block.setWarningText(null);
  }
  if(block.hasWarning) {
    block.hasWarning = false;
    this.warningCount--;
    this.updateWarningErrorCount();
  }
  if(!block.hasError) {
    block.hasError = true;
    this.errorCount++;
    this.updateWarningErrorCount();
  }
  block.setErrorIconText(message);
};

// Check a disposed block for any errors or warnings and update state accordingly.
Blockly.WarningHandler.prototype.checkDisposedBlock = function(block){
  if(block.warning) {
    block.setWarningText(null);
  }
  if(block.error) {
    block.setErrorIconText(null);
  }
  if(block.hasWarning) {
    block.hasWarning = false;
    this.warningCount--;
    this.updateWarningErrorCount();
  }
  if(block.hasError) {
    block.hasError = false;
    this.errorCount--;
    this.updateWarningErrorCount();
  }
};

//Warnings

//Warnings indicate that there is a problem with the project, but it will not run
//Each function returns true if there is an warning, and sets the warning text on the block

//Check if the block contains any empty sockets
Blockly.WarningHandler.prototype['checkEmptySockets'] = function(block){
  var containsEmptySockets = false;
  for(var i=0;i<block.inputList.length;i++){
    var inputName = block.inputList[i].name;
    if(block.inputList[i].type == Blockly.INPUT_VALUE && block.inputList[i].connection && !block.getInputTargetBlock(inputName)){
      containsEmptySockets = true;
      break;
    }
  }

  if(containsEmptySockets) {
    if(this.showWarningsToggle) {
      var warningMessage = Blockly.Msg.MISSING_SOCKETS_WARNINGS;
      block.setWarningText(warningMessage);
    }
    return true;
  } else {
    return false;
  }
};

//Check if the block is a root block that isn't a procedure definition, variable declaration, or event
Blockly.WarningHandler.prototype['checkBlockAtRoot'] = function(block){
  var rootBlock = block.getRootBlock();
  if(block == rootBlock && block.blockType != "event" && block.type !="global_declaration" &&
     block.type != "procedures_defnoreturn" && block.type != "procedures_defreturn"){
    if(this.showWarningsToggle) {
      var warningMessage = Blockly.Msg.WRONG_TYPE_BLOCK_WARINGS;
      block.setWarningText(warningMessage);
    }
    return true;
  } else {
    return false;
  }
};

//Check to see if the repl (Companion App) reported any errors.
Blockly.WarningHandler.prototype['checkReplErrors'] = function(block) {
  if (block.replError) {
    block.setErrorIconText(block.replError);
    return true;
  }
  return false;
};<|MERGE_RESOLUTION|>--- conflicted
+++ resolved
@@ -220,7 +220,6 @@
 Blockly.WarningHandler.prototype["checkIsInDefinition"] = function(block){
   var rootBlock = block.getRootBlock();
   if(rootBlock.type == "global_declaration"){
-<<<<<<< HEAD
     var surroundParent = block;
     while (surroundParent.getSurroundParent()) {
       surroundParent = surroundParent.getSurroundParent();
@@ -229,10 +228,7 @@
         return false;
       }
     }
-    var errorMessage = Blockly.ERROR_BLOCK_CANNOT_BE_IN_DEFINTION;
-=======
     var errorMessage = Blockly.Msg.ERROR_BLOCK_CANNOT_BE_IN_DEFINTION;
->>>>>>> b3ce6b58
     block.setErrorIconText(errorMessage);
     return true;
   } else {
