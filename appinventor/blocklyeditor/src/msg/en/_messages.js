// -*- mode: java; c-basic-offset: 2; -*-
// Copyright © 2012-2016 Massachusetts Institute of Technology. All rights reserved.

/**
 * Visual Blocks Language
 *
 * Copyright © 2012 Google Inc.
 * Copyright © 2012-2017 Massachusetts Institute of Technology
 *
 * Licensed under the Apache License, Version 2.0 (the "License");
 * you may not use this file except in compliance with the License.
 * You may obtain a copy of the License at
 *
 *   http://www.apache.org/licenses/LICENSE-2.0
 *
 * Unless required by applicable law or agreed to in writing, software
 * distributed under the License is distributed on an "AS IS" BASIS,
 * WITHOUT WARRANTIES OR CONDITIONS OF ANY KIND, either express or implied.
 * See the License for the specific language governing permissions and
 * limitations under the License.
 */

/**
 * @fileoverview Traditional English strings.
 * @author mckinney@gmail.com (Andrew F. McKinney)
 */
'use strict';

goog.provide('AI.Blockly.Msg.en');

goog.require('Blockly.Msg.en');

/**
 * Due to the frequency of long strings, the 80-column wrap rule need not apply
 * to message files.
 */

Blockly.Msg.en.switch_language_to_english = {
  // Switch language to English.
  category: '',
  helpUrl: '',
  init: function() {
// Context menus.
    Blockly.Msg.UNDO = 'Undo';
    Blockly.Msg.REDO = 'Redo';
    Blockly.Msg.CLEAN_UP = 'Clean up Blocks';
    Blockly.Msg.HIDE = 'Hide Workspace Controls';
    Blockly.Msg.SHOW = 'Show Workspace Controls';
    Blockly.Msg.DUPLICATE_BLOCK = 'Duplicate';
    Blockly.Msg.REMOVE_COMMENT = 'Remove Comment';
    Blockly.Msg.ADD_COMMENT = 'Add Comment';
    Blockly.Msg.EXTERNAL_INPUTS = 'External Inputs';
    Blockly.Msg.INLINE_INPUTS = 'Inline Inputs';
    Blockly.Msg.HORIZONTAL_PARAMETERS = 'Arrange Parameters Horizontally';
    Blockly.Msg.VERTICAL_PARAMETERS = 'Arrange Parameters Vertically';
    Blockly.Msg.CONFIRM_DELETE = 'Confirm deletion';
    Blockly.Msg.DELETE_ALL_BLOCKS = "Delete all %1 blocks?";
    Blockly.Msg.DELETE_BLOCK = 'Delete Block';
    Blockly.Msg.DELETE_X_BLOCKS = 'Delete %1 Blocks';
    Blockly.Msg.COLLAPSE_BLOCK = 'Collapse Block';
    Blockly.Msg.EXPAND_BLOCK = 'Expand Block';
    Blockly.Msg.DISABLE_BLOCK = 'Disable Block';
    Blockly.Msg.ENABLE_BLOCK = 'Enable Block';
    Blockly.Msg.HELP = 'Help';
    Blockly.Msg.EXPORT_IMAGE = 'Download Blocks as Image';
    Blockly.Msg.COLLAPSE_ALL = 'Collapse Blocks';
    Blockly.Msg.EXPAND_ALL = 'Expand Blocks';
    Blockly.Msg.ARRANGE_H = 'Arrange Blocks Horizontally';
    Blockly.Msg.ARRANGE_V = 'Arrange Blocks Vertically';
    Blockly.Msg.ARRANGE_S = 'Arrange Blocks Diagonally';
    Blockly.Msg.SORT_W = 'Sort Blocks by Width';
    Blockly.Msg.SORT_H = 'Sort Blocks by Height';
    Blockly.Msg.SORT_C = 'Sort Blocks by Category';
    Blockly.Msg.COPY_TO_BACKPACK = 'Add to Backpack';
    Blockly.Msg.COPY_ALLBLOCKS = 'Copy All Blocks to Backpack';
    Blockly.Msg.REMOVE_FROM_BACKPACK = 'Remove from Backpack';
    Blockly.Msg.BACKPACK_GET = 'Paste All Blocks from Backpack';
    Blockly.Msg.BACKPACK_EMPTY = 'Empty the Backpack';
    Blockly.Msg.BACKPACK_CONFIRM_EMPTY = 'Are you sure you want to empty the backpack?';
    Blockly.Msg.BACKPACK_DOC_TITLE = "Backpack Information";
    Blockly.Msg.SHOW_BACKPACK_DOCUMENTATION = "Show Backpack documentation";
    Blockly.Msg.BACKPACK_DOCUMENTATION = "The Backpack is a copy/paste feature. It allows you to copy blocks from one project or screen " +
   " and paste them into another project or screen. " +
   " To copy, you can drag-and-drop blocks into the Backpack. To paste, click on the Backpack icon and " +
   " drag-and-drop blocks into the workspace." +
   "</p><p>If you leave MIT App Inventor with blocks left in your backpack, " +
   " they will be there the next time you login." +
   "</p><p><a href='/reference/other/backpack.html' target='_blank'>Click Here</a> for further documentation and a 'how to' video.";
    Blockly.Msg.ENABLE_GRID = 'Enable Workspace Grid';
    Blockly.Msg.DISABLE_GRID = 'Disable Workspace Grid';
    Blockly.Msg.ENABLE_SNAPPING = 'Enable Snap to Grid';
    Blockly.Msg.DISABLE_SNAPPING = 'Disable Snap to Grid';
    Blockly.Msg.DISABLE_ALL_BLOCKS = 'Disable All Blocks';
    Blockly.Msg.ENABLE_ALL_BLOCKS = 'Enable All Blocks';
    Blockly.Msg.HIDE_ALL_COMMENTS = 'Hide All Comments';
    Blockly.Msg.SHOW_ALL_COMMENTS = 'Show All Comments';
    Blockly.Msg.GENERICIZE_BLOCK = 'Make Generic';
    Blockly.Msg.UNGENERICIZE_BLOCK = 'Make Specific';
    Blockly.Msg.DOWNLOAD_BLOCKS_AS_PNG = 'Download Blocks as PNG';

// Variable renaming.
    Blockly.Msg.CHANGE_VALUE_TITLE = 'Change value:';
    Blockly.Msg.NEW_VARIABLE = 'New variable...';
    Blockly.Msg.NEW_VARIABLE_TITLE = 'New variable name:';
    Blockly.Msg.RENAME_VARIABLE = 'Rename variable...';
    Blockly.Msg.RENAME_VARIABLE_TITLE = 'Rename all "%1" variables to:';

// Toolbox.
    Blockly.Msg.VARIABLE_CATEGORY = 'Variables';
    Blockly.Msg.PROCEDURE_CATEGORY = 'Procedures';

// Warnings/Errors
    Blockly.Msg.ERROR_BLOCK_CANNOT_BE_IN_DEFINTION = "This block cannot be in a definition";
    Blockly.Msg.ERROR_SELECT_VALID_ITEM_FROM_DROPDOWN = "Select a valid item in the drop down.";
    Blockly.Msg.ERROR_DUPLICATE_EVENT_HANDLER = "This is a duplicate event handler for this component.";
    Blockly.Msg.ERROR_COMPONENT_DOES_NOT_EXIST = "Component does not exist";
    Blockly.Msg.ERROR_BLOCK_IS_NOT_DEFINED = "This block is not defined. Delete this block!";
    Blockly.Msg.ERROR_BREAK_ONLY_IN_LOOP = "The break block should be used only within loops";

// Colour Blocks.
    Blockly.Msg.LANG_COLOUR_PICKER_HELPURL = '/reference/blocks/colors.html#basic';
    Blockly.Msg.LANG_COLOUR_PICKER_TOOLTIP = 'Click the square to pick a color.';
    Blockly.Msg.LANG_COLOUR_BLACK = 'black';
    Blockly.Msg.LANG_COLOUR_WHITE = 'white';
    Blockly.Msg.LANG_COLOUR_RED = 'red';
    Blockly.Msg.LANG_COLOUR_PINK = 'pink';
    Blockly.Msg.LANG_COLOUR_ORANGE = 'orange';
    Blockly.Msg.LANG_COLOUR_YELLOW = 'yellow';
    Blockly.Msg.LANG_COLOUR_GREEN = 'green';
    Blockly.Msg.LANG_COLOUR_CYAN = 'cyan';
    Blockly.Msg.LANG_COLOUR_BLUE = 'blue';
    Blockly.Msg.LANG_COLOUR_MAGENTA = 'magenta';
    Blockly.Msg.LANG_COLOUR_LIGHT_GRAY = 'light gray';
    Blockly.Msg.LANG_COLOUR_DARK_GRAY = 'dark gray';
    Blockly.Msg.LANG_COLOUR_GRAY = 'gray';
    Blockly.Msg.LANG_COLOUR_SPLIT_COLOUR = 'split color';
    Blockly.Msg.LANG_COLOUR_SPLIT_COLOUR_HELPURL = '/reference/blocks/colors.html#split';
    Blockly.Msg.LANG_COLOUR_SPLIT_COLOUR_TOOLTIP = "A list of four elements, each in the range 0 to 255, representing the red, green, blue and alpha components.";
    Blockly.Msg.LANG_COLOUR_MAKE_COLOUR = 'make color';
    Blockly.Msg.LANG_COLOUR_MAKE_COLOUR_HELPURL = '/reference/blocks/colors.html#make';
    Blockly.Msg.LANG_COLOUR_MAKE_COLOUR_TOOLTIP = "A color with the given red, green, blue, and optionally alpha components";

// Control Blocks
    Blockly.Msg.LANG_CATEGORY_CONTROLS = 'Control';
    Blockly.Msg.LANG_CONTROLS_IF_HELPURL = '/reference/blocks/control.html#if';
    Blockly.Msg.LANG_CONTROLS_IF_TOOLTIP_1 = 'If a value is true, then do some statements.';
    Blockly.Msg.LANG_CONTROLS_IF_TOOLTIP_2 = 'If a value is true, then do the first block of statements.\n' +
        'Otherwise, do the second block of statements.';
    Blockly.Msg.LANG_CONTROLS_IF_TOOLTIP_3 = 'If the first value is true, then do the first block of statements.\n' +
        'Otherwise, if the second value is true, do the second block of statements.';
    Blockly.Msg.LANG_CONTROLS_IF_TOOLTIP_4 = 'If the first value is true, then do the first block of statements.\n' +
        'Otherwise, if the second value is true, do the second block of statements.\n' +
        'If none of the values are true, do the last block of statements.';
    Blockly.Msg.LANG_CONTROLS_IF_MSG_IF = 'if';
    Blockly.Msg.LANG_CONTROLS_IF_MSG_ELSEIF = 'else if';
    Blockly.Msg.LANG_CONTROLS_IF_MSG_ELSE = 'else';
    Blockly.Msg.LANG_CONTROLS_IF_MSG_THEN = 'then';

    Blockly.Msg.LANG_CONTROLS_IF_IF_TITLE_IF = 'if';
    Blockly.Msg.LANG_CONTROLS_IF_IF_TOOLTIP = 'Add, remove, or reorder sections\n' +
        'to reconfigure this if block.';

    Blockly.Msg.LANG_CONTROLS_IF_ELSEIF_TITLE_ELSEIF = 'else if';
    Blockly.Msg.LANG_CONTROLS_IF_ELSEIF_TOOLTIP = 'Add a condition to the if block.';

    Blockly.Msg.LANG_CONTROLS_IF_ELSE_TITLE_ELSE = 'else';
    Blockly.Msg.LANG_CONTROLS_IF_ELSE_TOOLTIP = 'Add a final, catch-all condition to the if block.';

    Blockly.Msg.LANG_CONTROLS_WHILEUNTIL_HELPURL = '/reference/blocks/control.html#while';
    Blockly.Msg.LANG_CONTROLS_WHILEUNTIL_TITLE_REPEAT = 'repeat';
    Blockly.Msg.LANG_CONTROLS_WHILEUNTIL_INPUT_DO = 'do';
    Blockly.Msg.LANG_CONTROLS_WHILEUNTIL_OPERATOR_WHILE = 'while';
    Blockly.Msg.LANG_CONTROLS_WHILEUNTIL_OPERATOR_UNTIL = 'until';
    Blockly.Msg.LANG_CONTROLS_WHILEUNTIL_TOOLTIP_WHILE = 'While a value is true, then do some statements.';
    Blockly.Msg.LANG_CONTROLS_WHILEUNTIL_TOOLTIP_UNTIL = 'While a value is false, then do some statements.';
    Blockly.Msg.LANG_CONTROLS_WHILEUNTIL_TOOLTIP_1 = 'Runs the blocks in the \'do\' section while the test is '
        + 'true.';

    Blockly.Msg.LANG_CONTROLS_FOR_HELPURL = '';
    Blockly.Msg.LANG_CONTROLS_FOR_INPUT_WITH = 'count with';
    Blockly.Msg.LANG_CONTROLS_FOR_INPUT_VAR = 'x';
    Blockly.Msg.LANG_CONTROLS_FOR_INPUT_FROM = 'from';
    Blockly.Msg.LANG_CONTROLS_FOR_INPUT_TO = 'to';
    Blockly.Msg.LANG_CONTROLS_FOR_INPUT_DO = 'do';

    Blockly.Msg.LANG_CONTROLS_FOR_TOOLTIP = 'Count from a start number to an end number.\n' +
        'For each count, set the current count number to\n' +
        'variable "%1", and then do some statements.';

    Blockly.Msg.LANG_CONTROLS_FORRANGE_HELPURL = '/reference/blocks/control.html#forrange';
    Blockly.Msg.LANG_CONTROLS_FORRANGE_INPUT_ITEM = 'for each';
    Blockly.Msg.LANG_CONTROLS_FORRANGE_INPUT_VAR = 'number';
    Blockly.Msg.LANG_CONTROLS_FORRANGE_INPUT_START = 'from';
    Blockly.Msg.LANG_CONTROLS_FORRANGE_INPUT_END = 'to';
    Blockly.Msg.LANG_CONTROLS_FORRANGE_INPUT_STEP = 'by';
    Blockly.Msg.LANG_CONTROLS_FORRANGE_INPUT_DO = 'do';
    Blockly.Msg.LANG_CONTROLS_FORRANGE_INPUT_COLLAPSED_TEXT = 'for number in range';
    Blockly.Msg.LANG_CONTROLS_FORRANGE_INPUT_COLLAPSED_PREFIX = 'for ';
    Blockly.Msg.LANG_CONTROLS_FORRANGE_INPUT_COLLAPSED_SUFFIX = ' in range';
    Blockly.Msg.LANG_CONTROLS_FORRANGE_TOOLTIP = 'Runs the blocks in the \'do\' section for each numeric '
        + 'value in the range from start to end, stepping the value each time.  Use the given '
        + 'variable name to refer to the current value.';

    Blockly.Msg.LANG_CONTROLS_FOREACH_HELPURL = '/reference/blocks/control.html#foreach';
    Blockly.Msg.LANG_CONTROLS_FOREACH_INPUT_ITEM = 'for each';
    Blockly.Msg.LANG_CONTROLS_FOREACH_INPUT_VAR = 'item';
    Blockly.Msg.LANG_CONTROLS_FOREACH_INPUT_INLIST = 'in list';
    Blockly.Msg.LANG_CONTROLS_FOREACH_INPUT_DO = 'do';
    Blockly.Msg.LANG_CONTROLS_FOREACH_INPUT_COLLAPSED_TEXT = 'for item in list';
    Blockly.Msg.LANG_CONTROLS_FOREACH_INPUT_COLLAPSED_PREFIX = 'for ';
    Blockly.Msg.LANG_CONTROLS_FOREACH_INPUT_COLLAPSED_SUFFIX = ' in list';
    Blockly.Msg.LANG_CONTROLS_FOREACH_TOOLTIP = 'Runs the blocks in the \'do\'  section for each item in '
        + 'the list.  Use the given variable name to refer to the current list item.';

    Blockly.Msg.LANG_CONTROLS_FOREACH_DICT_HELPURL = '/reference/blocks/control.html#foreachdict';
    Blockly.Msg.LANG_CONTROLS_FOREACH_DICT_INPUT = 'for each %1 with %2 in dictionary %3';
    Blockly.Msg.LANG_CONTROLS_FOREACH_DICT_INPUT_DO = 'do';
    Blockly.Msg.LANG_CONTROLS_FOREACH_DICT_INPUT_KEY = 'key';
    Blockly.Msg.LANG_CONTROLS_FOREACH_DICT_INPUT_VALUE = 'value';
    // Used by the typeblock system.
    Blockly.Msg.LANG_CONTROLS_FOREACH_DICT_TITLE = 'for each in dictionary';
    Blockly.Msg.LANG_CONTROLS_FOREACH_DICT_TOOLTIP =
        'Runs the blocks in the \'do\' section for each key-value entry in the dictionary.'
        + ' Use the given variable names to refer to the key/value of the current dictionary item.';

    Blockly.Msg.LANG_CONTROLS_GET_HELPURL = '/reference/blocks/control.html#get';


    Blockly.Msg.LANG_CONTROLS_FLOW_STATEMENTS_HELPURL = 'http://en.wikipedia.org/wiki/Control_flow';
    Blockly.Msg.LANG_CONTROLS_FLOW_STATEMENTS_INPUT_OFLOOP = 'of loop';
    Blockly.Msg.LANG_CONTROLS_FLOW_STATEMENTS_OPERATOR_BREAK = 'break out';
    Blockly.Msg.LANG_CONTROLS_FLOW_STATEMENTS_OPERATOR_CONTINUE = 'continue with next iteration';
    Blockly.Msg.LANG_CONTROLS_FLOW_STATEMENTS_TOOLTIP_BREAK = 'Break out of the containing loop.';
    Blockly.Msg.LANG_CONTROLS_FLOW_STATEMENTS_TOOLTIP_CONTINUE = 'Skip the rest of this loop, and\n' +
        'continue with the next iteration.';
    Blockly.Msg.LANG_CONTROLS_FLOW_STATEMENTS_WARNING = 'Warning:\n' +
        'This block may only\n' +
        'be used within a loop.';

    Blockly.Msg.LANG_CONTROLS_WHILE_HELPURL = '/reference/blocks/control.html#while';
    Blockly.Msg.LANG_CONTROLS_WHILE_TITLE = 'while';
    Blockly.Msg.LANG_CONTROLS_WHILE_INPUT_TEST = 'test';
    Blockly.Msg.LANG_CONTROLS_WHILE_INPUT_DO = 'do';
    Blockly.Msg.LANG_CONTROLS_WHILE_COLLAPSED_TEXT = 'while';
    Blockly.Msg.LANG_CONTROLS_WHILE_TOOLTIP = 'Runs the blocks in the \'do\' section while the test is '
        + 'true.';

    Blockly.Msg.LANG_CONTROLS_CHOOSE_HELPURL = '/reference/blocks/control.html#choose';
    Blockly.Msg.LANG_CONTROLS_CHOOSE_TITLE = 'if';
    Blockly.Msg.LANG_CONTROLS_CHOOSE_INPUT_TEST = '';
    Blockly.Msg.LANG_CONTROLS_CHOOSE_INPUT_THEN_RETURN = 'then';
    Blockly.Msg.LANG_CONTROLS_CHOOSE_INPUT_ELSE_RETURN = 'else';
    Blockly.Msg.LANG_CONTROLS_CHOOSE_COLLAPSED_TEXT = 'if';
    Blockly.Msg.LANG_CONTROLS_CHOOSE_TOOLTIP = 'If the condition being tested is true,'
        + 'return the result of evaluating the expression attached to the \'then-return\' slot;'
        + 'otherwise return the result of evaluating the expression attached to the \'else-return\' slot;'
        + 'at most one of the return slot expressions will be evaluated.';

    Blockly.Msg.LANG_CONTROLS_DO_THEN_RETURN_HELPURL = '/reference/blocks/control.html#doreturn';
    Blockly.Msg.LANG_CONTROLS_DO_THEN_RETURN_INPUT_DO = 'do';
    Blockly.Msg.LANG_CONTROLS_DO_THEN_RETURN_INPUT_RETURN = 'result';
    Blockly.Msg.LANG_CONTROLS_DO_THEN_RETURN_TOOLTIP = 'Runs the blocks in \'do\' and returns a statement. Useful if you need to run a procedure before returning a value to a variable.';
    Blockly.Msg.LANG_CONTROLS_DO_THEN_RETURN_COLLAPSED_TEXT = 'do/result';
    Blockly.Msg.LANG_CONTROLS_DO_THEN_RETURN_TITLE = 'do result';

    Blockly.Msg.LANG_CONTROLS_EVAL_BUT_IGNORE_TITLE = 'evaluate but ignore result';
    Blockly.Msg.LANG_CONTROLS_EVAL_BUT_IGNORE_HELPURL = '/reference/blocks/control.html#evaluate';
    Blockly.Msg.LANG_CONTROLS_EVAL_BUT_COLLAPSED_TEXT = 'eval but ignore';
    Blockly.Msg.LANG_CONTROLS_EVAL_BUT_IGNORE_TOOLTIP = 'Runs the connected block of code and ignores the return value (if any). Useful if need to call a procedure with a return value but don\'t need the value.';

    /* [lyn, 10/14/13] Removed for now. May come back some day.
     Blockly.Msg.LANG_CONTROLS_NOTHING_TITLE = 'nothing';
     Blockly.Msg.LANG_CONTROLS_NOTHING_HELPURL = '/reference/blocks/control.html#nothing';
     Blockly.Msg.LANG_CONTROLS_NOTHING_TOOLTIP = 'Returns nothing. Used to initialize variables or can be plugged into a return socket if no value needed to return. this is equivalent to null or None.';
     */

    Blockly.Msg.LANG_CONTROLS_OPEN_ANOTHER_SCREEN_HELPURL = '/reference/blocks/control.html#openscreen';
    Blockly.Msg.LANG_CONTROLS_OPEN_ANOTHER_SCREEN_TITLE = 'open another screen';
    Blockly.Msg.LANG_CONTROLS_OPEN_ANOTHER_SCREEN_INPUT_SCREENNAME = 'screenName';
    Blockly.Msg.LANG_CONTROLS_OPEN_ANOTHER_SCREEN_COLLAPSED_TEXT = 'open screen';
    Blockly.Msg.LANG_CONTROLS_OPEN_ANOTHER_SCREEN_TOOLTIP = 'Opens a new screen in a multiple screen app.';

    Blockly.Msg.LANG_CONTROLS_OPEN_ANOTHER_SCREEN_WITH_START_VALUE_HELPURL = '/reference/blocks/control.html#openscreenwithvalue';
    Blockly.Msg.LANG_CONTROLS_OPEN_ANOTHER_SCREEN_WITH_START_VALUE_TITLE = 'open another screen with start value';
    Blockly.Msg.LANG_CONTROLS_OPEN_ANOTHER_SCREEN_WITH_START_VALUE_INPUT_SCREENNAME = 'screenName';
    Blockly.Msg.LANG_CONTROLS_OPEN_ANOTHER_SCREEN_WITH_START_VALUE_INPUT_STARTVALUE = 'startValue';
    Blockly.Msg.LANG_CONTROLS_OPEN_ANOTHER_SCREEN_WITH_START_VALUE_COLLAPSED_TEXT = 'open screen with value';
    Blockly.Msg.LANG_CONTROLS_OPEN_ANOTHER_SCREEN_WITH_START_VALUE_TOOLTIP = 'Opens a new screen in a multiple screen app and passes the '
        + 'start value to that screen.';

    Blockly.Msg.LANG_CONTROLS_GET_START_VALUE_HELPURL = '/reference/blocks/control.html#getstartvalue';
    Blockly.Msg.LANG_CONTROLS_GET_START_VALUE_TITLE = 'get start value';
    Blockly.Msg.LANG_CONTROLS_GET_START_VALUE_INPUT_SCREENNAME = 'screenName';
    Blockly.Msg.LANG_CONTROLS_GET_START_VALUE_INPUT_STARTVALUE = 'startValue';
    Blockly.Msg.LANG_CONTROLS_GET_START_VALUE_COLLAPSED_TEXT = 'get start value';
    Blockly.Msg.LANG_CONTROLS_GET_START_VALUE_TOOLTIP = 'Returns the value that was passed to this screen when it '
        + 'was opened, typically by another screen in a multiple-screen app. If no value was '
        + 'passed, returns the empty text.';

    Blockly.Msg.LANG_CONTROLS_CLOSE_SCREEN_HELPURL = '/reference/blocks/control.html#closescreen';
    Blockly.Msg.LANG_CONTROLS_CLOSE_SCREEN_TITLE = 'close screen';
    Blockly.Msg.LANG_CONTROLS_CLOSE_SCREEN_COLLAPSED_TEXT = 'close screen';
    Blockly.Msg.LANG_CONTROLS_CLOSE_SCREEN_TOOLTIP = 'Close the current screen';

    Blockly.Msg.LANG_CONTROLS_CLOSE_SCREEN_WITH_VALUE_HELPURL = '/reference/blocks/control.html#closescreenwithvalue';
    Blockly.Msg.LANG_CONTROLS_CLOSE_SCREEN_WITH_VALUE_TITLE = 'close screen with value';
    Blockly.Msg.LANG_CONTROLS_CLOSE_SCREEN_WITH_VALUE_INPUT_RESULT = 'result';
    Blockly.Msg.LANG_CONTROLS_CLOSE_SCREEN_WITH_VALUE_COLLAPSED_TEXT = 'close screen with value';
    Blockly.Msg.LANG_CONTROLS_CLOSE_SCREEN_WITH_VALUE_TOOLTIP = 'Closes the current screen and returns a result to the '
        + 'screen that opened this one.';

    Blockly.Msg.LANG_CONTROLS_CLOSE_APPLICATION_HELPURL = '/reference/blocks/control.html#closeapp';
    Blockly.Msg.LANG_CONTROLS_CLOSE_APPLICATION_TITLE = 'close application';
    Blockly.Msg.LANG_CONTROLS_CLOSE_APPLICATION_COLLAPSED_TEXT = 'close application';
    Blockly.Msg.LANG_CONTROLS_CLOSE_APPLICATION_TOOLTIP = 'Closes all screens in this app and stops the app.';

    Blockly.Msg.LANG_CONTROLS_GET_PLAIN_START_TEXT_HELPURL = '/reference/blocks/control.html#getplainstarttext';
    Blockly.Msg.LANG_CONTROLS_GET_PLAIN_START_TEXT_TITLE = 'get plain start text';
    Blockly.Msg.LANG_CONTROLS_GET_PLAIN_START_TEXT_COLLAPSED_TEXT = 'get plain start text';
    Blockly.Msg.LANG_CONTROLS_GET_PLAIN_START_TEXT_TOOLTIP = 'Returns the plain text that was passed to this screen when '
        + 'it was started by another app. If no value was passed, returns the empty text. For '
        + 'multiple screen apps, use get start value rather than get plain start text.';

    Blockly.Msg.LANG_CONTROLS_CLOSE_SCREEN_WITH_PLAIN_TEXT_HELPURL = '/reference/blocks/control.html#closescreenwithplaintext';
    Blockly.Msg.LANG_CONTROLS_CLOSE_SCREEN_WITH_PLAIN_TEXT_TITLE = 'close screen with plain text';
    Blockly.Msg.LANG_CONTROLS_CLOSE_SCREEN_WITH_PLAIN_TEXT_INPUT_TEXT = 'text';
    Blockly.Msg.LANG_CONTROLS_CLOSE_SCREEN_WITH_PLAIN_TEXT_COLLAPSED_TEXT = 'close screen with plain text';
    Blockly.Msg.LANG_CONTROLS_CLOSE_SCREEN_WITH_PLAIN_TEXT_TOOLTIP = 'Closes the current screen and returns text to the app that '
        + 'opened this one.   This command is for returning text to non-App Inventor activities, not to App Inventor screens. '
        + 'For App Inventor Screens, as in multiple screen apps, use Close Screen with Value, not Close Screen with Plain Text.';

    Blockly.Msg.LANG_CONTROLS_BREAK_HELPURL = '/reference/blocks/control.html#break';
    Blockly.Msg.LANG_CONTROLS_BREAK_TITLE = 'break';
    Blockly.Msg.LANG_CONTROLS_BREAK_INPUT_TEXT = 'value';
    Blockly.Msg.LANG_CONTROLS_BREAK_COLLAPSED_TEXT = 'break';

// Logic Blocks.
    Blockly.Msg.LANG_CATEGORY_LOGIC = 'Logic';
    Blockly.Msg.LANG_LOGIC_COMPARE_HELPURL = 'http://en.wikipedia.org/wiki/Inequality_(mathematics)';
    Blockly.Msg.LANG_LOGIC_COMPARE_HELPURL_EQ = '/reference/blocks/logic.html#=';
    Blockly.Msg.LANG_LOGIC_COMPARE_HELPURL_NEQ = '/reference/blocks/logic.html#not=';
    Blockly.Msg.LANG_LOGIC_COMPARE_TOOLTIP_EQ = 'Tests whether two things are equal. \n' +
        'The things being compared can be any things, not only numbers. \n' +
        'Numbers are considered to be equal to their printed form as strings, \n' +
        'for example, the number 0 is equal to the text \"0\".  Also, two strings \n' +
        'that represent numbers are equal if the numbers are equal, for example \n' +
        '\"1\" is equal to \"01\".';
    Blockly.Msg.LANG_LOGIC_COMPARE_TOOLTIP_NEQ = 'Return true if both inputs are not equal to each other.';
    Blockly.Msg.LANG_LOGIC_COMPARE_TRANSLATED_NAME = 'logic equal';
    Blockly.Msg.LANG_LOGIC_COMPARE_EQ = '=';
    Blockly.Msg.LANG_LOGIC_COMPARE_NEQ = '\u2260';

    Blockly.Msg.LANG_LOGIC_OPERATION_HELPURL_AND = '/reference/blocks/logic.html#and';
    Blockly.Msg.LANG_LOGIC_OPERATION_HELPURL_OR = '/reference/blocks/logic.html#or';
    Blockly.Msg.LANG_LOGIC_OPERATION_AND = 'and';
    Blockly.Msg.LANG_LOGIC_OPERATION_OR = 'or';
    Blockly.Msg.LANG_LOGIC_OPERATION_TOOLTIP_AND = 'Return true if all inputs are true.';
    Blockly.Msg.LANG_LOGIC_OPERATION_TOOLTIP_OR = 'Return true if any input is true.';

    Blockly.Msg.LANG_LOGIC_NEGATE_HELPURL = '/reference/blocks/logic.html#not';
    Blockly.Msg.LANG_LOGIC_NEGATE_INPUT_NOT = 'not';
    Blockly.Msg.LANG_LOGIC_NEGATE_TOOLTIP = 'Returns true if the input is false.\n' +
        'Returns false if the input is true.';

    Blockly.Msg.LANG_LOGIC_BOOLEAN_TRUE_HELPURL = '/reference/blocks/logic.html#true';
    Blockly.Msg.LANG_LOGIC_BOOLEAN_FALSE_HELPURL = '/reference/blocks/logic.html#false';
    Blockly.Msg.LANG_LOGIC_BOOLEAN_TRUE = 'true';
    Blockly.Msg.LANG_LOGIC_BOOLEAN_FALSE = 'false';
    Blockly.Msg.LANG_LOGIC_BOOLEAN_TOOLTIP_TRUE = 'Returns the boolean true.';
    Blockly.Msg.LANG_LOGIC_BOOLEAN_TOOLTIP_FALSE = 'Returns the boolean false.';

// Math Blocks.
    Blockly.Msg.LANG_CATEGORY_MATH = 'Math';
    Blockly.Msg.LANG_MATH_NUMBER_HELPURL = '/reference/blocks/math.html#number';
    Blockly.Msg.LANG_MATH_NUMBER_TOOLTIP = 'Report the number shown.';
    Blockly.Msg.LANG_MATH_MUTATOR_ITEM_INPUT_NUMBER = 'number';

    Blockly.Msg.LANG_MATH_COMPARE_HELPURL = '';
    Blockly.Msg.LANG_MATH_COMPARE_HELPURL_EQ = '/reference/blocks/math.html#=';
    Blockly.Msg.LANG_MATH_COMPARE_HELPURL_NEQ = '/reference/blocks/math.html#not=';
    Blockly.Msg.LANG_MATH_COMPARE_HELPURL_LT = '/reference/blocks/math.html#lt';
    Blockly.Msg.LANG_MATH_COMPARE_HELPURL_LTE = '/reference/blocks/math.html#lte';
    Blockly.Msg.LANG_MATH_COMPARE_HELPURL_GT = '/reference/blocks/math.html#gt';
    Blockly.Msg.LANG_MATH_COMPARE_HELPURL_GTE = '/reference/blocks/math.html#gte';
    Blockly.Msg.LANG_MATH_COMPARE_TOOLTIP_EQ = 'Return true if both numbers are equal to each other.';
    Blockly.Msg.LANG_MATH_COMPARE_TOOLTIP_NEQ = 'Return true if both numbers are not equal to each other.';
    Blockly.Msg.LANG_MATH_COMPARE_TOOLTIP_LT = 'Return true if the first number is smaller\n' +
        'than the second number.';
    Blockly.Msg.LANG_MATH_COMPARE_TOOLTIP_LTE = 'Return true if the first number is smaller\n' +
        'than or equal to the second number.';
    Blockly.Msg.LANG_MATH_COMPARE_TOOLTIP_GT = 'Return true if the first number is greater\n' +
        'than the second number.';
    Blockly.Msg.LANG_MATH_COMPARE_TOOLTIP_GTE = 'Return true if the first number is greater\n' +
        'than or equal to the second number.';
    Blockly.Msg.LANG_MATH_COMPARE_EQ = '=';
    Blockly.Msg.LANG_MATH_COMPARE_NEQ = '\u2260';
    Blockly.Msg.LANG_MATH_COMPARE_LT = '<';
    Blockly.Msg.LANG_MATH_COMPARE_LTE = '\u2264';
    Blockly.Msg.LANG_MATH_COMPARE_GT = '>';
    Blockly.Msg.LANG_MATH_COMPARE_GTE = '\u2265';

    Blockly.Msg.LANG_MATH_ARITHMETIC_HELPURL_ADD = '/reference/blocks/math.html#add';
    Blockly.Msg.LANG_MATH_ARITHMETIC_HELPURL_MINUS = '/reference/blocks/math.html#subtract';
    Blockly.Msg.LANG_MATH_ARITHMETIC_HELPURL_MULTIPLY = '/reference/blocks/math.html#multiply';
    Blockly.Msg.LANG_MATH_ARITHMETIC_HELPURL_DIVIDE = '/reference/blocks/math.html#divide';
    Blockly.Msg.LANG_MATH_ARITHMETIC_HELPURL_POWER = '/reference/blocks/math.html#exponent';
    Blockly.Msg.LANG_MATH_BITWISE_HELPURL_AND = '/reference/blocks/math.html#bitwise_and';
    Blockly.Msg.LANG_MATH_BITWISE_HELPURL_IOR = '/reference/blocks/math.html#bitwise_ior';
    Blockly.Msg.LANG_MATH_BITWISE_HELPURL_XOR = '/reference/blocks/math.html#bitwise_xor';
    Blockly.Msg.LANG_MATH_ARITHMETIC_TOOLTIP_ADD = 'Return the sum of the two numbers.';
    Blockly.Msg.LANG_MATH_ARITHMETIC_TOOLTIP_MINUS = 'Return the difference of the two numbers.';
    Blockly.Msg.LANG_MATH_ARITHMETIC_TOOLTIP_MULTIPLY = 'Return the product of the two numbers.';
    Blockly.Msg.LANG_MATH_ARITHMETIC_TOOLTIP_DIVIDE = 'Return the quotient of the two numbers.';
    Blockly.Msg.LANG_MATH_ARITHMETIC_TOOLTIP_POWER = 'Return the first number raised to\n' +
        'the power of the second number.';
    Blockly.Msg.LANG_MATH_BITWISE_TOOLTIP_AND = 'Return the bitwise AND of the two numbers.';
    Blockly.Msg.LANG_MATH_BITWISE_TOOLTIP_IOR = 'Return the bitwise inclusive OR of the two numbers.';
    Blockly.Msg.LANG_MATH_BITWISE_TOOLTIP_XOR = 'Return the bitwise exclusive OR of the two numbers.';
    Blockly.Msg.LANG_MATH_ARITHMETIC_ADD = '+';
    Blockly.Msg.LANG_MATH_ARITHMETIC_MINUS = '-';
    Blockly.Msg.LANG_MATH_ARITHMETIC_MULTIPLY = '*';
    Blockly.Msg.LANG_MATH_ARITHMETIC_DIVIDE = '/';
    Blockly.Msg.LANG_MATH_ARITHMETIC_POWER = '^';

    Blockly.Msg.LANG_MATH_BITWISE_AND = 'bitwise and';
    Blockly.Msg.LANG_MATH_BITWISE_IOR = 'bitwise or';
    Blockly.Msg.LANG_MATH_BITWISE_XOR = 'bitwise xor';

    /*Blockly.Msg.LANG_MATH_CHANGE_TITLE_CHANGE = 'change';
     Blockly.Msg.LANG_MATH_CHANGE_TITLE_ITEM = 'item';
     Blockly.Msg.LANG_MATH_CHANGE_INPUT_BY = 'by';
     Blockly.Msg.LANG_MATH_CHANGE_TOOLTIP = 'Add a number to variable "%1".';*/


    Blockly.Msg.LANG_MATH_SINGLE_OP_ROOT = 'square root';
    Blockly.Msg.LANG_MATH_SINGLE_OP_ABSOLUTE = 'absolute';
    Blockly.Msg.LANG_MATH_SINGLE_OP_NEG = 'neg';
    Blockly.Msg.LANG_MATH_SINGLE_OP_LN = 'log';
    Blockly.Msg.LANG_MATH_SINGLE_OP_EXP = 'e^';
    Blockly.Msg.LANG_MATH_SINGLE_TOOLTIP_ROOT = 'Return the square root of a number.';
    Blockly.Msg.LANG_MATH_SINGLE_HELPURL_ROOT = '/reference/blocks/math.html#sqrt';
    Blockly.Msg.LANG_MATH_SINGLE_TOOLTIP_ABS = 'Return the absolute value of a number.';
    Blockly.Msg.LANG_MATH_SINGLE_HELPURL_ABS = '/reference/blocks/math.html#abs';
    Blockly.Msg.LANG_MATH_SINGLE_TOOLTIP_NEG = 'Return the negation of a number.';
    Blockly.Msg.LANG_MATH_SINGLE_HELPURL_NEG = '/reference/blocks/math.html#neg';
    Blockly.Msg.LANG_MATH_SINGLE_TOOLTIP_LN = 'Return the natural logarithm of a number, i.e. the logarithm to the base e (2.71828...)';
    Blockly.Msg.LANG_MATH_SINGLE_HELPURL_LN ='/reference/blocks/math.html#log';
    Blockly.Msg.LANG_MATH_SINGLE_TOOLTIP_EXP = 'Return e (2.71828...) to the power of a number.';
    Blockly.Msg.LANG_MATH_SINGLE_HELPURL_EXP ='/reference/blocks/math.html#e';
    /*Blockly.Msg.LANG_MATH_SINGLE_TOOLTIP_POW10 = 'Return 10 to the power of a number.';*/

    Blockly.Msg.LANG_MATH_ROUND_TOOLTIP_ROUND = 'Round a number up or down.';
    Blockly.Msg.LANG_MATH_ROUND_HELPURL_ROUND = '/reference/blocks/math.html#round';
    Blockly.Msg.LANG_MATH_ROUND_TOOLTIP_CEILING = 'Rounds the input to the smallest\n' +
        'number not less then the input';
    Blockly.Msg.LANG_MATH_ROUND_HELPURL_CEILING =  '/reference/blocks/math.html#ceiling';
    Blockly.Msg.LANG_MATH_ROUND_TOOLTIP_FLOOR = 'Rounds the input to the largest\n' +
        'number not greater then the input';
    Blockly.Msg.LANG_MATH_ROUND_HELPURL_FLOOR =  '/reference/blocks/math.html#floor';
    Blockly.Msg.LANG_MATH_ROUND_OPERATOR_ROUND = 'round';
    Blockly.Msg.LANG_MATH_ROUND_OPERATOR_CEILING = 'ceiling';
    Blockly.Msg.LANG_MATH_ROUND_OPERATOR_FLOOR = 'floor';

    Blockly.Msg.LANG_MATH_TRIG_SIN = 'sin';
    Blockly.Msg.LANG_MATH_TRIG_COS = 'cos';
    Blockly.Msg.LANG_MATH_TRIG_TAN = 'tan';
    Blockly.Msg.LANG_MATH_TRIG_ASIN = 'asin';
    Blockly.Msg.LANG_MATH_TRIG_ACOS = 'acos';
    Blockly.Msg.LANG_MATH_TRIG_ATAN = 'atan';
    Blockly.Msg.LANG_MATH_TRIG_ATAN2 = 'atan2';
    Blockly.Msg.LANG_MATH_TRIG_ATAN2_X = 'x';
    Blockly.Msg.LANG_MATH_TRIG_ATAN2_Y = 'y';
    Blockly.Msg.LANG_MATH_TRIG_TOOLTIP_SIN = 'Provides the sine of the given angle in degrees.';
    Blockly.Msg.LANG_MATH_TRIG_HELPURL_SIN = '/reference/blocks/math.html#sin';
    Blockly.Msg.LANG_MATH_TRIG_TOOLTIP_COS = 'Provides the cosine of the given angle in degrees.';
    Blockly.Msg.LANG_MATH_TRIG_HELPURL_COS = '/reference/blocks/math.html#cos';
    Blockly.Msg.LANG_MATH_TRIG_TOOLTIP_TAN = 'Provides the tangent of the given angle in degrees.';
    Blockly.Msg.LANG_MATH_TRIG_HELPURL_TAN = '/reference/blocks/math.html#tan';
    Blockly.Msg.LANG_MATH_TRIG_TOOLTIP_ASIN = 'Provides the angle in the range (-90,+90]\n' +
        'degrees with the given sine value.';
    Blockly.Msg.LANG_MATH_TRIG_HELPURL_ASIN = '/reference/blocks/math.html#asin';
    Blockly.Msg.LANG_MATH_TRIG_TOOLTIP_ACOS = 'Provides the angle in the range [0, 180)\n' +
        'degrees with the given cosine value.';
    Blockly.Msg.LANG_MATH_TRIG_HELPURL_ACOS = '/reference/blocks/math.html#acos';
    Blockly.Msg.LANG_MATH_TRIG_TOOLTIP_ATAN = 'Provides the angle in the range (-90, +90)\n' +
        'degrees with the given tangent value.';
    Blockly.Msg.LANG_MATH_TRIG_HELPURL_ATAN = '/reference/blocks/math.html#atan';
    Blockly.Msg.LANG_MATH_TRIG_TOOLTIP_ATAN2 = 'Provides the angle in the range (-180, +180]\n' +
        'degrees with the given rectangular coordinates.';
    Blockly.Msg.LANG_MATH_TRIG_HELPURL_ATAN2 = '/reference/blocks/math.html#atan2';

    Blockly.Msg.LANG_MATH_ONLIST_OPERATOR_MIN = 'min';
    Blockly.Msg.LANG_MATH_ONLIST_OPERATOR_MAX = 'max';
    Blockly.Msg.LANG_MATH_ONLIST_TOOLTIP_MIN = 'Return the smallest of its arguments..';
    Blockly.Msg.LANG_MATH_ONLIST_TOOLTIP_MAX = 'Return the largest of its arguments..';
    Blockly.Msg.LANG_MATH_ONLIST_HELPURL_MIN = 'http://appinventor.mit.edu/explore/ai2/support/blocks/math#min';
    Blockly.Msg.LANG_MATH_ONLIST_HELPURL_MAX = 'http://appinventor.mit.edu/explore/ai2/support/blocks/math#max';

    Blockly.Msg.LANG_MATH_DIVIDE = '\u00F7';
    Blockly.Msg.LANG_MATH_DIVIDE_OPERATOR_MODULO = 'modulo of';
    Blockly.Msg.LANG_MATH_DIVIDE_OPERATOR_REMAINDER = 'remainder of';
    Blockly.Msg.LANG_MATH_DIVIDE_OPERATOR_QUOTIENT = 'quotient of';
    Blockly.Msg.LANG_MATH_DIVIDE_TOOLTIP_MODULO = 'Return the modulo.';
    Blockly.Msg.LANG_MATH_DIVIDE_HELPURL_MODULO = '/reference/blocks/math.html#modulo';
    Blockly.Msg.LANG_MATH_DIVIDE_TOOLTIP_REMAINDER = 'Return the remainder.';
    Blockly.Msg.LANG_MATH_DIVIDE_HELPURL_REMAINDER = '/reference/blocks/math.html#remainder';
    Blockly.Msg.LANG_MATH_DIVIDE_TOOLTIP_QUOTIENT = 'Return the quotient.';
    Blockly.Msg.LANG_MATH_DIVIDE_HELPURL_QUOTIENT = '/reference/blocks/math.html#quotient';

    Blockly.Msg.LANG_MATH_RANDOM_INT_HELPURL = '/reference/blocks/math.html#randomint';
    Blockly.Msg.LANG_MATH_RANDOM_INT_TITLE_RANDOM = 'random integer';
    Blockly.Msg.LANG_MATH_RANDOM_INT_INPUT_FROM = 'from';
    Blockly.Msg.LANG_MATH_RANDOM_INT_INPUT_TO = 'to';
    Blockly.Msg.LANG_MATH_RANDOM_INT_INPUT = 'random integer from %1 to %2';
    Blockly.Msg.LANG_MATH_RANDOM_INT_TOOLTIP = 'Returns a random integer between the upper bound\n' +
        'and the lower bound. The bounds will be clipped to be smaller\n' +
        'than 2**30.';

    Blockly.Msg.LANG_MATH_RANDOM_FLOAT_HELPURL = '/reference/blocks/math.html#randomfrac';
    Blockly.Msg.LANG_MATH_RANDOM_FLOAT_TITLE_RANDOM = 'random fraction';
    Blockly.Msg.LANG_MATH_RANDOM_FLOAT_TOOLTIP = 'Return a random number between 0 and 1.';

    Blockly.Msg.LANG_MATH_RANDOM_SEED_HELPURL = '/reference/blocks/math.html#randomseed';
    Blockly.Msg.LANG_MATH_RANDOM_SEED_TITLE_RANDOM = 'random set seed';
    Blockly.Msg.LANG_MATH_RANDOM_SEED_INPUT_TO = 'to';
    Blockly.Msg.LANG_MATH_RANDOM_SEED_TOOLTIP = 'specifies a numeric seed\n' +
        'for the random number generator';

    Blockly.Msg.LANG_MATH_CONVERT_ANGLES_TITLE_CONVERT = 'convert';
    Blockly.Msg.LANG_MATH_CONVERT_ANGLES_OP_RAD_TO_DEG = 'radians to degrees';
    Blockly.Msg.LANG_MATH_CONVERT_ANGLES_OP_DEG_TO_RAD = 'degrees to radians';
    Blockly.Msg.LANG_MATH_CONVERT_ANGLES_TOOLTIP_RAD_TO_DEG = 'Returns the degree value in the range\n' +
        '[0, 360) corresponding to its radians argument.';
    Blockly.Msg.LANG_MATH_CONVERT_ANGLES_HELPURL_RAD_TO_DEG = '/reference/blocks/math.html#convertrad';
    Blockly.Msg.LANG_MATH_CONVERT_ANGLES_TOOLTIP_DEG_TO_RAD = 'Returns the radian value in the range\n' +
        '[-\u03C0, +\u03C0) corresponding to its degrees argument.';
    Blockly.Msg.LANG_MATH_CONVERT_ANGLES_HELPURL_DEG_TO_RAD = '/reference/blocks/math.html#convertdeg';

    Blockly.Msg.LANG_MATH_FORMAT_AS_DECIMAL_HELPURL = '/reference/blocks/math.html#format';
    Blockly.Msg.LANG_MATH_FORMAT_AS_DECIMAL_TITLE = 'format as decimal';
    Blockly.Msg.LANG_MATH_FORMAT_AS_DECIMAL_INPUT_NUM = 'number';
    Blockly.Msg.LANG_MATH_FORMAT_AS_DECIMAL_INPUT_PLACES = 'places';
    Blockly.Msg.LANG_MATH_FORMAT_AS_DECIMAL_INPUT = 'format as decimal number %1 places %2';
    Blockly.Msg.LANG_MATH_FORMAT_AS_DECIMAL_TOOLTIP = 'Returns the number formatted as a decimal\n' +
        'with a specified number of places.';

    Blockly.Msg.LANG_MATH_IS_A_NUMBER_HELPURL = '/reference/blocks/math.html#isnumber';
    Blockly.Msg.LANG_MATH_IS_A_NUMBER_INPUT_NUM = 'is number?';
    Blockly.Msg.LANG_MATH_IS_A_NUMBER_TOOLTIP = 'Tests if something is a number.';

    Blockly.Msg.LANG_MATH_IS_A_DECIMAL_HELPURL = '/reference/blocks/math.html#isnumber';
    Blockly.Msg.LANG_MATH_IS_A_DECIMAL_INPUT_NUM = 'is Base 10?';
    Blockly.Msg.LANG_MATH_IS_A_DECIMAL_TOOLTIP = 'Tests if something is a string that represents a positive base 10 integer.';

    Blockly.Msg.LANG_MATH_IS_A_HEXADECIMAL_HELPURL = '/reference/blocks/math.html#isnumber';
    Blockly.Msg.LANG_MATH_IS_A_HEXADECIMAL_INPUT_NUM = 'is hexadecimal?';
    Blockly.Msg.LANG_MATH_IS_A_HEXADECIMAL_TOOLTIP = 'Tests if something is a string that represents a hexadecimal number.';

    Blockly.Msg.LANG_MATH_IS_A_BINARY_HELPURL = '/reference/blocks/math.html#isnumber';
    Blockly.Msg.LANG_MATH_IS_A_BINARY_INPUT_NUM = 'is binary?';
    Blockly.Msg.LANG_MATH_IS_A_BINARY_TOOLTIP = 'Tests if something is a string that represents a binary number.';


    Blockly.Msg.LANG_MATH_CONVERT_NUMBER_TITLE_CONVERT = 'convert number';
    Blockly.Msg.LANG_MATH_CONVERT_NUMBER_OP_DEC_TO_HEX = 'base 10 to hex';
    Blockly.Msg.LANG_MATH_CONVERT_NUMBER_HELPURL_DEC_TO_HEX = 'http://appinventor.mit.edu/explore/ai2/support/blocks/math#convertnumber';
    Blockly.Msg.LANG_MATH_CONVERT_NUMBER_TOOLTIP_DEC_TO_HEX = 'Takes a positive integer in base 10 and returns the string that represents the number in hexadecimal';

    Blockly.Msg.LANG_MATH_CONVERT_NUMBER_OP_HEX_TO_DEC = 'hex to base 10';
    Blockly.Msg.LANG_MATH_CONVERT_NUMBER_HELPURL_HEX_TO_DEC = 'http://appinventor.mit.edu/explore/ai2/support/blocks/math#convertnumber';
    Blockly.Msg.LANG_MATH_CONVERT_NUMBER_TOOLTIP_HEX_TO_DEC = 'Takes a string that represents a number in hexadecimal and returns the string that represents the number in base 10';

    Blockly.Msg.LANG_MATH_CONVERT_NUMBER_OP_DEC_TO_BIN = 'base 10 to binary';
    Blockly.Msg.LANG_MATH_CONVERT_NUMBER_HELPURL_DEC_TO_BIN = 'http://appinventor.mit.edu/explore/ai2/support/blocks/math#convertnumber';
    Blockly.Msg.LANG_MATH_CONVERT_NUMBER_TOOLTIP_DEC_TO_BIN = 'Takes a positive integer in base 10 and returns the string that represents the number in binary';

    Blockly.Msg.LANG_MATH_CONVERT_NUMBER_OP_BIN_TO_DEC = 'binary to base 10';
    Blockly.Msg.LANG_MATH_CONVERT_NUMBER_HELPURL_BIN_TO_DEC = 'http://appinventor.mit.edu/explore/ai2/support/blocks/math#convertnumber';
    Blockly.Msg.LANG_MATH_CONVERT_NUMBER_TOOLTIP_BIN_TO_DEC = 'Takes a string that represents a number in binary and returns the string that represents the number in base 10';

// Text Blocks.
    Blockly.Msg.LANG_CATEGORY_TEXT = 'Text';
    Blockly.Msg.LANG_TEXT_TEXT_HELPURL = '/reference/blocks/text.html#string';
    Blockly.Msg.LANG_TEXT_TEXT_TOOLTIP = 'A text string.';
    Blockly.Msg.LANG_TEXT_TEXT_LEFT_QUOTE = '\u201C';
    Blockly.Msg.LANG_TEXT_TEXT_RIGHT_QUOTE = '\u201D';

    Blockly.Msg.LANG_TEXT_JOIN_HELPURL = '/reference/blocks/text.html#join';
    Blockly.Msg.LANG_TEXT_JOIN_TITLE_CREATEWITH = 'create text with';
    Blockly.Msg.LANG_TEXT_JOIN_TOOLTIP = 'Appends all the inputs to form a single text string.\n'
        + 'If there are no inputs, makes an empty text.';
    Blockly.Msg.LANG_TEXT_JOIN_TITLE_JOIN = 'join';

    Blockly.Msg.LANG_TEXT_JOIN_ITEM_TITLE_ITEM = 'string';
    Blockly.Msg.LANG_TEXT_JOIN_ITEM_TOOLTIP = '';

    Blockly.Msg.LANG_TEXT_APPEND_HELPURL = 'http://www.liv.ac.uk/HPC/HTMLF90Course/HTMLF90CourseNotesnode91.html';
    Blockly.Msg.LANG_TEXT_APPEND_TO = 'to';
    Blockly.Msg.LANG_TEXT_APPEND_APPENDTEXT = 'append text';
    Blockly.Msg.LANG_TEXT_APPEND_VARIABLE = 'item';
    Blockly.Msg.LANG_TEXT_APPEND_TOOLTIP = 'Append some text to variable "%1".';

    Blockly.Msg.LANG_TEXT_LENGTH_HELPURL = '/reference/blocks/text.html#length';
    Blockly.Msg.LANG_TEXT_LENGTH_INPUT_LENGTH = 'length';
    Blockly.Msg.LANG_TEXT_LENGTH_TOOLTIP = 'Returns number of letters (including spaces)\n' +
        'in the provided text.';

    Blockly.Msg.LANG_TEXT_ISEMPTY_HELPURL = '/reference/blocks/text.html#isempty';
    Blockly.Msg.LANG_TEXT_ISEMPTY_INPUT_ISEMPTY = 'is empty';
    Blockly.Msg.LANG_TEXT_ISEMPTY_TOOLTIP = 'Returns true if the length of the\n' + 'text is 0, false otherwise.';

    Blockly.Msg.LANG_TEXT_COMPARE_LT = ' <';
    Blockly.Msg.LANG_TEXT_COMPARE_EQUAL = ' =';
    Blockly.Msg.LANG_TEXT_COMPARE_NEQ = ' ≠';
    Blockly.Msg.LANG_TEXT_COMPARE_GT = ' >';
    Blockly.Msg.LANG_TEXT_COMPARE_HELPURL = '/reference/blocks/text.html#compare';
    Blockly.Msg.LANG_TEXT_COMPARE_INPUT_COMPARE = 'compare texts';
    Blockly.Msg.LANG_TEXT_COMPARE_TOOLTIP_LT = 'Tests whether text1 is lexicographically less than text2.\n'
        + 'if one text is the prefix of the other, the shorter text is\n'
        + 'considered smaller. Uppercase characters precede lowercase characters.';
    Blockly.Msg.LANG_TEXT_COMPARE_TOOLTIP_EQUAL = 'Tests whether text strings are identical, ie., have the same\n'
        + 'characters in the same order. This is different from ordinary =\n'
        + 'in the case where the text strings are numbers: 123 and 0123 are =\n'
        + 'but not text =.';
    Blockly.Msg.LANG_TEXT_COMPARE_TOOLTIP_NEQ = 'Tests whether text strings are different, ie., don\'t have the same\n'
        + 'characters in the same order. This is different from ordinary ≠\n'
        + 'in the case where the text strings are numbers: 123 and 0123 are text ≠\n'
        + 'but are mathematically =.';
    Blockly.Msg.LANG_TEXT_COMPARE_TOOLTIP_GT = 'Reports whether text1 is lexicographically greater than text2.\n'
        + 'if one text is the prefix of the other, the shorter text is considered smaller.\n'
        + 'Uppercase characters precede lowercase characters.';
    Blockly.Msg.LANG_TEXT_TEXT_OBFUSCATE_TOOLTIP = "Produces text, like a text block.  The difference is that the \n"
        + "text is not easily discoverable by examining the app's APK.  Use this when creating apps \n"
        + "to distribute that include confidential information, for example, API keys.  \n"
        + "Warning: This provides only very low security against expert adversaries.";
    Blockly.Msg.LANG_TEXT_TEXT_OBFUSCATE = 'Obfuscated Text';
    Blockly.Msg.LANG_TEXT_TEXT_OBFUSCATE_HELPURL = '/reference/blocks/text.html#obfuscatetext';

    /*Blockly.Msg.LANG_TEXT_ENDSTRING_HELPURL = 'http://publib.boulder.ibm.com/infocenter/lnxpcomp/v8v101/index.jsp?topic=%2Fcom.ibm.xlcpp8l.doc%2Flanguage%2Fref%2Farsubex.htm';
     Blockly.Msg.LANG_TEXT_ENDSTRING_INPUT = 'letters in text';
     Blockly.Msg.LANG_TEXT_ENDSTRING_TOOLTIP = 'Returns specified number of letters at the beginning or end of the text.';
     Blockly.Msg.LANG_TEXT_ENDSTRING_OPERATOR_FIRST = 'first';
     Blockly.Msg.LANG_TEXT_ENDSTRING_OPERATOR_LAST = 'last';*/

    /*Blockly.Msg.LANG_TEXT_INDEXOF_HELPURL = 'http://publib.boulder.ibm.com/infocenter/lnxpcomp/v8v101/index.jsp?topic=%2Fcom.ibm.xlcpp8l.doc%2Flanguage%2Fref%2Farsubex.htm';
     Blockly.Msg.LANG_TEXT_INDEXOF_TITLE_FIND = 'find';
     Blockly.Msg.LANG_TEXT_INDEXOF_INPUT_OCCURRENCE = 'occurrence of text';
     Blockly.Msg.LANG_TEXT_INDEXOF_INPUT_INTEXT = 'in text';
     Blockly.Msg.LANG_TEXT_INDEXOF_TOOLTIP = 'Returns the index of the first/last occurrence\n' +
     'of first text in the second text.\n' +
     'Returns 0 if text is not found.';
     Blockly.Msg.LANG_TEXT_INDEXOF_OPERATOR_FIRST = 'first';
     Blockly.Msg.LANG_TEXT_INDEXOF_OPERATOR_LAST = 'last';*/

    /*Blockly.Msg.LANG_TEXT_CHARAT_HELPURL = 'http://publib.boulder.ibm.com/infocenter/lnxpcomp/v8v101/index.jsp?topic=%2Fcom.ibm.xlcpp8l.doc%2Flanguage%2Fref%2Farsubex.htm';
     Blockly.Msg.LANG_TEXT_CHARAT_INPUT_AT = 'letter at';
     Blockly.Msg.LANG_TEXT_CHARAT_INPUT_INTEXT = 'in text';
     Blockly.Msg.LANG_TEXT_CHARAT_TOOLTIP = 'Returns the letter at the specified position.';*/

    Blockly.Msg.LANG_TEXT_CHANGECASE_OPERATOR_UPPERCASE = 'upcase';
    Blockly.Msg.LANG_TEXT_CHANGECASE_OPERATOR_DOWNCASE = 'downcase';
    Blockly.Msg.LANG_TEXT_CHANGECASE_TOOLTIP_UPPERCASE = 'Returns a copy of its text string argument converted to uppercase.';
    Blockly.Msg.LANG_TEXT_CHANGECASE_HELPURL_UPPERCASE = '/reference/blocks/text.html#upcase';
    Blockly.Msg.LANG_TEXT_CHANGECASE_TOOLTIP_DOWNCASE = 'Returns a copy of its text string argument converted to lowercase.';
    Blockly.Msg.LANG_TEXT_CHANGECASE_HELPURL_DOWNCASE = '/reference/blocks/text.html#downcase';

    Blockly.Msg.LANG_TEXT_TRIM_HELPURL = '/reference/blocks/text.html#trim';
    Blockly.Msg.LANG_TEXT_TRIM_TITLE_TRIM = 'trim';
    Blockly.Msg.LANG_TEXT_TRIM_TOOLTIP = 'Returns a copy of its text string arguments with any\n'
        + 'leading or trailing spaces removed.';

    Blockly.Msg.LANG_TEXT_STARTS_AT_HELPURL = '/reference/blocks/text.html#startsat';
    Blockly.Msg.LANG_TEXT_STARTS_AT_INPUT_STARTS_AT = 'starts at';
    Blockly.Msg.LANG_TEXT_STARTS_AT_INPUT_TEXT = 'text';
    Blockly.Msg.LANG_TEXT_STARTS_AT_INPUT_PIECE = 'piece';
    Blockly.Msg.LANG_TEXT_STARTS_AT_INPUT = 'starts at  text %1 piece %2';
    Blockly.Msg.LANG_TEXT_STARTS_AT_TOOLTIP = 'Returns the starting index of the piece in the text.\n'
        + 'where index 1 denotes the beginning of the text. Returns 0 if the\n'
        + 'piece is not in the text.';

    Blockly.Msg.LANG_TEXT_CONTAINS_HELPURL = '/reference/blocks/text.html#contains';
    Blockly.Msg.LANG_TEXT_CONTAINS_INPUT_CONTAINS = 'contains';
    Blockly.Msg.LANG_TEXT_CONTAINS_INPUT_TEXT = 'text';
    Blockly.Msg.LANG_TEXT_CONTAINS_INPUT_PIECE = 'piece';
    Blockly.Msg.LANG_TEXT_CONTAINS_INPUT = 'contains  text %1 piece %2';
    Blockly.Msg.LANG_TEXT_CONTAINS_TOOLTIP = 'Tests whether the piece is contained in the text.';

    Blockly.Msg.LANG_TEXT_SPLIT_HELPURL = '';
    Blockly.Msg.LANG_TEXT_SPLIT_INPUT_TEXT = 'text';
    Blockly.Msg.LANG_TEXT_SPLIT_INPUT_AT = 'at';
    Blockly.Msg.LANG_TEXT_SPLIT_INPUT_AT_LIST = 'at (list)';
    Blockly.Msg.LANG_TEXT_SPLIT_OPERATOR_SPLIT_AT_FIRST = 'split at first';
    Blockly.Msg.LANG_TEXT_SPLIT_OPERATOR_SPLIT_AT_FIRST_OF_ANY = 'split at first of any';
    Blockly.Msg.LANG_TEXT_SPLIT_OPERATOR_SPLIT = 'split';
    Blockly.Msg.LANG_TEXT_SPLIT_OPERATOR_SPLIT_AT_ANY = 'split at any';
    Blockly.Msg.LANG_TEXT_SPLIT_TOOLTIP_SPLIT_AT_FIRST = 'Divides the given text into two pieces using the location of the first occurrence of \n'
        + 'the text \'at\' as the dividing point, and returns a two-item list consisting of the piece \n'
        + 'before the dividing point and the piece after the dividing point. \n'
        + 'Splitting "apple,banana,cherry,dogfood" with a comma as the splitting point \n'
        + 'returns a list of two items: the first is the text "apple" and the second is the text \n'
        + '"banana,cherry,dogfood". \n'
        + 'Notice that the comma after "apple" does not appear in the result, \n'
        + 'because that is the dividing point.';
    Blockly.Msg.LANG_TEXT_SPLIT_HELPURL_SPLIT_AT_FIRST = '/reference/blocks/text.html#splitat';
    Blockly.Msg.LANG_TEXT_SPLIT_TOOLTIP_SPLIT_AT_FIRST_OF_ANY = 'Divides the given text into a two-item list, using the first location of any item \n'
        + 'in the list \'at\' as the dividing point. \n\n'
        + 'Splitting "I love apples bananas apples grapes" by the list "(ba,ap)" returns \n'
        + 'a list of two items, the first being "I love" and the second being \n'
        + '"ples bananas apples grapes."';
    Blockly.Msg.LANG_TEXT_SPLIT_HELPURL_SPLIT_AT_FIRST_OF_ANY = '/reference/blocks/text.html#splitatfirstofany';
    Blockly.Msg.LANG_TEXT_SPLIT_TOOLTIP_SPLIT = 'Divides text into pieces using the text \'at\' as the dividing points and produces a list of the results.  \n'
        + 'Splitting "one,two,three,four" at "," (comma) returns the list "(one two three four)". \n'
        + 'Splitting "one-potato,two-potato,three-potato,four" at "-potato", returns the list "(one two three four)".';
    Blockly.Msg.LANG_TEXT_SPLIT_HELPURL_SPLIT = '/reference/blocks/text.html#split';
    Blockly.Msg.LANG_TEXT_SPLIT_TOOLTIP_SPLIT_AT_ANY = 'Divides the given text into a list, using any of the items in the list \'at\' as the \n'
        + 'dividing point, and returns a list of the results. \n'
        + 'Splitting "appleberry,banana,cherry,dogfood" with \'at\' as the two-element list whose \n'
        + 'first item is a comma and whose second item is "rry" returns a list of four items: \n'
        + '"(applebe banana che dogfood)".';
    Blockly.Msg.LANG_TEXT_SPLIT_HELPURL_SPLIT_AT_ANY = '/reference/blocks/text.html#splitatany';

    /*.LANG_TEXT_PRINT_HELPURL = 'http://www.liv.ac.uk/HPC/HTMLF90Course/HTMLF90CourseNotesnode91.html';
     Blockly.Msg.LANG_TEXT_PRINT_TITLE_PRINT = 'print';
     Blockly.Msg.LANG_TEXT_PRINT_TOOLTIP = 'Print the specified text, number or other value.';*/

    /*Blockly.Msg.LANG_TEXT_PROMPT_HELPURL = 'http://www.liv.ac.uk/HPC/HTMLF90Course/HTMLF90CourseNotesnode92.html';
     Blockly.Msg.LANG_TEXT_PROMPT_TITLE_PROMPT_FOR = 'prompt for';
     Blockly.Msg.LANG_TEXT_PROMPT_TITILE_WITH_MESSAGE = 'with message';
     Blockly.Msg.LANG_TEXT_PROMPT_TOOLTIP = 'Prompt for user input with the specified text.';
     Blockly.Msg.LANG_TEXT_PROMPT_TYPE_TEXT = 'text';
     Blockly.Msg.LANG_TEXT_PROMPT_TYPE_NUMBER = 'number';*/

    Blockly.Msg.LANG_TEXT_SPLIT_AT_SPACES_HELPURL = '/reference/blocks/text.html#splitspaces';
    Blockly.Msg.LANG_TEXT_SPLIT_AT_SPACES_TITLE = 'split at spaces';
    Blockly.Msg.LANG_TEXT_SPLIT_AT_TOOLTIP = 'Split the text into pieces separated by spaces.';

    Blockly.Msg.LANG_TEXT_SEGMENT_HELPURL = '/reference/blocks/text.html#segment';
    Blockly.Msg.LANG_TEXT_SEGMENT_TITLE_SEGMENT = 'segment';
    Blockly.Msg.LANG_TEXT_SEGMENT_INPUT_START = 'start';
    Blockly.Msg.LANG_TEXT_SEGMENT_INPUT_LENGTH = 'length';
    Blockly.Msg.LANG_TEXT_SEGMENT_INPUT_TEXT = 'text';
    Blockly.Msg.LANG_TEXT_SEGMENT_INPUT = 'segment  text %1 start %2 length %3';
    Blockly.Msg.LANG_TEXT_SEGMENT_AT_TOOLTIP = 'Extracts the segment of the given length from the given text\n'
        + 'starting from the given text starting from the given position. Position\n'
        + '1 denotes the beginning of the text.';

    Blockly.Msg.LANG_TEXT_REPLACE_ALL_HELPURL = '/reference/blocks/text.html#replaceall';
    Blockly.Msg.LANG_TEXT_REPLACE_ALL_INPUT_SEGMENT = 'segment';
    Blockly.Msg.LANG_TEXT_REPLACE_ALL_INPUT_TEXT = 'text';
    Blockly.Msg.LANG_TEXT_REPLACE_ALL_TITLE_REPLACE_ALL = 'replace all';
    Blockly.Msg.LANG_TEXT_REPLACE_ALL_INPUT_REPLACEMENT = 'replacement';
    Blockly.Msg.LANG_TEXT_REPLACE_ALL_INPUT = 'replace all text %1 segment %2 replacement %3';
    Blockly.Msg.LANG_TEXT_REPLACE_ALL_TOOLTIP = 'Returns a new text obtained by replacing all occurrences\n'
        + 'of the segment with the replacement.';

    Blockly.Msg.LANG_TEXT_TEXT_IS_STRING_HELPURL = '/reference/blocks/text.html#isstring';
    Blockly.Msg.LANG_TEXT_TEXT_IS_STRING_TITLE = 'is a string?';
    Blockly.Msg.LANG_TEXT_TEXT_IS_STRING_INPUT_THING = 'thing';
    Blockly.Msg.LANG_TEXT_TEXT_IS_STRING_TOOLTIP = 'Returns true if <code>thing</code> is a string.';

<<<<<<< HEAD
    Blockly.Msg.LANG_TEXT_REPLACE_ALL_MAPPINGS_HELPURL = '';
    Blockly.Msg.LANG_TEXT_REPLACE_ALL_MAPPINGS_INPUT_TEXT = 'in text';
    Blockly.Msg.LANG_TEXT_REPLACE_ALL_MAPPINGS_INPUT_ORDER_PREFIX = 'preferring';
    Blockly.Msg.LANG_TEXT_REPLACE_ALL_MAPPINGS_INPUT_ORDER = 'order';
    Blockly.Msg.LANG_TEXT_REPLACE_ALL_MAPPINGS_OPERATOR_LONGEST_STRING_FIRST = 'longest string first';
    Blockly.Msg.LANG_TEXT_REPLACE_ALL_MAPPINGS_OPERATOR_DICTIONARY_ORDER = 'dictionary';
    Blockly.Msg.LANG_TEXT_REPLACE_ALL_MAPPINGS_TITLE = 'replace all mappings';
    Blockly.Msg.LANG_TEXT_REPLACE_ALL_MAPPINGS_HELPURL_LONGEST_STRING_FIRST = '/reference/blocks/text.html#replaceallmappingslongeststring';
    Blockly.Msg.LANG_TEXT_REPLACE_ALL_MAPPINGS_TOOLTIP_LONGEST_STRING_FIRST = 'Returns a new text obtained by replacing all occurrences\n'
        + 'defined by the input dictionary keys with the values of the corresponding keys.\n'
        + 'In case of a choice between replacing one key or the other, the longest key is replaced first.';
    Blockly.Msg.LANG_TEXT_REPLACE_ALL_MAPPINGS_HELPURL_DICTIONARY_ORDER = '/reference/blocks/text.html#replaceallmappingsdictionary';
    Blockly.Msg.LANG_TEXT_REPLACE_ALL_MAPPINGS_TOOLTIP_DICTIONARY_ORDER = 'Returns a new text obtained by replacing all occurrences\n'
        + 'defined by the input dictionary keys with the values of the corresponding keys.\n'
        + 'In case of a choice between replacing one key or the other, the element that occurs first \n'
        + 'in the dictionary is replaced first.';

=======
    Blockly.Msg.LANG_TEXT_REVERSE_HELPURL = '/reference/blocks/text.html#reverse';
    Blockly.Msg.LANG_TEXT_REVERSE_INPUT = 'reverse';
    Blockly.Msg.LANG_TEXT_REVERSE_TOOLTIP = 'Reverse the given text.';
>>>>>>> e1ab8187

// Lists Blocks.
    Blockly.Msg.LANG_CATEGORY_LISTS = 'Lists';
//Blockly.Msg.LANG_LISTS_CREATE_EMPTY_HELPURL = 'http://en.wikipedia.org/wiki/Linked_list.html#Empty_lists';
    Blockly.Msg.LANG_LISTS_CREATE_EMPTY_TITLE = 'create empty list';
//Blockly.Msg.LANG_LISTS_CREATE_EMPTY_TOOLTIP = 'Returns a list, of length 0, containing no data records';

    Blockly.Msg.LANG_LISTS_CREATE_WITH_EMPTY_HELPURL = '/reference/blocks/lists.html#makealist';
    Blockly.Msg.LANG_LISTS_CREATE_WITH_TITLE_MAKE_LIST = 'make a list';
    Blockly.Msg.LANG_LISTS_CREATE_WITH_TOOLTIP = 'Create a list with any number of items.';

    Blockly.Msg.LANG_LISTS_CREATE_WITH_CONTAINER_TITLE_ADD = 'list';
    Blockly.Msg.LANG_LISTS_CREATE_WITH_CONTAINER_TOOLTIP = 'Add, remove, or reorder sections to reconfigure this list block.';

    Blockly.Msg.LANG_LISTS_CREATE_WITH_ITEM_TITLE = 'item';
    Blockly.Msg.LANG_LISTS_CREATE_WITH_ITEM_TOOLTIP = 'Add an item to the list.';

    Blockly.Msg.LANG_LISTS_ADD_ITEM_TITLE = 'item';
    Blockly.Msg.LANG_LISTS_ADD_ITEM_TOOLTIP = 'Add an item to the list.';
    Blockly.Msg.LANG_LISTS_ADD_ITEM_HELPURL = '/reference/blocks/lists.html#additems';

    Blockly.Msg.LANG_LISTS_SELECT_ITEM_TITLE_HELPURL = '/reference/blocks/lists.html#selectlistitem';
    Blockly.Msg.LANG_LISTS_SELECT_ITEM_TITLE_SELECT = 'select list item';
    Blockly.Msg.LANG_LISTS_SELECT_ITEM_INPUT_LIST = 'list';
    Blockly.Msg.LANG_LISTS_SELECT_ITEM_INPUT_INDEX = 'index';
    Blockly.Msg.LANG_LISTS_SELECT_ITEM_INPUT = 'select list item  list %1 index %2';
    Blockly.Msg.LANG_LISTS_SELECT_ITEM_TOOLTIP = 'Returns the item at position index in the list.';

    Blockly.Msg.LANG_LISTS_IS_IN_HELPURL = '/reference/blocks/lists.html#inlist';
    Blockly.Msg.LANG_LISTS_IS_IN_TITLE_IS_IN = 'is in list?';
    Blockly.Msg.LANG_LISTS_IS_IN_INPUT_THING = 'thing';
    Blockly.Msg.LANG_LISTS_IS_IN_INPUT_LIST = 'list';
    Blockly.Msg.LANG_LISTS_IS_IN_INPUT = 'is in list? thing %1 list %2';
    Blockly.Msg.LANG_LISTS_IS_IN_TOOLTIP = 'Returns true if the the thing is an item in the list, and '
        + 'false if not.';

    Blockly.Msg.LANG_LISTS_POSITION_IN_HELPURL = '/reference/blocks/lists.html#indexinlist';
    Blockly.Msg.LANG_LISTS_POSITION_IN_TITLE_POSITION = 'index in list';
    Blockly.Msg.LANG_LISTS_POSITION_IN_INPUT_THING = 'thing';
    Blockly.Msg.LANG_LISTS_POSITION_IN_INPUT_LIST = 'list';
    Blockly.Msg.LANG_LISTS_POSITION_IN_INPUT = 'index in list  thing %1 list %2';
    Blockly.Msg.LANG_LISTS_POSITION_IN_TOOLTIP = 'Find the position of the thing in the list. If it\'s not in '
        + 'the list, return 0.';

    Blockly.Msg.LANG_LISTS_PICK_RANDOM_ITEM_HELPURL = '/reference/blocks/lists.html#pickrandomitem';
    Blockly.Msg.LANG_LISTS_PICK_RANDOM_TITLE_PICK_RANDOM = 'pick a random item';
    Blockly.Msg.LANG_LISTS_PICK_RANDOM_ITEM_INPUT_LIST = 'list';
    Blockly.Msg.LANG_LISTS_PICK_RANDOM_TOOLTIP = 'Pick an item at random from the list.';

    Blockly.Msg.LANG_LISTS_REPLACE_ITEM_HELPURL = '/reference/blocks/lists.html#replace';
    Blockly.Msg.LANG_LISTS_REPLACE_ITEM_TITLE_REPLACE = 'replace list item';
    Blockly.Msg.LANG_LISTS_REPLACE_ITEM_INPUT_LIST = 'list';
    Blockly.Msg.LANG_LISTS_REPLACE_ITEM_INPUT_INDEX = 'index';
    Blockly.Msg.LANG_LISTS_REPLACE_ITEM_INPUT_REPLACEMENT = 'replacement';
    Blockly.Msg.LANG_LISTS_REPLACE_ITEM_INPUT = 'replace list item  list %1 index %2 replacement %3';
    Blockly.Msg.LANG_LISTS_REPLACE_ITEM_TOOLTIP = 'Replaces the nth item in a list.';

    Blockly.Msg.LANG_LISTS_REMOVE_ITEM_HELPURL = '/reference/blocks/lists.html#removeitem';
    Blockly.Msg.LANG_LISTS_REMOVE_ITEM_TITLE_REMOVE = 'remove list item';
    Blockly.Msg.LANG_LISTS_REMOVE_ITEM_INPUT_LIST = 'list';
    Blockly.Msg.LANG_LISTS_REMOVE_ITEM_INPUT_INDEX = 'index';
    Blockly.Msg.LANG_LISTS_REMOVE_ITEM_INPUT = 'remove list item  list %1 index %2';
    Blockly.Msg.LANG_LISTS_REMOVE_ITEM_TOOLTIP = 'Removes the item at the specified position from the list.';

    /*Blockly.Msg.LANG_LISTS_REPEAT_HELPURL = 'http://publib.boulder.ibm.com/infocenter/lnxpcomp/v8v101/index.jsp?topic=%2Fcom.ibm.xlcpp8l.doc%2Flanguage%2Fref%2Farsubex.htm';
     Blockly.Msg.LANG_LISTS_REPEAT_TITLE_CREATE = 'create list with item';
     Blockly.Msg.LANG_LISTS_REPEAT_INPUT_REPEATED = 'repeated';
     Blockly.Msg.LANG_LISTS_REPEAT_INPUT_TIMES = 'times';
     Blockly.Msg.LANG_LISTS_REPEAT_TOOLTIP = 'Creates a list consisting of the given value\n' +
     'repeated the specified number of times.';*/

    Blockly.Msg.LANG_LISTS_LENGTH_HELPURL = '/reference/blocks/lists.html#lengthoflist';
    Blockly.Msg.LANG_LISTS_LENGTH_INPUT_LENGTH = 'length of list';
    Blockly.Msg.LANG_LISTS_LENGTH_INPUT_LIST = 'list';
    Blockly.Msg.LANG_LISTS_LENGTH_INPUT = 'length of list list %1';
    Blockly.Msg.LANG_LISTS_LENGTH_TOOLTIP = 'Counts the number of items in a list.';

    Blockly.Msg.LANG_LISTS_APPEND_LIST_HELPURL = '/reference/blocks/lists.html#append';
    Blockly.Msg.LANG_LISTS_APPEND_LIST_TITLE_APPEND = 'append to list';
    Blockly.Msg.LANG_LISTS_APPEND_LIST_INPUT_LIST1 = 'list1';
    Blockly.Msg.LANG_LISTS_APPEND_LIST_INPUT_LIST2 = 'list2';
    Blockly.Msg.LANG_LISTS_APPEND_LIST_INPUT = 'append to list  list1 %1 list2 %2';
    Blockly.Msg.LANG_LISTS_APPEND_LIST_TOOLTIP = 'Appends all the items in list2 onto the end of list1. After '
        + 'the append, list1 will include these additional elements, but list2 will be unchanged.';

    Blockly.Msg.LANG_LISTS_ADD_ITEMS_HELPURL = '/reference/blocks/lists.html#additems';
    Blockly.Msg.LANG_LISTS_ADD_ITEMS_TITLE_ADD = 'add items to list';
    Blockly.Msg.LANG_LISTS_ADD_ITEMS_INPUT_LIST = ' list';
    Blockly.Msg.LANG_LISTS_ADD_ITEMS_INPUT_ITEM = 'item';
    Blockly.Msg.LANG_LISTS_ADD_ITEMS_INPUT = 'add items to list list %1 item %2';
    Blockly.Msg.LANG_LISTS_ADD_ITEMS_TOOLTIP = 'Adds items to the end of a list.';

    Blockly.Msg.LANG_LISTS_ADD_ITEMS_CONTAINER_TITLE_ADD = 'list';
    Blockly.Msg.LANG_LISTS_ADD_ITEMS_CONTAINER_TOOLTIP = 'Add, remove, or reorder sections to reconfigure this list block.';

    Blockly.Msg.LANG_LISTS_COPY_HELPURL = '/reference/blocks/lists.html#copy';
    Blockly.Msg.LANG_LISTS_COPY_TITLE_COPY = 'copy list';
    Blockly.Msg.LANG_LISTS_COPY_INPUT_LIST = 'list';
    Blockly.Msg.LANG_LISTS_COPY_TOOLTIP = 'Makes a copy of a list, including copying all sublists';

    Blockly.Msg.LANG_LISTS_IS_LIST_HELPURL = '/reference/blocks/lists.html#isalist';
    Blockly.Msg.LANG_LISTS_IS_LIST_TITLE_IS_LIST = 'is a list?';
    Blockly.Msg.LANG_LISTS_IS_LIST_INPUT_THING = 'thing';
    Blockly.Msg.LANG_LISTS_IS_LIST_TOOLTIP = 'Tests if something is a list.';

    Blockly.Msg.LANG_LISTS_REVERSE_HELPURL = '/reference/blocks/lists.html#reverse';
    Blockly.Msg.LANG_LISTS_REVERSE_TITLE_REVERSE = 'reverse list';
    Blockly.Msg.LANG_LISTS_REVERSE_INPUT_LIST = 'list';
    Blockly.Msg.LANG_LISTS_REVERSE_TOOLTIP = 'Reverses the order of input list and returns it as a new list.';

    Blockly.Msg.LANG_LISTS_TO_CSV_ROW_HELPURL = '/reference/blocks/lists.html#listtocsvrow';
    Blockly.Msg.LANG_LISTS_TO_CSV_ROW_TITLE_TO_CSV = 'list to csv row';
    Blockly.Msg.LANG_LISTS_TO_CSV_ROW_INPUT_LIST = 'list';
    Blockly.Msg.LANG_LISTS_TO_CSV_ROW_TOOLTIP = 'Interprets the list as a row of a table and returns a CSV '
        + '\(comma-separated value\) text representing the row. Each item in the row list is '
        + 'considered to be a field, and is quoted with double-quotes in the resulting CSV text. '
        + 'Items are separated by commas. The returned row text does not have a line separator at '
        + 'the end.';

    Blockly.Msg.LANG_LISTS_FROM_CSV_ROW_HELPURL = '/reference/blocks/lists.html#listfromcsvrow';
    Blockly.Msg.LANG_LISTS_FROM_CSV_ROW_TITLE_FROM_CSV = 'list from csv row';
    Blockly.Msg.LANG_LISTS_FROM_CSV_ROW_INPUT_TEXT = 'text';
    Blockly.Msg.LANG_LISTS_FROM_CSV_ROW_TOOLTIP = 'Parses a text as a CSV \(comma-separated value\) formatted '
        + 'row to produce a list of fields. It is an error for the row text to contain unescaped '
        + 'newlines inside fields \(effectively, multiple lines\). It is okay for the row text to '
        + 'end in a single newline or CRLF.';

    Blockly.Msg.LANG_LISTS_TO_CSV_TABLE_HELPURL = '/reference/blocks/lists.html#listtocsvtable';
    Blockly.Msg.LANG_LISTS_TO_CSV_TABLE_TITLE_TO_CSV = 'list to csv table';
    Blockly.Msg.LANG_LISTS_TO_CSV_TABLE_INPUT_LIST = 'list';
    Blockly.Msg.LANG_LISTS_TO_CSV_TABLE_TOOLTIP = 'Interprets the list as a table in row-major format and '
        + 'returns a CSV \(comma-separated value\) text representing the table. Each item in the '
        + 'list should itself be a list representing a row of the CSV table. Each item in the row '
        + 'list is considered to be a field, and is quoted with double-quotes in the resulting CSV '
        + 'text. In the returned text, items in rows are separated by commas and rows are '
        + 'separated by CRLF \(\\r\\n\).';

    Blockly.Msg.LANG_LISTS_FROM_CSV_TABLE_HELPURL = '/reference/blocks/lists.html#listfromcsvtable';
    Blockly.Msg.LANG_LISTS_FROM_CSV_TABLE_TITLE_FROM_CSV = 'list from csv table';
    Blockly.Msg.LANG_LISTS_FROM_CSV_TABLE_INPUT_TEXT = 'text';
    Blockly.Msg.LANG_LISTS_FROM_CSV_TABLE_TOOLTIP = 'Parses a text as a CSV \(comma-separated value\) formatted '
        + 'table to produce a list of rows, each of which is a list of fields. Rows can be '
        + 'separated by newlines \(\\n\) or CRLF \(\\r\\n\).';

    Blockly.Msg.LANG_LISTS_INSERT_ITEM_HELPURL = '/reference/blocks/lists.html#insert';
    Blockly.Msg.LANG_LISTS_INSERT_TITLE_INSERT_LIST = 'insert list item';
    Blockly.Msg.LANG_LISTS_INSERT_INPUT_LIST = 'list';
    Blockly.Msg.LANG_LISTS_INSERT_INPUT_INDEX = 'index';
    Blockly.Msg.LANG_LISTS_INSERT_INPUT_ITEM = 'item';
    Blockly.Msg.LANG_LISTS_INSERT_INPUT = 'insert list item  list %1 index %2 item %3';
    Blockly.Msg.LANG_LISTS_INSERT_TOOLTIP = 'Insert an item into a list at the specified position.';

    Blockly.Msg.LANG_LISTS_IS_EMPTY_HELPURL = '/reference/blocks/lists.html#islistempty';
    Blockly.Msg.LANG_LISTS_TITLE_IS_EMPTY = 'is list empty?';
    Blockly.Msg.LANG_LISTS_INPUT_LIST = 'list';
    Blockly.Msg.LANG_LISTS_IS_EMPTY_TOOLTIP = 'Returns true if the list is empty.';

    Blockly.Msg.LANG_LISTS_LOOKUP_IN_PAIRS_HELPURL = '/reference/blocks/lists.html#lookuppairs';
    Blockly.Msg.LANG_LISTS_LOOKUP_IN_PAIRS_TITLE_LOOKUP_IN_PAIRS = 'look up in pairs';
    Blockly.Msg.LANG_LISTS_LOOKUP_IN_PAIRS_INPUT_KEY = 'key';
    Blockly.Msg.LANG_LISTS_LOOKUP_IN_PAIRS_INPUT_PAIRS = 'pairs';
    Blockly.Msg.LANG_LISTS_LOOKUP_IN_PAIRS_INPUT_NOT_FOUND = 'notFound';
    Blockly.Msg.LANG_LISTS_LOOKUP_IN_PAIRS_INPUT = 'look up in pairs  key %1 pairs %2 notFound %3';
    Blockly.Msg.LANG_LISTS_LOOKUP_IN_PAIRS_TOOLTIP = 'Returns the value associated with the key in the list of pairs';

    // Join With Separator block
    Blockly.Msg.LANG_LISTS_JOIN_WITH_SEPARATOR_HELPURL = '/reference/blocks/lists.html#joinwithseparator';
    Blockly.Msg.LANG_LISTS_JOIN_WITH_SEPARATOR_TITLE = 'join with separator';
    Blockly.Msg.LANG_LISTS_JOIN_WITH_SEPARATOR_SEPARATOR = 'separator';
    Blockly.Msg.LANG_LISTS_JOIN_WITH_SEPARATOR_LIST = 'list';
    Blockly.Msg.LANG_LISTS_JOIN_WITH_SEPARATOR_INPUT = 'join items using separator %1 list %2';
    Blockly.Msg.LANG_LISTS_JOIN_WITH_SEPARATOR_TOOLTIP = 'Returns text with list elements joined with separator';

    /*Blockly.Msg.LANG_LISTS_INDEX_OF_HELPURL = 'http://publib.boulder.ibm.com/infocenter/lnxpcomp/v8v101/index.jsp?topic=%2Fcom.ibm.xlcpp8l.doc%2Flanguage%2Fref%2Farsubex.htm';
     Blockly.Msg.LANG_LISTS_INDEX_OF_TITLE_FIND = 'find';
     Blockly.Msg.LANG_LISTS_INDEX_OF_INPUT_OCCURRENCE = 'occurrence of item';
     Blockly.Msg.LANG_LISTS_INDEX_OF_INPUT_IN_LIST = 'in list';
     Blockly.Msg.LANG_LISTS_INDEX_OF_TOOLTIP = 'Returns the index of the first/last occurrence\n' +
     'of the item in the list.\n' +
     'Returns 0 if text is not found.';
     Blockly.Msg.LANG_LISTS_INDEX_OF_FIRST = 'first';
     Blockly.Msg.LANG_LISTS_INDEX_OF_LAST = 'last';

     Blockly.Msg.LANG_LISTS_GET_INDEX_HELPURL = 'http://publib.boulder.ibm.com/infocenter/lnxpcomp/v8v101/index.jsp?topic=%2Fcom.ibm.xlcpp8l.doc%2Flanguage%2Fref%2Farsubex.htm';
     Blockly.Msg.LANG_LISTS_GET_INDEX_TITLE_GET = 'get item at';
     Blockly.Msg.LANG_LISTS_GET_INDEX_INPUT_IN_LIST = 'in list';
     Blockly.Msg.LANG_LISTS_GET_INDEX_TOOLTIP = 'Returns the value at the specified position in a list.';

     Blockly.Msg.LANG_LISTS_SET_INDEX_HELPURL = 'http://publib.boulder.ibm.com/infocenter/lnxpcomp/v8v101/index.jsp?topic=%2Fcom.ibm.xlcpp8l.doc%2Flanguage%2Fref%2Farsubex.htm';
     Blockly.Msg.LANG_LISTS_SET_INDEX_INPUT_SET = 'set item at';
     Blockly.Msg.LANG_LISTS_SET_INDEX_INPUT_IN_LIST = 'in list';
     Blockly.Msg.LANG_LISTS_SET_INDEX_INPUT_TO = 'to';
     Blockly.Msg.LANG_LISTS_SET_INDEX_TOOLTIP = 'Sets the value at the specified position in a list.';*/

    // Dictionaries Blocks
    Blockly.Msg.LANG_CATEGORY_DICTIONARIES = 'Dictionaries';
    Blockly.Msg.LANG_DICTIONARIES_CREATE_EMPTY_TITLE = 'create empty dictionary';
    Blockly.Msg.LANG_DICTIONARIES_CREATE_WITH_EMPTY_HELPURL = '/reference/blocks/dictionaries.html#create-empty-dictionary';

    Blockly.Msg.LANG_DICTIONARIES_MAKE_DICTIONARY_TITLE = 'make a dictionary';
    Blockly.Msg.LANG_DICTIONARIES_MAKE_DICTIONARY_TOOLTIP = 'Create a dictionary.';
    Blockly.Msg.LANG_DICTIONARIES_MAKE_DICTIONARY_HELPURL = '/reference/blocks/dictionaries.html#make-a-dictionary';

    Blockly.Msg.LANG_DICTIONARIES_CREATE_WITH_CONTAINER_TITLE_ADD = 'dict';
    Blockly.Msg.LANG_DICTIONARIES_CREATE_WITH_CONTAINER_TOOLTIP = 'Add, remove, or reorder sections to reconfigure this dictionary block.';

    Blockly.Msg.LANG_DICTIONARIES_PAIR_TITLE = 'pair';
    Blockly.Msg.LANG_DICTIONARIES_PAIR_TOOLTIP = 'Add a pair to the dictionary.';
    Blockly.Msg.LANG_DICTIONARIES_PAIR_HELPURL = '/reference/blocks/dictionaries.html#pair';

    Blockly.Msg.LANG_DICTIONARIES_PAIR_INPUT = 'key %1 value %2';
    Blockly.Msg.LANG_DICTIONARIES_PAIR_TOOLTIP = 'Creates a pair with the key and value provided.';
    Blockly.Msg.LANG_DICTIONARIES_MAKE_PAIR_TITLE = 'make a pair';

    Blockly.Msg.LANG_DICTIONARIES_SET_PAIR_INPUT = 'set value for key %1 in dictionary %2 to %3';
    Blockly.Msg.LANG_DICTIONARIES_SET_PAIR_TITLE = 'set dict pair';
    Blockly.Msg.LANG_DICTIONARIES_SET_PAIR_TOOLTIP = 'Set a pair in a dictionary.';
    Blockly.Msg.LANG_DICTIONARIES_SET_PAIR_HELPURL = '/reference/blocks/dictionaries.html#set-value-for-key';

    Blockly.Msg.LANG_DICTIONARIES_DELETE_PAIR_INPUT = 'remove entry for key %2 from dictionary %1';
    Blockly.Msg.LANG_DICTIONARIES_DELETE_PAIR_TITLE = 'remove entry for key from dictionary';
    Blockly.Msg.LANG_DICTIONARIES_DELETE_PAIR_TOOLTIP = 'Delete a pair in a dictionary given its key.';
    Blockly.Msg.LANG_DICTIONARIES_DELETE_PAIR_HELPURL = '/reference/blocks/dictionaries.html#delete-entry-for-key';

    Blockly.Msg.LANG_DICTIONARIES_DICTIONARY_LOOKUP_INPUT = 'get value for key %1 in dictionary %2 or if not found %3';
    Blockly.Msg.LANG_DICTIONARIES_DICTIONARY_LOOKUP_TOOLTIP = 'Returns the value in the dictionary associated with the key.';
    Blockly.Msg.LANG_DICTIONARIES_DICTIONARY_LOOKUP_TITLE = 'look up in a dict';
    Blockly.Msg.LANG_DICTIONARIES_DICTIONARY_LOOKUP_HELPURL = '/reference/blocks/dictionaries.html#get-value-for-key';

    Blockly.Msg.LANG_DICTIONARIES_DICTIONARY_RECURSIVE_LOOKUP_INPUT = 'get value at key path %1 in dictionary %2 or if not found %3';
    Blockly.Msg.LANG_DICTIONARIES_DICTIONARY_RECURSIVE_LOOKUP_TOOLTIP = 'Returns the value in the nested dictionary.';
    Blockly.Msg.LANG_DICTIONARIES_DICTIONARY_RECURSIVE_LOOKUP_TITLE = 'recursive look up in a dict';
    Blockly.Msg.LANG_DICTIONARIES_DICTIONARY_RECURSIVE_LOOKUP_HELPURL = '/reference/blocks/dictionaries.html#get-value-at-key-path';

    Blockly.Msg.LANG_DICTIONARIES_DICTIONARY_RECURSIVE_SET_INPUT = 'set value for key path %1 in dictionary %2 to %3';
    Blockly.Msg.LANG_DICTIONARIES_DICTIONARY_RECURSIVE_SET_TOOLTIP = 'Sets the value at a path in a tree starting from the given dictionary.';
    Blockly.Msg.LANG_DICTIONARIES_DICTIONARY_RECURSIVE_SET_TITLE = 'set value at key path of dictionary';
    Blockly.Msg.LANG_DICTIONARIES_DICTIONARY_RECURSIVE_SET_HELPURL = '/reference/blocks/dictionaries.html#set-value-for-key-path';

    Blockly.Msg.LANG_DICTIONARIES_GETTERS_TITLE = 'get';
    Blockly.Msg.LANG_DICTIONARIES_GET_KEYS_TITLE = 'keys';
    Blockly.Msg.LANG_DICTIONARIES_GET_KEYS_INPUT = 'dictionary';
    Blockly.Msg.LANG_DICTIONARIES_GET_KEYS_TOOLTIP = 'Returns a list of all of the keys in the dictionary.';
    Blockly.Msg.LANG_DICTIONARIES_GET_KEYS_HELPURL = '/reference/blocks/dictionaries.html#get-keys';
    Blockly.Msg.LANG_DICTIONARIES_GET_KEYS_TYPEBLOCK = 'get keys';

    Blockly.Msg.LANG_DICTIONARIES_GET_VALUES_TITLE = 'values';
    Blockly.Msg.LANG_DICTIONARIES_GET_VALUES_INPUT = 'dictionary';
    Blockly.Msg.LANG_DICTIONARIES_GET_VALUES_TOOLTIP = 'Returns a list of all of the values in the dictionary.';
    Blockly.Msg.LANG_DICTIONARIES_GET_VALUES_HELPURL = '/reference/blocks/dictionaries.html#get-values';
    Blockly.Msg.LANG_DICTIONARIES_GET_KEYS_TYPEBLOCK = 'get values';

    Blockly.Msg.LANG_DICTIONARIES_IS_KEY_IN_INPUT = 'is key in dictionary? key %1 dictionary %2';
    Blockly.Msg.LANG_DICTIONARIES_IS_KEY_IN_TOOLTIP = 'Check if a key is in a dictionary.';
    Blockly.Msg.LANG_DICTIONARIES_IS_KEY_IN_TITLE = 'is key in dict?';
    Blockly.Msg.LANG_DICTIONARIES_IS_KEY_IN_HELPURL = '/reference/blocks/dictionaries.html#is-key-in-dictionary';

    Blockly.Msg.LANG_DICTIONARIES_LENGTH_TITLE = 'size of dictionary';
    Blockly.Msg.LANG_DICTIONARIES_LENGTH_INPUT = 'dictionary';
    Blockly.Msg.LANG_DICTIONARIES_LENGTH_TOOLTIP = 'Returns the number of key-value pairs in the dictionary.';
    Blockly.Msg.LANG_DICTIONARIES_LENGTH_HELPURL = '/reference/blocks/dictionaries.html#size-of-dictionary';

    Blockly.Msg.LANG_DICTIONARIES_ALIST_TO_DICT_TITLE = 'list of pairs to dictionary';
    Blockly.Msg.LANG_DICTIONARIES_ALIST_TO_DICT_INPUT = 'pairs';
    Blockly.Msg.LANG_DICTIONARIES_ALIST_TO_DICT_TOOLTIP = 'Converts a list of pairs to a dictionary.';
    Blockly.Msg.LANG_DICTIONARIES_ALIST_TO_DICT_HELPURL = '/reference/blocks/dictionaries.html#list-of-pairs-to-dictionary';

    Blockly.Msg.LANG_DICTIONARIES_DICT_TO_ALIST_TITLE = 'dictionary to list of pairs';
    Blockly.Msg.LANG_DICTIONARIES_DICT_TO_ALIST_INPUT = 'dictionary';
    Blockly.Msg.LANG_DICTIONARIES_DICT_TO_ALIST_TOOLTIP = 'Converts a dictionary to a list of pairs.';
    Blockly.Msg.LANG_DICTIONARIES_DICT_TO_ALIST_HELPURL = '/reference/blocks/dictionaries.html#dictionary-to-list-of-pairs';

    Blockly.Msg.LANG_DICTIONARIES_COPY_TITLE = 'copy dictionary';
    Blockly.Msg.LANG_DICTIONARIES_COPY_INPUT = 'dictionary';
    Blockly.Msg.LANG_DICTIONARIES_COPY_TOOLTIP = 'Returns a shallow copy of the dictionary';
    Blockly.Msg.LANG_DICTIONARIES_COPY_HELPURL = '/reference/blocks/dictionaries.html#copy-dictionary';

    Blockly.Msg.LANG_DICTIONARIES_COMBINE_DICTS_INPUT = 'merge into dictionary %1 from dictionary %2';
    Blockly.Msg.LANG_DICTIONARIES_COMBINE_DICTS_TOOLTIP = 'Copies the pairs of the "From" dictionary into the "To" dictionary.';
    Blockly.Msg.LANG_DICTIONARIES_COMBINE_DICTS_TITLE = 'combine dictionaries';
    Blockly.Msg.LANG_DICTIONARIES_COMBINE_DICTS_HELPURL = '/reference/blocks/dictionaries.html#merge-into-dictionary';

    Blockly.Msg.LANG_DICTIONARIES_WALK_TREE_TITLE = 'list by walking key path %1 in dictionary or list %2';
    Blockly.Msg.LANG_DICTIONARIES_WALK_TREE_TOOLTIP = 'Starts from the given dictionary and follows it and its children\'s keys based on the given path, returning a list of nodes found at the end of the walk.';
    Blockly.Msg.LANG_DICTIONARIES_WALK_TREE_HELPURL = '/reference/blocks/dictionaries.html#list-by-walking-key-path';

    Blockly.Msg.LANG_DICTIONARIES_WALK_TREE_ALL_TITLE = 'walk all at level';
    Blockly.Msg.LANG_DICTIONARIES_WALK_TREE_ALL_TOOLTIP = 'Used in the list by walking key path block, explores every node at a given level on the walk.';
    Blockly.Msg.LANG_DICTIONARIES_WALK_TREE_ALL_HELPURL = '/reference/blocks/dictionaries.html#walk-all-at-level';

    Blockly.Msg.LANG_DICTIONARIES_IS_DICT_TITLE = 'is a dictionary? %1';
    Blockly.Msg.LANG_DICTIONARIES_IS_DICT_TOOLTIP = 'Tests if something is a dictionary.';
    Blockly.Msg.LANG_DICTIONARIES_IS_DICT_HELPURL = '/reference/blocks/dictionaries.html#is-a-dictionary';

// Variables Blocks.
    Blockly.Msg.LANG_VARIABLES_GLOBAL_DECLARATION_HELPURL = '/reference/blocks/variables.html#global';
    Blockly.Msg.LANG_VARIABLES_GLOBAL_DECLARATION_TITLE_INIT = 'initialize global';
    Blockly.Msg.LANG_VARIABLES_GLOBAL_DECLARATION_NAME = 'name';
    Blockly.Msg.LANG_VARIABLES_GLOBAL_DECLARATION_TO = 'to';
    Blockly.Msg.LANG_VARIABLES_GLOBAL_DECLARATION_COLLAPSED_TEXT = 'global';
    Blockly.Msg.LANG_VARIABLES_GLOBAL_DECLARATION_TOOLTIP = 'Creates a global variable and gives it the value of the attached blocks.';
    Blockly.Msg.LANG_VARIABLES_GLOBAL_PREFIX = 'global';

    Blockly.Msg.LANG_VARIABLES_GET_HELPURL = '/reference/blocks/variables.html#get';
    Blockly.Msg.LANG_VARIABLES_GET_TITLE_GET = 'get';
    /* Blockly.Msg.LANG_VARIABLES_GET_INPUT_ITEM = 'item'; */ // [lyn, 10/14/13] unused
    Blockly.Msg.LANG_VARIABLES_GET_COLLAPSED_TEXT = 'get';
    Blockly.Msg.LANG_VARIABLES_GET_TOOLTIP = 'Returns the value of this variable.';

    Blockly.Msg.LANG_VARIABLES_SET_HELPURL = '/reference/blocks/variables.html#set';
    Blockly.Msg.LANG_VARIABLES_SET_TITLE_SET = 'set';
    /* Blockly.Msg.LANG_VARIABLES_SET_INPUT_ITEM = 'item'; */ // [lyn, 10/14/13] unused
    Blockly.Msg.LANG_VARIABLES_SET_TITLE_TO = 'to';
    Blockly.Msg.LANG_VARIABLES_SET_COLLAPSED_TEXT = 'set';
    Blockly.Msg.LANG_VARIABLES_SET_TOOLTIP = 'Sets this variable to be equal to the input.';
    Blockly.Msg.LANG_VARIABLES_VARIABLE = ' variable';

    Blockly.Msg.LANG_VARIABLES_LOCAL_DECLARATION_HELPURL = '/reference/blocks/variables.html#do';
    Blockly.Msg.LANG_VARIABLES_LOCAL_DECLARATION_TITLE_INIT = 'initialize local';
    Blockly.Msg.LANG_VARIABLES_LOCAL_DECLARATION_DEFAULT_NAME = 'name';
    Blockly.Msg.LANG_VARIABLES_LOCAL_DECLARATION_INPUT_TO = 'to';
    Blockly.Msg.LANG_VARIABLES_LOCAL_DECLARATION_IN_DO = 'in';
    Blockly.Msg.LANG_VARIABLES_LOCAL_DECLARATION_COLLAPSED_TEXT = 'local';
    Blockly.Msg.LANG_VARIABLES_LOCAL_DECLARATION_TOOLTIP = 'Allows you to create variables that are only accessible in the do part of this block.';
    Blockly.Msg.LANG_VARIABLES_LOCAL_DECLARATION_TRANSLATED_NAME = 'initialize local in do';

    Blockly.Msg.LANG_VARIABLES_LOCAL_DECLARATION_EXPRESSION_HELPURL = '/reference/blocks/variables.html#return';
    /* // These don't differ between the statement and expression
     Blockly.Msg.LANG_VARIABLES_LOCAL_DECLARATION_EXPRESSION_TITLE_INIT = 'initialize local';
     Blockly.Msg.LANG_VARIABLES_LOCAL_DECLARATION_EXPRESSION_INPUT_NAME = 'name';
     Blockly.Msg.LANG_VARIABLES_LOCAL_DECLARATION_EXPRESSION_INPUT_TO = 'to';
     */
    Blockly.Msg.LANG_VARIABLES_LOCAL_DECLARATION_EXPRESSION_IN_RETURN = 'in';
    Blockly.Msg.LANG_VARIABLES_LOCAL_DECLARATION_EXPRESSION_COLLAPSED_TEXT = 'local';
    Blockly.Msg.LANG_VARIABLES_LOCAL_DECLARATION_EXPRESSION_TOOLTIP = 'Allows you to create variables that are only accessible in the return part of this block.';
    Blockly.Msg.LANG_VARIABLES_LOCAL_DECLARATION_EXPRESSION_TRANSLATED_NAME = 'initialize local in return';

    Blockly.Msg.LANG_VARIABLES_LOCAL_MUTATOR_CONTAINER_TITLE_LOCAL_NAMES = 'local names';
    Blockly.Msg.LANG_VARIABLES_LOCAL_MUTATOR_CONTAINER_TOOLTIP = '';

    Blockly.Msg.LANG_VARIABLES_LOCAL_MUTATOR_ARG_TITLE_NAME = 'name';
    Blockly.Msg.LANG_VARIABLES_LOCAL_MUTATOR_ARG_DEFAULT_VARIABLE = 'x';

// Procedures Blocks.
    Blockly.Msg.LANG_PROCEDURES_DEFNORETURN_HELPURL = '/reference/blocks/procedures.html#do';
    Blockly.Msg.LANG_PROCEDURES_DEFNORETURN_DEFINE = 'to';
    Blockly.Msg.LANG_PROCEDURES_DEFNORETURN_PROCEDURE = 'procedure';
    Blockly.Msg.LANG_PROCEDURES_DEFNORETURN_DO = 'do';
    Blockly.Msg.LANG_PROCEDURES_DEFNORETURN_COLLAPSED_PREFIX = 'to ';
    Blockly.Msg.LANG_PROCEDURES_DEFNORETURN_TOOLTIP = 'A procedure that does not return a value.';

    Blockly.Msg.LANG_PROCEDURES_DOTHENRETURN_HELPURL = '/reference/blocks/procedures.html#doreturn';
    Blockly.Msg.LANG_PROCEDURES_DOTHENRETURN_THEN_RETURN = 'result';
    Blockly.Msg.LANG_PROCEDURES_DOTHENRETURN_DO = 'do';
    Blockly.Msg.LANG_PROCEDURES_DOTHENRETURN_RETURN = 'result';
    Blockly.Msg.LANG_PROCEDURES_DOTHENRETURN_TOOLTIP = 'Runs the blocks in \'do\' and returns a statement. Useful if you need to run a procedure before returning a value to a variable.';
    Blockly.Msg.LANG_PROCEDURES_DOTHENRETURN_COLLAPSED_TEXT = 'do/result';

    Blockly.Msg.LANG_PROCEDURES_DEFRETURN_HELPURL = '/reference/blocks/procedures.html#return';
    Blockly.Msg.LANG_PROCEDURES_DEFRETURN_DEFINE = 'to';
    Blockly.Msg.LANG_PROCEDURES_DEFRETURN_PROCEDURE = Blockly.Msg.LANG_PROCEDURES_DEFNORETURN_PROCEDURE;
    Blockly.Msg.LANG_PROCEDURES_DEFRETURN_DO = Blockly.Msg.LANG_PROCEDURES_DEFNORETURN_DO;
    Blockly.Msg.LANG_PROCEDURES_DEFRETURN_RETURN = 'result';
    Blockly.Msg.LANG_PROCEDURES_DEFRETURN_COLLAPSED_PREFIX = 'to ';
    Blockly.Msg.LANG_PROCEDURES_DEFRETURN_TOOLTIP = 'A procedure returning a result value.';

    Blockly.Msg.LANG_PROCEDURES_DEF_DUPLICATE_WARNING = 'Warning:\n' +
        'This procedure has\n' +
        'duplicate inputs.';

    Blockly.Msg.LANG_PROCEDURES_GET_HELPURL = '/reference/blocks/procedures.html#get';

    Blockly.Msg.LANG_PROCEDURES_CALLNORETURN_HELPURL = '/reference/blocks/procedures.html#do';
    Blockly.Msg.LANG_PROCEDURES_CALLNORETURN_CALL = 'call ';
    Blockly.Msg.LANG_PROCEDURES_CALLNORETURN_PROCEDURE = 'procedure';
    Blockly.Msg.LANG_PROCEDURES_CALLNORETURN_COLLAPSED_PREFIX = 'call ';
    Blockly.Msg.LANG_PROCEDURES_CALLNORETURN_TOOLTIP = 'Call a procedure with no return value.';
    Blockly.Msg.LANG_PROCEDURES_CALLNORETURN_TRANSLATED_NAME = 'call no return';

    Blockly.Msg.LANG_PROCEDURES_CALLRETURN_HELPURL = '/reference/blocks/procedures.html#return';
    Blockly.Msg.LANG_PROCEDURES_CALLRETURN_CALL = Blockly.Msg.LANG_PROCEDURES_CALLNORETURN_CALL;
    Blockly.Msg.LANG_PROCEDURES_CALLRETURN_PROCEDURE = Blockly.Msg.LANG_PROCEDURES_CALLNORETURN_PROCEDURE;
    Blockly.Msg.LANG_PROCEDURES_CALLRETURN_COLLAPSED_PREFIX = 'call ';
    Blockly.Msg.LANG_PROCEDURES_CALLRETURN_TOOLTIP = 'Call a procedure with a return value.';
    Blockly.Msg.LANG_PROCEDURES_CALLRETURN_TRANSLATED_NAME = 'call return';

    Blockly.Msg.LANG_PROCEDURES_MUTATORCONTAINER_TITLE = 'inputs';
    Blockly.Msg.LANG_PROCEDURES_MUTATORARG_TITLE = 'input:';

    Blockly.Msg.LANG_PROCEDURES_HIGHLIGHT_DEF = 'Highlight Procedure';

    Blockly.Msg.LANG_PROCEDURES_MUTATORCONTAINER_TOOLTIP = '';
    Blockly.Msg.LANG_PROCEDURES_MUTATORARG_TOOLTIP = '';

// Components Blocks.
    Blockly.Msg.UNDEFINED_BLOCK_TOOLTIP = "This block is not defined. Delete this block!";

    Blockly.Msg.LANG_COMPONENT_BLOCK_HELPURL = '';
    Blockly.Msg.LANG_COMPONENT_BLOCK_TITLE_WHEN = 'when ';
    Blockly.Msg.LANG_COMPONENT_BLOCK_TITLE_DO = 'do';
    Blockly.Msg.LANG_COMPONENT_BLOCK_GENERIC_EVENT_TITLE = 'when any ';

    Blockly.Msg.LANG_COMPONENT_BLOCK_METHOD_HELPURL = '';
    Blockly.Msg.LANG_COMPONENT_BLOCK_METHOD_TITLE_CALL = 'call ';

    Blockly.Msg.LANG_COMPONENT_BLOCK_GENERIC_METHOD_HELPURL = '';
    Blockly.Msg.LANG_COMPONENT_BLOCK_GENERIC_METHOD_TITLE_CALL = 'call ';
    Blockly.Msg.LANG_COMPONENT_BLOCK_GENERIC_METHOD_TITLE_FOR_COMPONENT = 'for component';

    Blockly.Msg.LANG_COMPONENT_BLOCK_GETTER_HELPURL = '';

    Blockly.Msg.LANG_COMPONENT_BLOCK_GENERIC_GETTER_HELPURL = '';
    Blockly.Msg.LANG_COMPONENT_BLOCK_GENERIC_GETTER_TITLE_OF_COMPONENT = 'of component';

    Blockly.Msg.LANG_COMPONENT_BLOCK_SETTER_HELPURL = '';
    Blockly.Msg.LANG_COMPONENT_BLOCK_SETTER_TITLE_SET = 'set ';
    Blockly.Msg.LANG_COMPONENT_BLOCK_SETTER_TITLE_TO = ' to';

    Blockly.Msg.LANG_COMPONENT_BLOCK_GENERIC_SETTER_HELPURL = '';
    Blockly.Msg.LANG_COMPONENT_BLOCK_GENERIC_SETTER_TITLE_SET = 'set ';
    Blockly.Msg.LANG_COMPONENT_BLOCK_GENERIC_SETTER_TITLE_TO = ' to';
    Blockly.Msg.LANG_COMPONENT_BLOCK_GENERIC_SETTER_TITLE_OF_COMPONENT = 'of component';

///////////////////
    /* HelpURLs for Component Blocks */

//User Interface Components
    Blockly.Msg.LANG_COMPONENT_BLOCK_BUTTON_HELPURL = '/reference/components/userinterface.html#Button';
    Blockly.Msg.LANG_COMPONENT_BLOCK_BUTTON_PROPERTIES_HELPURL = '/reference/components/userinterface.html#Button';
    Blockly.Msg.LANG_COMPONENT_BLOCK_BUTTON_EVENTS_HELPURL = '/reference/components/userinterface.html#Button';

    Blockly.Msg.LANG_COMPONENT_BLOCK_CHECKBOX_HELPURL = '/reference/components/userinterface.html#CheckBox';
    Blockly.Msg.LANG_COMPONENT_BLOCK_CHECKBOX_PROPERTIES_HELPURL = '/reference/components/userinterface.html#CheckBox';
    Blockly.Msg.LANG_COMPONENT_BLOCK_CHECKBOX_EVENTS_HELPURL = '/reference/components/userinterface.html#CheckBox';

    Blockly.Msg.LANG_COMPONENT_BLOCK_CLOCK_HELPURL = '/reference/components/sensors.html#Clock';
    Blockly.Msg.LANG_COMPONENT_BLOCK_CLOCK_PROPERTIES_HELPURL = '/reference/components/sensors.html#Clock';
    Blockly.Msg.LANG_COMPONENT_BLOCK_CLOCK_EVENTS_HELPURL = '/reference/components/sensors.html#Clock';
    Blockly.Msg.LANG_COMPONENT_BLOCK_CLOCK_METHODS_HELPURL = '/reference/components/sensors.html#Clock';

    Blockly.Msg.LANG_COMPONENT_BLOCK_IMAGE_HELPURL = '/reference/components/userinterface.html#Image';
    Blockly.Msg.LANG_COMPONENT_BLOCK_IMAGE_PROPERTIES_HELPURL = '/reference/components/userinterface.html#Image';
    Blockly.Msg.LANG_COMPONENT_BLOCK_IMAGE_EVENTS_HELPURL = '/reference/components/userinterface.html#Image';
    Blockly.Msg.LANG_COMPONENT_BLOCK_IMAGE_METHODS_HELPURL = '/reference/components/userinterface.html#Image';

    Blockly.Msg.LANG_COMPONENT_BLOCK_LABEL_HELPURL = '/reference/components/userinterface.html#Label';
    Blockly.Msg.LANG_COMPONENT_BLOCK_LABEL_PROPERTIES_HELPURL = '/reference/components/userinterface.html#Label';
    Blockly.Msg.LANG_COMPONENT_BLOCK_LABEL_EVENTS_HELPURL = '/reference/components/userinterface.html#Label';
    Blockly.Msg.LANG_COMPONENT_BLOCK_LABEL_METHODS_HELPURL = '/reference/components/userinterface.html#Label';

    Blockly.Msg.LANG_COMPONENT_BLOCK_LISTPICKER_HELPURL = '/reference/components/userinterface.html#ListPicker';
    Blockly.Msg.LANG_COMPONENT_BLOCK_LISTPICKER_PROPERTIES_HELPURL = '/reference/components/userinterface.html#ListPicker';
    Blockly.Msg.LANG_COMPONENT_BLOCK_LISTPICKER_EVENTS_HELPURL = '/reference/components/userinterface.html#ListPicker';
    Blockly.Msg.LANG_COMPONENT_BLOCK_LISTPICKER_METHODS_HELPURL = '/reference/components/userinterface.html#ListPicker';

    Blockly.Msg.LANG_COMPONENT_BLOCK_SWITCH_HELPURL = '/reference/components/userinterface.html#Switch';

    Blockly.Msg.LANG_COMPONENT_BLOCK_TIMEPICKER_HELPURL = '/reference/components/userinterface.html#TimePicker';
    Blockly.Msg.LANG_COMPONENT_BLOCK_DATEPICKER_HELPURL = '/reference/components/userinterface.html#DatePicker';
    Blockly.Msg.LANG_COMPONENT_BLOCK_LISTVIEW_HELPURL = '/reference/components/userinterface.html#ListView';

    Blockly.Msg.LANG_COMPONENT_BLOCK_NOTIFIER_HELPURL = "/reference/components/userinterface.html#Notifier";
    Blockly.Msg.LANG_COMPONENT_BLOCK_NOTIFIER_PROPERTIES_HELPURL = '/reference/components/userinterface.html#Notifier';
    Blockly.Msg.LANG_COMPONENT_BLOCK_NOTIFIER_EVENTS_HELPURL = '/reference/components/userinterface.html#Notifier';
    Blockly.Msg.LANG_COMPONENT_BLOCK_NOTIFIER_METHODS_HELPURL = '/reference/components/userinterface.html#Notifier';

    Blockly.Msg.LANG_COMPONENT_BLOCK_PASSWORDTEXTBOX_HELPURL = '/reference/components/userinterface.html#PasswordTextBox';
    Blockly.Msg.LANG_COMPONENT_BLOCK_PASSWORDTEXTBOX_PROPERTIES_HELPURL = '/reference/components/userinterface.html#PasswordTextBox';
    Blockly.Msg.LANG_COMPONENT_BLOCK_PASSWORDTEXTBOX_EVENTS_HELPURL = '/reference/components/userinterface.html#PasswordTextBox';
    Blockly.Msg.LANG_COMPONENT_BLOCK_PASSWORDTEXTBOX_METHODS_HELPURL = '/reference/components/userinterface.html#PasswordTextBox';

    Blockly.Msg.LANG_COMPONENT_BLOCK_SCREEN_HELPURL = '/reference/components/userinterface.html#Screen';
    Blockly.Msg.LANG_COMPONENT_BLOCK_SCREEN_PROPERTIES_HELPURL = '/reference/components/userinterface.html#Screen';
    Blockly.Msg.LANG_COMPONENT_BLOCK_SCREEN_EVENTS_HELPURL = '/reference/components/userinterface.html#Screen';
    Blockly.Msg.LANG_COMPONENT_BLOCK_SCREEN_METHODS_HELPURL = '/reference/components/userinterface.html#Screen';

    Blockly.Msg.LANG_COMPONENT_BLOCK_SLIDER_HELPURL = '/reference/components/userinterface.html#Slider';
    Blockly.Msg.LANG_COMPONENT_BLOCK_SLIDER_PROPERTIES_HELPURL = '/reference/components/userinterface.html#Slider';
    Blockly.Msg.LANG_COMPONENT_BLOCK_SLIDER_EVENTS_HELPURL = '/reference/components/userinterface.html#Slider';
    Blockly.Msg.LANG_COMPONENT_BLOCK_SLIDER_METHODS_HELPURL = '/reference/components/userinterface.html#Slider';

    Blockly.Msg.LANG_COMPONENT_BLOCK_SPINNER_HELPURL = '/reference/components/userinterface.html#Spinner';

    Blockly.Msg.LANG_COMPONENT_BLOCK_TEXTBOX_HELPURL = '/reference/components/userinterface.html#TextBox';
    Blockly.Msg.LANG_COMPONENT_BLOCK_TEXTBOX_PROPERTIES_HELPURL = '/reference/components/userinterface.html#TextBox';
    Blockly.Msg.LANG_COMPONENT_BLOCK_TEXTBOX_EVENTS_HELPURL = '/reference/components/userinterface.html#TextBox';
    Blockly.Msg.LANG_COMPONENT_BLOCK_TEXTBOX_METHODS_HELPURL = '/reference/components/userinterface.html#TextBox';

    Blockly.Msg.LANG_COMPONENT_BLOCK_WEBVIEWER_HELPURL = "/reference/components/userinterface.html#WebViewer";
    Blockly.Msg.LANG_COMPONENT_BLOCK_WEBVIEWER_PROPERTIES_HELPURL = '/reference/components/userinterface.html#WebViewer';
    Blockly.Msg.LANG_COMPONENT_BLOCK_WEBVIEWER_EVENTS_HELPURL = '/reference/components/userinterface.html#WebViewer';
    Blockly.Msg.LANG_COMPONENT_BLOCK_WEBVIEWER_METHODS_HELPURL = '/reference/components/userinterface.html#WebViewer';

//Layout components
    Blockly.Msg.LANG_COMPONENT_BLOCK_HORIZARRANGE_HELPURL = "/reference/components/layout.html#HorizontalArrangement";
    Blockly.Msg.LANG_COMPONENT_BLOCK_HORIZARRANGE_PROPERTIES_HELPURL = '/reference/components/layout.html#HorizontalArrangement';

    Blockly.Msg.LANG_COMPONENT_BLOCK_HORIZSCROLLARRANGE_HELPURL = "/reference/components/layout.html#HorizontalScrollArrangement";

    Blockly.Msg.LANG_COMPONENT_BLOCK_VERTARRANGE_HELPURL = "/reference/components/layout.html#VerticalArrangement";
    Blockly.Msg.LANG_COMPONENT_BLOCK_VERTARRANGE_PROPERTIES_HELPURL = '/reference/components/layout.html#VerticalArrangement';

    Blockly.Msg.LANG_COMPONENT_BLOCK_VERTSCROLLARRANGE_HELPURL = "/reference/components/layout.html#VerticalScrollArrangement";

    Blockly.Msg.LANG_COMPONENT_BLOCK_TABLEARRANGE_HELPURL = "/reference/components/layout.html#TableArrangement";
    Blockly.Msg.LANG_COMPONENT_BLOCK_TABLEARRANGE_PROPERTIES_HELPURL = '/reference/components/layout.html#TableArrangement';

//Media components
    Blockly.Msg.LANG_COMPONENT_BLOCK_CAMCORDER_HELPURL = '/reference/components/media.html#Camcorder';
    Blockly.Msg.LANG_COMPONENT_BLOCK_CAMCORDER_PROPERTIES_HELPURL = '/reference/components/media.html#Camcorder';
    Blockly.Msg.LANG_COMPONENT_BLOCK_CAMCORDER_EVENTS_HELPURL = '/reference/components/media.html#Camcorder';
    Blockly.Msg.LANG_COMPONENT_BLOCK_CAMCORDER_METHODS_HELPURL = '/reference/components/media.html#Camcorder';

    Blockly.Msg.LANG_COMPONENT_BLOCK_CAMERA_HELPURL = '/reference/components/media.html#Camera';
    Blockly.Msg.LANG_COMPONENT_BLOCK_CAMERA_PROPERTIES_HELPURL = '/reference/components/media.html#Camera';
    Blockly.Msg.LANG_COMPONENT_BLOCK_CAMERA_EVENTS_HELPURL = '/reference/components/media.html#Camera';
    Blockly.Msg.LANG_COMPONENT_BLOCK_CAMERA_METHODS_HELPURL = '/reference/components/media.html#Camera';

    Blockly.Msg.LANG_COMPONENT_BLOCK_IMAGEPICKER_HELPURL = '/reference/components/media.html#ImagePicker';
    Blockly.Msg.LANG_COMPONENT_BLOCK_IMAGEPICKER_PROPERTIES_HELPURL = '/reference/components/media.html#ImagePicker';
    Blockly.Msg.LANG_COMPONENT_BLOCK_IMAGEPICKER_EVENTS_HELPURL = '/reference/components/media.html#ImagePicker';
    Blockly.Msg.LANG_COMPONENT_BLOCK_IMAGEPICKER_METHODS_HELPURL = '/reference/components/media.html#ImagePicker';

    Blockly.Msg.LANG_COMPONENT_BLOCK_PLAYER_HELPURL = '/reference/components/media.html#Player';
    Blockly.Msg.LANG_COMPONENT_BLOCK_PLAYER_PROPERTIES_HELPURL = '/reference/components/media.html#Player';
    Blockly.Msg.LANG_COMPONENT_BLOCK_PLAYER_EVENTS_HELPURL = '/reference/components/media.html#Player';
    Blockly.Msg.LANG_COMPONENT_BLOCK_PLAYER_METHODS_HELPURL = '/reference/components/media.html#Player';

    Blockly.Msg.LANG_COMPONENT_BLOCK_SOUND_HELPURL = '/reference/components/media.html#Sound';
    Blockly.Msg.LANG_COMPONENT_BLOCK_SOUND_PROPERTIES_HELPURL = '/reference/components/media.html#Sound';
    Blockly.Msg.LANG_COMPONENT_BLOCK_SOUND_EVENTS_HELPURL = '/reference/components/media.html#Sound';
    Blockly.Msg.LANG_COMPONENT_BLOCK_SOUND_METHODS_HELPURL = '/reference/components/media.html#Sound';

    Blockly.Msg.LANG_COMPONENT_BLOCK_SOUNDRECORDER_HELPURL = "/reference/components/media.html#SoundRecorder";
    Blockly.Msg.LANG_COMPONENT_BLOCK_SOUNDRECORDER_PROPERTIES_HELPURL = '/reference/components/media.html#SoundRecorder';
    Blockly.Msg.LANG_COMPONENT_BLOCK_SOUNDRECORDER_EVENTS_HELPURL = '/reference/components/media.html#SoundRecorder';
    Blockly.Msg.LANG_COMPONENT_BLOCK_SOUNDRECORDER_METHODS_HELPURL = '/reference/components/media.html#SoundRecorder';

    Blockly.Msg.LANG_COMPONENT_BLOCK_SPEECHRECOGNIZER_HELPURL = "/reference/components/media.html#SpeechRecognizer";
    Blockly.Msg.LANG_COMPONENT_BLOCK_SPEECHRECOGNIZER_PROPERTIES_HELPURL = '/reference/components/media.html#SpeechRecognizer';
    Blockly.Msg.LANG_COMPONENT_BLOCK_SPEECHRECOGNIZER_EVENTS_HELPURL = '/reference/components/media.html#SpeechRecognizer';
    Blockly.Msg.LANG_COMPONENT_BLOCK_SPEECHRECOGNIZER_METHODS_HELPURL = '/reference/components/media.html#SpeechRecognizer';

    Blockly.Msg.LANG_COMPONENT_BLOCK_TEXTTOSPEECH_HELPURL = "/reference/components/media.html#TextToSpeech";
    Blockly.Msg.LANG_COMPONENT_BLOCK_TEXTTOSPEECH_PROPERTIES_HELPURL = '/reference/components/media.html#TextToSpeech';
    Blockly.Msg.LANG_COMPONENT_BLOCK_TEXTTOSPEECH_EVENTS_HELPURL = '/reference/components/media.html#TextToSpeech';
    Blockly.Msg.LANG_COMPONENT_BLOCK_TEXTTOSPEECH_METHODS_HELPURL = '/reference/components/media.html#TextToSpeech';

    Blockly.Msg.LANG_COMPONENT_BLOCK_VIDEOPLAYER_HELPURL = '/reference/components/media.html#VideoPlayer';
    Blockly.Msg.LANG_COMPONENT_BLOCK_VIDEOPLAYER_PROPERTIES_HELPURL = '/reference/components/media.html#VideoPlayer';
    Blockly.Msg.LANG_COMPONENT_BLOCK_VIDEOPLAYER_EVENTS_HELPURL = '/reference/components/media.html#VideoPlayer';
    Blockly.Msg.LANG_COMPONENT_BLOCK_VIDEOPLAYER_METHODS_HELPURL = '/reference/components/media.html#VideoPlayer';

// Drawing and Animation components
    Blockly.Msg.LANG_COMPONENT_BLOCK_BALL_HELPURL = "/reference/components/animation.html#Ball";
    Blockly.Msg.LANG_COMPONENT_BLOCK_BALL_PROPERTIES_HELPURL = '/reference/components/animation.html#Ball';
    Blockly.Msg.LANG_COMPONENT_BLOCK_BALL_EVENTS_HELPURL = '/reference/components/animation.html#Ball';
    Blockly.Msg.LANG_COMPONENT_BLOCK_BALL_METHODS_HELPURL = '/reference/components/animation.html#Ball';

    Blockly.Msg.LANG_COMPONENT_BLOCK_CANVAS_HELPURL = '/reference/components/animation.html#Canvas';
    Blockly.Msg.LANG_COMPONENT_BLOCK_CANVAS_PROPERTIES_HELPURL = '/reference/components/animation.html#Canvas';
    Blockly.Msg.LANG_COMPONENT_BLOCK_CANVAS_EVENTS_HELPURL = '/reference/components/animation.html#Canvas';
    Blockly.Msg.LANG_COMPONENT_BLOCK_CANVAS_METHODS_HELPURL = '/reference/components/animation.html#Canvas';

    Blockly.Msg.LANG_COMPONENT_BLOCK_IMAGESPRITE_HELPURL = "/reference/components/animation.html#ImageSprite";
    Blockly.Msg.LANG_COMPONENT_BLOCK_IMAGESPRITE_PROPERTIES_HELPURL = '/reference/components/animation.html#ImageSprite';
    Blockly.Msg.LANG_COMPONENT_BLOCK_IMAGESPRITE_EVENTS_HELPURL = '/reference/components/animation.html#ImageSprite';
    Blockly.Msg.LANG_COMPONENT_BLOCK_IMAGESPRITE_METHODS_HELPURL = '/reference/components/animation.html#ImageSprite';

// Maps components
    Blockly.Msg.LANG_COMPONENT_BLOCK_MAPS_HELPURL = "/reference/components/maps.html#Map";
    Blockly.Msg.LANG_COMPONENT_BLOCK_MAPS_CIRCLE_HELPURL = "/reference/components/maps.html#Circle";
    Blockly.Msg.LANG_COMPONENT_BLOCK_MAPS_FEATURECOLLECTION_HELPURL = "/reference/components/maps.html#FeatureCollection";
    Blockly.Msg.LANG_COMPONENT_BLOCK_MAPS_LINESTRING_HELPURL = "/reference/components/maps.html#LineString";
    Blockly.Msg.LANG_COMPONENT_BLOCK_MAPS_MARKER_HELPURL = "/reference/components/maps.html#Marker";
    Blockly.Msg.LANG_COMPONENT_BLOCK_MAPS_POLYGON_HELPURL = "/reference/components/maps.html#Polygon";
    Blockly.Msg.LANG_COMPONENT_BLOCK_MAPS_RECTANGLE_HELPURL = "/reference/components/maps.html#Rectangle";

//Sensor components
    Blockly.Msg.LANG_COMPONENT_BLOCK_ACCELEROMETERSENSOR_HELPURL = "/reference/components/sensors.html#AccelerometerSensor";
    Blockly.Msg.LANG_COMPONENT_BLOCK_ACCELEROMETERSENSOR_PROPERTIES_HELPURL = '/reference/components/sensors.html#AccelerometerSensor';
    Blockly.Msg.LANG_COMPONENT_BLOCK_ACCELEROMETERSENSOR_EVENTS_HELPURL = '/reference/components/sensors.html#AccelerometerSensor';
    Blockly.Msg.LANG_COMPONENT_BLOCK_ACCELEROMETERSENSOR_METHODS_HELPURL = '/reference/components/sensors.html#AccelerometerSensor';

    Blockly.Msg.LANG_COMPONENT_BLOCK_BARCODESCANNER_HELPURL = "/reference/components/sensors.html#BarcodeScanner";
    Blockly.Msg.LANG_COMPONENT_BLOCK_BARCODESCANNER_PROPERTIES_HELPURL = '/reference/components/sensors.html#BarcodeScanner';
    Blockly.Msg.LANG_COMPONENT_BLOCK_BARCODESCANNER_EVENTS_HELPURL = '/reference/components/sensors.html#BarcodeScanner';
    Blockly.Msg.LANG_COMPONENT_BLOCK_BARCODESCANNER_METHODS_HELPURL = '/reference/components/sensors.html#BarcodeScanner';

    Blockly.Msg.LANG_COMPONENT_BLOCK_BAROMETER_HELPURL = '/reference/components/sensors.html#Barometer';

    Blockly.Msg.LANG_COMPONENT_BLOCK_GYROSCOPESENSOR_HELPURL = "/reference/components/sensors.html#GyroscopeSensor";
    Blockly.Msg.LANG_COMPONENT_BLOCK_GYROSCOPESENSOR_PROPERTIES_HELPURL = '/reference/components/sensors.html#GyroscopeSensor';
    Blockly.Msg.LANG_COMPONENT_BLOCK_GYROSCOPESENSOR_EVENTS_HELPURL = '/reference/components/sensors.html#GyroscopeSensor';
    Blockly.Msg.LANG_COMPONENT_BLOCK_GYROSCOPESENSOR_METHODS_HELPURL = '/reference/components/sensors.html#GyroscopeSensor';

    Blockly.Msg.LANG_COMPONENT_BLOCK_HYGROMETER_HELPURL = '/reference/components/sensors.html#Hygrometer';

    Blockly.Msg.LANG_COMPONENT_BLOCK_LIGHTSENSOR_HELPURL = '/reference/components/sensors.html#LightSensor';

    Blockly.Msg.LANG_COMPONENT_BLOCK_LOCATIONSENSOR_HELPURL = "/reference/components/sensors.html#LocationSensor";
    Blockly.Msg.LANG_COMPONENT_BLOCK_LOCATIONSENSOR_PROPERTIES_HELPURL = '/reference/components/sensors.html#LocationSensor';
    Blockly.Msg.LANG_COMPONENT_BLOCK_LOCATIONSENSOR_EVENTS_HELPURL = '/reference/components/sensors.html#LocationSensor';
    Blockly.Msg.LANG_COMPONENT_BLOCK_LOCATIONSENSOR_METHODS_HELPURL = '/reference/components/sensors.html#LocationSensor';

    Blockly.Msg.LANG_COMPONENT_BLOCK_NEARFIELDSENSOR_HELPURL = "/reference/components/sensors.html#NearField";

    Blockly.Msg.LANG_COMPONENT_BLOCK_ORIENTATIONSENSOR_HELPURL = "/reference/components/sensors.html#OrientationSensor";
    Blockly.Msg.LANG_COMPONENT_BLOCK_ORIENTATIONSENSOR_PROPERTIES_HELPURL = '/reference/components/sensors.html#OrientationSensor';
    Blockly.Msg.LANG_COMPONENT_BLOCK_ORIENTATIONSENSOR_EVENTS_HELPURL = '/reference/components/sensors.html#OrientationSensor';
    Blockly.Msg.LANG_COMPONENT_BLOCK_ORIENTATIONSENSOR_METHODS_HELPURL = '/reference/components/sensors.html#OrientationSensor';

    Blockly.Msg.LANG_COMPONENT_BLOCK_PEDOMETERSENSOR_HELPURL = "/reference/components/sensors.html#Pedometer";

    Blockly.Msg.LANG_COMPONENT_BLOCK_PROXIMITYSENSOR_HELPURL = "/reference/components/sensors.html#ProximitySensor";

    Blockly.Msg.LANG_COMPONENT_BLOCK_THERMOMETER_HELPURL = '/reference/components/sensors.html#Thermometer';

//Social components
    Blockly.Msg.LANG_COMPONENT_BLOCK_CONTACTPICKER_HELPURL = "/reference/components/social.html#ContactPicker";
    Blockly.Msg.LANG_COMPONENT_BLOCK_CONTACTPICKER_PROPERTIES_HELPURL = '/reference/components/social.html#ContactPicker';
    Blockly.Msg.LANG_COMPONENT_BLOCK_CONTACTPICKER_EVENTS_HELPURL = '/reference/components/social.html#ContactPicker';
    Blockly.Msg.LANG_COMPONENT_BLOCK_CONTACTPICKER_METHODS_HELPURL = '/reference/components/social.html#ContactPicker';

    Blockly.Msg.LANG_COMPONENT_BLOCK_EMAILPICKER_HELPURL = "/reference/components/social.html#EmailPicker";
    Blockly.Msg.LANG_COMPONENT_BLOCK_EMAILPICKER_PROPERTIES_HELPURL = '/reference/components/social.html#EmailPicker';
    Blockly.Msg.LANG_COMPONENT_BLOCK_EMAILPICKER_EVENTS_HELPURL = '/reference/components/social.html#EmailPicker';
    Blockly.Msg.LANG_COMPONENT_BLOCK_EMAILPICKER_METHODS_HELPURL = '/reference/components/social.html#EmailPicker';

    Blockly.Msg.LANG_COMPONENT_BLOCK_PHONECALL_HELPURL = "/reference/components/social.html#PhoneCall";
    Blockly.Msg.LANG_COMPONENT_BLOCK_PHONECALL_PROPERTIES_HELPURL = '/reference/components/social.html#PhoneCall';
    Blockly.Msg.LANG_COMPONENT_BLOCK_PHONECALL_EVENTS_HELPURL = '/reference/components/social.html#PhoneCall';
    Blockly.Msg.LANG_COMPONENT_BLOCK_PHONECALL_METHODS_HELPURL = '/reference/components/social.html#PhoneCall';

    Blockly.Msg.LANG_COMPONENT_BLOCK_PHONENUMBERPICKER_HELPURL = "/reference/components/social.html#PhoneNumberPicker";
    Blockly.Msg.LANG_COMPONENT_BLOCK_PHONENUMBERPICKER_PROPERTIES_HELPURL = '/reference/components/social.html#PhoneNumberPicker';
    Blockly.Msg.LANG_COMPONENT_BLOCK_PHONENUMBERPICKER_EVENTS_HELPURL = '/reference/components/social.html#PhoneNumberPicker';
    Blockly.Msg.LANG_COMPONENT_BLOCK_PHONENUMBERPICKER_METHODS_HELPURL = '/reference/components/social.html#PhoneNumberPicker';

    Blockly.Msg.LANG_COMPONENT_BLOCK_TEXTING_HELPURL = "/reference/components/social.html#Texting";
    Blockly.Msg.LANG_COMPONENT_BLOCK_TEXTING_PROPERTIES_HELPURL = '/reference/components/social.html#Texting';
    Blockly.Msg.LANG_COMPONENT_BLOCK_TEXTING_EVENTS_HELPURL = '/reference/components/social.html#Texting';
    Blockly.Msg.LANG_COMPONENT_BLOCK_TEXTING_METHODS_HELPURL = '/reference/components/social.html#Texting';

    Blockly.Msg.LANG_COMPONENT_BLOCK_SHARING_HELPURL = "/reference/components/social.html#Sharing";

    Blockly.Msg.LANG_COMPONENT_BLOCK_TWITTER_HELPURL = "/reference/components/social.html#Twitter";
    Blockly.Msg.LANG_COMPONENT_BLOCK_TWITTER_PROPERTIES_HELPURL = '/reference/components/social.html#Twitter';
    Blockly.Msg.LANG_COMPONENT_BLOCK_TWITTER_EVENTS_HELPURL = '/reference/components/social.html#Twitter';
    Blockly.Msg.LANG_COMPONENT_BLOCK_TWITTER_METHODS_HELPURL = '/reference/components/social.html#Twitter';

//Storage Components
    Blockly.Msg.LANG_COMPONENT_BLOCK_FUSIONTABLESCONTROL_HELPURL = "/reference/components/storage.html#FusionTablesControl";
    Blockly.Msg.LANG_COMPONENT_BLOCK_FUSIONTABLESCONTROL_PROPERTIES_HELPURL = '/reference/components/storage.html#FusionTablesControl';
    Blockly.Msg.LANG_COMPONENT_BLOCK_FUSIONTABLESCONTROL_EVENTS_HELPURL = '/reference/components/storage.html#FusionTablesControl';
    Blockly.Msg.LANG_COMPONENT_BLOCK_FUSIONTABLESCONTROL_METHODS_HELPURL = '/reference/components/storage.html#FusionTablesControl';

    Blockly.Msg.LANG_COMPONENT_BLOCK_FILE_HELPURL = "/reference/components/storage.html#File";

    Blockly.Msg.LANG_COMPONENT_BLOCK_TINYDB_HELPURL = '/reference/components/storage.html#TinyDB';
    Blockly.Msg.LANG_COMPONENT_BLOCK_TINYDB_PROPERTIES_HELPURL = '/reference/components/storage.html#TinyDB';
    Blockly.Msg.LANG_COMPONENT_BLOCK_TINYDB_EVENTS_HELPURL = '/reference/components/storage.html#TinyDB';
    Blockly.Msg.LANG_COMPONENT_BLOCK_TINYDB_METHODS_HELPURL = '/reference/components/storage.html#TinyDB';

    Blockly.Msg.LANG_COMPONENT_BLOCK_TINYWEBDB_HELPURL = "/reference/components/storage.html#TinyWebDB";
    Blockly.Msg.LANG_COMPONENT_BLOCK_TINYWEBDB_PROPERTIES_HELPURL = '/reference/components/storage.html#TinyWebDB';
    Blockly.Msg.LANG_COMPONENT_BLOCK_TINYWEBDB_EVENTS_HELPURL = '/reference/components/storage.html#TinyWebDB';
    Blockly.Msg.LANG_COMPONENT_BLOCK_TINYWEBDB_METHODS_HELPURL = '/reference/components/storage.html#TinyWebDB';

    Blockly.Msg.LANG_COMPONENT_BLOCK_CLOUDDB_HELPURL = "/reference/components/storage.html#CloudDB";

//Connectivity components
    Blockly.Msg.LANG_COMPONENT_BLOCK_ACTIVITYSTARTER_HELPURL = "/reference/components/connectivity.html#ActivityStarter";
    Blockly.Msg.LANG_COMPONENT_BLOCK_ACTIVITYSTARTER_PROPERTIES_HELPURL = '/reference/components/connectivity.html#ActivityStarter';
    Blockly.Msg.LANG_COMPONENT_BLOCK_ACTIVITYSTARTER_EVENTS_HELPURL = '/reference/components/connectivity.html#ActivityStarter';
    Blockly.Msg.LANG_COMPONENT_BLOCK_ACTIVITYSTARTER_METHODS_HELPURL = '/reference/components/connectivity.html#ActivityStarter';

    Blockly.Msg.LANG_COMPONENT_BLOCK_BLUETOOTHCLIENT_HELPURL = "/reference/components/connectivity.html#BluetoothClient";
    Blockly.Msg.LANG_COMPONENT_BLOCK_BLUETOOTHCLIENT_PROPERTIES_HELPURL = '/reference/components/connectivity.html#BluetoothClient';
    Blockly.Msg.LANG_COMPONENT_BLOCK_BLUETOOTHCLIENT_EVENTS_HELPURL = '/reference/components/connectivity.html#BluetoothClient';
    Blockly.Msg.LANG_COMPONENT_BLOCK_BLUETOOTHCLIENT_METHODS_HELPURL = '/reference/components/connectivity.html#BluetoothClient';

    Blockly.Msg.LANG_COMPONENT_BLOCK_BLUETOOTHSERVER_HELPURL = "/reference/components/connectivity.html#BluetoothServer";
    Blockly.Msg.LANG_COMPONENT_BLOCK_BLUETOOTHSERVER_PROPERTIES_HELPURL = '/reference/components/connectivity.html#BluetoothServer';
    Blockly.Msg.LANG_COMPONENT_BLOCK_BLUETOOTHSERVER_EVENTS_HELPURL = '/reference/components/connectivity.html#BluetoothServer';
    Blockly.Msg.LANG_COMPONENT_BLOCK_BLUETOOTHSERVER_METHODS_HELPURL = '/reference/components/connectivity.html#BluetoothServer';

    Blockly.Msg.LANG_COMPONENT_BLOCK_WEB_HELPURL = "/reference/components/connectivity.html#Web";
    Blockly.Msg.LANG_COMPONENT_BLOCK_WEB_PROPERTIES_HELPURL = '/reference/components/connectivity.html#Web';
    Blockly.Msg.LANG_COMPONENT_BLOCK_WEB_EVENTS_HELPURL = '/reference/components/connectivity.html#Web';
    Blockly.Msg.LANG_COMPONENT_BLOCK_WEB_METHODS_HELPURL = '/reference/components/connectivity.html#Web';

//Lego mindstorms components
    Blockly.Msg.LANG_COMPONENT_BLOCK_NXTDIRECT_HELPURL = "/reference/components/legomindstorms.html#NxtDirectCommands";
    Blockly.Msg.LANG_COMPONENT_BLOCK_NXTDIRECT_PROPERTIES_HELPURL = '/reference/components/legomindstorms.html#NxtDirectCommands';
    Blockly.Msg.LANG_COMPONENT_BLOCK_NXTDIRECT_METHODS_HELPURL = '/reference/components/legomindstorms.html#NxtDirectCommands';

    Blockly.Msg.LANG_COMPONENT_BLOCK_NXTCOLOR_HELPURL = "/reference/components/legomindstorms.html#NxtColorSensor";
    Blockly.Msg.LANG_COMPONENT_BLOCK_NXTCOLOR_PROPERTIES_HELPURL = '/reference/components/legomindstorms.html#NxtColorSensor';
    Blockly.Msg.LANG_COMPONENT_BLOCK_NXTCOLOR_EVENTS_HELPURL = '/reference/components/legomindstorms.html#NxtColorSensor';
    Blockly.Msg.LANG_COMPONENT_BLOCK_NXTCOLOR_METHODS_HELPURL = '/reference/components/legomindstorms.html#NxtColorSensor';

    Blockly.Msg.LANG_COMPONENT_BLOCK_NXTLIGHT_HELPURL = "/reference/components/legomindstorms.html#NxtLightSensor";
    Blockly.Msg.LANG_COMPONENT_BLOCK_NXTLIGHT_PROPERTIES_HELPURL = '/reference/components/legomindstorms.html#NxtLightSensor';
    Blockly.Msg.LANG_COMPONENT_BLOCK_NXTLIGHT_EVENTS_HELPURL = '/reference/components/legomindstorms.html#NxtLightSensor';
    Blockly.Msg.LANG_COMPONENT_BLOCK_NXTLIGHT_METHODS_HELPURL = '/reference/components/legomindstorms.html#NxtLightSensor';

    Blockly.Msg.LANG_COMPONENT_BLOCK_NXTSOUND_HELPURL = "/reference/components/legomindstorms.html#NxtSoundSensor";
    Blockly.Msg.LANG_COMPONENT_BLOCK_NXTSOUND_PROPERTIES_HELPURL = '/reference/components/legomindstorms.html#NxtSoundSensor';
    Blockly.Msg.LANG_COMPONENT_BLOCK_NXTSOUND_EVENTS_HELPURL = '/reference/components/legomindstorms.html#NxtSoundSensor';
    Blockly.Msg.LANG_COMPONENT_BLOCK_NXTSOUND_METHODS_HELPURL = '/reference/components/legomindstorms.html#NxtSoundSensor';

    Blockly.Msg.LANG_COMPONENT_BLOCK_NXTTOUCH_HELPURL = "/reference/components/legomindstorms.html#NxtTouchSensor";
    Blockly.Msg.LANG_COMPONENT_BLOCK_NXTTOUCH_PROPERTIES_HELPURL = '/reference/components/legomindstorms.html#NxtTouchSensor';
    Blockly.Msg.LANG_COMPONENT_BLOCK_NXTTOUCH_EVENTS_HELPURL = '/reference/components/legomindstorms.html#NxtTouchSensor';
    Blockly.Msg.LANG_COMPONENT_BLOCK_NXTTOUCH_METHODS_HELPURL = '/reference/components/legomindstorms.html#NxtTouchSensor';

    Blockly.Msg.LANG_COMPONENT_BLOCK_NXTULTRASONIC_HELPURL = "/reference/components/legomindstorms.html#NxtUltrasonicSensor";
    Blockly.Msg.LANG_COMPONENT_BLOCK_NXTULTRASONIC_PROPERTIES_HELPURL = '/reference/components/legomindstorms.html#NxtUltrasonicSensor';
    Blockly.Msg.LANG_COMPONENT_BLOCK_NXTULTRASONIC_EVENTS_HELPURL = '/reference/components/legomindstorms.html#NxtUltrasonicSensor';
    Blockly.Msg.LANG_COMPONENT_BLOCK_NXTULTRASONIC_METHODS_HELPURL = '/reference/components/legomindstorms.html#NxtUltrasonicSensor';

    Blockly.Msg.LANG_COMPONENT_BLOCK_NXTDRIVE_HELPURL = "/reference/components/legomindstorms.html#NxtDrive";
    Blockly.Msg.LANG_COMPONENT_BLOCK_NXTDRIVE_PROPERTIES_HELPURL = '/reference/components/legomindstorms.html#NxtDrive';
    Blockly.Msg.LANG_COMPONENT_BLOCK_NXTDRIVE_METHODS_HELPURL = '/reference/components/legomindstorms.html#NxtDrive';

    Blockly.Msg.LANG_COMPONENT_BLOCK_EV3MOTORS_HELPURL = "/reference/components/legomindstorms.html#Ev3Motors";
    Blockly.Msg.LANG_COMPONENT_BLOCK_EV3COLORSENSOR_HELPURL = "/reference/components/legomindstorms.html#Ev3ColorSensor";
    Blockly.Msg.LANG_COMPONENT_BLOCK_EV3GYROSENSOR_HELPURL = "/reference/components/legomindstorms.html#Ev3GyroSensor";
    Blockly.Msg.LANG_COMPONENT_BLOCK_EV3TOUCHSENSOR_HELPURL = "/reference/components/legomindstorms.html#Ev3TouchSensor";
    Blockly.Msg.LANG_COMPONENT_BLOCK_EV3ULTRASONICSENSOR_HELPURL = "/reference/components/legomindstorms.html#Ev3UltrasonicSensor";
    Blockly.Msg.LANG_COMPONENT_BLOCK_EV3SOUND_HELPURL = "/reference/components/legomindstorms.html#Ev3Sound";
    Blockly.Msg.LANG_COMPONENT_BLOCK_EV3UI_HELPURL = "/reference/components/legomindstorms.html#Ev3UI";
    Blockly.Msg.LANG_COMPONENT_BLOCK_EV3COMMANDS_HELPURL = "/reference/components/legomindstorms.html#Ev3Commands";


//Experimental components
    // FirebaseDB
    Blockly.Msg.LANG_COMPONENT_BLOCK_FIREBASE_HELPURL = "/reference/components/experimental.html#FirebaseDB";
    Blockly.Msg.LANG_COMPONENT_BLOCK_FIREBASE_PROPERTIES_HELPURL = "/reference/components/experimental.html#FirebaseDB";
    Blockly.Msg.LANG_COMPONENT_BLOCK_FIREBASE_EVENTS_HELPURL = "/reference/components/experimental.html#FirebaseDB";
    Blockly.Msg.LANG_COMPONENT_BLOCK_FIREBASE_METHODS_HELPURL = "/reference/components/experimental.html#FirebaseDB";

//Internal components
    Blockly.Msg.LANG_COMPONENT_BLOCK_GAMECLIENT_HELPURL = "/reference/components/internal.html#GameClient";
    Blockly.Msg.LANG_COMPONENT_BLOCK_GAMECLIENT_PROPERTIES_HELPURL = '/reference/components/internal.html#GameClient';
    Blockly.Msg.LANG_COMPONENT_BLOCK_GAMECLIENT_EVENTS_HELPURL = '/reference/components/internal.html#GameClient';
    Blockly.Msg.LANG_COMPONENT_BLOCK_GAMECLIENT_METHODS_HELPURL = '/reference/components/internal.html#GameClient';

    Blockly.Msg.LANG_COMPONENT_BLOCK_VOTING_HELPURL = "/reference/components/internal.html#Voting";
    Blockly.Msg.LANG_COMPONENT_BLOCK_VOTING_PROPERTIES_HELPURL = '/reference/components/internal.html#votingproperties';
    Blockly.Msg.LANG_COMPONENT_BLOCK_VOTING_EVENTS_HELPURL = '/reference/components/internal.html#votingevents';
    Blockly.Msg.LANG_COMPONENT_BLOCK_VOTING_METHODS_HELPURL = '/reference/components/internal.html#votingmethods';

//Misc
    Blockly.Msg.SHOW_WARNINGS = "Show Warnings";
    Blockly.Msg.HIDE_WARNINGS = "Hide Warnings";
    Blockly.Msg.MISSING_SOCKETS_WARNINGS = "You should fill all of the sockets with blocks";
    Blockly.Msg.WRONG_TYPE_BLOCK_WARINGS = "This block should be connected to an event block or a procedure definition";
    Blockly.Msg.ERROR_PROPERTY_SETTER_NEEDS_VALUE = 'This block needs a value block connected to its socket.';
    Blockly.Msg.ERROR_GENERIC_NEEDS_COMPONENT = 'You need to provide a valid component to this block\'s "%1" socket.';

// Messages from replmgr.js
    Blockly.Msg.REPL_ERROR_FROM_COMPANION = "Error from Companion";
    Blockly.Msg.REPL_NETWORK_CONNECTION_ERROR = "Network Connection Error";
    Blockly.Msg.REPL_NETWORK_ERROR = "Network Error";
    Blockly.Msg.REPL_NETWORK_ERROR_RESTART = "Network Error Communicating with Companion.<br />Try restarting the Companion and reconnecting";
    Blockly.Msg.REPL_OK = "OK";
    Blockly.Msg.REPL_COMPANION_VERSION_CHECK = "Companion Version Check";
    Blockly.Msg.REPL_COMPANION_OUT_OF_DATE = 'Your Companion App is out of date. Click "OK" to start the update. Watch your ';
    Blockly.Msg.REPL_COMPANION_OUT_OF_DATE2 = 'Your Companion App is out of date. Restart the Companion and use it to scan the QRCode below in order to update';
    Blockly.Msg.REPL_EMULATORS = "emulator's";
    Blockly.Msg.REPL_DEVICES = "device's";
    Blockly.Msg.REPL_APPROVE_UPDATE = " screen because you will be asked to approve the update.";
    Blockly.Msg.REPL_NOT_NOW = "Not Now";
    Blockly.Msg.REPL_COMPANION_OUT_OF_DATE1 = "The Companion you are using is out of date.<br/><br/>This Version of App Inventor should be used with Companion version";
    Blockly.Msg.REPL_COMPANION_OUT_OF_DATE_IMMEDIATE = "You are using an out-of-date Companion. You should update the MIT AI2 Companion as soon as possible. If you have auto-update setup in the store, the update will happen by itself shortly.";
    Blockly.Msg.REPL_COMPANION_WRONG_PACKAGE = "The Companion you are using was built for different instance of App Inventor. To obtain the correct companion look on the App Inventor screen under Help->Companion Information menu.";
    Blockly.Msg.REPL_DISMISS = "Dismiss";
    Blockly.Msg.REPL_SOFTWARE_UPDATE = "Software Update";
    Blockly.Msg.REPL_OK_LOWER = "Ok";
    Blockly.Msg.REPL_GOT_IT = "Got It";
    Blockly.Msg.REPL_UPDATE_INFO = 'The update is now being installed on your device. Watch your device (or emulator) screen and approve the software installation when prompted.<br /><br />IMPORTANT: When the update finishes, choose "DONE" (don\'t click "open"). Then go to App Inventor in your web browser, click the "Connect" menu and choose "Reset Connection".  Then reconnect the device.';

    Blockly.Msg.REPL_UPDATE_NO_UPDATE = "No Update is Available";
    Blockly.Msg.REPL_UPDATE_NO_CONNECTION = "You must be connected to a Companion to update it";
    Blockly.Msg.REPL_UNABLE_TO_UPDATE = "Unable to send update to device/emulator";
    Blockly.Msg.REPL_UNABLE_TO_LOAD = "Unable to load update from App Inventor server";
    Blockly.Msg.REPL_UNABLE_TO_LOAD_NO_RESPOND = "Unable to load update from App Inventor server (server not responding)";
    Blockly.Msg.REPL_NOW_DOWNLOADING = "We are now downloading update from the App Inventor Server, please standby";
    Blockly.Msg.REPL_RUNTIME_ERROR = "Runtime Error";
    Blockly.Msg.REPL_NO_ERROR_FIVE_SECONDS = "<br/><i>Note:</i>&nbsp;You will not see another error reported for 5 seconds.";
    Blockly.Msg.REPL_CONNECTING_USB_CABLE = "Connecting via USB Cable";
    Blockly.Msg.REPL_STARTING_EMULATOR = "Starting the Android Emulator<br/>Please wait: This might take a minute or two.";
    Blockly.Msg.REPL_CONNECTING = "Connecting...";
    Blockly.Msg.REPL_CANCEL = "Cancel";
    Blockly.Msg.REPL_GIVE_UP = "Give Up";
    Blockly.Msg.REPL_KEEP_TRYING = "Keep Trying";
    Blockly.Msg.REPL_CONNECTION_FAILURE1 = "Connection Failure";
    Blockly.Msg.REPL_NO_START_EMULATOR = "We could not start the MIT AI Companion within the Emulator";
    Blockly.Msg.REPL_PLUGGED_IN_Q = "Plugged In?";
    Blockly.Msg.REPL_AI_NO_SEE_DEVICE = "AI2 does not see your device, make sure the cable is plugged in and drivers are correct.";
    Blockly.Msg.REPL_HELPER_Q = "Helper?";
    Blockly.Msg.REPL_HELPER_NOT_RUNNING = 'The aiStarter helper does not appear to be running<br /><a href="http://appinventor.mit.edu" target="_blank">Need Help?</a>';
    Blockly.Msg.REPL_USB_CONNECTED_WAIT = "USB Connected, waiting ";
    Blockly.Msg.REPL_SECONDS_ENSURE_RUNNING = " seconds to ensure all is running.";
    Blockly.Msg.REPL_EMULATOR_STARTED = "Emulator started, waiting ";
    Blockly.Msg.REPL_STARTING_COMPANION_ON_PHONE = "Starting the Companion App on the connected phone.";
    Blockly.Msg.REPL_STARTING_COMPANION_IN_EMULATOR = "Starting the Companion App in the emulator.";
    Blockly.Msg.REPL_COMPANION_STARTED_WAITING = "Companion starting, waiting ";
    Blockly.Msg.REPL_VERIFYING_COMPANION = "Verifying that the Companion Started....";
    Blockly.Msg.REPL_CONNECT_TO_COMPANION = "Connect to Companion";
    Blockly.Msg.REPL_TRY_AGAIN1 = "Failed to Connect to the MIT AI2 Companion, try again.";
    Blockly.Msg.REPL_YOUR_CODE_IS = "Your code is";
    Blockly.Msg.REPL_DO_YOU_REALLY_Q = "Do You Really?";
    Blockly.Msg.REPL_FACTORY_RESET = 'This will attempt to reset your Emulator to its "factory" state. If you had previously updated the Companion installed in the Emulator, you will likely have to do this again.';
    Blockly.Msg.REPL_WEBRTC_CONNECTION_ERROR = "Companion Connection Error";
    Blockly.Msg.REPL_EMULATOR_ONLY = 'You can only use this option to update the Emulator';

// Messages from Blockly.js
    Blockly.Msg.WARNING_DELETE_X_BLOCKS = "Are you sure you want to delete all %1 of these blocks?";

// Blocklyeditor.js
    Blockly.Msg.GENERATE_YAIL = "Generate Yail";
    Blockly.Msg.DO_IT = "Do It";
    Blockly.Msg.DO_IT_DISCONNECTED = 'Do It (Companion not connected)';
    Blockly.Msg.CLEAR_DO_IT_ERROR = "Clear Error";
    Blockly.Msg.CAN_NOT_DO_IT = "Cannot Do it";
    Blockly.Msg.CONNECT_TO_DO_IT = 'You must be connected to the companion or emulator to use "Do It"';

// Clock Component Menu Items
    Blockly.Msg.TIME_YEARS = "Years";
    Blockly.Msg.TIME_MONTHS = "Months";
    Blockly.Msg.TIME_WEEKS = "Weeks";
    Blockly.Msg.TIME_DAYS = "Days";
    Blockly.Msg.TIME_HOURS = "Hours";
    Blockly.Msg.TIME_MINUTES = "Minutes";
    Blockly.Msg.TIME_SECONDS = "Seconds";
    Blockly.Msg.TIME_DURATION = "Duration";

// Connection Dialog Messages
    Blockly.Msg.DIALOG_RENDEZVOUS_NEGOTIATING = "15 Rendezvous (please wait)";
    Blockly.Msg.DIALOG_SECURE_ESTABLISHING = "20 Establishing Secure Connection";
    Blockly.Msg.DIALOG_SECURE_ESTABLISHED = "30 Secure Connection Established";
    Blockly.Msg.DIALOG_FOUND_COMPANION = "10 Found the Companion";

//Blockly.Util.Dialog Messages
    Blockly.Msg.DIALOG_UNBOUND_VAR = 'Unbound Variables';
    Blockly.Msg.DIALOG_SUBMIT = 'Submit';
    Blockly.Msg.DIALOG_ENTER_VALUES = 'Enter values for:';
  }
};

// Initialize language definition to English
Blockly.Msg.en.switch_blockly_language_to_en.init();
Blockly.Msg.en.switch_language_to_english.init();<|MERGE_RESOLUTION|>--- conflicted
+++ resolved
@@ -758,7 +758,6 @@
     Blockly.Msg.LANG_TEXT_TEXT_IS_STRING_INPUT_THING = 'thing';
     Blockly.Msg.LANG_TEXT_TEXT_IS_STRING_TOOLTIP = 'Returns true if <code>thing</code> is a string.';
 
-<<<<<<< HEAD
     Blockly.Msg.LANG_TEXT_REPLACE_ALL_MAPPINGS_HELPURL = '';
     Blockly.Msg.LANG_TEXT_REPLACE_ALL_MAPPINGS_INPUT_TEXT = 'in text';
     Blockly.Msg.LANG_TEXT_REPLACE_ALL_MAPPINGS_INPUT_ORDER_PREFIX = 'preferring';
@@ -776,11 +775,9 @@
         + 'In case of a choice between replacing one key or the other, the element that occurs first \n'
         + 'in the dictionary is replaced first.';
 
-=======
     Blockly.Msg.LANG_TEXT_REVERSE_HELPURL = '/reference/blocks/text.html#reverse';
     Blockly.Msg.LANG_TEXT_REVERSE_INPUT = 'reverse';
     Blockly.Msg.LANG_TEXT_REVERSE_TOOLTIP = 'Reverse the given text.';
->>>>>>> e1ab8187
 
 // Lists Blocks.
     Blockly.Msg.LANG_CATEGORY_LISTS = 'Lists';
