--- conflicted
+++ resolved
@@ -635,7 +635,25 @@
       '<value name="STEP"><block type="math_number"><title name="NUM">1</title></block></value>' +
     '</block>' +
   '</xml>' },
-<<<<<<< HEAD
+
+  controls_openAnotherScreen: {xmlString:
+  '<xml>' +
+    '<block type="controls_openAnotherScreen">' +
+      '<value name="SCREEN">' +
+        '<block type="helpers_screen_names"></block>' +
+      '</value>' +
+    '</block>' +
+  '</xml>' },
+
+  controls_openAnotherScreenWithStartValue: {xmlString:
+  '<xml>' +
+    '<block type="controls_openAnotherScreenWithStartValue">' +
+      '<value name="SCREENNAME">' +
+        '<block type="helpers_screen_names"></block>' +
+      '</value>' +
+    '</block>' +
+  '</xml>' },
+
   controls_run_in_background: {xmlString:
   '<xml>' +
     '<block type="controls_run_in_background">' +
@@ -648,29 +666,8 @@
       '</value>' +
     '</block>' +
   '</xml>' },
-  math_random_int: {xmlString:
-=======
-
-  controls_openAnotherScreen: {xmlString:
-  '<xml>' +
-    '<block type="controls_openAnotherScreen">' +
-      '<value name="SCREEN">' +
-        '<block type="helpers_screen_names"></block>' +
-      '</value>' +
-    '</block>' +
-  '</xml>' },
-
-  controls_openAnotherScreenWithStartValue: {xmlString:
-  '<xml>' +
-    '<block type="controls_openAnotherScreenWithStartValue">' +
-      '<value name="SCREENNAME">' +
-        '<block type="helpers_screen_names"></block>' +
-      '</value>' +
-    '</block>' +
-  '</xml>' },
 
    math_random_int: {xmlString:
->>>>>>> 2e12427b
   '<xml>' +
     '<block type="math_random_int">' +
     '<value name="FROM"><block type="math_number"><title name="NUM">1</title></block></value>' +
