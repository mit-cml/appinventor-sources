// -*- mode: javascript; js-indent-level: 2; -*-
// Copyright © 2016-2018 Massachusetts Institute of Technology. All rights reserved.

/**
 * @license
 * @fileoverview Visual blocks editor for MIT App Inventor
 * App Inventor extensions to Blockly's SVG Workspace
 *
 * @author ewpatton@mit.edu (Evan W. Patton)
 */

'use strict';

goog.provide('AI.Blockly.WorkspaceSvg');

goog.require('AI.Blockly.ExportBlocksImage');
goog.require('AI.Blockly.SaveFile');
goog.require('AI.Blockly.Versioning');
goog.require('AI.Blockly.WarningHandler');
goog.require('AI.Blockly.WarningIndicator');
goog.require('AI.Blockly.Workspace');

/**
 * AI2 Blocks Drawer
 * @type {Blockly.Drawer}
 * @private
 */
Blockly.WorkspaceSvg.prototype.drawer_ = null;

/**
 * The workspace's backpack (if any).
 * @type {AI.Blockly.Backpack}
 * @private
 */
Blockly.WorkspaceSvg.prototype.backpack_ = null;

/**
 * The workspace's component database.
 * @type {Blockly.ComponentDatabase}
 * @private
 */
Blockly.WorkspaceSvg.prototype.componentDb_ = null;

/**
 * The workspace's typeblock instance.
 * @type {AI.Blockly.TypeBlock}
 * @private
 */
Blockly.WorkspaceSvg.prototype.typeBlock_ = null;

/**
 * Shared flydown for parameters and variables.
 * @type {Blockly.Flydown}
 * @private
 */
Blockly.WorkspaceSvg.prototype.flydown_ = null;

/**
 * A list of blocks that need rendering the next time the workspace is shown.
 * @type {?Array.<Blockly.BlockSvg>}
 */
Blockly.WorkspaceSvg.prototype.blocksNeedingRendering = null;

/**
 * latest clicked position is used to open the type blocking suggestions window
 * Initial position is 0,0
 * @type {{x: number, y: number}}
 */
Blockly.WorkspaceSvg.prototype.latestClick = { x: 0, y: 0 };

/**
 * Whether the workspace elements are hidden
 * @type {boolean}
 */
Blockly.WorkspaceSvg.prototype.chromeHidden = false;

/**
 * Wrap the onMouseClick_ event to handle additional behaviors.
 */
Blockly.WorkspaceSvg.prototype.onMouseDown_ = (function(func) {
  if (func.isWrapped) {
    return func;
  } else {
    var f = function(e) {
      var metrics = Blockly.common.getMainWorkspace().getMetrics();
      var point = Blockly.utils.browserEvents.mouseToSvg(e, this.getParentSvg(), this.getInverseScreenCTM());
      point.x = (point.x + metrics.viewLeft) / this.scale;
      point.y = (point.y + metrics.viewTop) / this.scale;
      this.latestClick = point;
      return func.call(this, e);
    };
    f.isWrapper = true;
    return f;
  }
})(Blockly.WorkspaceSvg.prototype.onMouseDown_);

Blockly.WorkspaceSvg.prototype.createDom = (function(func) {
  if (func.isWrapped) {
    return func;
  } else {
    var f = function() {
      var self = /** @type {Blockly.WorkspaceSvg} */ (this);
      var result = func.apply(this, Array.prototype.slice.call(arguments));
      // BEGIN: Configure drag and drop of blocks images to workspace
      result.addEventListener('dragenter', function(e) {
        if (e.dataTransfer.types.indexOf('Files') >= 0 ||
            e.dataTransfer.types.indexOf('text/uri-list') >= 0) {
          self.svgBackground_.style.fill = 'rgba(0, 255, 0, 0.3)';
          e.dataTransfer.dropEffect = 'copy';
          e.preventDefault();
        }
      }, true);
      result.addEventListener('dragover', function(e) {
        if (e.dataTransfer.types.indexOf('Files') >= 0 ||
            e.dataTransfer.types.indexOf('text/uri-list') >= 0) {
          self.svgBackground_.style.fill = 'rgba(0, 255, 0, 0.3)';
          e.dataTransfer.dropEffect = 'copy';
          e.preventDefault();
        }
      }, true);
      result.addEventListener('dragleave', function(e) {
        self.setGridSettings(self.options.gridOptions['enabled'], self.getGrid().shouldSnap());
      }, true);
      result.addEventListener('dragexit', function(e) {
        self.setGridSettings(self.options.gridOptions['enabled'], self.getGrid().shouldSnap());
      }, true);
      result.addEventListener('drop', function(e) {
        self.setGridSettings(self.options.gridOptions['enabled'], self.getGrid().shouldSnap());
        if (e.dataTransfer.types.indexOf('Files') >= 0) {
          if (e.dataTransfer.files.item(0).type === 'image/png') {
            e.preventDefault();
            var metrics = Blockly.common.getMainWorkspace().getMetrics();
            var point = Blockly.utils.browserEvents.mouseToSvg(e, self.getParentSvg(), self.getInverseScreenCTM());
            point.x = (point.x + metrics.viewLeft) / self.scale;
            point.y = (point.y + metrics.viewTop) / self.scale;
            Blockly.importPngAsBlock(self, point, e.dataTransfer.files.item(0));
          }
        } else if (e.dataTransfer.types.indexOf('text/uri-list') >= 0) {
          var data = e.dataTransfer.getData('text/uri-list')
          if (data.match(/\.png$/)) {
            e.preventDefault();
            var xhr = new XMLHttpRequest();
            xhr.onreadystatechange = function() {
              if (xhr.readyState === 4 && xhr.status === 200) {
                var metrics = Blockly.common.getMainWorkspace().getMetrics();
                var point = Blockly.utils.browserEvents.mouseToSvg(e, self.getParentSvg(), self.getInverseScreenCTM());
                point.x = (point.x + metrics.viewLeft) / self.scale;
                point.y = (point.y + metrics.viewTop) / self.scale;
                Blockly.importPngAsBlock(self, point, xhr.response);
              }
            };
            xhr.responseType = 'blob';
            xhr.open('GET', data, true);
            xhr.send();
          }
        }
      });
      // END: Configure drag and drop of blocks images to workspace
      return result;
    };
    f.isWrapper = true;
    return f;
  }
})(Blockly.WorkspaceSvg.prototype.createDom);

Blockly.WorkspaceSvg.prototype.dispose = (function(func) {
  if (func.isWrapped) {
    return func;
  } else {
    var wrappedFunc = function() {
      func.call(this);
      if (this.backpack_) {
        this.backpack_.dispose();
        return null;
      }
    };
    wrappedFunc.isWrapped = true;
    return wrappedFunc;
  }
})(Blockly.WorkspaceSvg.prototype.dispose);

/**
 * Add the warning handler.
 */
Blockly.WorkspaceSvg.prototype.addWarningHandler = function() {
  if (!this.warningHandler_) {
    this.warningHandler_ = new Blockly.WarningHandler(this);
  }
};

/**
 * Adds the warning indicator.
 */
Blockly.WorkspaceSvg.prototype.addWarningIndicator = function() {
  if (!this.options.readOnly && this.warningIndicator_ == null) {
    if (!this.warningHandler_) {
      this.warningHandler_ = new Blockly.WarningHandler(this);
    }
    this.warningIndicator_ = new Blockly.WarningIndicator(this);
    var svgWarningIndicator = this.warningIndicator_.createDom();
    this.svgGroup_.appendChild(svgWarningIndicator);
    this.warningIndicator_.init();
  }
};

/**
 * Add a backpack.
 */
Blockly.WorkspaceSvg.prototype.addBackpack = function() {
  if (AI.Blockly.Backpack && !this.options.readOnly) {
    this.backpack_ = new AI.Blockly.Backpack(this, {
        scrollbars: true,
        media: './assets/',
        disabledPatternId: this.options.disabledPatternId,
        renderer: 'geras2_renderer',
      });
    this.backpack_.init();
  }
};

/**
 * Handle backpack rescaling
 */
Blockly.WorkspaceSvg.prototype.setScale = (function(func) {
  if (func.isWrapped) {
    return func;
  } else {
    var wrappedFunction = function(newScale) {
      func.call(this, newScale);
      if (this.backpack_) {
        this.backpack_.flyout_.reflow();
      }
    };
    wrappedFunction.isWrapped = true;
    return wrappedFunction;
  }
})(Blockly.WorkspaceSvg.prototype.setScale);

//noinspection JSUnusedGlobalSymbols Called from BlocklyPanel.java
/**
 * Hide the blocks drawer.
 */
Blockly.WorkspaceSvg.prototype.hideDrawer = function() {
  if (this.drawer_)
    this.drawer_.hide();
  return this;
};

/**
 * Show the blocks drawer for the built-in category.
 */
Blockly.WorkspaceSvg.prototype.showBuiltin = function(name) {
  if (this.drawer_)
    this.drawer_.showBuiltin(name);
  return this;
};

/**
 * Show the drawer with generic blocks for a component type.
 */
Blockly.WorkspaceSvg.prototype.showGeneric = function(name) {
  if (this.drawer_)
    this.drawer_.showGeneric(name);
  return this;
};

/**
 * Show the drawer for a component instance.
 */
Blockly.WorkspaceSvg.prototype.showComponent = function(component) {
  if (this.drawer_)
    this.drawer_.showComponent(component);
  return this;
};

//noinspection JSUnusedGlobalSymbols Called from BlocklyPanel.java
/**
 * Check whether the drawer is showing.
 */
Blockly.WorkspaceSvg.prototype.isDrawerShowing = function() {
  if (this.drawer_) {
    return this.drawer_.isShowing();
  } else {
    return false;
  }
};

/**
 * Render the workspace.
 * @param {Array.<Blockly.BlockSvg>=} blocks
 */
// Override Blockly's render with optimized version from lyn
/*
Blockly.WorkspaceSvg.prototype.render = function(blocks) {
  this.rendered = true;
  this.bulkRendering = true;
  Blockly.utils.dom.startTextWidthCache();
  try {
    if (Blockly.Instrument.isOn) {
      var start = new Date().getTime();
    }
    // [lyn, 04/08/14] Get both top and all blocks for stats
    var topBlocks = blocks || this.getTopBlocks(/* ordered * / false);
    var allBlocks = this.getAllBlocks();
    if (Blockly.Instrument.useRenderDown) {
      for (var t = 0, topBlock; topBlock = topBlocks[t]; t++) {
        Blockly.Instrument.timer(
          function () {
            topBlock.render(false);
          },
          function (result, timeDiffInner) {
            Blockly.Instrument.stats.renderDownTime += timeDiffInner;
          }
        );
      }
    } else {
      for (var x = 0, block; block = allBlocks[x]; x++) {
        if (!block.getChildren().length) {
          block.render();
        }
      }
    }
    if (Blockly.Instrument.isOn) {
      var stop = new Date().getTime();
      var timeDiffOuter = stop - start;
      Blockly.Instrument.stats.blockCount = allBlocks.length;
      Blockly.Instrument.stats.topBlockCount = topBlocks.length;
      Blockly.Instrument.stats.workspaceRenderCalls++;
      Blockly.Instrument.stats.workspaceRenderTime += timeDiffOuter;
    }
  } finally {
    this.bulkRendering = false;
    this.requestConnectionDBUpdate();
    Blockly.utils.dom.stopTextWidthCache();
  }
};
*/

/**
 * Obtain the {@link Blockly.ComponentDatabase} associated with the workspace.
 *
 * @returns {!Blockly.ComponentDatabase}
 */
Blockly.WorkspaceSvg.prototype.getComponentDatabase = function() {
  if (this.targetWorkspace) {
    return this.targetWorkspace.getComponentDatabase();
  }
  return this.componentDb_;
};

/**
 * Obtain the {@link Blockly.ProcedureDatabase} associated with the workspace.
 * @returns {!Blockly.ProcedureDatabase}
 */
Blockly.WorkspaceSvg.prototype.getProcedureDatabase = function() {
  if (this.targetWorkspace) {
    return this.targetWorkspace.getProcedureDatabase();
  }
  return this.procedureDb_;
};

//noinspection JSUnusedGlobalSymbols Called from BlocklyPanel.java
/**
 * Adds a screen name to the list tracked by the workspace.
 * @param {string} name The name of the new screen.
 */
Blockly.WorkspaceSvg.prototype.addScreen = function(name) {
  if (this.targetWorkspace) {
    return this.targetWorkspace.addScreen(name);
  }
  if (this.screenList_.indexOf(name) == -1) {
    this.screenList_.push(name);
    this.typeBlock_.needsReload.screens = true;
  }
};

//noinspection JSUnusedGlobalSymbols Called from BlocklyPanel.java
/**
 * Removes a screen name from the list tracked by the workspace.
 * @param {string} name The name of the screen to remove.
 */
Blockly.WorkspaceSvg.prototype.removeScreen = function(name) {
  if (this.targetWorkspace) {
    return this.targetWorkspace.removeScreen(name);
  }
  var index = this.screenList_.indexOf(name);
  if (index != -1) {
    this.screenList_.splice(index, 1);
    this.typeBlock_.needsReload.screens = true;
  }
}

/**
 * Returns the list of screen names tracked by the workspace.
 * @return {!Array<string>} The list of screen names.
 */
Blockly.WorkspaceSvg.prototype.getScreenList = function() {
  if (this.targetWorkspace) {
    return this.targetWorkspace.getScreenList();
  }
  return this.screenList_;
};

/**
 * Adds an asset name to the list tracked by the workspace.
 * @param {string} name The name of the new asset.
 */
Blockly.WorkspaceSvg.prototype.addAsset = function(name) {
  if (this.targetWorkspace) {
    return this.targetWorkspace.addAsset(name);
  }
  if (!this.assetList_.includes(name)) {
    this.assetList_.push(name);
    this.typeBlock_.needsReload.assets = true;
  }
};

/**
 * Removes an asset name from the list tracked by the workspace.
 * @param {string} name The name of the asset to remove.
 */
Blockly.WorkspaceSvg.prototype.removeAsset = function(name) {
  if (this.targetWorkspace) {
    return this.targetWorkspace.removeAsset(name);
  }
  var index = this.assetList_.indexOf(name);
  if (index != -1) {  // Make sure it is actually an asset.
    this.assetList_.splice(index, 1);
    this.typeBlock_.needsReload.assets = true;
  }
};

/**
 * Returns the list of asset names tracked by the workspace.
 * @return {!Array<string>} The list of asset names.
 */
Blockly.WorkspaceSvg.prototype.getAssetList = function() {
  if (this.targetWorkspace) {
    return this.targetWorkspace.getAssetList();
  }
  return this.assetList_;
}

/**
 * Returns the list of provider/models tracked by the workspace.
 * @return {!Array<string>} The list of asset names.
 */
Blockly.WorkspaceSvg.prototype.getProviderModelList = function() {
  if (this.targetWorkspace) {
    return this.targetWorkspace.getProviderModelList();
  }
  if(!top.chatproxyinfo) {      // This will happen if the proxy server doesn't respond
    return [];
  }
  var model_object_list = top.chatproxyinfo["model"];
  if (model_object_list) {
    return Object.keys(model_object_list);
  }
  return [];
}

/**
 * Returns the list of providers tracked by the workspace.
 * @return {!Array<string>} The list of asset names.
 */
Blockly.WorkspaceSvg.prototype.getProviderList = function() {
  if (this.targetWorkspace) {
    return this.targetWorkspace.getProviderList();
  }
  if(!top.chatproxyinfo) {      // This will happen if the proxy server doesn't respond
    return [];
  }
  var model_list = top.chatproxyinfo["provider"];
  if (model_list) {
    return model_list;
  }
  return [];
}

//noinspection JSUnusedGlobalSymbols Called from BlocklyPanel.java
/**
 * Add a new component to the workspace.
 *
 * @param {string} uid
 * @param {string} instanceName
 * @param {string} typeName
 * @returns {Blockly.WorkspaceSvg} The workspace for call chaining.
 */
Blockly.WorkspaceSvg.prototype.addComponent = function(uid, instanceName, typeName) {
  if (this.componentDb_.addInstance(uid, instanceName, typeName)) {
    this.typeBlock_.needsReload.components = true;
  }
  return this;
};

//noinspection JSUnusedGlobalSymbols Called from BlocklyPanel.java
/**
 * Remove a component from the workspace.
 *
 * @param {string} uid The component's unique identifier
 * @returns {Blockly.WorkspaceSvg} The workspace for call chaining.
 */
Blockly.WorkspaceSvg.prototype.removeComponent = function(uid) {
  var component = this.componentDb_.getInstance(uid);

  // Fixes #1175
  if (this.drawer_ && component.name === this.drawer_.lastComponent) {
    this.drawer_.hide();
  }

  if (!this.componentDb_.removeInstance(uid)) {
    return this;
  }
  this.typeBlock_.needsReload.components = true;
  var blocks = this.getAllBlocks();
  for (var i = 0, block; block = blocks[i]; ++i) {
    if (block.category == 'Component'
        && block.getFieldValue('COMPONENT_SELECTOR') == component.name) {
      block.dispose(true);
    }
  }
  Blockly.hideChaff();
  return this;
};

//noinspection JSUnusedGlobalSymbols Called from BlocklyPanel.java
/**
 * Rename a component in the workspace.
 *
 * @param {!string} uid The unique identifier of the component.
 * @param {!string} oldName The previous name of the component.
 * @param {!string} newName The new name of the component.
 * @returns {Blockly.WorkspaceSvg} The workspace for call chaining.
 */
Blockly.WorkspaceSvg.prototype.renameComponent = function(uid, oldName, newName) {
  if (!this.componentDb_.renameInstance(uid, oldName, newName)) {
    console.log('Renaming: No such component instance ' + oldName + '; aborting.');
    return this;
  }
  this.typeBlock_.needsReload.components = true;
  var blocks = this.getAllBlocks();
  for (var i = 0, block; block = blocks[i]; ++i) {
    if (block.category == 'Component' && block.rename(oldName, newName)) {
      this.blocksNeedingRendering.push(block);
    }
  }
  Blockly.hideChaff();
  return this;
};

//noinspection JSUnusedGlobalSymbols Called from BlocklyPanel.java.
/**
 * Populate the component type database with the components encoded by
 * strComponentInfos.
 *
 * @param {string} strComponentInfos String containing JSON-encoded
 * @param {Object.<string, string>} translations Translation dictionary provided by GWT
 * component information.
 */
Blockly.WorkspaceSvg.prototype.populateComponentTypes = function(strComponentInfos, translations) {
  this.componentDb_.populateTypes(JSON.parse(strComponentInfos));
  this.componentDb_.populateTranslations(translations);
};

//noinspection JSUnusedGlobalSymbols Called from BlocklyPanel.java.
/**
 * Loads the contents of a blocks file into the workspace.
 *
 * @param {!string} formJson JSON string containing structure of the Form
 * @param {!string} blocksContent XML serialization of the blocks
 * @returns {Blockly.WorkspaceSvg} The workspace for call chaining.
 */
Blockly.WorkspaceSvg.prototype.loadBlocksFile = function(formJson, blocksContent) {
  if (blocksContent.length != 0) {
    try {
      Blockly.Events.disable();
      this.isLoading = true;
      this.isClearing = true;
      if (Blockly.Versioning.upgrade(formJson, blocksContent, this)) {
        var self = this;
        setTimeout(function() {
          self.fireChangeListener(new AI.Events.ForceSave(self));
        });
      }
      this.getAllBlocks().forEach(function (block) {
        if (block.type == 'lexical_variable_set' || block.type == 'lexical_variable_get') {
          if (block.eventparam) {
            // Potentially apply any new translations for event parameter names
            var untranslatedEventName = block.eventparam;
            block.fieldVar_.setValue(untranslatedEventName);
            // block.fieldVar_.setText(block.workspace.getTopWorkspace().getComponentDatabase().getInternationalizedParameterName(untranslatedEventName));
            block.eventparam = untranslatedEventName;
            block.workspace.requestErrorChecking(block);
          }
        }
      });
    } finally {
      this.isLoading = false;
      this.isClearing = false;
      Blockly.Events.enable();
    }
    if (this.getCanvas() != null) {
      this.render();
    }
  }
  return this;
};

//noinspection JSUnusedGlobalSymbols Called from BlocklyPanel.java
/**
 * Verifies all of the blocks on the workspace and adds error icons if
 * any problems are identified.
 *
 * @returns {Blockly.WorkspaceSvg} The workspace for call chaining.
 */
Blockly.WorkspaceSvg.prototype.verifyAllBlocks = function() {
  var blocks = this.getAllBlocks();
  for (var i = 0, block; block = blocks[i]; ++i) {
    if (block.category == 'Component') {
      block.verify();
    }
  }
  return this;
};

//noinspection JSUnusedGlobalSymbols Called from BlocklyPanel.java
/**
 * Saves the workspace as an XML file and returns the contents as a
 * string.
 *
 * @param {boolean} prettify Specify true if the resulting workspace should be pretty-printed.
 * @returns {string} XML serialization of the workspace's blocks.
 */
Blockly.WorkspaceSvg.prototype.saveBlocksFile = function(prettify) {
  return Blockly.SaveFile.get(prettify, this);
};

/**
 * Generate the YAIL for the blocks workspace.
 *
 * @param {string} formJson
 * @param {string} packageName
 * @param {boolean=false} opt_repl
 * @returns String containing YAIL to be sent to the phone.
 */
Blockly.WorkspaceSvg.prototype.getFormYail = function(formJson, packageName, opt_repl) {
  return AI.Yail.getFormYail(formJson, packageName, !!opt_repl, this);
};

/**
 * Get the warning handler for the workspace.
 * @returns {Blockly.WarningHandler}
 */
Blockly.WorkspaceSvg.prototype.getWarningHandler = function() {
  if (!this.warningHandler_) {
    this.warningHandler_ = new Blockly.WarningHandler(this);
  }
  return this.warningHandler_;
};

/**
 * Get the warning indicator UI element.
 * @returns {Blockly.WarningIndicator}
 */
Blockly.WorkspaceSvg.prototype.getWarningIndicator = function() {
  return this.warningIndicator_;
};

//noinspection JSUnusedGlobalSymbols Called from BlocklyPanel.java
Blockly.WorkspaceSvg.prototype.exportBlocksImageToUri = function(cb) {
  AI.Blockly.ExportBlocksImage.getUri(cb, this);
};

Blockly.WorkspaceSvg.prototype.getFlydown = function() {
  return this.flydown_;
};

Blockly.WorkspaceSvg.prototype.hideChaff = (function(func) {
  return function(opt_allowToolbox) {
    this.flydown_ && this.flydown_.hide();
    this.typeBlock_ && this.typeBlock_.hide();
    if (!opt_allowToolbox) {  // Fixes #1269
      this.backpack_ && this.backpack_.hide();
    }
    if (this.scrollbar) {
      this.scrollbar.setContainerVisible(true);
    }
    func.apply(this, arguments);
  }
})(Blockly.WorkspaceSvg.prototype.hideChaff);

/**
 * Mark this workspace as the currently focused main workspace.
 *
 * This is the Blockly Core version extended to also reference targetWorkspace,
 * which is used by App Inventor.
 */
Blockly.WorkspaceSvg.prototype.markFocused = function() {
  if (this.options.parentWorkspace) {
    this.options.parentWorkspace.markFocused();
  } else if (this.targetWorkspace) {
    this.targetWorkspace.markFocused();
  } else {
    Blockly.common.setMainWorkspace(this);
  }
};

Blockly.WorkspaceSvg.prototype.buildComponentMap = function(warnings, errors, forRepl, compileUnattachedBlocks) {
  var map = {components: {}, globals: []};
  var blocks = this.getTopBlocks(/* ordered */ true);
  for (var i = 0, block; block = blocks[i]; ++i) {
    if (block.type == 'procedures_defnoreturn' || block.type == 'procedures_defreturn' || block.type == 'global_declaration') {
      map.globals.push(block);
    } else if (block.category == 'Component' && block.type == 'event') {
      if (block.isGeneric) {
        map.globals.push(block);
        continue;
      }
      var instanceName = block.instanceName;
      if (!map.components[instanceName]) {
        map.components[instanceName] = [];
      }
      map.components[instanceName].push(block);
    }
  }
  return map;
};

Blockly.WorkspaceSvg.prototype.resize = (function(resize) {
  return function() {
    resize.call(this);
    if (this.warningIndicator_ && this.warningIndicator_.position_) {
      this.warningIndicator_.position_();
    }
    return this;
  };
})(Blockly.WorkspaceSvg.prototype.resize);

<<<<<<< HEAD
Blockly.WorkspaceSvg.prototype.customContextMenu = function(menuOptions) {
  var self = this;
  function addResetArrangements(callback) {
    return function() {
      try {
        callback.call();
      } finally {
        self.resetArrangements();
      }
    };
  }
  function instrument(callback) {
    return function() {
      Blockly.Instrument.initializeStats('expandAllCollapsedBlocks');
      Blockly.Instrument.timer(
        function() { callback.call(self); },
        function(result, timeDiff) {
          Blockly.Instrument.stats.totalTime = timeDiff;
          Blockly.Instrument.displayStats('expandAllCollapsedBlocks');
        });
    };
  }
  for (var i = 0; i < menuOptions.length; ++i) {
    if (menuOptions[i].text == Blockly.Msg.COLLAPSE_ALL) {
      menuOptions[i].callback = addResetArrangements(menuOptions[i].callback);
    } else if (menuOptions[i].text == Blockly.Msg.EXPAND_ALL) {
      menuOptions[i].callback = instrument(addResetArrangements(menuOptions[i].callback));
    }
  }

  var exportOption = {enabled: true};
  exportOption.text = Blockly.Msg.EXPORT_IMAGE;
  exportOption.callback = function() {
    Blockly.ExportBlocksImage.onclickExportBlocks(Blockly.getMainWorkspace().getMetrics());
  };
  menuOptions.splice(3, 0, exportOption);

  // Arrange blocks in row order.
  var arrangeOptionH = {enabled: (Blockly.workspace_arranged_position !== Blockly.BLKS_HORIZONTAL)};
  arrangeOptionH.text = Blockly.Msg.ARRANGE_H;
  arrangeOptionH.callback = function(opt_type) {
    opt_type = opt_type instanceof goog.events.Event ? null : opt_type;
    arrangeBlocks(opt_type? opt_type : Blockly.workspace_arranged_type, Blockly.BLKS_HORIZONTAL);
  };
  menuOptions.push(arrangeOptionH);

  // Arrange blocks in column order.
  var arrangeOptionV = {enabled: (Blockly.workspace_arranged_position !== Blockly.BLKS_VERTICAL)};
  arrangeOptionV.text = Blockly.Msg.ARRANGE_V;
  arrangeOptionV.callback = function(opt_type) {
    opt_type = opt_type instanceof goog.events.Event ? null : opt_type;
    arrangeBlocks(opt_type? opt_type : Blockly.workspace_arranged_type, Blockly.BLKS_VERTICAL);
  };
  menuOptions.push(arrangeOptionV);

  /**
   * Function that returns a name to be used to sort blocks.
   * The general comparator is the block.category attribute.
   * In the case of 'Components' the comparator is the instanceName of the component if it exists
   * (it does not exist for generic components).
   * In the case of Procedures the comparator is the NAME(for definitions) or PROCNAME (for calls)
   * @param {!Blockly.Block} block the block that will be compared in the sortByCategory function
   * @returns {string} text to be used in the comparison
   */
  function comparisonName(block){
    if (block.category === 'Component' && block.instanceName)
      return block.instanceName;
    if (block.category === 'Procedures')
      return (block.getFieldValue('NAME') || block.getFieldValue('PROCNAME')
           || block.category); // for yail procedures
    return block.category;
  }

  /**
   * Function used to sort blocks by Category.
   * @param {!Blockly.Block} a first block to be compared
   * @param {!Blockly.Block} b second block to be compared
   * @returns {number} returns 0 if the blocks are equal, and -1 or 1 if they are not
   */
  function sortByCategory(a,b) {
    var comparatorA = comparisonName(a).toLowerCase();
    var comparatorB = comparisonName(b).toLowerCase();

    if (comparatorA < comparatorB) return -1;
    else if (comparatorA > comparatorB) return +1;
    else return 0;
  }

  // Arranges block in layout (Horizontal or Vertical).
  function arrangeBlocks(type, layout) {
    Blockly.Events.setGroup(true);  // group these movements together
    // start arrangement
    var workspaceId = Blockly.mainWorkspace.id;
    Blockly.Events.fire(new AI.Events.StartArrangeBlocks(workspaceId));
    Blockly.workspace_arranged_type = type;
    Blockly.workspace_arranged_position = layout;
    Blockly.workspace_arranged_latest_position = layout;
    var event = new AI.Events.EndArrangeBlocks(workspaceId, type, layout);
    var SPACER = 25;
    var topblocks = Blockly.mainWorkspace.getTopBlocks(/* ordered */ false);
    // If the blocks are arranged by Category, sort the array
    if (Blockly.workspace_arranged_type === Blockly.BLKS_CATEGORY){
      topblocks.sort(sortByCategory);
    }
    var metrics = Blockly.mainWorkspace.getMetrics();
    var spacing = Blockly.mainWorkspace.options.gridOptions.spacing;
    var spacingInv = 1 / spacing;
    var snap = Blockly.mainWorkspace.options.gridOptions.snap ?
      function(x) { return (Math.ceil(x * spacingInv) - .5) * spacing; } : function(x) { return x; };
    var viewLeft = snap(metrics.viewLeft + 5);
    var viewTop = snap(metrics.viewTop + 5);
    var x = viewLeft;
    var y = viewTop;
    var wsRight = viewLeft + metrics.viewWidth / Blockly.mainWorkspace.scale;
    var wsBottom = viewTop + metrics.viewHeight / Blockly.mainWorkspace.scale;
    var maxHgt = 0;
    var maxWidth = 0;
    for (var i = 0, len = topblocks.length; i < len; i++) {
      var blk = topblocks[i];
      var blkXY = blk.getRelativeToSurfaceXY();
      var blockHW = blk.getHeightWidth();
      var blkHgt = blockHW.height;
      var blkWidth = blockHW.width;
      switch (layout) {
      case Blockly.BLKS_HORIZONTAL:
        if (x < wsRight) {
          blk.moveBy(x - blkXY.x, y - blkXY.y);
          blk.select();
          x = snap(x + blkWidth + SPACER);
          if (blkHgt > maxHgt) // Remember highest block
            maxHgt = blkHgt;
        } else {
          y = snap(y + maxHgt + SPACER);
          maxHgt = blkHgt;
          x = viewLeft;
          blk.moveBy(x - blkXY.x, y - blkXY.y);
          blk.select();
          x = snap(x + blkWidth + SPACER);
        }
        break;
      case Blockly.BLKS_VERTICAL:
        if (y < wsBottom) {
          blk.moveBy(x - blkXY.x, y - blkXY.y);
          blk.select();
          y = snap(y + blkHgt + SPACER);
          if (blkWidth > maxWidth)  // Remember widest block
            maxWidth = blkWidth;
        } else {
          x = snap(x + maxWidth + SPACER);
          maxWidth = blkWidth;
          y = viewTop;
          blk.moveBy(x - blkXY.x, y - blkXY.y);
          blk.select();
          y = snap(y + blkHgt + SPACER);
        }
        break;
      }
    }
    Blockly.Events.fire(event);  // end arrangement
    Blockly.Events.setGroup(false);
    setTimeout(function() {
      Blockly.workspace_arranged_type = type;
      Blockly.workspace_arranged_position = layout;
      Blockly.workspace_arranged_latest_position = layout;
    });  // need to run after all events have run
  }

  // Sort by Category.
  var sortOptionCat = {enabled: (Blockly.workspace_arranged_type !== Blockly.BLKS_CATEGORY)};
  sortOptionCat.text = Blockly.Msg.SORT_C;
  sortOptionCat.callback = function() {
    rearrangeWorkspace(Blockly.BLKS_CATEGORY);
  };
  menuOptions.push(sortOptionCat);

  // Called after a sort or collapse/expand to redisplay blocks.
  function rearrangeWorkspace(opt_type) {
    //default arrangement position set to Horizontal if it hasn't been set yet (is null)
    if (Blockly.workspace_arranged_latest_position === null || Blockly.workspace_arranged_latest_position === Blockly.BLKS_HORIZONTAL)
      arrangeOptionH.callback(opt_type);
    else if (Blockly.workspace_arranged_latest_position === Blockly.BLKS_VERTICAL)
      arrangeOptionV.callback(opt_type);
  }

  // Enable all blocks
  var enableAll = {enabled: true};
  enableAll.text = Blockly.Msg.ENABLE_ALL_BLOCKS;
  enableAll.callback = function() {
    var allBlocks = Blockly.mainWorkspace.getAllBlocks();
    Blockly.Events.setGroup(true);
    for (var x = 0, block; block = allBlocks[x]; x++) {
      block.setDisabled(false);
    }
    Blockly.Events.setGroup(false);
  };
  menuOptions.push(enableAll);

  // Disable all blocks
  var disableAll = {enabled: true};
  disableAll.text = Blockly.Msg.DISABLE_ALL_BLOCKS;
  disableAll.callback = function() {
    var allBlocks = Blockly.mainWorkspace.getAllBlocks();
    Blockly.Events.setGroup(true);
    for (var x = 0, block; block = allBlocks[x]; x++) {
      block.setDisabled(true);
    }
    Blockly.Events.setGroup(false);
  };
  menuOptions.push(disableAll);

  // Show all comments
  var showAll = {enabled: true};
  showAll.text = Blockly.Msg.SHOW_ALL_COMMENTS;
  showAll.callback = function() {
    var allBlocks = Blockly.mainWorkspace.getAllBlocks();
    Blockly.Events.setGroup(true);
    for (var x = 0, block; block = allBlocks[x]; x++) {
      if (block.comment != null) {
        block.comment.setVisible(true);
      }
    }
    Blockly.Events.setGroup(false);
  };
  menuOptions.push(showAll);

  // Hide all comments
  var hideAll = {enabled: true};
  hideAll.text = Blockly.Msg.HIDE_ALL_COMMENTS;
  hideAll.callback = function() {
    var allBlocks = Blockly.mainWorkspace.getAllBlocks();
    Blockly.Events.setGroup(true);
    for (var x = 0, block; block = allBlocks[x]; x++) {
      if (block.comment != null) {
        block.comment.setVisible(false);
      }
    }
    Blockly.Events.setGroup(false);
  };
  menuOptions.push(hideAll);

  // Copy all blocks to backpack option.
  var backpackCopyAll = {enabled: true};
  backpackCopyAll.text = Blockly.Msg.COPY_ALLBLOCKS;
  backpackCopyAll.callback = function() {
    if (Blockly.getMainWorkspace().hasBackpack()) {
      Blockly.getMainWorkspace().getBackpack().addAllToBackpack();
    }
  };
  menuOptions.push(backpackCopyAll);

  // Retrieve from backpack option.
  var backpackRetrieve = {enabled: true};
  backpackRetrieve.text = Blockly.Msg.BACKPACK_GET + " (" +
    Blockly.getMainWorkspace().getBackpack().count() + ")";
  backpackRetrieve.callback = function() {
    if (Blockly.getMainWorkspace().hasBackpack()) {
      Blockly.getMainWorkspace().getBackpack().pasteBackpack();
    }
  };
  menuOptions.push(backpackRetrieve);

  // Enable grid
  var gridOption = {enabled: true};
  gridOption.text = this.options.gridOptions['enabled'] ? Blockly.Msg.DISABLE_GRID :
    Blockly.Msg.ENABLE_GRID;
  gridOption.callback = function() {
    self.options.gridOptions['enabled'] = !self.options.gridOptions['enabled'];
    self.options.gridOptions['snap'] = self.options.gridOptions['enabled'] && top.BlocklyPanel_getSnapEnabled();
    if (self.options.gridOptions['enabled']) {
      // add grid
      self.svgBackground_.setAttribute('style', 'fill: url(#' + self.options.gridPattern.id + ');');
    } else {
      // remove grid
      self.svgBackground_.setAttribute('style', 'fill: white;');
    }
    if (top.BlocklyPanel_setGridEnabled) {
      top.BlocklyPanel_setGridEnabled(self.options.gridOptions['enabled']);
      top.BlocklyPanel_saveUserSettings();
    }
  };
  menuOptions.push(gridOption);

  if (this.options.gridOptions['enabled']) {
    // Enable Snapping
    var snapOption = {enabled: this.options.gridOptions['enabled']};
    snapOption.text = this.options.gridOptions['snap'] ? Blockly.Msg.DISABLE_SNAPPING :
      Blockly.Msg.ENABLE_SNAPPING;
    snapOption.callback = function() {
      self.options.gridOptions['snap'] = !self.options.gridOptions['snap'];
      if (top.BlocklyPanel_setSnapEnabled) {
        top.BlocklyPanel_setSnapEnabled(self.options.gridOptions['enabled']);
        top.BlocklyPanel_saveUserSettings();
      }
    };
    menuOptions.push(snapOption);
  }

  // Option to get help.
  var helpOption = {enabled: false};
  helpOption.text = Blockly.Msg.HELP;
  helpOption.callback = function() {};
  menuOptions.push(helpOption);
};

=======
>>>>>>> 2e12427b
Blockly.WorkspaceSvg.prototype.recordDeleteAreas = function() {
  if (this.trashcan) {
    this.deleteAreaTrash_ = this.trashcan.getClientRect();
  } else {
    this.deleteAreaTrash_ = null;
  }
  if (this.isMutator) {
    if (this.flyout_) {
      this.deleteAreaToolbox_ = this.flyout_.getClientRect();
    } else if (this.toolbox_) {
      this.deleteAreaToolbox_ = this.toolbox_.getClientRect();
    } else {
      this.deleteAreaToolbox_ = null;
    }
  } else {
    this.deleteAreaToolbox_ = null;
  }
};

Blockly.WorkspaceSvg.prototype.getBackpack = function() {
  return this.backpack_;
};

Blockly.WorkspaceSvg.prototype.hasBackpack = function() {
  return this.backpack_ != null;
};

Blockly.WorkspaceSvg.prototype.onMouseWheel_ = function(e) {
  this.cancelCurrentGesture();
  if (e.eventPhase == 3) {
    if (e.ctrlKey == true) {
      // multi-touch pinch gesture
      if (e.deltaY == 0) {
        // Multi-stage wheel movement triggers jumpy zoom-in then zoom-out behavior
        e.preventDefault();
        return;
      }
      var delta = e.deltaY > 0 ? -1 : 1;
      var position = Blockly.utils.browserEvents.mouseToSvg(e, this.getParentSvg(),
        this.getInverseScreenCTM());
      this.zoom(position.x, position.y, delta);
    } else {
      // pan using mouse wheel
      this.scrollX -= e.deltaX;
      this.scrollY -= e.deltaY;
      if (this.grid) {
        this.grid.update(this.scale);
      }
      if (this.scrollbar) {
        // can only pan if scrollbars exist
        this.scrollbar.resize();
      } else {
        this.translate(this.scrollX, this.scrollY);
      }
    }
    e.preventDefault();
  }
};

Blockly.WorkspaceSvg.prototype.setGridSettings = function(enabled, snap) {
  this.options.gridOptions['enabled'] = enabled;
  this.getGrid().setSnapToGrid(enabled && snap);
  if (this.svgBackground_) {
    if (this.options.gridOptions['enabled']) {
      // add grid
      this.svgBackground_.setAttribute('style', 'fill: url(#' + this.options.gridPattern.id + ');');
    } else {
      // remove grid
      this.svgBackground_.setAttribute('style', 'fill: white;');
    }
  }
};

/**
 * Builds a map of component name -> top level blocks for that component.
 * A special entry for "globals" maps to top-level global definitions.
 *
 * @param warnings a Map that will be filled with warnings for troublesome blocks
 * @param errors a list that will be filled with error messages
 * @param forRepl whether this is executed for REPL
 * @param compileUnattachedBlocks whether to compile unattached blocks
 * @returns object mapping component names to the top-level blocks for that component in the
 *            workspace. For each component C the object contains a field "component.C" whose
 *            value is an array of blocks. In addition, the object contains a field named "globals"
 *            whose value is an array of all valid top-level blocks not associated with a
 *            component (procedure and variable definitions)
 */
Blockly.WorkspaceSvg.prototype.buildComponentMap = function(warnings, errors, forRepl, compileUnattachedBlocks) {
  var map = {};
  map.components = {};
  map.globals = [];

  // TODO: populate warnings, errors as we traverse the top-level blocks

  var blocks = this.getTopBlocks(true);
  for (var x = 0, block; block = blocks[x]; x++) {

    // TODO: deal with unattached blocks that are not valid top-level definitions. Valid blocks
    // are events, variable definitions, or procedure definitions.

    if (!block.category) {
      continue;
    }
    if (block.type == 'procedures_defnoreturn' || block.type == 'procedures_defreturn' || block.type == 'global_declaration') {
      map.globals.push(block);
      // TODO: eventually deal with variable declarations, once we have them
    } else if (block.category == 'Component') {
      var instanceName = block.instanceName;
      if(block.blockType != "event") {
        continue;
      }
      if (block.isGeneric) {
        map.globals.push(block);
        continue;
      }
      if (!map.components[instanceName]) {
        map.components[instanceName] = [];  // first block we've found for this component
      }

      // TODO: check for duplicate top-level blocks (e.g., two event handlers with same name) -
      // or better yet, prevent these from happening!

      map.components[instanceName].push(block);
    }
  }
  return map;
};

/**
 * Get the topmost workspace in the workspace hierarchy.
 * @returns {Blockly.WorkspaceSvg}
 */
Blockly.WorkspaceSvg.prototype.getTopWorkspace = function() {
  var parent = this;
  while (parent.targetWorkspace) {
    parent = parent.targetWorkspace;
  }
  return parent;
};

Blockly.WorkspaceSvg.prototype.fireChangeListener = function(event) {
  Blockly.Workspace.prototype.fireChangeListener.call(this, event);
  if (event instanceof Blockly.Events.BlockMove) {
    const workspace = Blockly.Workspace.getById(event.workspaceId);
    if (event.group !== workspace.arrange_blocks_event_group_) {
      // Reset arrangement parameters if we're not in the middle of an rearrangement
      workspace.arranged_latest_position_ = null;
      workspace.arranged_position_ = null;
      workspace.arranged_type_ = null;
    }
    var oldParent = this.blockDB.get(event.oldParentId),
      block = this.blockDB.get(event.blockId);
    oldParent && this.requestErrorChecking(oldParent);
    block && this.requestErrorChecking(block);
  }
};

/**
 * Request a re-render the workspace. If <code>block</code> is provided, only descendants of
 * <code>block</code>'s top-most block will be rendered. This may be called multiple times to queue
 * many blocks to be rendered.
 * @param {Blockly.BlockSvg=} block
 */
Blockly.WorkspaceSvg.prototype.requestRender = function(block) {
  if (!this.pendingRender) {
    this.needsRendering = [];
    this.pendingBlockIds = {};
    this.pendingRenderFunc = function() {
      try {
        this.render(this.needsRendering.length === 0 ? undefined : this.needsRendering);
      } finally {
        this.pendingRender = null;
      }
    }.bind(this);
    if (this.svgGroup_.parentElement.parentElement.parentElement.style.display === 'none') {
      this.pendingRender = true;
    } else {
      this.pendingRender = setTimeout(this.pendingRenderFunc, 0);
    }
  }
  if (block) {
    // Rendering uses Blockly.BlockSvg.renderDown, so we only need a list of the topmost blocks
    while (block.getParent()) {
      block = /** @type {Blockly.BlockSvg} */ (block.getParent());
    }
    if (!(block.id in this.pendingBlockIds)) {
      this.pendingBlockIds[block.id] = true;
      this.needsRendering.push(block);
    }
  }
};

/**
 * Request error checking on the specified block. This will queue error checking events until the
 * next time the JavaScript thread relinquishes control to the UI thread.
 * @param {Blockly.BlockSvg=} block
 */
Blockly.WorkspaceSvg.prototype.requestErrorChecking = function(block) {
  if (!this.warningHandler_) {
    return;  // no error checking before warning handler exists
  }
  if (this.checkAllBlocks) {
    return;  // already planning to check all blocks
  }
  if (!this.pendingErrorCheck) {
    this.needsErrorCheck = [];
    this.pendingErrorBlockIds = {};
    this.checkAllBlocks = !!block;
    this.pendingErrorCheck = setTimeout(function() {
      try {
        var handler = this.getWarningHandler();
        if (handler) {  // not true for flyouts and before the main workspace is rendered.
          goog.array.forEach(this.checkAllBlocks ? this.getAllBlocks() : this.needsErrorCheck,
            function(block) {
              handler.checkErrors(block);
            });
        }
      } finally {
        this.pendingErrorCheck = null;
        this.checkAllBlocks = false;
        // Let any disposed blocks be GCed...
        this.needsErrorCheck = null;
        this.pendingErrorBlockIds = null;
      }
    }.bind(this));
  }
  if (block && !(block.id in this.pendingErrorBlockIds)) {
    while (block.getParent()) {
      block = /** @type {Blockly.BlockSvg} */ (block.getParent());
    }
    var pendingBlocks = [block];
    while (pendingBlocks.length > 0) {
      block = pendingBlocks.shift();
      if (!(block.id in this.pendingErrorBlockIds)) {
        this.pendingErrorBlockIds[block.id] = true;
        this.needsErrorCheck.push(block);
      }
      Array.prototype.push.apply(pendingBlocks, block.getChildren());
    }
  } else if (!block) {
    // schedule all blocks
    this.checkAllBlocks = true;
  }
};

/**
 * Sort the workspace's connection database. This only needs to be called if the bulkRendering
 * property of the workspace is set to true to false as any connections that Blockly attempted to
 * update during that time may be incorrectly ordered in the database.
 */
/*
Blockly.WorkspaceSvg.prototype.sortConnectionDB = function() {
  goog.array.forEach(this.connectionDBList, function(connectionDB) {
    connectionDB.sort(function(a, b) {
      return a.y_ - b.y_;
    });
    // If we are rerendering due to a new error, we only redraw the error block, which means that
    // we can't clear the database, otherwise all other connections disappear. Instead, we add
    // the moved connections anyway, and at this point we can remove the duplicate entries in the
    // database. We remove after sorting so that the operation is O(n) rather than O(n^2). This
    // assumption may break in the future if Blockly decides on a different mechanism for indexing
    // connections.
    connectionDB.removeDupes();
  });
};
 */

/**
 * Request an update to the connection database's order due to movement of a block while a bulk
 * rendering operation was in progress.
 */
/*
Blockly.WorkspaceSvg.prototype.requestConnectionDBUpdate = function() {
  if (!this.pendingConnectionDBUpdate) {
    this.pendingConnectionDBUpdate = setTimeout(function() {
      try {
        this.sortConnectionDB();
      } finally {
        this.pendingConnectionDBUpdate = null;
      }
    }.bind(this));
  }
};
*/

/*
* Refresh the state of the backpack. Called from BlocklyPanel.java
*/

Blockly.WorkspaceSvg.prototype.refreshBackpack = function() {
  if (this.backpack_) {
    this.backpack_.resize();
  }
};<|MERGE_RESOLUTION|>--- conflicted
+++ resolved
@@ -736,313 +736,6 @@
   };
 })(Blockly.WorkspaceSvg.prototype.resize);
 
-<<<<<<< HEAD
-Blockly.WorkspaceSvg.prototype.customContextMenu = function(menuOptions) {
-  var self = this;
-  function addResetArrangements(callback) {
-    return function() {
-      try {
-        callback.call();
-      } finally {
-        self.resetArrangements();
-      }
-    };
-  }
-  function instrument(callback) {
-    return function() {
-      Blockly.Instrument.initializeStats('expandAllCollapsedBlocks');
-      Blockly.Instrument.timer(
-        function() { callback.call(self); },
-        function(result, timeDiff) {
-          Blockly.Instrument.stats.totalTime = timeDiff;
-          Blockly.Instrument.displayStats('expandAllCollapsedBlocks');
-        });
-    };
-  }
-  for (var i = 0; i < menuOptions.length; ++i) {
-    if (menuOptions[i].text == Blockly.Msg.COLLAPSE_ALL) {
-      menuOptions[i].callback = addResetArrangements(menuOptions[i].callback);
-    } else if (menuOptions[i].text == Blockly.Msg.EXPAND_ALL) {
-      menuOptions[i].callback = instrument(addResetArrangements(menuOptions[i].callback));
-    }
-  }
-
-  var exportOption = {enabled: true};
-  exportOption.text = Blockly.Msg.EXPORT_IMAGE;
-  exportOption.callback = function() {
-    Blockly.ExportBlocksImage.onclickExportBlocks(Blockly.getMainWorkspace().getMetrics());
-  };
-  menuOptions.splice(3, 0, exportOption);
-
-  // Arrange blocks in row order.
-  var arrangeOptionH = {enabled: (Blockly.workspace_arranged_position !== Blockly.BLKS_HORIZONTAL)};
-  arrangeOptionH.text = Blockly.Msg.ARRANGE_H;
-  arrangeOptionH.callback = function(opt_type) {
-    opt_type = opt_type instanceof goog.events.Event ? null : opt_type;
-    arrangeBlocks(opt_type? opt_type : Blockly.workspace_arranged_type, Blockly.BLKS_HORIZONTAL);
-  };
-  menuOptions.push(arrangeOptionH);
-
-  // Arrange blocks in column order.
-  var arrangeOptionV = {enabled: (Blockly.workspace_arranged_position !== Blockly.BLKS_VERTICAL)};
-  arrangeOptionV.text = Blockly.Msg.ARRANGE_V;
-  arrangeOptionV.callback = function(opt_type) {
-    opt_type = opt_type instanceof goog.events.Event ? null : opt_type;
-    arrangeBlocks(opt_type? opt_type : Blockly.workspace_arranged_type, Blockly.BLKS_VERTICAL);
-  };
-  menuOptions.push(arrangeOptionV);
-
-  /**
-   * Function that returns a name to be used to sort blocks.
-   * The general comparator is the block.category attribute.
-   * In the case of 'Components' the comparator is the instanceName of the component if it exists
-   * (it does not exist for generic components).
-   * In the case of Procedures the comparator is the NAME(for definitions) or PROCNAME (for calls)
-   * @param {!Blockly.Block} block the block that will be compared in the sortByCategory function
-   * @returns {string} text to be used in the comparison
-   */
-  function comparisonName(block){
-    if (block.category === 'Component' && block.instanceName)
-      return block.instanceName;
-    if (block.category === 'Procedures')
-      return (block.getFieldValue('NAME') || block.getFieldValue('PROCNAME')
-           || block.category); // for yail procedures
-    return block.category;
-  }
-
-  /**
-   * Function used to sort blocks by Category.
-   * @param {!Blockly.Block} a first block to be compared
-   * @param {!Blockly.Block} b second block to be compared
-   * @returns {number} returns 0 if the blocks are equal, and -1 or 1 if they are not
-   */
-  function sortByCategory(a,b) {
-    var comparatorA = comparisonName(a).toLowerCase();
-    var comparatorB = comparisonName(b).toLowerCase();
-
-    if (comparatorA < comparatorB) return -1;
-    else if (comparatorA > comparatorB) return +1;
-    else return 0;
-  }
-
-  // Arranges block in layout (Horizontal or Vertical).
-  function arrangeBlocks(type, layout) {
-    Blockly.Events.setGroup(true);  // group these movements together
-    // start arrangement
-    var workspaceId = Blockly.mainWorkspace.id;
-    Blockly.Events.fire(new AI.Events.StartArrangeBlocks(workspaceId));
-    Blockly.workspace_arranged_type = type;
-    Blockly.workspace_arranged_position = layout;
-    Blockly.workspace_arranged_latest_position = layout;
-    var event = new AI.Events.EndArrangeBlocks(workspaceId, type, layout);
-    var SPACER = 25;
-    var topblocks = Blockly.mainWorkspace.getTopBlocks(/* ordered */ false);
-    // If the blocks are arranged by Category, sort the array
-    if (Blockly.workspace_arranged_type === Blockly.BLKS_CATEGORY){
-      topblocks.sort(sortByCategory);
-    }
-    var metrics = Blockly.mainWorkspace.getMetrics();
-    var spacing = Blockly.mainWorkspace.options.gridOptions.spacing;
-    var spacingInv = 1 / spacing;
-    var snap = Blockly.mainWorkspace.options.gridOptions.snap ?
-      function(x) { return (Math.ceil(x * spacingInv) - .5) * spacing; } : function(x) { return x; };
-    var viewLeft = snap(metrics.viewLeft + 5);
-    var viewTop = snap(metrics.viewTop + 5);
-    var x = viewLeft;
-    var y = viewTop;
-    var wsRight = viewLeft + metrics.viewWidth / Blockly.mainWorkspace.scale;
-    var wsBottom = viewTop + metrics.viewHeight / Blockly.mainWorkspace.scale;
-    var maxHgt = 0;
-    var maxWidth = 0;
-    for (var i = 0, len = topblocks.length; i < len; i++) {
-      var blk = topblocks[i];
-      var blkXY = blk.getRelativeToSurfaceXY();
-      var blockHW = blk.getHeightWidth();
-      var blkHgt = blockHW.height;
-      var blkWidth = blockHW.width;
-      switch (layout) {
-      case Blockly.BLKS_HORIZONTAL:
-        if (x < wsRight) {
-          blk.moveBy(x - blkXY.x, y - blkXY.y);
-          blk.select();
-          x = snap(x + blkWidth + SPACER);
-          if (blkHgt > maxHgt) // Remember highest block
-            maxHgt = blkHgt;
-        } else {
-          y = snap(y + maxHgt + SPACER);
-          maxHgt = blkHgt;
-          x = viewLeft;
-          blk.moveBy(x - blkXY.x, y - blkXY.y);
-          blk.select();
-          x = snap(x + blkWidth + SPACER);
-        }
-        break;
-      case Blockly.BLKS_VERTICAL:
-        if (y < wsBottom) {
-          blk.moveBy(x - blkXY.x, y - blkXY.y);
-          blk.select();
-          y = snap(y + blkHgt + SPACER);
-          if (blkWidth > maxWidth)  // Remember widest block
-            maxWidth = blkWidth;
-        } else {
-          x = snap(x + maxWidth + SPACER);
-          maxWidth = blkWidth;
-          y = viewTop;
-          blk.moveBy(x - blkXY.x, y - blkXY.y);
-          blk.select();
-          y = snap(y + blkHgt + SPACER);
-        }
-        break;
-      }
-    }
-    Blockly.Events.fire(event);  // end arrangement
-    Blockly.Events.setGroup(false);
-    setTimeout(function() {
-      Blockly.workspace_arranged_type = type;
-      Blockly.workspace_arranged_position = layout;
-      Blockly.workspace_arranged_latest_position = layout;
-    });  // need to run after all events have run
-  }
-
-  // Sort by Category.
-  var sortOptionCat = {enabled: (Blockly.workspace_arranged_type !== Blockly.BLKS_CATEGORY)};
-  sortOptionCat.text = Blockly.Msg.SORT_C;
-  sortOptionCat.callback = function() {
-    rearrangeWorkspace(Blockly.BLKS_CATEGORY);
-  };
-  menuOptions.push(sortOptionCat);
-
-  // Called after a sort or collapse/expand to redisplay blocks.
-  function rearrangeWorkspace(opt_type) {
-    //default arrangement position set to Horizontal if it hasn't been set yet (is null)
-    if (Blockly.workspace_arranged_latest_position === null || Blockly.workspace_arranged_latest_position === Blockly.BLKS_HORIZONTAL)
-      arrangeOptionH.callback(opt_type);
-    else if (Blockly.workspace_arranged_latest_position === Blockly.BLKS_VERTICAL)
-      arrangeOptionV.callback(opt_type);
-  }
-
-  // Enable all blocks
-  var enableAll = {enabled: true};
-  enableAll.text = Blockly.Msg.ENABLE_ALL_BLOCKS;
-  enableAll.callback = function() {
-    var allBlocks = Blockly.mainWorkspace.getAllBlocks();
-    Blockly.Events.setGroup(true);
-    for (var x = 0, block; block = allBlocks[x]; x++) {
-      block.setDisabled(false);
-    }
-    Blockly.Events.setGroup(false);
-  };
-  menuOptions.push(enableAll);
-
-  // Disable all blocks
-  var disableAll = {enabled: true};
-  disableAll.text = Blockly.Msg.DISABLE_ALL_BLOCKS;
-  disableAll.callback = function() {
-    var allBlocks = Blockly.mainWorkspace.getAllBlocks();
-    Blockly.Events.setGroup(true);
-    for (var x = 0, block; block = allBlocks[x]; x++) {
-      block.setDisabled(true);
-    }
-    Blockly.Events.setGroup(false);
-  };
-  menuOptions.push(disableAll);
-
-  // Show all comments
-  var showAll = {enabled: true};
-  showAll.text = Blockly.Msg.SHOW_ALL_COMMENTS;
-  showAll.callback = function() {
-    var allBlocks = Blockly.mainWorkspace.getAllBlocks();
-    Blockly.Events.setGroup(true);
-    for (var x = 0, block; block = allBlocks[x]; x++) {
-      if (block.comment != null) {
-        block.comment.setVisible(true);
-      }
-    }
-    Blockly.Events.setGroup(false);
-  };
-  menuOptions.push(showAll);
-
-  // Hide all comments
-  var hideAll = {enabled: true};
-  hideAll.text = Blockly.Msg.HIDE_ALL_COMMENTS;
-  hideAll.callback = function() {
-    var allBlocks = Blockly.mainWorkspace.getAllBlocks();
-    Blockly.Events.setGroup(true);
-    for (var x = 0, block; block = allBlocks[x]; x++) {
-      if (block.comment != null) {
-        block.comment.setVisible(false);
-      }
-    }
-    Blockly.Events.setGroup(false);
-  };
-  menuOptions.push(hideAll);
-
-  // Copy all blocks to backpack option.
-  var backpackCopyAll = {enabled: true};
-  backpackCopyAll.text = Blockly.Msg.COPY_ALLBLOCKS;
-  backpackCopyAll.callback = function() {
-    if (Blockly.getMainWorkspace().hasBackpack()) {
-      Blockly.getMainWorkspace().getBackpack().addAllToBackpack();
-    }
-  };
-  menuOptions.push(backpackCopyAll);
-
-  // Retrieve from backpack option.
-  var backpackRetrieve = {enabled: true};
-  backpackRetrieve.text = Blockly.Msg.BACKPACK_GET + " (" +
-    Blockly.getMainWorkspace().getBackpack().count() + ")";
-  backpackRetrieve.callback = function() {
-    if (Blockly.getMainWorkspace().hasBackpack()) {
-      Blockly.getMainWorkspace().getBackpack().pasteBackpack();
-    }
-  };
-  menuOptions.push(backpackRetrieve);
-
-  // Enable grid
-  var gridOption = {enabled: true};
-  gridOption.text = this.options.gridOptions['enabled'] ? Blockly.Msg.DISABLE_GRID :
-    Blockly.Msg.ENABLE_GRID;
-  gridOption.callback = function() {
-    self.options.gridOptions['enabled'] = !self.options.gridOptions['enabled'];
-    self.options.gridOptions['snap'] = self.options.gridOptions['enabled'] && top.BlocklyPanel_getSnapEnabled();
-    if (self.options.gridOptions['enabled']) {
-      // add grid
-      self.svgBackground_.setAttribute('style', 'fill: url(#' + self.options.gridPattern.id + ');');
-    } else {
-      // remove grid
-      self.svgBackground_.setAttribute('style', 'fill: white;');
-    }
-    if (top.BlocklyPanel_setGridEnabled) {
-      top.BlocklyPanel_setGridEnabled(self.options.gridOptions['enabled']);
-      top.BlocklyPanel_saveUserSettings();
-    }
-  };
-  menuOptions.push(gridOption);
-
-  if (this.options.gridOptions['enabled']) {
-    // Enable Snapping
-    var snapOption = {enabled: this.options.gridOptions['enabled']};
-    snapOption.text = this.options.gridOptions['snap'] ? Blockly.Msg.DISABLE_SNAPPING :
-      Blockly.Msg.ENABLE_SNAPPING;
-    snapOption.callback = function() {
-      self.options.gridOptions['snap'] = !self.options.gridOptions['snap'];
-      if (top.BlocklyPanel_setSnapEnabled) {
-        top.BlocklyPanel_setSnapEnabled(self.options.gridOptions['enabled']);
-        top.BlocklyPanel_saveUserSettings();
-      }
-    };
-    menuOptions.push(snapOption);
-  }
-
-  // Option to get help.
-  var helpOption = {enabled: false};
-  helpOption.text = Blockly.Msg.HELP;
-  helpOption.callback = function() {};
-  menuOptions.push(helpOption);
-};
-
-=======
->>>>>>> 2e12427b
 Blockly.WorkspaceSvg.prototype.recordDeleteAreas = function() {
   if (this.trashcan) {
     this.deleteAreaTrash_ = this.trashcan.getClientRect();
