// -*- mode: java; c-basic-offset: 2; -*-
// Copyright © 2013-2019 Massachusetts Institute of Technology, All rights reserved
// Released under the Apache License, Version 2.0
// http://www.apache.org/licenses/LICENSE-2.0
/**
 * @license
 * @fileoverview Visual blocks editor for App Inventor
 * Methods to handle converting apps from older versions to current
 *
 * @author wolber@usfca.edu (David Wolber)
 * @author ewpatton@mit.edu (Evan W. Patton)
 *
 * [lyn, 2014/10/31] Completely overhauled blocks upgrading architecture.
 * All the work is done in Blockly.Version.upgrade.
 * As in Liz Looney's AI1 BlocksSaveFile upgraders, all upgrades are based on mismatches
 * between component versions or language versions of the screen and those of the current system.
 * Unlike Liz's system, in which conditionals based on version numbers are used to express AI1 upgrades,
 * all AI2 upgrades are expressed via the dictionary structure in Blockly.Versioning.AllUpgradeMaps,
 * which is defined at the end of this file. This is a more declarative approach for expressing upgrades.
 */

'use strict';

goog.provide('AI.Blockly.Versioning');

goog.require('goog.dom');
goog.require('goog.dom.xml');

if (Blockly.Versioning === undefined) Blockly.Versioning = {};

Blockly.Versioning.loggingFlag = true;

Blockly.Versioning.setLogging = function (bool) {
  Blockly.Versioning.loggingFlag = bool;
};

Blockly.Versioning.log = function log(string) { // Display feedback on upgrade if Blockly.Versioning.loggingFlag is on.
  if (Blockly.Versioning.loggingFlag) {
    console.log("Blockly.Versioning: " + string);
  }
};

/**
 * [lyn, 2014/11/04] Simplified version of Halloween AI2 upgrading architecture.
 *
 * @param preUpgradeFormJsonString: JSON String from pre-upgrade Form associated with these blocks
 * @param blocksContent: String with XML representation of blocks for a screen
 * @param {Blockly.WorkspaceSvg=} opt_workspace Optional workspace that will be populated with the
 * blocks content. If not specified, Blockly.mainWorkspace is used.
 *
 * @author fturbak@wellesley.edu (Lyn Turbak)
 *
 * Perform any upgrades on the blocks implied by mismatches (1) between component version numbers
 * in preUpgradeFormJsonString and current system component numbers or (2) between blocks language
 * version number in blocksContent and current system blocks language version.
 *
 * After any upgrades, load the blocks into Blockly.mainWorkspace.
 *
 * Upgrades may be performed either on the XML dom tree representation or the loaded blocks
 * representation in Blockly.mainWorkspace. As a consquence, the upgrading process may
 * ping-pong back and forth between these two representations. But in the end, the upgraded
 * blocks will be loaded into Blockly.mainWorkspace.
 *
 * All upgrades are described by the dictionary structure in Blockly.Versioning.AllUpgradeMaps,
 * which is defined at the end of this file.
 *
 */
Blockly.Versioning.upgrade = function (preUpgradeFormJsonString, blocksContent, opt_workspace) {
  opt_workspace = opt_workspace || Blockly.mainWorkspace;
  var preUpgradeFormJsonObject = JSON.parse(preUpgradeFormJsonString);
  var dom = Blockly.Xml.textToDom(blocksContent); // Initial blocks rep is dom for blocksContent
  var didUpgrade = false;

  /**
   * Upgrade the given componentType. If componentType is "Language", upgrades the blocks language.
   * The rep argument is either a dom or a workspace. It is passed explicitly only to indicate type
   * of current rep to determine when conversion needs to be done between dom and workspace (or vice versa).
   * @param componentType
   * @param preUpgradeVersion
   * @param systemVersion
   * @param rep: the current blocks representation (dom or Blockly.mainWorkspace).
   *        This is only passed explicitly to indicate type of current rep to determine
   *        when conversion needs to be done between dom and workspace (or vice versa).
   * @returns: resulting representation (dom or workspace), again only for dynamic type checking.
   */
  function upgradeComponentType (componentType, preUpgradeVersion, systemVersion, rep) {
    if (componentType == "Form") {
      componentType = "Screen"; // Treat Form as if it were Screen
    }
    Blockly.Versioning.log("In Blockly.Versioning.upgrade, upgradeComponentType("  + componentType + "," +
        preUpgradeVersion + ","  + systemVersion + "," + rep + ")");
    if (preUpgradeVersion > systemVersion) {
      // What to do in this case? Currently, throw an exception, but might want to do something else:
      // JIS: We simply ignore this situation. It happens when someone imports a project that was
      // touched by a newer version of App Inventor. By the time we are run here the user has already
      // been shown a warning that the project may not work as expected. However if we throw the
      // exception below we *guarantee* that the project will fail to load. Let's give them a
      // chance instead (so the lines below are commented out).
      // throw "Unexpected situation in Blockly.Versioning.upgrade: preUpgradeVersion of " + componentType +
      //     " = " + preUpgradeVersion + " > systemVersion = " + systemVersion;
    } else if (preUpgradeVersion < systemVersion) {
      // Need to upgrade this component
      Blockly.Versioning.log("upgrading component type " + componentType + " from version " +
          preUpgradeVersion + " to version " + systemVersion);
      var upgradeMap = Blockly.Versioning.AllUpgradeMaps[componentType];
      if (! upgradeMap) {
        throw "Blockly.Versioning.upgrade: no upgrade map for component type " + componentType;
      }
      for (var version = preUpgradeVersion + 1; version <= systemVersion; version++) {
        var versionUpgrader = upgradeMap[version];
        if (! versionUpgrader) {
          throw "Blockly.Versioning.upgrade: no upgrader to upgrade component type " + componentType +
              " to version " + version;
        }
        // Perform upgrade
        Blockly.Versioning.log("applying upgrader for upgrading component type " + componentType +
            " from version " + (version-1) + " to version " + version);
        // Apply upgrader, possibly mutating rep and changing its dynamic type.
        rep = Blockly.Versioning.applyUpgrader(versionUpgrader, rep, opt_workspace);
      }
      didUpgrade = true;
    } // otherwise, preUpgradeVersion and systemVersion are equal and no updgrade is necessary
    return rep; // Return final blocks representation, for dynamic typing purposes
  }

  // --------------------------------------------------------------------------------
  // Upgrade language based on language version

  var systemLanguageVersion = top.BLOCKS_VERSION;
  var systemYoungAndroidVersion = top.YA_VERSION;
  var versionTags = dom.getElementsByTagName('yacodeblocks');

  // if there is no version in the file, then this is an early ai2 project, prior to
  // 10/21/13, when the blocks internal xml structure was overhauled
  // with descriptive mutator tags. blocksOverhaul translates the blocks

  var preUpgradeLanguageVersion;
  if (versionTags.length===0) {
    Blockly.Versioning.v17_blocksOverhaul(dom, opt_workspace);
    preUpgradeLanguageVersion = 17;  // default for oldest ai2
  }
  else {
    if (systemYoungAndroidVersion == parseInt(versionTags[0].getAttribute('ya-version'), 10)) {
      Blockly.Versioning.ensureWorkspace(dom, opt_workspace);
      return;
    }
    preUpgradeLanguageVersion = parseInt(versionTags[0].getAttribute('language-version'), 10);
  }

  var blocksRep = dom; // Initial blocks rep is dom
  blocksRep = upgradeComponentType("Language", preUpgradeLanguageVersion, systemLanguageVersion, blocksRep);

  // --------------------------------------------------------------------------------
  // Upgrade components based on pre-upgrade version numbers
  var preUpgradeComponentVersionDict = Blockly.Versioning.makeComponentVersionDict(preUpgradeFormJsonObject);
  for (var componentType in preUpgradeComponentVersionDict) {
    if (!preUpgradeComponentVersionDict.hasOwnProperty(componentType)) continue;

    // Cannot upgrade extensions as they are not part of the system
    if (Blockly.Versioning.isExternal(componentType, opt_workspace)) continue;

    var preUpgradeVersion = preUpgradeComponentVersionDict[componentType];
    var systemVersion = Blockly.Versioning.getSystemComponentVersion(componentType, opt_workspace);
    blocksRep = upgradeComponentType(componentType, preUpgradeVersion, systemVersion, blocksRep);
  }

  // Ensure that final blocks rep is Blockly.mainWorkspace
  Blockly.Versioning.log("Blockly.Versioning.upgrade: Final conversion to Blockly.mainWorkspace");
  Blockly.Versioning.ensureWorkspace(blocksRep, opt_workspace); // No need to use result; does work by side effect on Blockly.mainWorkspace

  return didUpgrade;
};

/**
 * [lyn, 2014/11/04]
 * Check that the given upgrader is a valid form for an upgrader. It must either be:
 * (1) a function
 * (2) an array of upgraders
 * (3) a special string (one of "noUpgrade" or "ai1CantDoUpgrade")
 *
 * Note: we don't check here in array case that all array elements are themselves upgraders.
 * That check will be performed dynamically later when array elements are applied
 * by Blockly.Versioning.applyUpgrader.
 */
Blockly.Versioning.checkUpgrader = function (upgrader) {

  var specialUpgradeStrings = ["noUpgrade", "ai1CantDoUpgrade"];

  if (typeof(upgrader) == "string") {
    if (specialUpgradeStrings.indexOf(upgrader) == -1) {
      throw "Blockly.Versioning.checkUpgrader: upgrader is unrecognized special string: " + upgrader;
    }
  } else if (! ((typeof(upgrader) == "function") || Array.isArray (upgrader))) {
    throw "Blockly.Versioning.checkUpgrader: upgrader is not a function, special string, or array of upgraders -- "
        + upgrader;
  }
};

/**
 * Returns true if blocksRep is a workspace; otherwise returns false
 */
Blockly.Versioning.isWorkspace = function (blocksRep) {
  return blocksRep instanceof Blockly.Workspace;
};

/*
Blockly.Versioning.isWorkspace =
    (function () {
      var workspaceInstance = new Blockly.Workspace(); // ignore get & set metrics
      return function (blocksRep) {
        return (typeof(blocksRep) == "object") && (blocksRep.constructor == workspaceInstance.constructor)
      };

    })();
 */

/**
 * Returns true if blocksRep is a dom; otherwise returns false
 */
Blockly.Versioning.isDom = function (blocksRep) {
  try {
    return (blocksRep instanceof Element
            || blocksRep instanceof HTMLElement
            || blocksRep instanceof HTMLUnknownElement
            || blocksRep.tagName == 'XML');
  } catch (anyErr) {
    // In phantomJS testing context, HTMLUnknownElement is undefined and causes an error,
    // so handle it this way.
    return false;
  }
};

/**
 * If blocksRep is a dom, returns it; otherwise converts the workspace to a dom
 */
Blockly.Versioning.ensureDom = function (blocksRep) {
  if (Blockly.Versioning.isDom(blocksRep)) {
    return blocksRep; // already a dom
  } else if (Blockly.Versioning.isWorkspace(blocksRep)) {
    Blockly.Versioning.log("Blockly.Versioning.ensureDom: converting Blockly.mainWorkspace to dom");
    return Blockly.Xml.workspaceToDom(blocksRep);
  } else {
    throw "Blockly.Versioning.ensureDom: blocksRep is neither dom nor workspace -- " + blocksRep;
  }
};

Blockly.Versioning.getBlockChildren = function (dom) {
    var result = [];
    var gdChildren = goog.dom.getChildren(dom);
    for (var gdi = 0, gdChild; gdChild = gdChildren[gdi]; gdi++) {
      result.push(gdChild);
    }
    return result;
};

/**
 * If blocksRep is a workspace, returns it; otherwise converts the workspace to a dom
 */
Blockly.Versioning.ensureWorkspace = function (blocksRep, opt_workspace) {
  if (Blockly.Versioning.isWorkspace(blocksRep)) {
    return blocksRep; // already a workspace
  } else if (Blockly.Versioning.isDom(blocksRep)) {
    var workspace = opt_workspace || Blockly.mainWorkspace;
    Blockly.Versioning.log("Blockly.Versioning.ensureWorkspace: converting dom to Blockly.mainWorkspace");
    workspace.clear(); // Remove any existing blocks before we add new ones.
    Blockly.Xml.domToWorkspace(blocksRep, workspace);
    // update top block positions in event of save before rendering.
    var blocks = workspace.getTopBlocks();
    for (var i = 0; i < blocks.length; i++) {
      var block = blocks[i];
      var xy = block.getRelativeToSurfaceXY();
      xy.x = block.x;
      xy.y = block.y;
    }
    return workspace;
  } else {
    throw "Blockly.Versioning.ensureWorkspace: blocksRep is neither workspace nor dom -- " + blocksRep;
  }
};

/**
 * Apply an upgrder to a blocksRepresentation, possibly (1) changing it by side effect and
 * (2) changing its representation (dom or workspace). Returns the final representation.
 * @param upgrader
 * @param blocksRep: an instance of an XML dom tree or a Blockly.Workspace
 * @param opt_workspace: Optional workspace to be upgraded
 */
Blockly.Versioning.applyUpgrader = function (upgrader, blocksRep, opt_workspace) {
  opt_workspace = opt_workspace || Blockly.mainWorkspace;
  opt_workspace.getProcedureDatabase().clear();  // clear the proc database in case of multiple upgrades
  Blockly.Versioning.checkUpgrader(upgrader); // ensure it has the correct form.
  // Perform upgrade
  if (upgrader == "ai1CantDoUpgrade") {
    throw "Blockly.Versioning.applyUpgrader: cannot perform an AI Classic upgrade on " + blocksRep;
  } else if (typeof(upgrader) == "function") {
    return upgrader(blocksRep, opt_workspace); // Apply upgrader, possibly mutating rep and changing its dynamic type.
  } else if (Array.isArray (upgrader)) {
    // Treat array as sequential composition of upgraders
    Blockly.Versioning.log("Blockly.Versioning.applyUpgrader: treating list as sequential composition of upgraders");
    return (Blockly.Versioning.composeUpgraders(upgrader))(blocksRep, opt_workspace);
  } else { // otherwise, versionUpgrader is "noUpgrade", and nothing is done, so acts like identity
    return blocksRep;
  }
};

/**
 * Return a single upgrader that sequentially composes the upgraders in upgraderList
 * @param upgraderList
 */
Blockly.Versioning.composeUpgraders = function (upgraderList, opt_workspace) {
  opt_workspace = opt_workspace || Blockly.mainWorkspace;
  return function (blocksRep) {
    for (var i = 0, upgrader; upgrader = upgraderList[i]; i++) {
      blocksRep = Blockly.Versioning.applyUpgrader(upgrader, blocksRep, opt_workspace); // Applying upgrader may convert blocks rep from dom to workspace or vice versa.
    }
    return blocksRep; // Return the final blocks rep
  }
};

/******************************************************************************
 * Key functions for determining whether component upgrades are needed
 ******************************************************************************/

/*
 /** createUpgraders takes a pre-upgrade form JSON string and returns an object with two fields:
  * 1. The "XML" field denotes a function that upgrades the dom tree by side effect.
  * 2. The "blocks" field denotes a function that upgrades the main workspace by side effect.
  * /
Blockly.Versioning.createUpgraders = function (preUpgradeFormJsonString) {
  var xmlUpgraders = [];
  var blocksUpgraders = [];

  function collectUpgradersForComponentTypeToVersion(compType, oldVersion, newVersion) {
    var upgradeMap = Blockly.Versioning.AllUpgradeMaps[compType];
    for (var version = oldVersion; version < newVersion; version = version + 1) {
      var versionUpgraders = upgradeMap[version];
      var xmlUpgrader = versionUpgraders[0];
      xmlUpgraders.push(xmlUpgrader);
      var blocksUpgrader = versionUpgraders[1];
      blocksUpgraders.push(blocksUpgrader);
    }
  }

  var preUpgradeFormJsonObject = JSON.parse(preUpgradeFormJsonString);
  var preUpgradeComponentVersionDict = Blockly.Versioning.makeComponentVersionDict(preUpgradeFormJsonObject);
  for (var componentType in preUpgradeComponentVersionDict) {
    var preUpgradeVersion = preUpgradeComponentVersionDict[componentType];
    var currentVersion = Blockly.Versioning.getCurrentVersion(componentType);
    if (preUpgradeVersion > currentVersion) {
      // What to do in this case? Currently, do nothing, but at least might want a warning
      console.log("Unexpected: preUpgradeVersion of " + componentType + " = " + str(preUpgradVerision)
                   + " > currentVersion = " + str(currentVersion));
    } else if (preUpgradeVersion < currentVersion) {
      // Need to upgrade this component
      collectUpgradersForComponentTypeToVersion(componentType, preUpgradeVersion, currentVersion);
    } // else they're equal and we really do nothing
  }

  /**
   * Given a list of one-argument side-effecting functions, returns a one-argument
   * function that applies each function in the list to the argument, one by one.
   * @param functionList
   * @returns {Function}
   * /
  function curriedApplyAll (functionList) {
    return function (arg) {
      for (var i = 0, fun; fun = functionList[i]; i = i + 1) {
        fun(arg)
      }
    }
  }

  return {"XML": curriedApplyAll(xmlUpgraders), "blocks": curriedApplyAll(blocksUpgraders)}

}
*/

/**
 *  Create a dictionary mapping each component mentioned in formJsonObject
 *  to its version number. Complain if all version numbers for the same
 *  component are not the same.
 */
Blockly.Versioning.makeComponentVersionDict = function (formJsonObject) {
  var versionDict = {};

  /**
   * Walk over component tree, modifying versionDict to have version of each component encountered.
   * @param comps

   */
  function processComponents (comps) {
    for (var c = 0, comp; comp=comps[c]; c = c+ 1) {
      var compType = comp["$Type"];
      var compVersion = parseInt(comp["$Version"]);
      var versionAlreadyInDict = versionDict[compType];
      if (versionAlreadyInDict) {
        if (versionAlreadyInDict != compVersion) {
          throw "Blockly.Versioning.makeComponentVersionDict: inconsistent versions for component of type"
                + compType + "; [" + str(compVersion) + ", " + versionAlreadyInDict + "]"
        } // Otherwise version is same as before and we're happy
      } else { // No version yet in dict; add it
        versionDict[compType] = compVersion;
      }
      var subComponents = comp["$Components"];
      if (subComponents) { // recursively process any subcomponents
        processComponents(subComponents);
      }
    }
   }

   processComponents ([formJsonObject["Properties"]]); // Walk the component tree, updating versionDict along the way.
   return versionDict;
};

Blockly.Versioning.getSystemComponentVersion = function (componentType, workspace) {
  var versionString = workspace.getComponentDatabase().getType(componentType).componentInfo.version;
  if (versionString) {
    return parseInt(versionString);
  } else {
    throw "Blockly.Versioning.getSystemComponentVersion: No version for component type " + componentType;
  }
};

Blockly.Versioning.isExternal = function(componentType, workspace) {
  var description = workspace.getComponentDatabase().getType(componentType);
  if (description && description.componentInfo) {
    return 'true' === description.componentInfo.external;
  } else {
    return false;
  }
};

/******************************************************************************
 * Details for specific upgrades go below, in reverse chronological order.
 * The code for each upgrade *MUST* be well-documented in order to help
 * those implementing similar upgrades in the future.
 ******************************************************************************/

/**----------------------------------------------------------------------------
 * Upgrade to Blocks Language version 17:
 * @author wolber@usfca.edu (David Wolber)
 *
 * Code for translating early ai2 blocks to 10/20/13 version
 * if there is no version # in the Blockly file, then it is an early ai2 project, prior to
 * 10/21/13, when the blocks internal xml structure was overhauled
 * with descriptive mutator tags. blocksOverhaul translates the blocks
 * Methods to handle serialization of the blocks workspace
 *
 * [lyn, 10/03/2014] Notes:
 *  * This code used to be in blocklyeditor/src/versioning/017_blocksOverhaul.js
 *    but I moved it here as part of consolidating all upgrade code in one file.
 *  * I prefixed all the function names with "v17_" to clarify which
 *    functions are used in the upgrade to YAVersion 17.
 ----------------------------------------------------------------------------*/

Blockly.Versioning.v17_blocksOverhaul = function(xmlFromFile, workspace) {
  // we loaded in something with no version, we need to translate
  var renameAlert = 0;
  var blocks = xmlFromFile.getElementsByTagName('block');
  for (var i = 0, im = blocks.length; i < im; i++)  {
    var blockElem = blocks[i];
    var blockType = blockElem.getAttribute('type');
    // all built-in blocks have an entry already in Blockly.Language
    //  we don't need to translate those, so if the following is non-null we ignore
    if (Blockly.Blocks[blockType] == null)
    {
      // add some translations for language changes...
      //   these should really be in a map or at procedure that checks and
      //   returns replacement...straight translations...we could also put
      //   lexical_variable_get and set here so that we don't have to have a special
      //   case below
      if (blockType == 'procedures_do_then_return')
        blockElem.setAttribute('type',"controls_do_then_return");
      else
      if (blockType == 'procedure_lexical_variable_get')
        blockElem.setAttribute('type',"lexical_variable_get");
      else
      if (blockType == 'for_lexical_variable_get')
        blockElem.setAttribute('type',"lexical_variable_get");
      else {
        var splitComponent = blockType.split('_');
        if (splitComponent.length > 2) {
          // This happens when someone puts an _ in a block name!
          splitComponent = [splitComponent.slice(0, -1).join('_'), splitComponent.pop()];
        }
        // there are some blocks that are not built-in but are not component based,
        //   we want to ignore them
        if (splitComponent[0] != 'lexical') {
          // methods on any (generics) have a blocktype of _any_someComponent_method
          //   so 1st check if type has 'any' in it, if so we have a generic method
          if (splitComponent[1] == 'any')  // we have a generic method call
            Blockly.Versioning.v17_translateAnyMethod(blockElem);
          else {
            // we have a set, get, component get, event, or method
            // check if the first thing is a component type. If so, the only
            // legal thing it could be is a (generic) component set/get
            //   but old programs allow instance names same as type names, so
            //   we can get a Accelerometer.Shaking which is really an instance event
            var componentDb = workspace.getComponentDatabase();
            if (componentDb.hasType(splitComponent[0]) &&
                (splitComponent[1] == 'setproperty' || splitComponent[1] == 'getproperty'))
              Blockly.Versioning.v17_translateComponentSetGetProperty(blockElem, workspace);
            else {
              var instance = splitComponent[0];
              var componentType = componentDb.instanceNameToTypeName(instance);
              if (componentType == instance && renameAlert === 0) {
                alert("Your app was created in an earlier version of App Inventor and may be loaded incorrectly."+
                    " The problem is that it names a component instance"+
                    " the same as the component type, which is longer allowed.");
                renameAlert = 1;
              }
              // we should really check for null here so if there are blocks that
              //   are not instance_ we can ignore. Right now the following ifs
              //   probably make sure of this-- if none of the questions about rightside
              //    are answered affirmatively, but this should be checked here as well
              var rightside = splitComponent[1];
              if (rightside == 'setproperty' || rightside == 'getproperty')
                Blockly.Versioning.v17_translateSetGetProperty(blockElem, workspace);
              else
              if (rightside == 'component')
                Blockly.Versioning.v17_translateComponentGet(blockElem, workspace);
              else
              if (componentDb.getEventForType(componentType, rightside))
                Blockly.Versioning.v17_translateEvent(blockElem, workspace);
              else
              if (componentDb.getMethodForType(componentType, rightside))
                Blockly.Versioning.v17_translateMethod(blockElem, workspace);
            }
          }
        }
      }
    }
  }

};

/**
 * v17_translateEvent is called when we know we have an Event element that
 * needs to be translated.
 */
Blockly.Versioning.v17_translateEvent = function(blockElem, workspace) {
  //get the event type and instance name,
  // the type attribute is "component_event"
  // event block types look like: <block type="Button1_Click" x="132" y="72">
  var splitComponent = blockElem.getAttribute('type').split('_');
  if (splitComponent.length > 2) {
    // This happens when someone puts an _ in a block name!
    splitComponent = [splitComponent.slice(0, -1).join('_'), splitComponent.pop()];
  }
  var instance = splitComponent[0];
  var event=splitComponent[1];
  // Paul has a function to convert instance to type
  var componentType = workspace.getComponentDatabase().instanceNameToTypeName(instance);
  // ok, we have all the info, now we can override the old event attribute with 'event'
  blockElem.setAttribute('type','component_event');
  // <mutation component_type=​"Canvas" instance_name=​"Canvas1" event_name=​"Dragged">​</mutation>
  // add mutation tag
  var mutationElement = goog.dom.createElement('mutation');
  //mutationElement.setAttribute('component_type',component);
  mutationElement.setAttribute('instance_name', instance);
  mutationElement.setAttribute('event_name', event);
  mutationElement.setAttribute('component_type',componentType);
  blockElem.insertBefore(mutationElement,blockElem.firstChild);

};
/**
 * v17_translateMethod is called when we know we have a component method element that
 * needs to be translated.
 */
Blockly.Versioning.v17_translateMethod = function(blockElem, workspace) {
  // the type attribute is "instance_method"
  var blockType = blockElem.getAttribute('type');
  // method block types look like: <block type="TinyDB_StoreValue" ...>
  var splitComponent = blockType.split('_');
  if (splitComponent.length > 2) {
    // This happens when someone puts an _ in a block name!
    splitComponent = [splitComponent.slice(0, -1).join('_'), splitComponent.pop()];
  }
  var instance = splitComponent[0];
  var method = splitComponent[1];
  // Paul has a function to convert instance to type
  var componentType = workspace.getComponentDatabase().instanceNameToTypeName(instance);
  // ok, we have all the info, now we can override the old event attribute with 'event'
  blockElem.setAttribute('type','component_method');
  // <mutation component_type=​"Canvas" instance_name=​"Canvas1" event_name=​"Dragged">​</mutation>
  // add mutation tag
  var mutationElement = goog.dom.createElement('mutation');
  //mutationElement.setAttribute('component_type',component);
  mutationElement.setAttribute('instance_name', instance);
  mutationElement.setAttribute('method_name', method);
  mutationElement.setAttribute('component_type',componentType);
  mutationElement.setAttribute('is_generic','false');
  blockElem.insertBefore(mutationElement,blockElem.firstChild);

};
/**
 * v17_translateAnyMethod is called when we know we have a method on a generic (any)
 * component.
 */
Blockly.Versioning.v17_translateAnyMethod = function(blockElem) {
  // the type attribute is "instance_method"
  var blockType = blockElem.getAttribute('type');
  // any method block types look like: <block type="_any_ImageSprite_MoveTo" inline="false">
  var splitComponent = blockType.split('_');
  if (splitComponent.length > 3) {
    // This happens when someone puts an _ in a block name!
    var ctemp = splitComponent.slice(-2);
    splitComponent = [splitComponent.slice(0, -2).join('_'), ctemp.pop(), ctemp.pop()];
  }
  var componentType = splitComponent[2];
  var method=splitComponent[3];
  // ok, we have all the info, now we can override the old event attribute with 'event'
  blockElem.setAttribute('type','component_method');
  // <mutation component_type=​"Canvas" instance_name=​"Canvas1" event_name=​"Dragged">​</mutation>
  // add mutation tag
  var mutationElement = goog.dom.createElement('mutation');
  mutationElement.setAttribute('method_name', method);
  mutationElement.setAttribute('component_type',componentType);
  mutationElement.setAttribute('is_generic','true');
  blockElem.insertBefore(mutationElement,blockElem.firstChild);

};
/**
 * v17_translateComponentGet is called when we know we have a component get, e.g.
 * TinyDB_component as the block
 */
Blockly.Versioning.v17_translateComponentGet = function(blockElem, workspace) {
  // the type attribute is "instance_method"
  var blockType = blockElem.getAttribute('type');
  // block type looks like: <block type="TinyDB1_component" ..> note an instance
  //    not a type as you'd expect
  var splitComponent = blockType.split('_');
  if (splitComponent.length > 2) {
    // This happens when someone puts an _ in a block name!
    splitComponent = [splitComponent.slice(0, -1).join('_'), splitComponent.pop()];
  }
  var instance = splitComponent[0];
  // if we got here splitComponent[1] must be "component"
  // Paul has a function to convert instance to type
  var componentType = workspace.getComponentDatabase().instanceNameToTypeName(instance);
  // ok, we have all the info, now we can override the old event attribute with 'event'
  blockElem.setAttribute('type','component_component_block');
  // <mutation component_type=​"Canvas" instance_name=​"Canvas1" event_name=​"Dragged">​</mutation>
  // add mutation tag
  var mutationElement = goog.dom.createElement('mutation');
  //mutationElement.setAttribute('component_type',component);
  mutationElement.setAttribute('instance_name', instance);
  mutationElement.setAttribute('component_type',componentType);
  blockElem.insertBefore(mutationElement,blockElem.firstChild);

};

/**
 * v17_translateSetGetProperty is called when we know we have a get or set on an instance
 */
Blockly.Versioning.v17_translateSetGetProperty = function(blockElem, workspace) {
  // the type attribute is "instance_setproperty" or "component_getproperty"
  var blockType = blockElem.getAttribute('type');
  // set block look like: <block type="Button1_setproperty" x="132" y="72">
  var splitComponent=blockType.split('_');
  if (splitComponent.length > 2) {
    // This happens when someone puts an _ in a block name!
    splitComponent = [splitComponent.slice(0, -1).join('_'), splitComponent.pop()];
  }
  var instance = splitComponent[0];
  var type=splitComponent[1]; //setproperty or getproperty
  // Paul has a function to convert instance to type
  var componentType = workspace.getComponentDatabase().instanceNameToTypeName(instance);
  // grab titles to find the particular property. There is a title elem with
  //   a "PROP" attribute right under and within the block element itself
  //   There might be many titles, but we grab the first.
  var titles = blockElem.getElementsByTagName('title');
  var propName = 'unknown';
  for (var i = 0, len = titles.length; i < len; i++)
  {
    if (titles[i].getAttribute('name') == 'PROP') {
      propName = titles[i].textContent;
      break;
    }
  }
  // ok, we have all the info, now we can override the old event attribute with 'event'
  blockElem.setAttribute('type','component_set_get');
  // <mutation component_type=​"Canvas" instance_name=​"Canvas1" event_name=​"Dragged">​</mutation>
  // add mutation tag
  var mutationElement = blockElem.getElementsByTagName('mutation')[0];
  //mutationElement.setAttribute('component_type',component);
  mutationElement.setAttribute('instance_name', instance);
  mutationElement.setAttribute('property_name', propName);
  if (type == 'setproperty') {
    mutationElement.setAttribute('set_or_get', 'set');
  } else {
    mutationElement.setAttribute('set_or_get','get');
  }
  mutationElement.setAttribute('component_type', componentType);
  mutationElement.setAttribute('is_generic','false');
  // old blocks had a 'yailtype' attribute in mutator, lets get rid of
  if (mutationElement.getAttribute('yailtype') != null)
    mutationElement.removeAttribute('yailtype');
};

/**
 * v17_translateComponentSetGetProperty is called when we know we have a get or set on a
 * generic component.
 */
Blockly.Versioning.v17_translateComponentSetGetProperty = function(blockElem) {
  // the type attribute is "component_setproperty" or "component_getproperty"
  //   where component is a type, e.g., Button
  var blockType = blockElem.getAttribute('type');
  // set block looks like: <block type="Button_setproperty" >
  var splitComponent = blockType.split('_');
  if (splitComponent.length > 2) {
    // This happens when someone puts an _ in a block name!
    splitComponent = [splitComponent.slice(0, -1).join('_'), splitComponent.pop()];
  }
  var type = splitComponent[1]; //setproperty or getproperty
  var componentType = splitComponent[0];
  // grab titles to find the particular property
  var titles = blockElem.getElementsByTagName('title');
  var propName = 'unknown';
  for (var i = 0, len = titles.length; i < len; i++)
  {
    if (titles[i].getAttribute('name') == 'PROP') {
      propName = titles[i].textContent;
      break;
    }
  }
  // ok, we have all the info, now we can override the old event attribute with 'event'
  blockElem.setAttribute('type','component_set_get');
  // <mutation component_type=​"Canvas" instance_name=​"Canvas1" event_name=​"Dragged">​</mutation>
  // add mutation tag
  var mutationElement = blockElem.getElementsByTagName('mutation')[0];
  //mutationElement.setAttribute('component_type',component);
  mutationElement.setAttribute('property_name', propName);
  if (type == 'setproperty') {
    mutationElement.setAttribute('set_or_get', 'set');
  } else {
    mutationElement.setAttribute('set_or_get','get');
  }
  mutationElement.setAttribute('component_type',componentType);
  mutationElement.setAttribute('is_generic','true');
  // old blocks had a 'yailtype' attribute in mutator, lets get rid of
  if (mutationElement.getAttribute('yailtype')!=null)
    mutationElement.removeAttribute('yailtype');
};

/******************************************************************************
 General helper methods for upgrades go in this section
 ******************************************************************************/

/**
 * @authors wolber@usfca.edu (David Wolber) & fturbak@wellesley.edu (Lyn Turbak)
 * changeEventParameterName changes any event handler parameter name. Note this code is
 * performed on Blockly blocks after xml has been loaded (when it's much easier
 * to correctly handle the subtleties of renaming involving lexical scoping).
 *
 * There are complications due to handling this renaming in the presence of i18n.
 * In particular, all references to the old localized parameter name within
 * the body must be renamed to new localized parameter names in a way that
 * avoids any accidental variable capture by local variables within the body.
 */
Blockly.Versioning.changeEventParameterName = function(componentType, eventName,
                                                       oldParamName, newParamName) {
  return function (blocksRep) {
    var mainWorkspace = Blockly.Versioning.ensureWorkspace(blocksRep);
    var blocks = mainWorkspace.getAllBlocks();
    for (var i = 0; i < blocks.length; i++) {
      var block = blocks[i];
      if (block.blockType === 'event') {
        if ((block.eventName === eventName) && (block.typeName === componentType)) {

          // Event params will have been saved previously in XML using oldParamName.
          // Find i18n translation of oldParamName within block
          var eventParamDict = Blockly.LexicalVariable.eventParameterDict(block);
          var oldParamTranslation = eventParamDict[oldParamName];
          if (oldParamTranslation) { // Is oldParamName referenced in event body?
            // If not, no further action is required.

            // For consistency, update .eventparam for blocks in which it's oldParamName to newParamName
            var descendants = block.getDescendants();
            for (var j = 0, descendant; descendant = descendants[j]; j++) {
              if (descendant.eventparam && (descendant.eventparam == oldParamName)) {
                descendant.eventparam = newParamName;
              }
            }

            // Find i18n translation of newParamName
            var newParamTranslation = mainWorkspace.getComponentDatabase().getInternationalizedParameterName(newParamName);

            // Event handler block will have been automatically created with newParamTranslation
            // So need to rename all occurrences of oldParamTranslation within its body
            // to newParamTranslation.
            var childBlocks = block.getChildren(); // should be at most one body block
            for (var k = 0, childBlock; childBlock = childBlocks[k]; k++) {
              var freeSubstitution = new Blockly.Substitution([oldParamTranslation], [newParamTranslation]);
              // renameFree does the translation.
              Blockly.LexicalVariable.renameFree(childBlock, freeSubstitution);
            }
          }
        }
      }
    }
    return mainWorkspace;
  }
};

/**
 * Rename all blocks with oldType to newType
 * @param oldBlockType: string name of old block type
 * @param newBlockType: string name of new block type
 *
 * @author fturbak@wellesley.edu (Lyn Turbak)
 */

Blockly.Versioning.renameBlockType = function(oldBlockType, newBlockType) {
  return function (blocksRep) {
    var dom = Blockly.Versioning.ensureDom(blocksRep);
    var allBlocks = dom.getElementsByTagName('block');
    for (var i = 0, im = allBlocks.length; i < im; i++) {
      var blockElem = allBlocks[i];
      var blockType = blockElem.getAttribute('type');
      if (blockType == oldBlockType) {
        blockElem.setAttribute('type', newBlockType);
      }
    }
    return dom; // Return the modified dom, as required by the upgrading structure.
  }
};

/**
 * @param componentType: name of component type for method
 * @param methodName: name of method
 * @param argumentIndex: index of the default argument block
 * @param defaultXMLArgumentBlockText: string with XML for argument block
 * @returns {function(Element|Blockly.Workspace)} a function that maps a blocksRep (An XML DOM or
 *   workspace) to a modified DOM in which the default argument block has been added to every
 *   specified method call.
 *
 * @author fturbak@wellesley.edu (Lyn Turbak)
 *
 */
Blockly.Versioning.addDefaultMethodArgument = function(componentType, methodName, argumentIndex, defaultXMLArgumentBlockText) {
  return function (blocksRep) {
    var dom = Blockly.Versioning.ensureDom(blocksRep);
    // For each matching method call block, change it to have new argument block for value child ARG<argumentIndex>
    var methodCallBlocks =  Blockly.Versioning.findAllMethodCalls(dom, componentType, methodName);
    for (var b = 0, methodCallBlock; methodCallBlock = methodCallBlocks[b]; b++) {
      var childBlocks = goog.dom.getChildren(methodCallBlock);
      var insertionChild = null; // Value with name ARG<N> we want to insert default before
      for (var c = 0, child; child = childBlocks[c]; c++) {
        if (child.tagName == "VALUE") {
          var name = child.getAttribute("name");
          if (name.indexOf("ARG") == 0) {
            var index = parseInt(name.split("ARG")[1]);
            if (index == argumentIndex) {
              // There is already an argument block at the given index.
              // Don't replace an existing block, but use console.log to report this situation.
              console.log("Already a child block at index  " + argumentIndex
                          + " in Blockly.Versioning.addDefaultMethodArgument(" + componentType
                          + ", " + methodName,
                          + ", " + argumentIndex,
                          + ", " + defaultXMLArgumentBlockText + ")");
            } else if (index > argumentIndex) {
              insertionChild = child;
              break; // exit loop once we find first bigger argument element
            }
          }
        }
      }
      // Create the new argument block for this method call
      // (careful: can't share one dom element across multiple calls!)
      var argumentElement = goog.dom.createElement('value');
      argumentElement.setAttribute('name', 'ARG' + argumentIndex);
      var argumentChild = Blockly.Versioning.xmlBlockTextToDom(defaultXMLArgumentBlockText);
      argumentElement.insertBefore(argumentChild, null); // The first and only child (a block)
      // Insert the new argument block
      methodCallBlock.insertBefore(argumentElement, insertionChild);
    }
    return dom; // Return the modified dom, as required by the upgrading structure.
  }
};

/**
 * Rename all event handler blocks for a given component type and event name.
 * @param componentType: name of component type for event
 * @param oldEventName: name of event
 * @param newEventName: new name of event
 * @returns {function(Element|Blockly.Workspace)} a function that maps a blocksRep (an XML DOM or
 *   workspace) to a modified DOM in which every specified event block has been renamed.
 *
 * @author ewpatton@mit.edu (Evan W. Patton)
 */
Blockly.Versioning.changeEventName = function(componentType, oldEventName, newEventName) {
  return function (blocksRep) {
    var dom = Blockly.Versioning.ensureDom(blocksRep);
    var eventHandlerBlocks = Blockly.Versioning.findAllEventHandlers(dom, componentType, oldEventName);
    for (var b = 0, eventBlock; eventBlock = eventHandlerBlocks[b]; b++) {
      var mutation = Blockly.Versioning.firstChildWithTagName(eventBlock, 'mutation');
      mutation.setAttribute('event_name', newEventName);
    }
    return dom;
  };
};

/**
 * Rename all method call blocks for a given component type and method name.
 * @param componentType: name of component type for method
 * @param oldMethodName: name of method
 * @param newMethodName: new name of method
 * @returns {function(Element|Blockly.Workspace)} a function that maps a blocksRep (An XML DOM or
 *   workspace) to a modified DOM in which every specified method call has been renamed.
 *
 * @author lizlooney@google.com (Liz Looney)
 */
Blockly.Versioning.changeMethodName = function(componentType, oldMethodName, newMethodName) {
  return function (blocksRep) {
    var dom = Blockly.Versioning.ensureDom(blocksRep);
    // For each matching method call block, change the method_name attribute.
    var methodCallBlocks =  Blockly.Versioning.findAllMethodCalls(dom, componentType, oldMethodName);
    for (var b = 0, methodCallBlock; methodCallBlock = methodCallBlocks[b]; b++) {
      var mutation = Blockly.Versioning.firstChildWithTagName(methodCallBlock, "mutation");
      mutation.setAttribute("method_name", newMethodName);
    }
    return dom; // Return the modified dom, as required by the upgrading structure.
  }
};

/**
 * Rename all property get/set blocks for a given component type and property name.
 * @param componentType: name of component type for property
 * @param oldPropertyName: name of property
 * @param newPropertyName: new name of property
 * @returns {function(Element|Blockly.Workspace)} a function that maps a blocksRep (An XML DOM or
 *   workspace) to a modified DOM in which every specified property get/set has been renamed.
 *
 * @author lizlooney@google.com (Liz Looney)
 */
Blockly.Versioning.changePropertyName = function(componentType, oldPropertyName, newPropertyName) {
  return function (blocksRep) {
    var dom = Blockly.Versioning.ensureDom(blocksRep);
    // For each matching property block, change the property_name attribute.
    var propertyBlocks =  Blockly.Versioning.findAllPropertyBlocks(dom, componentType, oldPropertyName);
    for (var b = 0, propertyBlock; propertyBlock = propertyBlocks[b]; b++) {
      var mutation = Blockly.Versioning.firstChildWithTagName(propertyBlock, "mutation");
      mutation.setAttribute("property_name", newPropertyName);
      var children = goog.dom.getChildren(propertyBlock);
      for (var c = 0, child; child = children[c]; c++) {
        if (child.tagName.toUpperCase() == "FIELD") {
          if (child.getAttribute("name") == "PROP") {
            if (child.textContent == oldPropertyName) {
              child.textContent = newPropertyName;
            }
          }
        }
      }
    }
    return dom; // Return the modified dom, as required by the upgrading structure.
  }
};

/**
 * Returns the list of top-level blocks that are event handlers for the given eventName for
 * componentType.
 * @param dom  DOM for XML workspace
 * @param componentType  name of the component type for event
 * @param eventName  name of event
 * @returns {Array.<Element>}  a list of XML elements for the specified event handler blocks.
 *
 * @author ewpatton@mit.edu (Evan W. Patton)
 */
Blockly.Versioning.findAllEventHandlers = function (dom, componentType, eventName) {
  var eventBlocks = [];
  for (var i = 0; i < dom.children.length; i++) {
    var block = dom.children[i];
    if (block.tagName === 'block' && block.getAttribute('type') === 'component_event') {
      var mutation = Blockly.Versioning.firstChildWithTagName(block, 'mutation');
      if (!mutation) {
        throw 'Did not find expected mutation child in Blockly.Versioning.findAllEventHandlers ' +
          'with componentType = ' + componentType + ' and eventName = ' + eventName;
      } else if ((mutation.getAttribute('component_type') === componentType) &&
          (mutation.getAttribute('event_name') === eventName)) {
        eventBlocks.push(block);
      }
    }
  }
  return eventBlocks;
};

/**
 * @param dom: DOM for XML workspace
 * @param componentType: name of component type for method
 * @param methodName: name of method
 * @returns {Element[]} a list of HTML elements for the specfied method call blocks.
 *
 * @author fturbak@wellesley.edu (Lyn Turbak)
 *
 */
Blockly.Versioning.findAllMethodCalls = function (dom, componentType, methodName) {
  var allBlocks = dom.getElementsByTagName('block');
  var callBlocks = [];
  for (var b = 0, block; block = allBlocks[b]; b++)  {
    if (block.getAttribute('type') == "component_method") {
      var mutation = Blockly.Versioning.firstChildWithTagName(block, "mutation");
      if (!mutation) {
        throw "Did not find expected mutation child in "
              + "Blockly.Versioning.findAllMethodCalls with componentType = " + componentType
              + "and methodName = " + methodName;
      } else {
        if ((mutation.getAttribute("component_type") == componentType)
            && (mutation.getAttribute("method_name") == methodName)) {
          callBlocks.push(block);
        }
      }
    }
  }
  return callBlocks;
};

/**
 * @param dom: DOM for XML workspace
 * @param componentType: name of component type for property
 * @param propertyName: name of property
 * @returns {Element[]} a list of HTML elements for the specfied property blocks.
 *
 * @author lizlooney@google.com (Liz Looney)
 *
 */
Blockly.Versioning.findAllPropertyBlocks = function (dom, componentType, propertyName) {
  var allBlocks = dom.getElementsByTagName('block');
  var propertyBlocks = [];
  for (var b = 0, block; block = allBlocks[b]; b++)  {
    if (block.getAttribute('type') == "component_set_get") {
      var mutation = Blockly.Versioning.firstChildWithTagName(block, "mutation");
      if (!mutation) {
        throw "Did not find expected mutation child in "
              + "Blockly.Versioning.findAllPropertyBlocks with componentType = " + componentType
              + "and propertyName = " + propertyName;
      } else {
        if ((mutation.getAttribute("component_type") == componentType)
            && (mutation.getAttribute("property_name") == propertyName)) {
          propertyBlocks.push(block);
        }
      }
    }
  }
  return propertyBlocks;
};

/**
 * @param elem: an HTML element
 * @param tag: string thats a tag name
 * @returns the first child of elem with the given tag name (case insensitive)
 *  or null if there is no such element.
 *
 * @author fturbak@wellesley.edu (Lyn Turbak)
 *
 */
Blockly.Versioning.firstChildWithTagName = function (elem, tag) {
  var upcaseTag = tag.toUpperCase();
  var children = goog.dom.getChildren(elem);
  for (var c = 0, child; child = children[c]; c++) {
    if (child.tagName.toUpperCase() == upcaseTag) {
      return child;
    }
  }
  return null;
};

/**
 * @param xmlBlockText: string specifying the XML for a single block
 * @returns HTML element for the specified block
 *
 * @author fturbak@wellesley.edu (Lyn Turbak)
 *
 */
Blockly.Versioning.xmlBlockTextToDom = function(xmlBlockText) {
  // To make Blockly.Xml.textToDom happy, must provide it with top-level XML tag
  var topLevelXmlString = "<xml>" + xmlBlockText + "</xml>";
  var topLevelDom = Blockly.Xml.textToDom(topLevelXmlString);
  // Now extract single block dom from top-level dom
  var children = goog.dom.getChildren(topLevelDom);
  if (children.length != 1) {
    throw "Unexpected number of childred in Blockly.Versioning.xmlBlockTextToDom: "
          + children.length;
  } else {
    return children[0];
  }
};

/******************************************************************************
 Define component upgrade maps here.
 ******************************************************************************/

/**
 * @author fturbak@wellesley.edu (Lyn Turbak)
 *
 * This is a dictionary of upgrade maps, one map per component type plus
 * one map for the special string "Language" (for upgrading blocks language version)
 * The component type "Form" is handled as "Screen".
 *
 * This dictionary expresses in a more declarative form the updating conditionals
 * in Liz Looney's BlockSave.java file from App Inventor Classic.
 *
 * In the upgrade map for a particular component type, an entry labeled with version number n
 * specifies what needs to be done to upgrade components at version n-1 to version n.
 * Each entry maps to either:
 *   (1) an upgrading function,
 *   (2) an array of upgraders,
 *   (3) a special upgrading string.
 *
 * An upgrading function is a single-argument function that takes and returns a
 * blocks program representation, which is either:
 *   (1) a top-level XML DOM element ,or
 *   (2) a Blockly.Workspace object
 * Modifications (by side effect) can be made to whichever of these representations is more convenient.
 * The utility functions Blockly.Versioning.ensureDom and Blockly.Versioning.ensureWorkspace
 * can be used to ensure that the representation is of a certain type, converting it
 * if it is not of that type. The framework allows the representation to ping-pong
 * back and forth between these representation types, and guaranteees that the
 * final representation is the workspace expected by Blockly.
 *
 * A list of upgraders is treated as the sequential composition of the functions
 * for each upgrader.
 *
 * The two special strings for blocks upgraders are:
 *
 *   "noUpgrade": No upgrade needs to be performed.
 *
 *   "ai1CantDoUpgrade": There was a nontrivial upgrader for AI1 in BlockSaveFile.java,
 *      but this upgrader cannot be replicated in AI2.
 *
 * Each upgrader is preceded by a comment that describes the upgrade.
 * For historical purposes, the upgrades from App Inventor Classic (from BlockSaveFile.java)
 * are documented here, even though the nontrival upgrades can no longer be performed.
 *
 */

Blockly.Versioning.AllUpgradeMaps =
{

  "AccelerometerSensor": {

    // AI1: The AccelerometerSensor.MinimumInterval property was added.
    // No blocks need to be modified to upgrade to version 2.
    2: "noUpgrade",

    // AI2: AccelerometerSensor.Sensitivty property was added.
    3: "noUpgrade",

    // AI2: LegacyMode property was added.
    4: "noUpgrade"

  }, // End Accelerometer upgraders

  "ActivityStarter": {

    // AI1: The ActivityStarter.DataType, ActivityStarter.ResultType, and ActivityStarter.ResultUri
    // properties were added.
    // The ActivityStarter.ResolveActivity method was added.
    // The ActivityStarter.ActivityError event was added.
    // No blocks need to be modified to upgrade to version 2.
    2: "noUpgrade",

    // AI1: The ActivityStarter.ActivityError event was marked userVisible false and is no longer
    // used.
    /* From BlockSaveFile.java:
      for (Element block : getAllMatchingMethodOrEventBlocks(componentName,
          "ActivityStarter", "ActivityError")) {
        markBlockBad(block, "The ActivityStarter.ActivityError event is no longer used. " +
            "Please use the Screen.ErrorOccurred event instead.");
      }
    */
    3: "ai1CantDoUpgrade", // Just indicates we couldn't do upgrade even if we wanted to

    // AI1: The ActivityStarter.StartActivity method was modified to pull the parent Form's
    // screen animation type. No blocks need to be modified to upgrade to version 4.
    4: "noUpgrade",

    // AI2: The ActivityStarter.ActivityCanceled event was added.
    // No blocks need to be modified to upgrade to version 5.
    5: "noUpgrade",

    // Extras property was added
    6: "noUpgrade"

  }, // End ActivityStarter upgraders

  "Ball": {

    // AI1: The PointTowards method was added (for all sprites).
    // The Heading property was changed from int to double (for all srites).
    // No blocks need to be modified to upgrade to version 2.
    // Blocks related to this component have now been upgraded to version 2.
    2: "noUpgrade",

    // AI1: The Z property was added (also for ImageSprite)
    3: "noUpgrade",

    // AI1: The TouchUp, TouchDown, and Flung events were added. (for all sprites)
    // No blocks need to be modified to upgrade to version 4.
    4: "noUpgrade",

    // AI1: speed and hearing were added to the Flung event (for all sprites)
    // speed and heading were added to the Flung event
    /* From BlockSaveFile.java:
          final String CHANGED_FLUNG_WARNING = "The %s block has been changed to " +
          "include speed and heading. Please change your program " +
          "by deleting this old version of the block and pick a new Flung block" +
          "from the drawer";
      for (Element block : getAllMatchingGenusBlocks("Ball-Flung")) {
        markBlockBad(block, String.format(CHANGED_FLUNG_WARNING, "Flung"));
    */
    5: "ai1CantDoUpgrade", // Just indicates we couldn't do upgrade even if we wanted to

    // The CenterAtOrigin property was added.
    // The default value of false is correct for upgraded apps.
    6: "noUpgrade"
  }, // End Ball upgraders

  "BarcodeScanner": {

    // AI1: No changes required
    // The UseExternalScanner property was added.
    2: "noUpgrade"

  }, // End BarcodeScanner upgraders

  "BluetoothClient": {

    // AI1: The BluetoothClient.Enabled property was added.
    // No blocks need to be modified to upgrade to version 2.
    2: "noUpgrade",

    // AI1: The BluetoothClient.BluetoothError event was marked userVisible false and is no longer
    // used.
    /* From BlockSaveFile.java:
      for (Element block : getAllMatchingMethodOrEventBlocks(componentName,
          "BluetoothClient", "BluetoothError")) {
        markBlockBad(block, "The BluetoothClient.BluetoothError event is no longer used. " +
            "Please use the Screen.ErrorOccurred event instead.");
      }
    */
    3: "ai1CantDoUpgrade", // Just indicates we couldn't do upgrade even if we wanted to

    // The BluetoothClient.DelimiterByte property was added.
    // No blocks need to be modified to upgrade to version 4.
    4: "noUpgrade",

    // The BluetoothClient.Secure property was added.
    // No blocks need to be modified to upgrade to version 5.
    5: "noUpgrade",

    // The BluetoothClient.DisconnectOnError property was added.
    // No blocks need to be modified to upgrade to version 5.
    6: "noUpgrade"

  }, // End BluetoothClient upgraders

  "BluetoothServer": {

    // AI1: The BluetoothServer.Enabled property was added.
    // No blocks need to be modified to upgrade to version 2.
    2: "noUpgrade",

    // AI1: The BluetoothServer.BluetoothError event was marked userVisible false and is no longer
    // used.
    /* From BlockSaveFile.java:
      for (Element block : getAllMatchingMethodOrEventBlocks(componentName,
          "BluetoothServer", "BluetoothError")) {
        markBlockBad(block, "The BluetoothServer.BluetoothError event is no longer used. " +
            "Please use the Screen.ErrorOccurred event instead.");
    */
    3: "ai1CantDoUpgrade", // Just indicates we couldn't do upgrade even if we wanted to

    // A11: The BluetoothServer.DelimiterByte property was added.
    // No blocks need to be modified to upgrade to version 4.
    4: "noUpgrade",

    // The BluetoothServer.Secure property was added.
    // No blocks need to be modified to upgrade to version 5.
    5: "noUpgrade"

  }, // End BluetoothServer upgraders

  "Button": {

    // A1: The Alignment property was renamed to TextAlignment.
    // Blocks related to this component have now been upgraded to version 2.
    /* From BlockSaveFile.java:
          handlePropertyRename(componentName, "Alignment", "TextAlignment");
    */
    2: "ai1CantDoUpgrade", // Just indicates we couldn't do upgrade even if we wanted to

    // AI1: The LongClick event was added.
    // No blocks need to be modified to upgrade to version 3.
    3: "noUpgrade",

    // AI1: The Shape property was added.
    // No blocks need to be modified to upgrade to version 4.
    4: "noUpgrade",

    // AI1: The ShowFeedback property was added.
    // No properties need to be modified to upgrade to version 5.
    5: "noUpgrade",

    // AI2: Added TouchUp and TouchDown events;
    // FontSize, FontBold, FontItalic properties made visible in block editor
    6: "noUpgrade"

  }, // End BarcodeScanner upgraders

  "Camcorder": {

    //This is initial version. Placeholder for future upgrades
    1: "noUpgrade"

  }, // End Camcorder upgraders

  "Camera": {

    // AI2: The UseFront property was added.
    2: "noUpgrade",

    // AI2: The UseFront property was removed
    3: "noUpgrade"

  }, // End Camera upgraders

  "Canvas": {

    // AI1: The LineWidth property was added.
    // No blocks need to be modified to upgrade to version 2.
    2: "noUpgrade",

    // AI1: The FontSize and TextAlignment properties and
    // the DrawText and DrawTextAtAngle methods were added.
    // No blocks need to be modified to upgrade to version 3.
    3: "noUpgrade",

    // AI1: No blocks need to be modified to upgrade to version 4.
    // The Save and SaveAs methods were added.
    4: "noUpgrade",

    // AI1: No blocks need to be modified to upgrade to version 5.
    // The GetBackgroundPixelColor, GetPixelColor, and
    // SetBackgroundPixelColor methods were added.
    5: "noUpgrade",

    // AI1: No blocks need to be modified to upgrade to version 6.
    // The TouchUp and TouchDown events were added.
    6: "noUpgrade",

    // AI1: speed and heading were added to the Flung event
    // Previous instances of the Flung event were marked bad.
    /* From BlockSaveFile.java:
      final String CHANGED_FLUNG_WARNING = "The %s block has been changed to " +
          "include speed and heading. Please change your program " +
          "by deleting this old version of the block and pick a new Flung block" +
          "from the drawer";
      for (Element block : getAllMatchingGenusBlocks("Canvas-Flung")) {
        markBlockBad(block, String.format(CHANGED_FLUNG_WARNING, "Flung"));
      }
    */
    7: "ai1CantDoUpgrade", // Just indicates we couldn't do upgrade even if we wanted to

    // AI2: Dave Wolber's canvas naming changes
    // * In Dragged event, parameter draggedSprite renamed to draggedAnySprite
    // * In Touched event, parameter touchedSprite renamed to touchedAnySprite
    // * In Canvas.DrawCircle method, parameters x, y, and r changed to
    //   xCenter, yCemter, and radius, respectively.
    // The method parameter changes require no upgrade, but the event parameter
    //   changes require consistent renaming of references to those parameters.
    8:
       [ // Blocks upgrader for Canvas version is the sequential composition of these two upgraders:
          Blockly.Versioning.changeEventParameterName("Canvas","Dragged","draggedSprite","draggedAnySprite"),
          Blockly.Versioning.changeEventParameterName("Canvas","Touched","touchedSprite","touchedAnySprite")
       ],

    9: Blockly.Versioning.addDefaultMethodArgument("Canvas", "DrawCircle", 3, // Since this will be ARG3
        '<block type="logic_boolean">' +
        '  <field name="BOOL">TRUE</field>' +
        '</block>'),

    // AI2: No blocks need to be modified to upgrade to version 10
    // The default value of TextAlignment was changed from Normal (left) to Center
    10: "noUpgrade",

    // DrawShape & DrawArc was added
    // No blocks need to be modified to upgrade to version 11.
    11: "noUpgrade",

    // ExtendMovesOutsideCanvas was added
    // No blocks need to be modified to upgrade to version 12.
    12: "noUpgrade",

    //  BackgroundImageinBase64 was added
    // No blocks need to be modified to upgrade to version 13.
    13: "noUpgrade"

  }, // End Canvas upgraders

  "CheckBox": {

    // AI2: The Value property was renamed to Checked.
    2: "noUpgrade"

  }, // End CheckBox upgraders

  "Clock": {

    //This is initial version. Placeholder for future upgrades
    1: "noUpgrade",

    // AI2: The patterm pattermeter was added to FormatDate and FormatDateTime.
    // * FormatDate(instant) to FormatDate(instant, pattern)
    // * FormatDateTime(instant) to FormatDateTime(instant, pattern)
    2:
      [  // Set the default argument for parameter to be an empty string.
         Blockly.Versioning.addDefaultMethodArgument("Clock", "FormatDateTime", 1,
         '<block type="text">' +
         '  <field name="TEXT">MMM d, yyyy HH:mm:ss a</field>' +
         '</block>'),
         Blockly.Versioning.addDefaultMethodArgument("Clock", "FormatDate", 1,
         '<block type="text">' +
         '  <field name="TEXT">MMM d, yyyy</field>' +
         '</block>')
      ],

    // Duration Support was added.
    3: "noUpgrade",

    // MakeDate, MakeTime, MakeInstantFromParts methods added
    4: "noUpgrade"

  }, // End Clock upgraders

  "CloudDB": {

    //This is initial version. Placeholder for future upgrades
    1: "noUpgrade"

  },

  "ContactPicker": {

    // AI1: The Alignment property was renamed to TextAlignment.
    // Blocks related to this component have now been upgraded to version 2.
    /* From BlockSaveFile.java:
      handlePropertyRename(componentName, "Alignment", "TextAlignment");
    */
    2: "ai1CantDoUpgrade", // Just indicates we couldn't do upgrade even if we wanted to

    // AI1: The Open method was added, which does not require changes.
    3: "noUpgrade",

    // AI1: The Shape property was added.
    // No blocks need to be modified to upgrade to version 4.
    4: "noUpgrade",

    // AI2:  Added PhoneNumber, PhoneNumberList, and EmailAddressList to ContactPicker.
    // - For Eclair and up, we now use ContactsContract instead of the deprecated Contacts.
    5: "noUpgrade",

    // AI2:  Added ContactUri
    6: "noUpgrade"

  }, // End ContactPicker upgraders


  "DatePicker": {

    // AI2: The datepicker dialog was updated to show the current date
    // instead of the last set date by default.
    // The SetDateToDisplay and LaunchPicker methods were added to
    // give the user more control of what time is displayed in the
    // datepicker dialog.
    2: "noUpgrade",

    // AI2: SetDateToDisplayFromInstant method and Instant property are added.
    3: "noUpgrade"

  }, // End DatePicker upgraders

  "EmailPicker": {

    // AI1: The Alignment property was renamed to TextAlignment.
    // Blocks related to this component have now been upgraded to version 2.
    /* From BlockSaveFile.java:
      handlePropertyRename(componentName, "Alignment", "TextAlignment");
    */
    2: "ai1CantDoUpgrade", // Just indicates we couldn't do upgrade even if we wanted to

    // RequestFocus was added
    3: "noUpgrade"

  }, // End EmailPicker upgraders

  "FeatureCollection": {

    // AI2:
    // - The GeoJSONError event was renamed to LoadError
    // - The GotGeoJSON event was renamed to GotFeatures
    // - The ErrorLoadingFeatureCollection event was removed in favor of LoadError
    // - The LoadedFeatureCollection event was removed in favor of GotFeatures
    2: [
      Blockly.Versioning.changeEventName('FeatureCollection', 'GeoJSONError', 'LoadError'),
      Blockly.Versioning.changeEventName('FeatureCollection', 'GeoGeoJSON', 'GotFeatures'),
      Blockly.Versioning.changeEventName('FeatureCollection', 'ErrorLoadingFeatureCollection', 'LoadError'),
      Blockly.Versioning.changeEventName('FeatureCollection', 'LoadedFeatureCollection', 'GotFeatures')
    ]
  },

  "File": {

    // AI2: The AfterFileSaved event was added.
    // No blocks need to be modified to upgrade to version 2.
    2: "noUpgrade",

    // AI2: The LegacyMode property was added.
    // No blocks need to be modified to upgrade to version 3.
    3: "noUpgrade"

  }, // End File upgraders

  // Form is renamed to Screen. See below.

  "FirebaseDB": {

    1: "noUpgrade",
    // AI2 Added AppendValue, RemoveFirst and FirstRemoved
    2: "noUpgrade",
    // AI2 Added ClearTag function, GetTagList and Persist
    3: "noUpgrade"

  },

  "FusiontablesControl": {

    // AI1: No changes required
    // The ApiKey property and the SendQuery and ForgetLogin methods were added.
    2: "noUpgrade",

    // AI2: - InsertRow, GetRows and GetRowsWithConditions was added.
    // - KeyFile, UseServiceAuthentication and ServiceAccountEmail
    //   were added.
    3: "noUpgrade",

    // The LoadingDialogMessage property was added
    // The ShowLoadingDialog property was added
    4: "noUpgrade"

  }, // End FusiontablesControl upgraders

  "GameClient": {

    //This is initial version. Placeholder for future upgrades
    1: "noUpgrade"

  }, // End GameClient upgraders

  "GyroscopeSensor": {

    // This is initial version. Placeholder for future upgrades
    1: "noUpgrade"

  }, // End GyroscopeSensor upgraders

  "HorizontalArrangement": {

    // AI1: The AlignHorizontal and AlignVertical properties were added.
    // No blocks need to be modified to upgrade to version 2.
    2: "noUpgrade",

    // - Added background color & image
    3: "noUpgrade"

  }, // End HorizontalArrangement upgraders

  "HorizontalScrollArrangement": {

    // This is initial version. Placeholder for future upgrades
    1: "noUpgrade"

  }, // End HorizontalScrollArrangement upgraders

  "Image": {

    //This is initial version. Placeholder for future upgrades
    1: "noUpgrade",

    // AI2: The RotationAngle property was added.
    // No blocks need to be modified to upgrade to version 2.
    2: "noUpgrade",

    // Scaling property was added (but not in use yet)
    3: "noUpgrade",

    // Click event was added
    // The Clickable property was added.
    4: "noUpgrade"

  }, // End Image upgraders

  "ImagePicker": {

    // AI1: The Alignment property was renamed to TextAlignment.
    // Blocks related to this component have now been upgraded to version 2.
    /* From BlockSaveFile.java:
      handlePropertyRename(componentName, "Alignment", "TextAlignment");
    */
    2: "ai1CantDoUpgrade", // Just indicates we couldn't do upgrade even if we wanted to

    // AI1: The Open method was added, which does not require changes.
    3: "noUpgrade",

    // AI1: The Shape property was added.
    // No blocks need to be modified to upgrade to version 4.
    4: "noUpgrade",

    // AI1: The ImagePath property was renamed to Selection.
    // Blocks related to this component have now been upgraded to version 5.
    /* From BlockSaveFile.java:
      handlePropertyRename(componentName, "ImagePath", "Selection");
    */
    5: "noUpgrade"

  }, // End ImagePicker upgraders

  "ImageSprite": {

    // AI1: The ImageSprite.Rotates property was added
    // No blocks need to be modified to upgrade to version 2.
    2: "noUpgrade",

    // AI1: The PointTowards method was added.
    // The Heading property was changed from int to double
    // No blocks need to be modified to upgrade to version 3.
    3: "noUpgrade",

    // AI1: The Z property was added (also for Ball)
    4: "noUpgrade",

    // AI1: The TouchUp, TouchDown, and Flung events were added. (for all sprites)
    // No blocks need to be modified to upgrade to version 5.
    5: "noUpgrade",

    // AI1: speed and hearing were added to the Flung event (for all sprites)
    // speed and heading were added to the Flung event
    /* From BlockSaveFile.java:
        final String CHANGED_FLUNG_WARNING = "The %s block has been changed to " +
            "include speed and heading. Please change your program " +
            "by deleting this old version of the block and pick a new Flung block" +
            "from the drawer";
        for (Element block : getAllMatchingGenusBlocks("ImageSprite-Flung")) {
          markBlockBad(block, String.format(CHANGED_FLUNG_WARNING, "Flung"));
        }
    */
    6: "ai1CantDoUpgrade" // Just indicates we couldn't do upgrade even if we wanted to

  }, // End ImageSprite upgraders

  "Label": {

    // AI1: The Alignment property was renamed to TextAlignment.
    // Blocks related to this component have now been upgraded to version 2.
    /* From BlockSaveFile.java:
      handlePropertyRename(componentName, "Alignment", "TextAlignment");
    */
    2: "ai1CantDoUpgrade", // Just indicates we couldn't do upgrade even if we wanted to

    // AI2: For LABEL_COMPONENT_VERSION 3:
    // - The HasMargins property was added
    3: "noUpgrade",

    // AI2: Add HTMLFormat property
    4: "noUpgrade",

    5: "noUpgrade"

  }, // End Label upgraders

  // Special upgrading map for language version.
  // All dictionary keys except this one are component names.
  "Language": {

    // AI1: In BLOCKS_LANGUAGE_VERSION 2, we allow arguments of different procedures and events
    // to have the same names.
    // No blocks need to be modified to upgrade to version 2.
    2: "noUpgrade",

    // AI1: In BLOCKS_LANGUAGE_VERSION 3, we added some string operations
    // No blocks need to be modified to upgrade to version 3.
    3: "noUpgrade",

    // AI1: In BLOCKS_LANGUAGE_VERSION 4, we added replace all, copy list,
    // insert list item, for range
    // No blocks need to be modified to upgrade to version 4.
    4: "noUpgrade",

    // AI1: In BLOCKS_LANGUAGE_VERSION 5, we changed some Math functions' formal parameter names.
    /* From BlockSaveFile.java:
        upgradeTrigBlocks();
        // Blocks have now been upgraded to language version 5.
    */
    5: "ai1CantDoUpgrade", // Just indicates we couldn't do upgrade even if we wanted to

    // AI1: Beginning in BLOCKS_LANGUAGE_VERSION 6, text blocks, comments, and complaints
    // are encoded on save and decoded on load to preserve international characters.
    /* From BlockSaveFile.java:
        encodeInternationalCharacters();
        // Blocks have now been upgraded to language version 6.
    */
    6: "ai1CantDoUpgrade", // Just indicates we couldn't do upgrade even if we wanted to

    // AI1: In BLOCKS_LANGUAGE_VERSION 7, corrupted character sequences in comments are replaced
    // with * when .blk files are upgraded.
    /* From BlockSaveFile.java:
        fixCorruptedComments();
        // Blocks have now been upgraded to language version 7.
    */
    7: "ai1CantDoUpgrade", // Just indicates we couldn't do upgrade even if we wanted to

    // AI1: In BLOCKS_LANGUAGE_VERSION 8, socket labels of some text blocks were changed.
    /* From BlockSaveFile.java:
        upgradeTextBlockSocketLabels();
        // Blocks have now been upgraded to language version 8.
    */
    8: "ai1CantDoUpgrade", // Just indicates we couldn't do upgrade even if we wanted to

    // AI1: In BLOCKS_LANGUAGE_VERSION 9, radian conversion blocks were fixed
    /* From BlockSaveFile.java:
        fixRadiansConversionBlocks();
        // Blocks have now been upgraded to language version 9.
    */
    9: "ai1CantDoUpgrade", // Just indicates we couldn't do upgrade even if we wanted to

    // AI1: In BLOCKS_LANGUAGE_VERSION 10, "as" label was added to def blocks
    /* From BlockSaveFile.java:
        addAsLabelToDefBlocks();
        // Blocks have now been upgraded to language version 10.
    */
    10: "ai1CantDoUpgrade", // Just indicates we couldn't do upgrade even if we wanted to

    // AI1: In BLOCKS_LANGUAGE_VERSION 11, we added csv-related list operations.
    // No blocks need to be modified to upgrade to version 11.
    11: "noUpgrade",

    // In BLOCKS_LANGUAGE_VERSION 12, we changed the multiply
    // symbol from * star to times, and the subtract symbol
    // from hyphen to minus
    /* From BlockSaveFile.java:
        changeStarAndHyphenToTimesAndMinusForMultiplyAndSubtractBlocks();
        // Blocks have now been upgraded to language version 12.
    */
    12: "ai1CantDoUpgrade", // Just indicates we couldn't do upgrade even if we wanted to

    // AI1: In BLOCKS_LANGUAGE_VERSION 13, we added open-screen and open-screen-with-start-text.
    // No blocks need to be modified to upgrade to version 13.
    13: "noUpgrade",

    // AI1: In BLOCKS_LANGUAGE_VERSION 14, we added property and method blocks for component objects.
    // No language blocks need to be modified to upgrade to version 14.
    14: "noUpgrade",

    // AI1: In BLOCKS_LANGUAGE_VERSION 15, we added "is text empty?" to
    // Text drawer.
    // No language blocks need to be modified to upgrade to version 15.
    15: "noUpgrade",

    // AI1: In BLOCKS_LANGUAGE_VERSION 16, we added make-color and split-color to the Color drawer.
    // No language blocks need to be modified to upgrade to version 16.
    16: "noUpgrade",

    // AI1: In BLOCKS_LANGUAGE_VERSION 17.
    // Changed open-screen to open-another-screen
    // Changed open-screen-with-start-text to open-another-screen-with-start-value
    // Marked get-startup-text as a bad block
    // Added get-start-value
    // Added get-plain-start-text
    // Marked close-screen-with-result as a bad block
    // Added close-screen-with-value
    // Added close-screen-with-plain-text
    17: "ai1CantDoUpgrade", // Just indicates we couldn't do upgrade even if we wanted to

    // AI2: Jeff Schiller's new Obfuscate Text block added
    18: "noUpgrade",

    // AI2: In BLOCKS_LANGUAGE_VERSION 19
    // is-number?, was extended with a dropdown to include base10, bin, and hex
    // The existing block from an old project apparently does not need to be modified to
    // see these new options.  (Hal is not sure why not, but it seems to work.)
    // The math convert block was added
    // No language blocks need to be modified to upgrade to version 16.
    19: "noUpgrade",


    // AI2: In BLOCKS_LANGUAGE_VERSION 20// Rename 'obsufcated_text' text block to 'obfuscated_text'
    20: Blockly.Versioning.renameBlockType('obsufcated_text', 'obfuscated_text'),

    // AI2: Added is a string? block to test whether values are strings.
    21: "noUpgrade",

    // AI2: Added Break Block
    22: "noUpgrade",

    // AI2: Added Bitwise Blocks
    23: "noUpgrade",

    // AI2: In BLOCKS_LANGUAGE_VERSION 24, added List Reverse Block
    24: "noUpgrade",

    // AI2: In BLOCKS_LANGUAGE_VERSION 25, added Join With Separator Block
    25: "noUpgrade",

    // AI2: In BLOCKS_LANGUAGE_VERSION 26, Added generic event handlers
    26: "noUpgrade",

    // AI2: In BLOCKS_LANGUAGE_VERSION 27, Added not-equal to text compare block
    27: "noUpgrade",

    // AI2: Added dictionaries
<<<<<<< HEAD
    28: "noUpgrade"
=======
    28: "noUpgrade",

    // AI2: Added "for each in dictionary" block.
    29: "noUpgrade",

    // AI2: In BLOCKS_LANGUAGE_VERSION 30, The Reverse Text block was added
    30: "noUpgrade",

    // AI2: Added "replace all mappings" block
    31: "noUpgrade",

    // AI2: Added mutators for and/or blocks
    32: "noUpgrade",

    // AI2: Added "contains any" and "contains all" options to the text contains block.
    33:"noUpgrade"
>>>>>>> 399dc0cf

  }, // End Language upgraders


  "ListPicker": {

    // AI1: The Alignment property was renamed to TextAlignment.
    // Blocks related to this component have now been upgraded to version 2.
    /* From BlockSaveFile.java:
      handlePropertyRename(componentName, "Alignment", "TextAlignment");
    */
    2: "ai1CantDoUpgrade", // Just indicates we couldn't do upgrade even if we wanted to

    // AI1: The SelectionIndex property was added, which does not require changes.
    3: "noUpgrade",

    // AI1: The Open method was added, which does not require changes.
    4: "noUpgrade",

    // AI1: The Shape property was added.
    // No blocks need to be modified to upgrade to version 5.
    5: "noUpgrade",

    // AI1: The getIntent method was modified to add the parent Form's screen
    // animation type. No blocks need to be modified to upgrade to version 6.
    6: "noUpgrade",

    // AI2: Added ShowFilterBar property
    7: "noUpgrade",

    // AI2: Added title property
    8: "noUpgrade",

    // AI2: Added  ItemTextColor and ItemBackgroundColor
    9: "noUpgrade"

  }, // End ListPicker upgraders

  "ListView": {

    // AI2: Added Elements property
    2: "noUpgrade",

    // AI2:
    // - Added BackgroundColor Property
    // - Added TextColor Property
    3: "noUpgrade",
    // AI2:
    // - Added TextSize Property
    4: "noUpgrade",
    // AI2:
    // - Added SelectionColor Property
    5: "noUpgrade"

  }, // End ListView upgraders

  "LocationSensor": {

    // AI1: The TimeInterval and DistanceInterval properties were added.
    // No changes required.
    2: "noUpgrade",
    // AI2:
    // The speed parameter to the LocationChanged event
    3: "noUpgrade"

  }, // End LocationSensor upgraders

  "Map": {

    // AI2:
    // - The Markers property was renamed to Features
    // - The LoadGeoJSONFromURL method was renamed to LoadFromURL
    // - The FeatureFromGeoJSONDescription method was renamed to FeatureFromDescription
    2: [
      Blockly.Versioning.changePropertyName('Map', 'Markers', 'Features'),
      Blockly.Versioning.changeMethodName('Map', 'LoadGeoJSONFromUrl', 'LoadFromURL'),
      Blockly.Versioning.changeMethodName('Map', 'FeatureFromGeoJSONDescription', 'FeatureFromDescription')
    ],

    // AI2:
    // - The GotGeoJSON event was renamed to GotFeatures
    // - The GeoJSONError event was renamed to LoadError
    3: [
      Blockly.Versioning.changeEventName('Map', 'GotGeoJSON', 'GotFeatures'),
      Blockly.Versioning.changeEventName('Map', 'GeoJSONError', 'LoadError')
    ],

    // AI2:
    // - The Rotation property was added to Map
    4: "noUpgrade",

    // AI2:
    // - The ScaleUnits and ShowScale properties were added to Map
    5: "noUpgrade"

  }, // End Map upgraders

  "Circle": {
    // AI2:
    // - The FillOpacity and StrokeOpacity properties were added
    2: "noUpgrade"
  }, // End Circle upgraders

  "LineString": {
    // AI2:
    // - The StrokeOpacity property was added
    2: "noUpgrade"
  }, // End LineString upgraders

  "Marker": {
    // AI2:
    // - The ShowShadow property was removed
    2: "noUpgrade",

    // AI2:
    // - The FillOpacity and StrokeOpacity properties were added
    3: "noUpgrade"
  }, // End Marker upgraders

  "Polygon": {
    // AI2:
    // - The FillOpacity and StrokeOpacity properties were added
    2: "noUpgrade"
  }, // End Polygon upgraders

  "Rectangle": {
    // AI2:
    // - The FillOpacity and StrokeOpacity properties were added
    2: "noUpgrade"
  }, // End Rectangle upgraders

  "NearField": {

    //This is initial version. Placeholder for future upgrades
    1: "noUpgrade"

  }, // End NearField upgraders

  "Notifier": {

    // AI1:
    /* From BlockSaveFile.java:
      final String NEW_ARG_WARNING = "The %s block has been changed to " +
          "expect a new cancelable argument. Please replace this block by a new one from the Notifier drawer.";

    if (blkCompVersion < 2) {
        // Look for ShowChooseDialog method block for this component.
        for (Element block : getAllMatchingMethodOrEventBlocks(componentName, "Notifier",
          "ShowChooseDialog")) {
          // Mark the block bad.
          markBlockBad(block,NEW_ARG_WARNING );
      }

      // Look for ShowTextDialog method block for this component.
      for (Element block : getAllMatchingMethodOrEventBlocks(componentName, "Notifier",
          "ShowTextDialog")) {
          // Mark the block bad.
          markBlockBad(block,NEW_ARG_WARNING );
      }
    */
    2: "ai1CantDoUpgrade", // Just indicates we couldn't do upgrade even if we wanted to

    // AI2: Added NotifierColor, TextColor and NotifierLength options
    3: "noUpgrade",

    // Added a ProgressDialog, a dialog that cannot be dismissed by the user.
    // The ShowProgressDialog will show the dialog, and DismissProgressDialog is the only way to dismiss it
    4: "noUpgrade",

    // Added TextInputCanceled & ChoosingCanceled event
    5: "noUpgrade",

    // Added a PasswordDialog for masked text input.
    6: "noUpgrade"

  }, // End Notifier upgraders

  "NxtColorSensor": {

    //This is initial version. Placeholder for future upgrades
    1: "noUpgrade"

  }, // End NxtColorSensor upgraders

  "NxtDirectCommands": {

    //This is initial version. Placeholder for future upgrades
    1: "noUpgrade"

  }, // End NxtDirectCommands upgraders

  "NxtDrive": {

    //This is initial version. Placeholder for future upgrades
    1: "noUpgrade"

  }, // End NxtDrive upgraders

  "NxtLightSensor": {

    //This is initial version. Placeholder for future upgrades
    1: "noUpgrade"

  }, // End NxtLightSensor upgraders

  "NxtSoundSensor": {

    //This is initial version. Placeholder for future upgrades
    1: "noUpgrade"

  }, // End NxtSoundSensor upgraders

  "NxtTouchSensor": {

    //This is initial version. Placeholder for future upgrades
    1: "noUpgrade"

  }, // End NxtTouchSensor upgraders

  "NxtUltrasonicSensor": {

    //This is initial version. Placeholder for future upgrades
    1: "noUpgrade"

  }, // End NxtUltrasonicSensor upgraders

  "Ev3Motors": {

    //This is initial version. Placeholder for future upgrades
    1: "noUpgrade"

  }, // End Ev3Motors upgraders

  "Ev3ColorSensor": {

    //This is initial version. Placeholder for future upgrades
    1: "noUpgrade"

  }, // End Ev3ColorSensor upgraders

  "Ev3GyroSensor": {

    //This is initial version. Placeholder for future upgrades
    1: "noUpgrade"

  }, // End Ev3GyroSensor upgraders

  "Ev3TouchSensor": {

    //This is initial version. Placeholder for future upgrades
    1: "noUpgrade"

  }, // End Ev3TouchSensor upgraders

  "Ev3UltrasonicSensor": {

    //This is initial version. Placeholder for future upgrades
    1: "noUpgrade"

  }, // End Ev3UltrasonicSensor upgraders

  "Ev3Sound": {

    //This is initial version. Placeholder for future upgrades
    1: "noUpgrade"

  }, // End Ev3Sound upgraders

  "Ev3UI": {

    //This is initial version. Placeholder for future upgrades
    1: "noUpgrade"

  }, // End Ev3UI upgraders

  "Ev3Commands": {

    //This is initial version. Placeholder for future upgrades
    1: "noUpgrade"

  }, // End Ev3Commands upgraders

  "OrientationSensor": {

    // AI1: The Yaw property was renamed to Azimuth.
    // Blocks related to this component have now been upgraded to version 2.
    /* From BlockSaveFile.java:
      handlePropertyRename(componentName, "Yaw", "Azimuth");
      // The yaw parameter to OrientationChanged was renamed to azimuth.
      for (Element block : getAllMatchingMethodOrEventBlocks(
               componentName, "OrientationSensor", "OrientationChanged")) {
        changeFirstMatchingSocketBlockConnectorLabel(block, "yaw", "azimuth");
      }
    */
    2: "ai1CantDoUpgrade" // Just indicates we couldn't do upgrade even if we wanted to

  }, // End OrientationSensor upgraders

  "PasswordTextBox": {

    // AI1: The Alignment property was renamed to TextAlignment.
    // Blocks related to this component have now been upgraded to version 2.
    /* From BlockSaveFile.java:
      handlePropertyRename(componentName, "Alignment", "TextAlignment");
    */
    2: "ai1CantDoUpgrade", // Just indicates we couldn't do upgrade even if we wanted to

    // RequestFocus was added
    3: "noUpgrade",

    // PasswordVisible was added
    4: "noUpgrade"

  }, // End PasswordTextBox upgraders

  "Pedometer": {

    //This is initial version. Placeholder for future upgrades
    1: "noUpgrade",

    // AI2: The step sensing algorithm was updated to be more accurate.
    // The GPS related functionality was removed.
    2: "noUpgrade",

    // AI2: The Resume and Pause methods were removed.
    3: "noUpgrade"

  }, // End PhoneCall upgraders

  "PhoneCall": {

    // AI2: - The PhoneCallStarted event was added.
    // - The PhoneCallEnded event was added.
    // - The IncomingCallAnswered event was added.
    2: "noUpgrade",

    3: 'noUpgrade'

  }, // End PhoneCall upgraders

  "PhoneNumberPicker": {

    // AI1: The Alignment property was renamed to TextAlignment.
    // Blocks related to this component have now been upgraded to version 2.
    /* From BlockSaveFile.java:
      handlePropertyRename(componentName, "Alignment", "TextAlignment");
    */
    2: "ai1CantDoUpgrade", // Just indicates we couldn't do upgrade even if we wanted to

    // AI1: The Open method was added, which does not require changes.
    3: "noUpgrade",

    // AI1: The Shape property was added.
    // No blocks need to be modified to upgrade to version 4.
    4: "noUpgrade"

  }, // End PhoneNumberPicker upgraders

  "Player": {

    // AI1: The Player.PlayerError event was added.
    // No blocks need to be modified to upgrade to version 2.
    2: "noUpgrade",

    // AI1: The Player.PlayerError event was marked userVisible false and is no longer used.
    /* From BlockSaveFile.java:
        for (Element block : getAllMatchingMethodOrEventBlocks(componentName,
          "Player", "PlayerError")) {
        markBlockBad(block, "The Player.PlayerError event is no longer used. " +
            "Please use the Screen.ErrorOccurred event instead.");
      }
    */
    3: "ai1CantDoUpgrade", // Just indicates we couldn't do upgrade even if we wanted to

    // AI1: The Looping and Volume properties were added.
    // The Completed Event was added.
    // The IsPlaying method was added.
    // No properties need to be modified to upgrade to version 4.
    4: "noUpgrade",

    // AI1: The IsLooping method was renamed to Loop.
    /* From BlockSaveFile.java:
      handlePropertyRename(componentName, "IsLooping", "Loop");
    */
    5: "ai1CantDoUpgrade", // Just indicates we couldn't do upgrade even if we wanted to

    // AI2: - The PlayInForeground property was added.
    // - The OtherPlayerStarted event was added.
    6: "noUpgrade"

  }, // End Player upgraders

  "ProximitySensor": {

    //This is initial version. Placeholder for future upgrades
    1: "noUpgrade"

  }, // End ProximitySensor upgraders

  // Screen is renamed from Form
  "Screen": {

    // AI1: The Screen.Scrollable property was added.
    // No blocks need to be modified to upgrade to version 2.
    2: "noUpgrade",

    // The Screen.Icon property was added.
    // No blocks need to be modified to upgrade to version 3.
    3: "noUpgrade",

    // AI1: The Screen.ErrorOccurred event was added.
    // No blocks need to be modified to upgrade to version 4.
    4: "noUpgrade",

    // AI1: The Screen.ScreenOrientation property and Screen.ScreenOrientationChanged event were
    // added.
    // No blocks need to be modified to upgrade to version 5.
    5: "noUpgrade",

    // AI1: The SwitchForm and SwitchFormWithArgs methods were removed and the OtherScreenClosed event
    // was added.
    6: "noUpgrade",

    // AI1: The VersionCode and VersionName properties were added. No blocks need to be modified
    // to update to version 7.
    7: "noUpgrade",

    // AI1: The AlignHorizontal and AlignVertical properties were added. No blocks need to be modified
    // to upgrade to version 8.
    8: "noUpgrade",

    // AI1: The AlignHorizontal and AlignVertical properties were added. No blocks need to be modified
    // to upgrade to version 8.
    9: "noUpgrade",

    // AI1: The BackPressed event was added. No blocks need to be modified to upgrade to version 10.
    10: "noUpgrade",

    // *** AI2: NEED TO ACTUALLY HANDLE THIS!**
    /*
    if (blkCompVersion < 11) {
      final String CHANGED_SCREENANIMATIONS_WARNING =
        "The %s block has been changed to a property. Please change your program " +
        "by deleting this old version of the block and pick a new Property Changing block.";
      for (Element block : getAllMatchingGenusBlocks("Screen-OpenScreenAnimation")) {
        changeBlockGenusName(block, "FusiontablesControl-DoQuery"); // HACK!!!! We need a block that is "like" we once were
        markBlockBad(block, String.format(CHANGED_SCREENANIMATIONS_WARNING, "OpenScreenAnimation"));
      }
      for (Element block : getAllMatchingGenusBlocks("Screen-CloseScreenAnimation")) {
        changeBlockGenusName(block, "FusiontablesControl-DoQuery"); // HACK!!!
        markBlockBad(block, String.format(CHANGED_SCREENANIMATIONS_WARNING, "CloseScreenAnimation"));
      }
      blkCompVersion = 11;
    }
    */
    11: "noUpgrade",

    // For FORM_COMPONENT_VERSION 12:
    // - AboutScreen property was added
    12: "noUpgrade",

    // For FORM_COMPONENT_VERSION 13:
    // - The Screen.Scrollable property was set to False by default
    13: "noUpgrade",

    // For FORM_COMPONENT_VERSION 14:
    // - The Screen1.AppName was added and no block need to be changed.
    14: "noUpgrade",

    // For FORM_COMPONENT_VERSION 15:
    // - The Screen1.ShowStatusBar was added and no block needs to be changed.
    15: "noUpgrade",

    // For FORM_COMPONENT_VERSION 16:
    // - The Screen1.TitleVisible was added and no block needs to be changed.
    16: "noUpgrade",

    // For FORM_COMPONENT_VERSION 17:
    // - Screen.CompatibilityMode property was added no block needs to be changed.
    17: "noUpgrade",

    // FOR FORM_COMPONENT_VERSION 18:
    // Screen.CompatibililtyMode replaced with Screen.Sizing no blocks need to be
    // changed.
    18: "noUpgrade",

    // For FORM_COMPONENT_VERSION 19:
    // - The Screen1.HideKeyboard method was added and no block needs to be changed.
    19: "noUpgrade",

    // For FORM_COMPONENT_VERSION 20:
    // - The Screen1.ShowListsAsJson property was added and no block needs to be changed.
    20: "noUpgrade",

    // For FORM_COMPONENT_VERSION 21:
    // - The AccentColor, PrimaryColor, PrimaryColorDark, and Theme properties were added to Screen, and no block needs to be changed.
    21: "noUpgrade",

    // For FORM_COMPONENT_VERSION 22:
    // - The Classic option was added to the Theme property. No blocks need to be changed
    22: "noUpgrade",

    // For FORM_COMPONENT_VERSION 23:
    // - The ActionBar designer property was hidden and tied to the Theme property. No blocks need to be changed.
    23: "noUpgrade",

    // For FORM_COMPONENT_VERSION 24:
    // - The AskForPermissions method, PermissionDenied event, and PermissionGranted event were added. No blocks need to be changed.
    24: "noUpgrade",

    // For FORM_COMPONENT_VERSION 25:
    // - Sizing default value changed from Fixed to Responsive
    25: "noUpgrade",

    // For FORM_COMPONENT_VERISON 26:
    // - ShowListsAsJson default value changed from False to True
    26: "noUpgrade",

    // For FORM_COMPONENT_VERSION 27:
    // - Platform and PlatformVersion read-only blocks were added
    27: "noUpgrade"


  }, // End Screen

  "Sharing": {

    //This is initial version. Placeholder for future upgrades
    1: "noUpgrade"

  }, // End Sharing upgraders

  "Slider": {

    //This is initial version. Placeholder for future upgrades
    1: "noUpgrade",

    // Added the property to allow for the removal of the Thumb Slider
    2: "noUpgrade"

  }, // End Slider upgraders

  "Sound": {

    // AI1: The Sound.SoundError event was added.
    // No blocks need to be modified to upgrade to version 2.
    2: "noUpgrade",

    // AI1: The Sound.SoundError event was marked userVisible false and is no longer used.
    /* From BlockSaveFile.java:
      for (Element block : getAllMatchingMethodOrEventBlocks(componentName,
          "Sound", "SoundError")) {
        markBlockBad(block, "The Sound.SoundError event is no longer used. " +
            "Please use the Screen.ErrorOccurred event instead.");
      }
    */
    3: "ai1CantDoUpgrade" // Just indicates we couldn't do upgrade even if we wanted to

  }, // End Sound upgraders

  "SoundRecorder": {

    //This is initial version. Placeholder for future upgrades
    1: "noUpgrade",
    // AI2: The Sound.SavedRecording property was added.
    // No blocks need to be modified to upgrade to version 2.
    2: "noUpgrade"

  }, // End SoundRecorder upgraders

  "SpeechRecognizer": {

    //This is initial version. Placeholder for future upgrades
    1: "noUpgrade",
    // The Stop method was added. No blocks need to be changed.
    // The SpeechRecognizer.UseLegacy property was added.
    2: "noUpgrade"

  }, // End SpeechRecognizer upgraders

  "Spinner": {

    //This is initial version. Placeholder for future upgrades
    1: "noUpgrade"

  }, // End Spinner upgraders

  "TableArrangement": {

    //This is initial version. Placeholder for future upgrades
    1: "noUpgrade"

  }, // End TableArrangementupgraders

  "TextBox": {

    // AI1: The TextBox.NumbersOnly property was added.
    // No blocks need to be modified to upgrade to version 2.
    2: "noUpgrade",

    // AI1: The Alignment property was renamed to TextAlignment.
    // Blocks related to this component have now been upgraded to version 2.
    /* From BlockSaveFile.java:
      handlePropertyRename(componentName, "Alignment", "TextAlignment");
    */
    3: "ai1CantDoUpgrade", // Just indicates we couldn't do upgrade even if we wanted to

    // AI1: The TextBox.HideKeyboard method was added
    // The MultiLine property was added,
    // No blocks need to be modified to upgrade to version 4, although old
    // block need to have MultiLine explicitly set to true, since the new default
    // is false (see YoungAndroidFormUpgrade).
    4: "noUpgrade",

    // AI2: Added RequestFocus method
    5: "noUpgrade",

    // AI3: Added ReadOnly property
    6: "noUpgrade"

  }, // End TextBox upgraders

  "Texting": {

    // AI1: No changes required
    // The GoogleVoiceEnabled property was added.
    2: "noUpgrade",

    // AI1: The Alignment property was renamed to TextAlignment.
    // Blocks related to this component have now been upgraded to version 2.
    /* From BlockSaveFile.java:
      handlePropertyTypeChange(componentName, "ReceivingEnabled", "receivingEnabled is now an integer in the range 1-3 instead of a boolean");
    */
    3: "ai1CantDoUpgrade", // Just indicates we couldn't do upgrade even if we wanted to

    4: 'noUpgrade'

  }, // End Texting

  "TextToSpeech": {

    // AI2:  added speech pitch and rate
    2: "noUpgrade",

    // the AvailableLanguages property was added
    // the AvailableCountries property was added
    3: "noUpgrade",

    // the Country designer property was changed to use a ChoicePropertyEditor
    // the Language designer property was changed to use a ChoicePropertyEditor
    4: "noUpgrade",

    // default value was added to the Country designer property
    // default value was added to the Language designer property
    5: "noUpgrade"

  }, // End TextToSpeech upgraders

  "TimePicker": {

    // AI2: After feedback from the forum, the timepicker dialog was updated
    // to show the current time instead of the last set time by default.
    // The SetTimeToDisplay and LaunchPicker methods were added to
    // give the user more control of what time is displayed in the
    // timepicker dialog.
    2: "noUpgrade",

    // AI2: SetTimeToDisplayFromInstant method and Instant property are added.
    3: "noUpgrade"

  }, // End TimePicker upgraders

  "TinyDB": {

    //This is initial version. Placeholder for future upgrades
    1: "noUpgrade",

    //Added Property: Namespace
    2: "noUpgrade"

  }, // End TinyDB upgraders

  "TinyWebDB": {

    // AI1: Look for TinyWebDB-ShowAlert method blocks for this component.
    /* From BlockSaveFile.java:
      for (Element block : getAllMatchingMethodOrEventBlocks(componentName, "TinyWebDB",
          "ShowAlert")) {
        // Change the genus-name because TinyWebDB-ShowAlert doesn't exist anymore.
        changeBlockGenusName(block, "Notifier-ShowAlert");
        // Mark the block bad.
        markBlockBad(block,
            "TinyWebDB.ShowAlert has been removed. Please use Notifier.ShowAlert instead.");
      }
      // Blocks related to this component have now been upgraded to version 2.
    */
    2: "ai1CantDoUpgrade" // Just indicates we couldn't do upgrade even if we wanted to

  }, // End TinyWebDB upgraders

  "Twitter": {

    // AI1: Change IsLoggedIn handlers to IsAuthorized. They are close enough
    // that this will probably work for most apps
    /* From BlockSaveFile.java:
      for (Element block : getAllMatchingMethodOrEventBlocks(componentName,
          "Twitter", "IsLoggedIn")) {
        changeBlockGenusName(block, "Twitter-IsAuthorized");
        Node labelChild = getBlockLabelChild(block);
        String newLabel = componentName + ".IsAuthorized";
        labelChild.setNodeValue(newLabel);
      }
      for (Element block : getAllMatchingMethodOrEventBlocks(componentName,
          "Twitter", "Login")) {
        markBlockBad(block, "Twitter.Login no longer works due to a change in " +
            "Twitter's APIs. Please use Authorize instead.");
      }
      // Blocks related to this component have now been upgraded to version 2.
    */
    2: "ai1CantDoUpgrade", // Just indicates we couldn't do upgrade even if we wanted to

    // AI1: // SetStatus has been changed to Tweet because it's more intuitive.
    /* From BlockSaveFile.java:
      for (Element block : getAllMatchingMethodOrEventBlocks(componentName,
          "Twitter", "SetStatus")) {
        changeBlockGenusName(block, "Twitter-Tweet");
        Node labelChild = getBlockLabelChild(block);
        String newLabel = componentName + ".Tweet";
        labelChild.setNodeValue(newLabel);
      }
    */
    3: "ai1CantDoUpgrade", // Just indicates we couldn't do upgrade even if we wanted to

    // AI2: - Modified 'TweetWithImage' to upload images to Twitter directly because of the shutdown of
    //   TwitPic. The TwitPic_API_Key property is now deprecated and hidden.
    // *** This really should involve markBadBlock or something similar ***
    4: "noUpgrade"

  }, // End Twitter upgraders

  "VerticalArrangement": {

    // AI1: The AlignHorizontal and AlignVertical properties were added. No blocks need to be modified
    // to upgrade to version 2.
    2: "noUpgrade",

    // - Added background color & image
    3: "noUpgrade"

  }, // End VerticalArrangement upgraders

  "VerticalScrollArrangement": {

    //This is initial version. Placeholder for future upgrades
    1: "noUpgrade"

  }, // End VerticalScrollArrangement upgraders

  "VideoPlayer": {

    // AI1: The VideoPlayer.VideoPlayerError event was added.
    // No blocks need to be modified to upgrade to version 2.
    2: "noUpgrade",

    // AI1: The VideoPlayer.VideoPlayerError event was marked userVisible false and is no longer used.
    /* From BlockSaveFile.java:
      for (Element block : getAllMatchingMethodOrEventBlocks(componentName,
          "VideoPlayer", "VideoPlayerError")) {
        markBlockBad(block, "The VideoPlayer.VideoPlayerError event is no longer used. " +
            "Please use the Screen.ErrorOccurred event instead.");
      }
    */
    3: "ai1CantDoUpgrade", // Just indicates we couldn't do upgrade even if we wanted to

    // A1: The VideoPlayer.height and VideoPlayer.width getter and setters were marked as
    // visible to the user
    4: "noUpgrade",

    // AI2: The Volume property (setter only) was added to the VideoPlayer.
    5: "noUpgrade",

    // AI2: Stop method was added to the VideoPlayer.
    6: "noUpgrade"

  }, // End VideoPlayer upgraders

  "Voting": {

    //This is initial version. Placeholder for future upgrades
    1: "noUpgrade"

  }, // End Voting upgraders

  "Web": {

    // AI1: The RequestHeaders and AllowCookies properties were added.
    // The BuildPostData and ClearCookies methods were added.
    // The existing PostText method was renamed to PostTextWithEncoding, and a new PostText
    // method was added.
    /* From BlockSaveFile.java:
      // Look for Web-PostText method blocks for this component.
      for (Element block : getAllMatchingMethodOrEventBlocks(componentName, "Web", "PostText")) {
        // Change the method from PostText to PostTextWithEncoding.
        changeBlockGenusName(block, "Web-PostTextWithEncoding");
        changeBlockLabel(block, componentName + ".PostText",
            componentName + ".PostTextWithEncoding");
      }
    */
    2: "ai1CantDoUpgrade", // Just indicates we couldn't do upgrade even if we wanted to

    // AI1: Change BuildPostData function to BuildRequestData.
    /* From BlockSaveFile.java:
      for (Element block : getAllMatchingMethodOrEventBlocks(componentName,
          "Web", "BuildPostData")) {
        changeBlockGenusName(block, "Web-BuildRequestData");
        Node labelChild = getBlockLabelChild(block);
        String newLabel = componentName + ".BuildRequestData";
        labelChild.setNodeValue(newLabel);
      }
    */
    3: "ai1CantDoUpgrade", // Just indicates we couldn't do upgrade even if we wanted to

    // AI2: Added method XMLTextDecode
    4: "noUpgrade",

    // AI2: Added method UriDecode
    5: "noUpgrade",

    // AI2: Added property Timeout and event TimedOut
    6: "noUpgrade",

    // AI2: Added methods JsonTextDecodeWithDictionaries and XMLTextDecodeAsDictionary
    7: "noUpgrade"

  }, // End Web upgraders

  "WebViewer": {

    // AI1: The CanGoForward and CanGoBack methods were added
    // nothing needs to be changed to upgrade to version 2
    2: "noUpgrade",

    // UsesLocation property added.
    // No properties need to be modified to upgrade to version 3.
    3: "noUpgrade",

    // AI2: Add WebViewString
    4: "noUpgrade",

    // AI2: IgnoreSslError property added
    5: "noUpgrade",

    // AI2: Added ClearCaches method
    6: "noUpgrade",

    // AI2: Added WebViewStringChange
    7: "noUpgrade",

    //AI2: Added PageLoaded
    8: "noUpgrade",

    // AI2: Added BeforePageLoad event and Stop, Reload, and ClearCookies methods
    9: "noUpgrade",

    // AI2: Added ErrorOccurred event and RunJavaScript method
    10: "noUpgrade"

  }, // End WebViewer upgraders

  "YandexTranslate": {

    //This is initial version. Placeholder for future upgrades
    1: "noUpgrade",

    // AI2: ApiKey property added
    2: "noUpgrade"

  } // End YandexTranslate upgraders

};<|MERGE_RESOLUTION|>--- conflicted
+++ resolved
@@ -1818,9 +1818,6 @@
     27: "noUpgrade",
 
     // AI2: Added dictionaries
-<<<<<<< HEAD
-    28: "noUpgrade"
-=======
     28: "noUpgrade",
 
     // AI2: Added "for each in dictionary" block.
@@ -1837,7 +1834,6 @@
 
     // AI2: Added "contains any" and "contains all" options to the text contains block.
     33:"noUpgrade"
->>>>>>> 399dc0cf
 
   }, // End Language upgraders
 
