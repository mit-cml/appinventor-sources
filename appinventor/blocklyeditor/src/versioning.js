--- conflicted
+++ resolved
@@ -1709,19 +1709,16 @@
     //  BackgroundImageinBase64 was added
     // No blocks need to be modified to upgrade to version 13.
     13: "noUpgrade",
-<<<<<<< HEAD
-
-    // Assets helper block was added.
-    14: Blockly.Versioning.makeSetterUseHelper(
-        'Canvas', 'BackgroundImage', Blockly.Versioning.tryReplaceBlockWithAssets)
-=======
-    
+
     // TAP_THRESHOLD modified to be user settable
     // TAP_THRESHOLD renamed to tapThreshold
     // TapThreshold is added
     // No blocks need to be modified to upgrade to version 14.
-    14: "noUpgrade"
->>>>>>> abac6461
+    14: "noUpgrade",
+
+    // Assets helper block was added.
+    15: Blockly.Versioning.makeSetterUseHelper(
+        'Canvas', 'BackgroundImage', Blockly.Versioning.tryReplaceBlockWithAssets)
 
   }, // End Canvas upgraders
 
