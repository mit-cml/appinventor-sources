// -*- mode: java; c-basic-offset: 2; -*-
// Copyright © 2013-2024 Massachusetts Institute of Technology, All rights reserved
// Released under the Apache License, Version 2.0
// http://www.apache.org/licenses/LICENSE-2.0
/**
 * @license
 * @fileoverview Visual blocks editor for App Inventor
 * Methods to handle converting apps from older versions to current
 *
 * @author wolber@usfca.edu (David Wolber)
 * @author ewpatton@mit.edu (Evan W. Patton)
 *
 * [lyn, 2014/10/31] Completely overhauled blocks upgrading architecture.
 * All the work is done in Blockly.Version.upgrade.
 * As in Liz Looney's AI1 BlocksSaveFile upgraders, all upgrades are based on mismatches
 * between component versions or language versions of the screen and those of the current system.
 * Unlike Liz's system, in which conditionals based on version numbers are used to express AI1 upgrades,
 * all AI2 upgrades are expressed via the dictionary structure in Blockly.Versioning.AllUpgradeMaps,
 * which is defined at the end of this file. This is a more declarative approach for expressing upgrades.
 */

'use strict';

goog.provide('AI.Blockly.Versioning');

goog.require('AI.Substitution');
goog.require('goog.dom');
goog.require('goog.dom.xml');

if (Blockly.Versioning === undefined) Blockly.Versioning = {};

Blockly.Versioning.loggingFlag = true;

Blockly.Versioning.setLogging = function (bool) {
  Blockly.Versioning.loggingFlag = bool;
};

Blockly.Versioning.log = function log(string) { // Display feedback on upgrade if Blockly.Versioning.loggingFlag is on.
  if (Blockly.Versioning.loggingFlag) {
    console.log("Blockly.Versioning: " + string);
  }
};

/**
 * Updates the `<mutation>` element of `component_method` blocks to include a `shape` field that
 * the block can use to shape itself properly in the event that the method definition is
 * unavailable.
 *
 * @param {Element} dom the root of the workspace XML document
 * @returns {Element}
 */
Blockly.Versioning.upgradeComponentMethods = function(dom) {
  var els = dom.querySelectorAll('block[type="component_method"]');
  for (var i = 0; i < els.length; i++) {
    var el = els[i];
    var parent = el.parentElement;
    var mutation = el.querySelector('mutation');
    if (!mutation) {
      console.warn('component_method without mutation', el);
      return;
    }
    if (!parent) {
      // detached block
      return;
    }
    mutation.setAttribute('shape', parent.tagName.toLowerCase());
  }
  return dom;
};

/**
 * [lyn, 2014/11/04] Simplified version of Halloween AI2 upgrading architecture.
 *
 * @param preUpgradeFormJsonString: JSON String from pre-upgrade Form associated with these blocks
 * @param blocksContent: String with XML representation of blocks for a screen
 * @param {Blockly.WorkspaceSvg=} opt_workspace Optional workspace that will be populated with the
 * blocks content. If not specified, Blockly.common.getMainWorkspace() is used.
 *
 * @author fturbak@wellesley.edu (Lyn Turbak)
 *
 * Perform any upgrades on the blocks implied by mismatches (1) between component version numbers
 * in preUpgradeFormJsonString and current system component numbers or (2) between blocks language
 * version number in blocksContent and current system blocks language version.
 *
 * After any upgrades, load the blocks into Blockly.common.getMainWorkspace().
 *
 * Upgrades may be performed either on the XML dom tree representation or the loaded blocks
 * representation in Blockly.common.getMainWorkspace(). As a consquence, the upgrading process may
 * ping-pong back and forth between these two representations. But in the end, the upgraded
 * blocks will be loaded into Blockly.common.getMainWorkspace().
 *
 * All upgrades are described by the dictionary structure in Blockly.Versioning.AllUpgradeMaps,
 * which is defined at the end of this file.
 *
 */
Blockly.Versioning.upgrade = function (preUpgradeFormJsonString, blocksContent, opt_workspace) {
  opt_workspace = opt_workspace || Blockly.common.getMainWorkspace();
  var preUpgradeFormJsonObject = JSON.parse(preUpgradeFormJsonString);
  var dom = Blockly.utils.xml.textToDom(blocksContent); // Initial blocks rep is dom for blocksContent
  dom = Blockly.Versioning.upgradeComponentMethods(dom);
  var didUpgrade = false;

  /**
   * Upgrade the given componentType. If componentType is "Language", upgrades the blocks language.
   * The rep argument is either a dom or a workspace. It is passed explicitly only to indicate type
   * of current rep to determine when conversion needs to be done between dom and workspace (or vice versa).
   * @param componentType
   * @param preUpgradeVersion
   * @param systemVersion
   * @param rep: the current blocks representation (dom or Blockly.common.getMainWorkspace()).
   *        This is only passed explicitly to indicate type of current rep to determine
   *        when conversion needs to be done between dom and workspace (or vice versa).
   * @returns: resulting representation (dom or workspace), again only for dynamic type checking.
   */
  function upgradeComponentType (componentType, preUpgradeVersion, systemVersion, rep) {
    if (componentType == "Form") {
      componentType = "Screen"; // Treat Form as if it were Screen
    }
    Blockly.Versioning.log("In Blockly.Versioning.upgrade, upgradeComponentType("  + componentType + "," +
        preUpgradeVersion + ","  + systemVersion + "," + rep + ")");
    if (preUpgradeVersion > systemVersion) {
      // What to do in this case? Currently, throw an exception, but might want to do something else:
      // JIS: We simply ignore this situation. It happens when someone imports a project that was
      // touched by a newer version of App Inventor. By the time we are run here the user has already
      // been shown a warning that the project may not work as expected. However if we throw the
      // exception below we *guarantee* that the project will fail to load. Let's give them a
      // chance instead (so the lines below are commented out).
      // throw "Unexpected situation in Blockly.Versioning.upgrade: preUpgradeVersion of " + componentType +
      //     " = " + preUpgradeVersion + " > systemVersion = " + systemVersion;
    } else if (preUpgradeVersion < systemVersion) {
      // Need to upgrade this component
      Blockly.Versioning.log("upgrading component type " + componentType + " from version " +
          preUpgradeVersion + " to version " + systemVersion);
      var upgradeMap = Blockly.Versioning.AllUpgradeMaps[componentType];
      if (! upgradeMap) {
        throw "Blockly.Versioning.upgrade: no upgrade map for component type " + componentType;
      }
      for (var version = preUpgradeVersion + 1; version <= systemVersion; version++) {
        var versionUpgrader = upgradeMap[version];
        if (! versionUpgrader) {
          throw "Blockly.Versioning.upgrade: no upgrader to upgrade component type " + componentType +
              " to version " + version;
        }
        // Perform upgrade
        Blockly.Versioning.log("applying upgrader for upgrading component type " + componentType +
            " from version " + (version-1) + " to version " + version);
        // Apply upgrader, possibly mutating rep and changing its dynamic type.
        rep = Blockly.Versioning.applyUpgrader(versionUpgrader, rep, opt_workspace);
      }
      didUpgrade = true;
    } // otherwise, preUpgradeVersion and systemVersion are equal and no updgrade is necessary
    return rep; // Return final blocks representation, for dynamic typing purposes
  }

  // --------------------------------------------------------------------------------
  // Upgrade language based on language version

  var systemLanguageVersion = top.BLOCKS_VERSION;
  var systemYoungAndroidVersion = top.YA_VERSION;
  var versionTags = dom.getElementsByTagName('yacodeblocks');

  // if there is no version in the file, then this is an early ai2 project, prior to
  // 10/21/13, when the blocks internal xml structure was overhauled
  // with descriptive mutator tags. blocksOverhaul translates the blocks

  var preUpgradeLanguageVersion;
  if (versionTags.length===0) {
    Blockly.Versioning.v17_blocksOverhaul(dom, opt_workspace);
    preUpgradeLanguageVersion = 17;  // default for oldest ai2
  }
  else {
    if (systemYoungAndroidVersion == parseInt(versionTags[0].getAttribute('ya-version'), 10)) {
      Blockly.Versioning.ensureWorkspace(dom, opt_workspace);
      return;
    }
    preUpgradeLanguageVersion = parseInt(versionTags[0].getAttribute('language-version'), 10);
  }

  var blocksRep = dom; // Initial blocks rep is dom
  blocksRep = upgradeComponentType("Language", preUpgradeLanguageVersion, systemLanguageVersion, blocksRep);

  if ((versionTags.length === 0 ||
       parseInt(versionTags[0].getAttribute('ya-version'), 10) <= 217) &&
      systemYoungAndroidVersion >= 218) {
    // Spreadsheet was introduced as GoogleSheets in 217 but renamed in 218
    blocksRep = Blockly.Versioning.renameComponentType("GoogleSheets", "Spreadsheet")(blocksRep);
  }

  if ((versionTags.length === 0 ||
       parseInt(versionTags[0].getAttribute('ya-version'), 10) <= 227) &&
       systemYoungAndroidVersion >= 228) {
    // Trendline was introduced as LineOfBestFit in 227 but renamed in 228
    blocksRep = Blockly.Versioning.renameComponentType('LineOfBestFit', 'Trendline')(blocksRep);
  }

  // --------------------------------------------------------------------------------
  // Upgrade components based on pre-upgrade version numbers
  var preUpgradeComponentVersionDict = Blockly.Versioning.makeComponentVersionDict(preUpgradeFormJsonObject);
  for (var componentType in preUpgradeComponentVersionDict) {
    if (!preUpgradeComponentVersionDict.hasOwnProperty(componentType)) continue;

    // Cannot upgrade extensions as they are not part of the system
    if (Blockly.Versioning.isExternal(componentType, opt_workspace)) continue;

    var preUpgradeVersion = preUpgradeComponentVersionDict[componentType];
    if (componentType == "GoogleSheets") { // This is a kludge, GoogleSheets is now Spreadsheet
                                           // we renamed it above, but we are looking at the
                                           // pre-upgraded name here, so just skip it here
      continue;
    }
    var systemVersion = Blockly.Versioning.getSystemComponentVersion(componentType, opt_workspace);
    blocksRep = upgradeComponentType(componentType, preUpgradeVersion, systemVersion, blocksRep);
  }

  // Ensure that final blocks rep is Blockly.common.getMainWorkspace()
  Blockly.Versioning.log("Blockly.Versioning.upgrade: Final conversion to Blockly.common.getMainWorkspace()");
  Blockly.Versioning.ensureWorkspace(blocksRep, opt_workspace); // No need to use result; does work by side effect on Blockly.common.getMainWorkspace()

  return didUpgrade;
};

/**
 * [lyn, 2014/11/04]
 * Check that the given upgrader is a valid form for an upgrader. It must either be:
 * (1) a function
 * (2) an array of upgraders
 * (3) a special string (one of "noUpgrade" or "ai1CantDoUpgrade")
 *
 * Note: we don't check here in array case that all array elements are themselves upgraders.
 * That check will be performed dynamically later when array elements are applied
 * by Blockly.Versioning.applyUpgrader.
 */
Blockly.Versioning.checkUpgrader = function (upgrader) {

  var specialUpgradeStrings = ["noUpgrade", "ai1CantDoUpgrade"];

  if (typeof(upgrader) == "string") {
    if (specialUpgradeStrings.indexOf(upgrader) == -1) {
      throw "Blockly.Versioning.checkUpgrader: upgrader is unrecognized special string: " + upgrader;
    }
  } else if (! ((typeof(upgrader) == "function") || Array.isArray (upgrader))) {
    throw "Blockly.Versioning.checkUpgrader: upgrader is not a function, special string, or array of upgraders -- "
        + upgrader;
  }
};

/**
 * Returns true if blocksRep is a workspace; otherwise returns false
 */
Blockly.Versioning.isWorkspace = function (blocksRep) {
  return blocksRep instanceof Blockly.Workspace;
};

/*
Blockly.Versioning.isWorkspace =
    (function () {
      var workspaceInstance = new Blockly.Workspace(); // ignore get & set metrics
      return function (blocksRep) {
        return (typeof(blocksRep) == "object") && (blocksRep.constructor == workspaceInstance.constructor)
      };

    })();
 */

/**
 * Returns true if blocksRep is a dom; otherwise returns false
 */
Blockly.Versioning.isDom = function (blocksRep) {
  try {
    return (blocksRep instanceof Element
            || blocksRep instanceof HTMLElement
            || blocksRep instanceof HTMLUnknownElement
            || blocksRep.tagName == 'XML');
  } catch (anyErr) {
    // In phantomJS testing context, HTMLUnknownElement is undefined and causes an error,
    // so handle it this way.
    return false;
  }
};

/**
 * If blocksRep is a dom, returns it; otherwise converts the workspace to a dom
 */
Blockly.Versioning.ensureDom = function (blocksRep) {
  if (Blockly.Versioning.isDom(blocksRep)) {
    return blocksRep; // already a dom
  } else if (Blockly.Versioning.isWorkspace(blocksRep)) {
    Blockly.Versioning.log("Blockly.Versioning.ensureDom: converting Blockly.common.getMainWorkspace() to dom");
    return Blockly.Xml.workspaceToDom(blocksRep);
  } else {
    throw "Blockly.Versioning.ensureDom: blocksRep is neither dom nor workspace -- " + blocksRep;
  }
};

Blockly.Versioning.getBlockChildren = function (dom) {
    var result = [];
    var gdChildren = goog.dom.getChildren(dom);
    for (var gdi = 0, gdChild; gdChild = gdChildren[gdi]; gdi++) {
      result.push(gdChild);
    }
    return result;
};

/**
 * If blocksRep is a workspace, returns it; otherwise converts the workspace to a dom
 */
Blockly.Versioning.ensureWorkspace = function (blocksRep, opt_workspace) {
  if (Blockly.Versioning.isWorkspace(blocksRep)) {
    return blocksRep; // already a workspace
  } else if (Blockly.Versioning.isDom(blocksRep)) {
    var workspace = opt_workspace || Blockly.common.getMainWorkspace();
    Blockly.Versioning.log("Blockly.Versioning.ensureWorkspace: converting dom to Blockly.common.getMainWorkspace()");
    workspace.clear(); // Remove any existing blocks before we add new ones.
    Blockly.Xml.domToWorkspace(blocksRep, workspace);
    // update top block positions in event of save before rendering.
    var blocks = workspace.getTopBlocks();
    for (var i = 0; i < blocks.length; i++) {
      var block = blocks[i];
      var xy = block.getRelativeToSurfaceXY();
      xy.x = block.x;
      xy.y = block.y;
    }
    return workspace;
  } else {
    throw "Blockly.Versioning.ensureWorkspace: blocksRep is neither workspace nor dom -- " + blocksRep;
  }
};

/**
 * Apply an upgrder to a blocksRepresentation, possibly (1) changing it by side effect and
 * (2) changing its representation (dom or workspace). Returns the final representation.
 * @param upgrader
 * @param blocksRep: an instance of an XML dom tree or a Blockly.Workspace
 * @param opt_workspace: Optional workspace to be upgraded
 */
Blockly.Versioning.applyUpgrader = function (upgrader, blocksRep, opt_workspace) {
  opt_workspace = opt_workspace || Blockly.common.getMainWorkspace();
  opt_workspace.getProcedureDatabase().clear();  // clear the proc database in case of multiple upgrades
  Blockly.Versioning.checkUpgrader(upgrader); // ensure it has the correct form.
  // Perform upgrade
  if (upgrader == "ai1CantDoUpgrade") {
    throw "Blockly.Versioning.applyUpgrader: cannot perform an AI Classic upgrade on " + blocksRep;
  } else if (typeof(upgrader) == "function") {
    return upgrader(blocksRep, opt_workspace); // Apply upgrader, possibly mutating rep and changing its dynamic type.
  } else if (Array.isArray (upgrader)) {
    // Treat array as sequential composition of upgraders
    Blockly.Versioning.log("Blockly.Versioning.applyUpgrader: treating list as sequential composition of upgraders");
    return (Blockly.Versioning.composeUpgraders(upgrader))(blocksRep, opt_workspace);
  } else { // otherwise, versionUpgrader is "noUpgrade", and nothing is done, so acts like identity
    return blocksRep;
  }
};

/**
 * Return a single upgrader that sequentially composes the upgraders in upgraderList
 * @param upgraderList
 */
Blockly.Versioning.composeUpgraders = function (upgraderList, opt_workspace) {
  opt_workspace = opt_workspace || Blockly.common.getMainWorkspace();
  return function (blocksRep) {
    for (var i = 0, upgrader; upgrader = upgraderList[i]; i++) {
      blocksRep = Blockly.Versioning.applyUpgrader(upgrader, blocksRep, opt_workspace); // Applying upgrader may convert blocks rep from dom to workspace or vice versa.
    }
    return blocksRep; // Return the final blocks rep
  }
};

/******************************************************************************
 * Key functions for determining whether component upgrades are needed
 ******************************************************************************/

/*
 /** createUpgraders takes a pre-upgrade form JSON string and returns an object with two fields:
  * 1. The "XML" field denotes a function that upgrades the dom tree by side effect.
  * 2. The "blocks" field denotes a function that upgrades the main workspace by side effect.
  * /
Blockly.Versioning.createUpgraders = function (preUpgradeFormJsonString) {
  var xmlUpgraders = [];
  var blocksUpgraders = [];

  function collectUpgradersForComponentTypeToVersion(compType, oldVersion, newVersion) {
    var upgradeMap = Blockly.Versioning.AllUpgradeMaps[compType];
    for (var version = oldVersion; version < newVersion; version = version + 1) {
      var versionUpgraders = upgradeMap[version];
      var xmlUpgrader = versionUpgraders[0];
      xmlUpgraders.push(xmlUpgrader);
      var blocksUpgrader = versionUpgraders[1];
      blocksUpgraders.push(blocksUpgrader);
    }
  }

  var preUpgradeFormJsonObject = JSON.parse(preUpgradeFormJsonString);
  var preUpgradeComponentVersionDict = Blockly.Versioning.makeComponentVersionDict(preUpgradeFormJsonObject);
  for (var componentType in preUpgradeComponentVersionDict) {
    var preUpgradeVersion = preUpgradeComponentVersionDict[componentType];
    var currentVersion = Blockly.Versioning.getCurrentVersion(componentType);
    if (preUpgradeVersion > currentVersion) {
      // What to do in this case? Currently, do nothing, but at least might want a warning
      console.log("Unexpected: preUpgradeVersion of " + componentType + " = " + str(preUpgradVerision)
                   + " > currentVersion = " + str(currentVersion));
    } else if (preUpgradeVersion < currentVersion) {
      // Need to upgrade this component
      collectUpgradersForComponentTypeToVersion(componentType, preUpgradeVersion, currentVersion);
    } // else they're equal and we really do nothing
  }

  /**
   * Given a list of one-argument side-effecting functions, returns a one-argument
   * function that applies each function in the list to the argument, one by one.
   * @param functionList
   * @returns {Function}
   * /
  function curriedApplyAll (functionList) {
    return function (arg) {
      for (var i = 0, fun; fun = functionList[i]; i = i + 1) {
        fun(arg)
      }
    }
  }

  return {"XML": curriedApplyAll(xmlUpgraders), "blocks": curriedApplyAll(blocksUpgraders)}

}
*/

/**
 *  Create a dictionary mapping each component mentioned in formJsonObject
 *  to its version number. Complain if all version numbers for the same
 *  component are not the same.
 */
Blockly.Versioning.makeComponentVersionDict = function (formJsonObject) {
  var versionDict = {};

  /**
   * Walk over component tree, modifying versionDict to have version of each component encountered.
   * @param comps

   */
  function processComponents (comps) {
    for (var c = 0, comp; comp=comps[c]; c = c+ 1) {
      var compType = comp["$Type"];
      var compVersion = parseInt(comp["$Version"]);
      var versionAlreadyInDict = versionDict[compType];
      if (versionAlreadyInDict) {
        if (versionAlreadyInDict != compVersion) {
          throw "Blockly.Versioning.makeComponentVersionDict: inconsistent versions for component of type"
                + compType + "; [" + str(compVersion) + ", " + versionAlreadyInDict + "]"
        } // Otherwise version is same as before and we're happy
      } else { // No version yet in dict; add it
        versionDict[compType] = compVersion;
      }
      var subComponents = comp["$Components"];
      if (subComponents) { // recursively process any subcomponents
        processComponents(subComponents);
      }
    }
   }

   processComponents ([formJsonObject["Properties"]]); // Walk the component tree, updating versionDict along the way.
   return versionDict;
};

Blockly.Versioning.getSystemComponentVersion = function (componentType, workspace) {
  var versionString = workspace.getComponentDatabase().getType(componentType).componentInfo.version;
  if (versionString) {
    return parseInt(versionString);
  } else {
    throw "Blockly.Versioning.getSystemComponentVersion: No version for component type " + componentType;
  }
};

Blockly.Versioning.isExternal = function(componentType, workspace) {
  var description = workspace.getComponentDatabase().getType(componentType);
  if (description && description.componentInfo) {
    return 'true' === description.componentInfo.external;
  } else {
    return false;
  }
};

/******************************************************************************
 * Details for specific upgrades go below, in reverse chronological order.
 * The code for each upgrade *MUST* be well-documented in order to help
 * those implementing similar upgrades in the future.
 ******************************************************************************/

/**----------------------------------------------------------------------------
 * Upgrade to Blocks Language version 17:
 * @author wolber@usfca.edu (David Wolber)
 *
 * Code for translating early ai2 blocks to 10/20/13 version
 * if there is no version # in the Blockly file, then it is an early ai2 project, prior to
 * 10/21/13, when the blocks internal xml structure was overhauled
 * with descriptive mutator tags. blocksOverhaul translates the blocks
 * Methods to handle serialization of the blocks workspace
 *
 * [lyn, 10/03/2014] Notes:
 *  * This code used to be in blocklyeditor/src/versioning/017_blocksOverhaul.js
 *    but I moved it here as part of consolidating all upgrade code in one file.
 *  * I prefixed all the function names with "v17_" to clarify which
 *    functions are used in the upgrade to YAVersion 17.
 ----------------------------------------------------------------------------*/

Blockly.Versioning.v17_blocksOverhaul = function(xmlFromFile, workspace) {
  // we loaded in something with no version, we need to translate
  var renameAlert = 0;
  var blocks = xmlFromFile.getElementsByTagName('block');
  for (var i = 0, im = blocks.length; i < im; i++)  {
    var blockElem = blocks[i];
    var blockType = blockElem.getAttribute('type');
    // all built-in blocks have an entry already in Blockly.Language
    //  we don't need to translate those, so if the following is non-null we ignore
    if (Blockly.Blocks[blockType] == null)
    {
      // add some translations for language changes...
      //   these should really be in a map or at procedure that checks and
      //   returns replacement...straight translations...we could also put
      //   lexical_variable_get and set here so that we don't have to have a special
      //   case below
      if (blockType == 'procedures_do_then_return')
        blockElem.setAttribute('type',"controls_do_then_return");
      else
      if (blockType == 'procedure_lexical_variable_get')
        blockElem.setAttribute('type',"lexical_variable_get");
      else
      if (blockType == 'for_lexical_variable_get')
        blockElem.setAttribute('type',"lexical_variable_get");
      else {
        var splitComponent = blockType.split('_');
        if (splitComponent.length > 2) {
          // This happens when someone puts an _ in a block name!
          splitComponent = [splitComponent.slice(0, -1).join('_'), splitComponent.pop()];
        }
        // there are some blocks that are not built-in but are not component based,
        //   we want to ignore them
        if (splitComponent[0] != 'lexical') {
          // methods on any (generics) have a blocktype of _any_someComponent_method
          //   so 1st check if type has 'any' in it, if so we have a generic method
          if (splitComponent[1] == 'any')  // we have a generic method call
            Blockly.Versioning.v17_translateAnyMethod(blockElem);
          else {
            // we have a set, get, component get, event, or method
            // check if the first thing is a component type. If so, the only
            // legal thing it could be is a (generic) component set/get
            //   but old programs allow instance names same as type names, so
            //   we can get a Accelerometer.Shaking which is really an instance event
            var componentDb = workspace.getComponentDatabase();
            if (componentDb.hasType(splitComponent[0]) &&
                (splitComponent[1] == 'setproperty' || splitComponent[1] == 'getproperty'))
              Blockly.Versioning.v17_translateComponentSetGetProperty(blockElem, workspace);
            else {
              var instance = splitComponent[0];
              var componentType = componentDb.instanceNameToTypeName(instance);
              if (componentType == instance && renameAlert === 0) {
                alert("Your app was created in an earlier version of App Inventor and may be loaded incorrectly."+
                    " The problem is that it names a component instance"+
                    " the same as the component type, which is longer allowed.");
                renameAlert = 1;
              }
              // we should really check for null here so if there are blocks that
              //   are not instance_ we can ignore. Right now the following ifs
              //   probably make sure of this-- if none of the questions about rightside
              //    are answered affirmatively, but this should be checked here as well
              var rightside = splitComponent[1];
              if (rightside == 'setproperty' || rightside == 'getproperty')
                Blockly.Versioning.v17_translateSetGetProperty(blockElem, workspace);
              else
              if (rightside == 'component')
                Blockly.Versioning.v17_translateComponentGet(blockElem, workspace);
              else
              if (componentDb.getEventForType(componentType, rightside))
                Blockly.Versioning.v17_translateEvent(blockElem, workspace);
              else
              if (componentDb.getMethodForType(componentType, rightside))
                Blockly.Versioning.v17_translateMethod(blockElem, workspace);
            }
          }
        }
      }
    }
  }

};

/**
 * v17_translateEvent is called when we know we have an Event element that
 * needs to be translated.
 */
Blockly.Versioning.v17_translateEvent = function(blockElem, workspace) {
  //get the event type and instance name,
  // the type attribute is "component_event"
  // event block types look like: <block type="Button1_Click" x="132" y="72">
  var splitComponent = blockElem.getAttribute('type').split('_');
  if (splitComponent.length > 2) {
    // This happens when someone puts an _ in a block name!
    splitComponent = [splitComponent.slice(0, -1).join('_'), splitComponent.pop()];
  }
  var instance = splitComponent[0];
  var event=splitComponent[1];
  // Paul has a function to convert instance to type
  var componentType = workspace.getComponentDatabase().instanceNameToTypeName(instance);
  // ok, we have all the info, now we can override the old event attribute with 'event'
  blockElem.setAttribute('type','component_event');
  // <mutation component_type=​"Canvas" instance_name=​"Canvas1" event_name=​"Dragged">​</mutation>
  // add mutation tag
  var mutationElement = goog.dom.createElement('mutation');
  //mutationElement.setAttribute('component_type',component);
  mutationElement.setAttribute('instance_name', instance);
  mutationElement.setAttribute('event_name', event);
  mutationElement.setAttribute('component_type',componentType);
  blockElem.insertBefore(mutationElement,blockElem.firstChild);

};
/**
 * v17_translateMethod is called when we know we have a component method element that
 * needs to be translated.
 */
Blockly.Versioning.v17_translateMethod = function(blockElem, workspace) {
  // the type attribute is "instance_method"
  var blockType = blockElem.getAttribute('type');
  // method block types look like: <block type="TinyDB_StoreValue" ...>
  var splitComponent = blockType.split('_');
  if (splitComponent.length > 2) {
    // This happens when someone puts an _ in a block name!
    splitComponent = [splitComponent.slice(0, -1).join('_'), splitComponent.pop()];
  }
  var instance = splitComponent[0];
  var method = splitComponent[1];
  // Paul has a function to convert instance to type
  var componentType = workspace.getComponentDatabase().instanceNameToTypeName(instance);
  // ok, we have all the info, now we can override the old event attribute with 'event'
  blockElem.setAttribute('type','component_method');
  // <mutation component_type=​"Canvas" instance_name=​"Canvas1" event_name=​"Dragged">​</mutation>
  // add mutation tag
  var mutationElement = goog.dom.createElement('mutation');
  //mutationElement.setAttribute('component_type',component);
  mutationElement.setAttribute('instance_name', instance);
  mutationElement.setAttribute('method_name', method);
  mutationElement.setAttribute('component_type',componentType);
  mutationElement.setAttribute('is_generic','false');
  blockElem.insertBefore(mutationElement,blockElem.firstChild);

};
/**
 * v17_translateAnyMethod is called when we know we have a method on a generic (any)
 * component.
 */
Blockly.Versioning.v17_translateAnyMethod = function(blockElem) {
  // the type attribute is "instance_method"
  var blockType = blockElem.getAttribute('type');
  // any method block types look like: <block type="_any_ImageSprite_MoveTo" inline="false">
  var splitComponent = blockType.split('_');
  if (splitComponent.length > 3) {
    // This happens when someone puts an _ in a block name!
    var ctemp = splitComponent.slice(-2);
    splitComponent = [splitComponent.slice(0, -2).join('_'), ctemp.pop(), ctemp.pop()];
  }
  var componentType = splitComponent[2];
  var method=splitComponent[3];
  // ok, we have all the info, now we can override the old event attribute with 'event'
  blockElem.setAttribute('type','component_method');
  // <mutation component_type=​"Canvas" instance_name=​"Canvas1" event_name=​"Dragged">​</mutation>
  // add mutation tag
  var mutationElement = goog.dom.createElement('mutation');
  mutationElement.setAttribute('method_name', method);
  mutationElement.setAttribute('component_type',componentType);
  mutationElement.setAttribute('is_generic','true');
  blockElem.insertBefore(mutationElement,blockElem.firstChild);

};
/**
 * v17_translateComponentGet is called when we know we have a component get, e.g.
 * TinyDB_component as the block
 */
Blockly.Versioning.v17_translateComponentGet = function(blockElem, workspace) {
  // the type attribute is "instance_method"
  var blockType = blockElem.getAttribute('type');
  // block type looks like: <block type="TinyDB1_component" ..> note an instance
  //    not a type as you'd expect
  var splitComponent = blockType.split('_');
  if (splitComponent.length > 2) {
    // This happens when someone puts an _ in a block name!
    splitComponent = [splitComponent.slice(0, -1).join('_'), splitComponent.pop()];
  }
  var instance = splitComponent[0];
  // if we got here splitComponent[1] must be "component"
  // Paul has a function to convert instance to type
  var componentType = workspace.getComponentDatabase().instanceNameToTypeName(instance);
  // ok, we have all the info, now we can override the old event attribute with 'event'
  blockElem.setAttribute('type','component_component_block');
  // <mutation component_type=​"Canvas" instance_name=​"Canvas1" event_name=​"Dragged">​</mutation>
  // add mutation tag
  var mutationElement = goog.dom.createElement('mutation');
  //mutationElement.setAttribute('component_type',component);
  mutationElement.setAttribute('instance_name', instance);
  mutationElement.setAttribute('component_type',componentType);
  blockElem.insertBefore(mutationElement,blockElem.firstChild);

};

/**
 * v17_translateSetGetProperty is called when we know we have a get or set on an instance
 */
Blockly.Versioning.v17_translateSetGetProperty = function(blockElem, workspace) {
  // the type attribute is "instance_setproperty" or "component_getproperty"
  var blockType = blockElem.getAttribute('type');
  // set block look like: <block type="Button1_setproperty" x="132" y="72">
  var splitComponent=blockType.split('_');
  if (splitComponent.length > 2) {
    // This happens when someone puts an _ in a block name!
    splitComponent = [splitComponent.slice(0, -1).join('_'), splitComponent.pop()];
  }
  var instance = splitComponent[0];
  var type=splitComponent[1]; //setproperty or getproperty
  // Paul has a function to convert instance to type
  var componentType = workspace.getComponentDatabase().instanceNameToTypeName(instance);
  // grab titles to find the particular property. There is a title elem with
  //   a "PROP" attribute right under and within the block element itself
  //   There might be many titles, but we grab the first.
  var titles = blockElem.getElementsByTagName('title');
  var propName = 'unknown';
  for (var i = 0, len = titles.length; i < len; i++)
  {
    if (titles[i].getAttribute('name') == 'PROP') {
      propName = titles[i].textContent;
      break;
    }
  }
  // ok, we have all the info, now we can override the old event attribute with 'event'
  blockElem.setAttribute('type','component_set_get');
  // <mutation component_type=​"Canvas" instance_name=​"Canvas1" event_name=​"Dragged">​</mutation>
  // add mutation tag
  var mutationElement = blockElem.getElementsByTagName('mutation')[0];
  //mutationElement.setAttribute('component_type',component);
  mutationElement.setAttribute('instance_name', instance);
  mutationElement.setAttribute('property_name', propName);
  if (type == 'setproperty') {
    mutationElement.setAttribute('set_or_get', 'set');
  } else {
    mutationElement.setAttribute('set_or_get','get');
  }
  mutationElement.setAttribute('component_type', componentType);
  mutationElement.setAttribute('is_generic','false');
  // old blocks had a 'yailtype' attribute in mutator, lets get rid of
  if (mutationElement.getAttribute('yailtype') != null)
    mutationElement.removeAttribute('yailtype');
};

/**
 * v17_translateComponentSetGetProperty is called when we know we have a get or set on a
 * generic component.
 */
Blockly.Versioning.v17_translateComponentSetGetProperty = function(blockElem) {
  // the type attribute is "component_setproperty" or "component_getproperty"
  //   where component is a type, e.g., Button
  var blockType = blockElem.getAttribute('type');
  // set block looks like: <block type="Button_setproperty" >
  var splitComponent = blockType.split('_');
  if (splitComponent.length > 2) {
    // This happens when someone puts an _ in a block name!
    splitComponent = [splitComponent.slice(0, -1).join('_'), splitComponent.pop()];
  }
  var type = splitComponent[1]; //setproperty or getproperty
  var componentType = splitComponent[0];
  // grab titles to find the particular property
  var titles = blockElem.getElementsByTagName('title');
  var propName = 'unknown';
  for (var i = 0, len = titles.length; i < len; i++)
  {
    if (titles[i].getAttribute('name') == 'PROP') {
      propName = titles[i].textContent;
      break;
    }
  }
  // ok, we have all the info, now we can override the old event attribute with 'event'
  blockElem.setAttribute('type','component_set_get');
  // <mutation component_type=​"Canvas" instance_name=​"Canvas1" event_name=​"Dragged">​</mutation>
  // add mutation tag
  var mutationElement = blockElem.getElementsByTagName('mutation')[0];
  //mutationElement.setAttribute('component_type',component);
  mutationElement.setAttribute('property_name', propName);
  if (type == 'setproperty') {
    mutationElement.setAttribute('set_or_get', 'set');
  } else {
    mutationElement.setAttribute('set_or_get','get');
  }
  mutationElement.setAttribute('component_type',componentType);
  mutationElement.setAttribute('is_generic','true');
  // old blocks had a 'yailtype' attribute in mutator, lets get rid of
  if (mutationElement.getAttribute('yailtype')!=null)
    mutationElement.removeAttribute('yailtype');
}

/******************************************************************************
 Upgrade screen names to use dropdown block.
 ******************************************************************************/

Blockly.Versioning.makeScreenNamesBeDropdowns = function (blocksRep, workspace) {
  var dom = Blockly.Versioning.ensureDom(blocksRep);
  var allBlocks = dom.getElementsByTagName('block');
  for (var i = 0, block; block = allBlocks[i]; i++) {
    if (block.getAttribute('type') == 'controls_openAnotherScreen' ||
        block.getAttribute('type') == 'controls_openAnotherScreenWithStartValue') {
      var value = Blockly.Versioning.firstChildWithTagName(block, 'value');
      if (!value) {
        // The socket is empty, so nothing to do.
        continue;
      }
      var name = value.getAttribute('name');
      if (name == 'SCREENNAME' || name == 'SCREEN') {
        Blockly.Versioning.tryReplaceBlockWithScreen(value);
      }
    }
  }
  return blocksRep;
};

/******************************************************************************
 General helper methods for upgrades go in this section
 ******************************************************************************/

/**
 * @authors wolber@usfca.edu (David Wolber) & fturbak@wellesley.edu (Lyn Turbak)
 * changeEventParameterName changes any event handler parameter name. Note this code is
 * performed on Blockly blocks after xml has been loaded (when it's much easier
 * to correctly handle the subtleties of renaming involving lexical scoping).
 *
 * There are complications due to handling this renaming in the presence of i18n.
 * In particular, all references to the old localized parameter name within
 * the body must be renamed to new localized parameter names in a way that
 * avoids any accidental variable capture by local variables within the body.
 */
Blockly.Versioning.changeEventParameterName = function(componentType, eventName,
                                                       oldParamName, newParamName) {
  return function (blocksRep) {
    var mainWorkspace = Blockly.Versioning.ensureWorkspace(blocksRep);
    var blocks = mainWorkspace.getAllBlocks();
    for (var i = 0; i < blocks.length; i++) {
      var block = blocks[i];
      if (block.blockType === 'event') {
        if ((block.eventName === eventName) && (block.typeName === componentType)) {

          // Event params will have been saved previously in XML using oldParamName.
          // Find i18n translation of oldParamName within block
          var eventParamDict = Blockly.LexicalVariable.eventParameterDict(block);
          var oldParamTranslation = eventParamDict[oldParamName];
          if (oldParamTranslation) { // Is oldParamName referenced in event body?
            // If not, no further action is required.

            // For consistency, update .eventparam for blocks in which it's oldParamName to newParamName
            var descendants = block.getDescendants();
            for (var j = 0, descendant; descendant = descendants[j]; j++) {
              if (descendant.eventparam && (descendant.eventparam == oldParamName)) {
                descendant.eventparam = newParamName;
              }
            }

            // Find i18n translation of newParamName
            var newParamTranslation = mainWorkspace.getComponentDatabase().getInternationalizedParameterName(newParamName);

            // Event handler block will have been automatically created with newParamTranslation
            // So need to rename all occurrences of oldParamTranslation within its body
            // to newParamTranslation.
            var childBlocks = block.getChildren(); // should be at most one body block
            for (var k = 0, childBlock; childBlock = childBlocks[k]; k++) {
              var freeSubstitution = new Blockly.Substitution([oldParamTranslation], [newParamTranslation]);
              // renameFree does the translation.
              Blockly.LexicalVariable.renameFree(childBlock, freeSubstitution);
            }
          }
        }
      }
    }
    return mainWorkspace;
  }
};

/**
 * Rename all blocks with oldType to newType
 * @param oldBlockType: string name of old block type
 * @param newBlockType: string name of new block type
 *
 * @author fturbak@wellesley.edu (Lyn Turbak)
 */

Blockly.Versioning.renameBlockType = function(oldBlockType, newBlockType) {
  return function (blocksRep) {
    var dom = Blockly.Versioning.ensureDom(blocksRep);
    var allBlocks = dom.getElementsByTagName('block');
    for (var i = 0, im = allBlocks.length; i < im; i++) {
      var blockElem = allBlocks[i];
      var blockType = blockElem.getAttribute('type');
      if (blockType == oldBlockType) {
        blockElem.setAttribute('type', newBlockType);
      }
    }
    return dom; // Return the modified dom, as required by the upgrading structure.
  }
};

/**
 * @param componentType: name of component type for method
 * @param methodName: name of method
 * @param argumentIndex: index of the default argument block
 * @param defaultXMLArgumentBlockText: string with XML for argument block
 * @returns {function(Element|Blockly.Workspace)} a function that maps a blocksRep (An XML DOM or
 *   workspace) to a modified DOM in which the default argument block has been added to every
 *   specified method call.
 *
 * @author fturbak@wellesley.edu (Lyn Turbak)
 *
 */
Blockly.Versioning.addDefaultMethodArgument = function(componentType, methodName, argumentIndex, defaultXMLArgumentBlockText) {
  return function (blocksRep) {
    var dom = Blockly.Versioning.ensureDom(blocksRep);
    // For each matching method call block, change it to have new argument block for value child ARG<argumentIndex>
    var methodCallBlocks =  Blockly.Versioning.findAllMethodCalls(dom, componentType, methodName);
    for (var b = 0, methodCallBlock; methodCallBlock = methodCallBlocks[b]; b++) {
      var childBlocks = goog.dom.getChildren(methodCallBlock);
      var insertionChild = null; // Value with name ARG<N> we want to insert default before
      for (var c = 0, child; child = childBlocks[c]; c++) {
        if (child.tagName == "VALUE") {
          var name = child.getAttribute("name");
          if (name.indexOf("ARG") == 0) {
            var index = parseInt(name.split("ARG")[1]);
            if (index == argumentIndex) {
              // There is already an argument block at the given index.
              // Don't replace an existing block, but use console.log to report this situation.
              console.log("Already a child block at index  " + argumentIndex
                          + " in Blockly.Versioning.addDefaultMethodArgument(" + componentType
                          + ", " + methodName,
                          + ", " + argumentIndex,
                          + ", " + defaultXMLArgumentBlockText + ")");
            } else if (index > argumentIndex) {
              insertionChild = child;
              break; // exit loop once we find first bigger argument element
            }
          }
        }
      }
      // Create the new argument block for this method call
      // (careful: can't share one dom element across multiple calls!)
      var argumentElement = goog.dom.createElement('value');
      argumentElement.setAttribute('name', 'ARG' + argumentIndex);
      var argumentChild = Blockly.Versioning.xmlBlockTextToDom(defaultXMLArgumentBlockText);
      argumentElement.insertBefore(argumentChild, null); // The first and only child (a block)
      // Insert the new argument block
      methodCallBlock.insertBefore(argumentElement, insertionChild);
    }
    return dom; // Return the modified dom, as required by the upgrading structure.
  }
};

/**
 * Rename all event handler blocks for a given component type and event name.
 * @param componentType: name of component type for event
 * @param oldEventName: name of event
 * @param newEventName: new name of event
 * @returns {function(Element|Blockly.Workspace)} a function that maps a blocksRep (an XML DOM or
 *   workspace) to a modified DOM in which every specified event block has been renamed.
 *
 * @author ewpatton@mit.edu (Evan W. Patton)
 */
Blockly.Versioning.changeEventName = function(componentType, oldEventName, newEventName) {
  return function (blocksRep) {
    var dom = Blockly.Versioning.ensureDom(blocksRep);
    var eventHandlerBlocks = Blockly.Versioning.findAllEventHandlers(dom, componentType, oldEventName);
    for (var b = 0, eventBlock; eventBlock = eventHandlerBlocks[b]; b++) {
      var mutation = Blockly.Versioning.firstChildWithTagName(eventBlock, 'mutation');
      mutation.setAttribute('event_name', newEventName);
    }
    return dom;
  };
};

/**
 * Rename all method call blocks for a given component type and method name.
 * @param componentType: name of component type for method
 * @param oldMethodName: name of method
 * @param newMethodName: new name of method
 * @returns {function(Element|Blockly.Workspace)} a function that maps a blocksRep (An XML DOM or
 *   workspace) to a modified DOM in which every specified method call has been renamed.
 *
 * @author lizlooney@google.com (Liz Looney)
 */
Blockly.Versioning.changeMethodName = function(componentType, oldMethodName, newMethodName) {
  return function (blocksRep) {
    var dom = Blockly.Versioning.ensureDom(blocksRep);
    // For each matching method call block, change the method_name attribute.
    var methodCallBlocks =  Blockly.Versioning.findAllMethodCalls(dom, componentType, oldMethodName);
    for (var b = 0, methodCallBlock; methodCallBlock = methodCallBlocks[b]; b++) {
      var mutation = Blockly.Versioning.firstChildWithTagName(methodCallBlock, "mutation");
      mutation.setAttribute("method_name", newMethodName);
    }
    return dom; // Return the modified dom, as required by the upgrading structure.
  }
};

/**
 * Rename all property get/set blocks for a given component type and property name.
 * @param componentType: name of component type for property
 * @param oldPropertyName: name of property
 * @param newPropertyName: new name of property
 * @returns {function(Element|Blockly.Workspace)} a function that maps a blocksRep (An XML DOM or
 *   workspace) to a modified DOM in which every specified property get/set has been renamed.
 *
 * @author lizlooney@google.com (Liz Looney)
 */
Blockly.Versioning.changePropertyName = function(componentType, oldPropertyName, newPropertyName) {
  return function (blocksRep) {
    var dom = Blockly.Versioning.ensureDom(blocksRep);
    // For each matching property block, change the property_name attribute.
    var propertyBlocks =  Blockly.Versioning.findAllPropertyBlocks(dom, componentType, oldPropertyName);
    for (var b = 0, propertyBlock; propertyBlock = propertyBlocks[b]; b++) {
      var mutation = Blockly.Versioning.firstChildWithTagName(propertyBlock, "mutation");
      mutation.setAttribute("property_name", newPropertyName);
      var children = goog.dom.getChildren(propertyBlock);
      for (var c = 0, child; child = children[c]; c++) {
        if (child.tagName.toUpperCase() == "FIELD") {
          if (child.getAttribute("name") == "PROP") {
            if (child.textContent == oldPropertyName) {
              child.textContent = newPropertyName;
            }
          }
        }
      }
    }
    return dom; // Return the modified dom, as required by the upgrading structure.
  }
};

Blockly.Versioning.makeMethodUseHelper =
  function(componentType, methodName, argNum, replaceFunc) {
    return function(blocksRep, workspace) {
      var dom = Blockly.Versioning.ensureDom(blocksRep);
      var methodNodes = Blockly.Versioning
          .findAllMethodCalls(dom, componentType, methodName);
      for (var i = 0, method; method = methodNodes[i]; i++) {
        for (var j = 0, child; child = method.children[j]; j++) {
          if (child.tagName == 'value' &&
              child.getAttribute('name') == 'ARG' + argNum) {
            replaceFunc(child, workspace);
            break;
          }
        }
      }
      return dom;
    }
  }

/**
 * Upgrades the given method param to use a dropdown. Upgrades iff the block
 * currently used as the arguement is a constant (like a number or text block).
 * @param {string} componentType Name of the component type for method.
 * @param {string} methodName Name of the method.
 * @param {number} argNum The arguement that needs to be upgraded (zero indexed).
 * @param {string} dropdownKey The key for the dropdown block we want to use now.
 */
Blockly.Versioning.makeMethodUseDropdown =
  function(componentType, methodName, argNum, dropdownKey) {
    return function (blocksRep, workspace) {
      var valueMap = Blockly.Versioning.getOptionListValueMap(
          workspace, dropdownKey);
      var replaceFunc = function(node) {
        Blockly.Versioning.tryReplaceBlockWithDropdown(
            node, valueMap, dropdownKey);
      }
      // makeMethodUseHelper returns a function.
      var replaceBlocks = Blockly.Versioning.makeMethodUseHelper(
          componentType, methodName, argNum, replaceFunc);
      return replaceBlocks(blocksRep, workspace);
    }
  }

Blockly.Versioning.makeSetterUseHelper =
  function(componentType, propertyName, replaceFunc) {
    return function(blocksRep, workspace) {
      var dom = Blockly.Versioning.ensureDom(blocksRep);
      var props = Blockly.Versioning
          .findAllPropertyBlocks(dom, componentType, propertyName);
      for (var i = 0, prop; prop = props[i]; i++) {
        var mutation = Blockly.Versioning.firstChildWithTagName(prop, 'mutation');
        if (mutation.getAttribute('set_or_get') != 'set') {
          continue;
        }
        replaceFunc(Blockly.Versioning.firstChildWithTagName(prop, 'value'), workspace);
      }
      return dom;
    }
  }

Blockly.Versioning.methodToSetterWithValue =
  function(componentType, methodName, propertyName, value) {
    return function(blocksRep) {
      var dom = Blockly.Versioning.ensureDom(blocksRep);
      var methods = Blockly.Versioning.findAllMethodCalls(
          dom, componentType, methodName);
      for (var i = 0, method; method = methods[i]; i++) {
        method.setAttribute('type', 'component_set_get');
        var mutation = Blockly.Versioning.firstChildWithTagName(method, 'mutation');
        mutation.removeAttribute('method_name');
        mutation.setAttribute('property_name', propertyName);
        mutation.setAttribute('set_or_get', 'set');
        var childText;
        if (isNaN(value)) {
          childText = '<value name="VALUE">' +
              '<block type="text">' +
                '<field name="TEXT">' + value + '</field>' +
              '</block>' +
            '</value>';
        } else {
          childText = '<value name="VALUE">' +
              '<block type="math_number">' +
                '<field name="NUM">' + value + '</field>' +
              '</block>' +
            '</value>';
        }
        var childXml = Blockly.Versioning.xmlBlockTextToDom(childText);
        method.appendChild(childXml);
      }
      return dom;
    }
  }

/**
 * Upgrades the given setter to use a dropdown. Upgrades iff the block
 * currently used as the arguement is a constant (like a number or text block).
 * @param {string} componentType Name of the component type for method.
 * @param {string} propertyName Name of the property.
 * @param {string} dropdownKey The key for the dropdown block we want to use now.
 */
Blockly.Versioning.makeSetterUseDropdown =
  function(componentType, propertyName, dropdownKey) {
    return function(blocksRep, workspace) {
      var valueMap = Blockly.Versioning.getOptionListValueMap(
          workspace, dropdownKey);
      var replaceFunc = function(node) {
        Blockly.Versioning.tryReplaceBlockWithDropdown(
            node, valueMap, dropdownKey);
      }
      // makeSetterUseHelper returns a function.
      var replaceBlocks = Blockly.Versioning.makeSetterUseHelper(
        componentType, propertyName, replaceFunc);
      return replaceBlocks(blocksRep, workspace);
    }
  }

/**
 * Gets the available option values for the given option list key.
 * @param {!Blockly.Workspace} workspace Used to get the component database.
 * @param {string} key The key to the option list.
 * @return {!Object<!string, !string>} A map of values to their enum constant
 *     names.
 */
Blockly.Versioning.getOptionListValueMap = function(workspace, key) {
  var map = {};
  var db = workspace.getComponentDatabase();
  var optionList = db.getOptionList(key);
  for (var i = 0, option; option = optionList.options[i]; i++) {
    map[option.value] = option.name;
    map[option.value.toLowerCase()] = option.name;
  }
  return map;
}

/**
 * Replaces the block currently attached to the passed value input with a
 * dropdown block. The currently block is replaced iff it is a constant (eg a
 * text or number block) and the value is present in the passed valueMap.
 * @param {Element} valueNode The node to modify.
 * @param {!Object<!string, !string>} valueToNameMap A map of values to their
 *     enum constant names.
 * @param {string} dropdownKey The key for the dropdown block we want to create.
 */
Blockly.Versioning.tryReplaceBlockWithDropdown =
  function(valueNode, valueToNameMap, dropdownKey) {
    if (!valueNode) {
      return;
    }

    // The node describing the value input's target block.
    var targetNode = Blockly.Versioning
        .firstChildWithTagName(valueNode, 'block');
    if (!targetNode) {
      return;
    }

    var name = targetNode.getAttribute('type');
    if (name != 'text' && name != 'math_number') {
      return;
    }
    var field = Blockly.Versioning.firstChildWithTagName(targetNode, 'field');
    if (!field) {
      // Older projects may use <title> rather than <field> in Blockly XML
      field = Blockly.Versioning.firstChildWithTagName(targetNode, 'title');
    }
    var targetValue = field.textContent;
    if (!valueToNameMap[targetValue]) {
      return;
    }

    valueNode.removeChild(targetNode);
    var newBlock = document.createElement('block');
    newBlock.setAttribute('type', 'helpers_dropdown');
    var mutation = document.createElement('mutation');
    mutation.setAttribute('key', dropdownKey);
    var field = document.createElement('field');
    field.setAttribute('name', 'OPTION');
    var option = document.createTextNode(valueToNameMap[targetValue]);
    field.appendChild(option);
    newBlock.appendChild(mutation);
    newBlock.appendChild(field);
    valueNode.appendChild(newBlock);
  }

/**
 * Replaces the block currently attached to the passed value input with a screen
 * names block. The current block is replaced iff it is a constant (eg a text or
 * number block).
 * @param {Element} valueNode The node to modify.
 */
Blockly.Versioning.tryReplaceBlockWithScreen = function(valueNode) {
  if (!valueNode) {
    return;
  }

  // The node describing the value input's target block.
  var targetNode = Blockly.Versioning
      .firstChildWithTagName(valueNode, 'block');
  if (!targetNode) {
    return;
  }

  var name = targetNode.getAttribute('type');
  if (name != 'text') {
    return;
  }
  var field = Blockly.Versioning.firstChildWithTagName(targetNode, 'field');
  if (!field) {
    // Older projects may use <title> rather than <field> in Blockly XML
    field = Blockly.Versioning.firstChildWithTagName(targetNode, 'title');
  }
  var targetValue = field.textContent;

  valueNode.removeChild(targetNode);
  var newBlock = document.createElement('block');
  newBlock.setAttribute('type', 'helpers_screen_names');
  var field = document.createElement('field');
  field.setAttribute('name', 'SCREEN');
  var option = document.createTextNode(targetValue);
  field.appendChild(option);
  newBlock.appendChild(field);
  valueNode.appendChild(newBlock);
}

/**
 * Replaces the block currently attached to the passed value input with an
 * assets block. the current block is replaced iff it is a text block.
 * @param {Element} valueNode The node to modify.
 */
Blockly.Versioning.tryReplaceBlockWithAssets = function(valueNode, workspace) {
  if (!valueNode) {
    return;
  }

  // The node describing the value input's target block.
  var targetNode = Blockly.Versioning
      .firstChildWithTagName(valueNode, 'block');
  if (!targetNode) {
    return;
  }

  var name = targetNode.getAttribute('type');
  if (name != 'text') {
    return;
  }
  var field = Blockly.Versioning.firstChildWithTagName(targetNode, 'field');
  if (!field) {
    // Older projects may use <title> rather than <field> in Blockly XML
    field = Blockly.Versioning.firstChildWithTagName(targetNode, 'title');
  }
  var targetValue = field.textContent;
  if (workspace.getAssetList().indexOf(targetValue) == -1) {
    // This is probably an http request or something. Don't upgrade.
    return;
  }

  valueNode.removeChild(targetNode);
  var newBlock = document.createElement('block');
  newBlock.setAttribute('type', 'helpers_assets');
  var field = document.createElement('field');
  field.setAttribute('name', 'ASSET');
  var option = document.createTextNode(targetValue);
  field.appendChild(option);
  newBlock.appendChild(field);
  valueNode.appendChild(newBlock);
}

/**
 * Replaces the block currently attached to the passed value input with a
 * permissions dropdown block. The current block is replaced iff it is a text
 * or number block.
 * @param {Element} valueNode The node to modify.
 */
Blockly.Versioning.tryReplaceBlockWithPermissions =
  function(valueNode, workspace) {
    if (!valueNode) {
      return;
    }
    var valueMap = Blockly.Versioning
        .getOptionListValueMap(workspace, 'Permission');
    var entries = Object.entries(valueMap);
    for (var i = 0, pair; pair = entries[i]; i++) {
      var key = pair[0];
      var value = pair[1];
      if (valueMap.hasOwnProperty(key)) {
        valueMap['android.permission.' + key] = value;
      }
    }
    Blockly.Versioning.tryReplaceBlockWithDropdown(valueNode, valueMap, 'Permission');
  };

/**
 * Replaces the block currently attached to the passed value input with a
 * helper block identified by the given key. The current block is replaced iff
 * it is a text block.
 * @param key the helper key to use in place of the current value
 */
Blockly.Versioning.tryReplaceBlockWithHelper = function(key) {
  return function(valueNode, workspace) {
    if (!valueNode) {
      return;
    }
    var valueMap = Blockly.Versioning
        .getOptionListValueMap(workspace, key);
    var entries = Object.entries(valueMap);
    for (var i = 0, pair; pair = entries[i]; i++) {
      var k = pair[0];
      var v = pair[1];
      if (valueMap.hasOwnProperty(key)) {
        valueMap[k] = v;
      }
    }
    Blockly.Versioning.tryReplaceBlockWithDropdown(valueNode, valueMap, key);
  };
};

/**
 * Returns the list of top-level blocks that are event handlers for the given eventName for
 * componentType.
 * @param dom  DOM for XML workspace
 * @param componentType  name of the component type for event
 * @param eventName  name of event
 * @returns {Array.<Element>}  a list of XML elements for the specified event handler blocks.
 *
 * @author ewpatton@mit.edu (Evan W. Patton)
 */
Blockly.Versioning.findAllEventHandlers = function (dom, componentType, eventName) {
  var eventBlocks = [];
  for (var i = 0; i < dom.children.length; i++) {
    var block = dom.children[i];
    if (block.tagName === 'block' && block.getAttribute('type') === 'component_event') {
      var mutation = Blockly.Versioning.firstChildWithTagName(block, 'mutation');
      if (!mutation) {
        throw 'Did not find expected mutation child in Blockly.Versioning.findAllEventHandlers ' +
          'with componentType = ' + componentType + ' and eventName = ' + eventName;
      } else if ((mutation.getAttribute('component_type') === componentType) &&
          (mutation.getAttribute('event_name') === eventName)) {
        eventBlocks.push(block);
      }
    }
  }
  return eventBlocks;
};

/**
 * @param dom: DOM for XML workspace
 * @param componentType: name of component type for method
 * @param methodName: name of method
 * @returns {Element[]} a list of HTML elements for the specfied method call blocks.
 *
 * @author fturbak@wellesley.edu (Lyn Turbak)
 *
 */
Blockly.Versioning.findAllMethodCalls = function (dom, componentType, methodName) {
  var allBlocks = dom.getElementsByTagName('block');
  var callBlocks = [];
  for (var b = 0, block; block = allBlocks[b]; b++)  {
    if (block.getAttribute('type') == "component_method") {
      var mutation = Blockly.Versioning.firstChildWithTagName(block, "mutation");
      if (!mutation) {
        throw "Did not find expected mutation child in "
              + "Blockly.Versioning.findAllMethodCalls with componentType = " + componentType
              + "and methodName = " + methodName;
      } else {
        if ((mutation.getAttribute("component_type") == componentType)
            && (mutation.getAttribute("method_name") == methodName)) {
          callBlocks.push(block);
        }
      }
    }
  }
  return callBlocks;
};

/**
 * @param dom: DOM for XML workspace
 * @param componentType: name of component type for property
 * @param propertyName: name of property
 * @returns {Element[]} a list of HTML elements for the specfied property blocks.
 *
 * @author lizlooney@google.com (Liz Looney)
 *
 */
Blockly.Versioning.findAllPropertyBlocks = function (dom, componentType, propertyName) {
  var allBlocks = dom.getElementsByTagName('block');
  var propertyBlocks = [];
  for (var b = 0, block; block = allBlocks[b]; b++)  {
    if (block.getAttribute('type') == "component_set_get") {
      var mutation = Blockly.Versioning.firstChildWithTagName(block, "mutation");
      if (!mutation) {
        throw "Did not find expected mutation child in "
              + "Blockly.Versioning.findAllPropertyBlocks with componentType = " + componentType
              + "and propertyName = " + propertyName;
      } else {
        if ((mutation.getAttribute("component_type") == componentType)
            && (mutation.getAttribute("property_name") == propertyName)) {
          propertyBlocks.push(block);
        }
      }
    }
  }
  return propertyBlocks;
};

/**
 * @param dom: DOM for XML workspace
 * @param componentType: component type to rename
 * @param newComponentType: New component type name
 *
 * @author jis@mit.edu (Jeffrey I. Schiller>
 *
 */

Blockly.Versioning.renameComponentType = function(componentType, newComponentType) {
  return function(blocksRep) {
    var dom = Blockly.Versioning.ensureDom(blocksRep);
    var allBlocks = dom.getElementsByTagName('block');
    for (var b = 0, block; block = allBlocks[b]; b++) {
      var mutation = Blockly.Versioning.firstChildWithTagName(block, "mutation");
      if (mutation) {
        if (mutation.getAttribute("component_type") == componentType) {
          mutation.setAttribute("component_type", newComponentType);
        }
      }
    }
    return dom;
  }
};

/**
 * @param elem: an HTML element
 * @param tag: string thats a tag name
 * @returns the first child of elem with the given tag name (case insensitive)
 *  or null if there is no such element.
 *
 * @author fturbak@wellesley.edu (Lyn Turbak)
 *
 */
Blockly.Versioning.firstChildWithTagName = function (elem, tag) {
  var upcaseTag = tag.toUpperCase();
  var children = goog.dom.getChildren(elem);
  for (var c = 0, child; child = children[c]; c++) {
    if (child.tagName.toUpperCase() == upcaseTag) {
      return child;
    }
  }
  return null;
};

/**
 * @param xmlBlockText: string specifying the XML for a single block
 * @returns HTML element for the specified block
 *
 * @author fturbak@wellesley.edu (Lyn Turbak)
 *
 */
Blockly.Versioning.xmlBlockTextToDom = function(xmlBlockText) {
  // To make Blockly.utils.xml.textToDom happy, must provide it with top-level XML tag
  var topLevelXmlString = "<xml>" + xmlBlockText + "</xml>";
  var topLevelDom = Blockly.utils.xml.textToDom(topLevelXmlString);
  // Now extract single block dom from top-level dom
  var children = goog.dom.getChildren(topLevelDom);
  if (children.length != 1) {
    throw "Unexpected number of childred in Blockly.Versioning.xmlBlockTextToDom: "
          + children.length;
  } else {
    return children[0];
  }
};

/******************************************************************************
 Define component upgrade maps here.
 ******************************************************************************/

/**
 * @author fturbak@wellesley.edu (Lyn Turbak)
 *
 * This is a dictionary of upgrade maps, one map per component type plus
 * one map for the special string "Language" (for upgrading blocks language version)
 * The component type "Form" is handled as "Screen".
 *
 * This dictionary expresses in a more declarative form the updating conditionals
 * in Liz Looney's BlockSave.java file from App Inventor Classic.
 *
 * In the upgrade map for a particular component type, an entry labeled with version number n
 * specifies what needs to be done to upgrade components at version n-1 to version n.
 * Each entry maps to either:
 *   (1) an upgrading function,
 *   (2) an array of upgraders,
 *   (3) a special upgrading string.
 *
 * An upgrading function is a single-argument function that takes and returns a
 * blocks program representation, which is either:
 *   (1) a top-level XML DOM element ,or
 *   (2) a Blockly.Workspace object
 * Modifications (by side effect) can be made to whichever of these representations is more convenient.
 * The utility functions Blockly.Versioning.ensureDom and Blockly.Versioning.ensureWorkspace
 * can be used to ensure that the representation is of a certain type, converting it
 * if it is not of that type. The framework allows the representation to ping-pong
 * back and forth between these representation types, and guaranteees that the
 * final representation is the workspace expected by Blockly.
 *
 * A list of upgraders is treated as the sequential composition of the functions
 * for each upgrader.
 *
 * The two special strings for blocks upgraders are:
 *
 *   "noUpgrade": No upgrade needs to be performed.
 *
 *   "ai1CantDoUpgrade": There was a nontrivial upgrader for AI1 in BlockSaveFile.java,
 *      but this upgrader cannot be replicated in AI2.
 *
 * Each upgrader is preceded by a comment that describes the upgrade.
 * For historical purposes, the upgrades from App Inventor Classic (from BlockSaveFile.java)
 * are documented here, even though the nontrival upgrades can no longer be performed.
 *
 */

Blockly.Versioning.AllUpgradeMaps =
{

  "AccelerometerSensor": {

    // AI1: The AccelerometerSensor.MinimumInterval property was added.
    // No blocks need to be modified to upgrade to version 2.
    2: "noUpgrade",

    // AI2: AccelerometerSensor.Sensitivty property was added.
    3: "noUpgrade",

    // AI2: LegacyMode property was added.
    4: "noUpgrade",

    // Adds Sensitivity dropdown block.
    5: Blockly.Versioning.makeSetterUseDropdown(
          'AccelerometerSensor', 'Sensitivity', 'Sensitivity')

  }, // End Accelerometer upgraders

  "ActivityStarter": {

    // AI1: The ActivityStarter.DataType, ActivityStarter.ResultType, and ActivityStarter.ResultUri
    // properties were added.
    // The ActivityStarter.ResolveActivity method was added.
    // The ActivityStarter.ActivityError event was added.
    // No blocks need to be modified to upgrade to version 2.
    2: "noUpgrade",

    // AI1: The ActivityStarter.ActivityError event was marked userVisible false and is no longer
    // used.
    /* From BlockSaveFile.java:
      for (Element block : getAllMatchingMethodOrEventBlocks(componentName,
          "ActivityStarter", "ActivityError")) {
        markBlockBad(block, "The ActivityStarter.ActivityError event is no longer used. " +
            "Please use the Screen.ErrorOccurred event instead.");
      }
    */
    3: "ai1CantDoUpgrade", // Just indicates we couldn't do upgrade even if we wanted to

    // AI1: The ActivityStarter.StartActivity method was modified to pull the parent Form's
    // screen animation type. No blocks need to be modified to upgrade to version 4.
    4: "noUpgrade",

    // AI2: The ActivityStarter.ActivityCanceled event was added.
    // No blocks need to be modified to upgrade to version 5.
    5: "noUpgrade",

    // Extras property was added
    6: "noUpgrade"

  }, // End ActivityStarter upgraders

  "AnomalyDetection": {
    // AI2: The AnomalyDetection.DetectAnomaliesInChartData method was added.
    // No blocks need to be modified to upgrade to version 2.
    2: "noUpgrade"
  }, // End AnomalyDetection upgraders

  "Ball": {

    // AI1: The PointTowards method was added (for all sprites).
    // The Heading property was changed from int to double (for all srites).
    // No blocks need to be modified to upgrade to version 2.
    // Blocks related to this component have now been upgraded to version 2.
    2: "noUpgrade",

    // AI1: The Z property was added (also for ImageSprite)
    3: "noUpgrade",

    // AI1: The TouchUp, TouchDown, and Flung events were added. (for all sprites)
    // No blocks need to be modified to upgrade to version 4.
    4: "noUpgrade",

    // AI1: speed and hearing were added to the Flung event (for all sprites)
    // speed and heading were added to the Flung event
    /* From BlockSaveFile.java:
          final String CHANGED_FLUNG_WARNING = "The %s block has been changed to " +
          "include speed and heading. Please change your program " +
          "by deleting this old version of the block and pick a new Flung block" +
          "from the drawer";
      for (Element block : getAllMatchingGenusBlocks("Ball-Flung")) {
        markBlockBad(block, String.format(CHANGED_FLUNG_WARNING, "Flung"));
    */
    5: "ai1CantDoUpgrade", // Just indicates we couldn't do upgrade even if we wanted to

    // The CenterAtOrigin property was added.
    // The default value of false is correct for upgraded apps.
    6: "noUpgrade",

    // The MoveToPoint method was added.
    7: "noUpgrade",

    // Adds dropdown blocks for Direction.
    8: Blockly.Versioning.makeMethodUseDropdown('Ball', 'Bounce', 0, 'Direction')
  }, // End Ball upgraders

  "BarcodeScanner": {

    // AI1: No changes required
    // The UseExternalScanner property was added.
    2: "noUpgrade"

  }, // End BarcodeScanner upgraders

  "BluetoothClient": {

    // AI1: The BluetoothClient.Enabled property was added.
    // No blocks need to be modified to upgrade to version 2.
    2: "noUpgrade",

    // AI1: The BluetoothClient.BluetoothError event was marked userVisible false and is no longer
    // used.
    /* From BlockSaveFile.java:
      for (Element block : getAllMatchingMethodOrEventBlocks(componentName,
          "BluetoothClient", "BluetoothError")) {
        markBlockBad(block, "The BluetoothClient.BluetoothError event is no longer used. " +
            "Please use the Screen.ErrorOccurred event instead.");
      }
    */
    3: "ai1CantDoUpgrade", // Just indicates we couldn't do upgrade even if we wanted to

    // The BluetoothClient.DelimiterByte property was added.
    // No blocks need to be modified to upgrade to version 4.
    4: "noUpgrade",

    // The BluetoothClient.Secure property was added.
    // No blocks need to be modified to upgrade to version 5.
    5: "noUpgrade",

    // The BluetoothClient.DisconnectOnError property was added.
    // No blocks need to be modified to upgrade to version 6.
    6: "noUpgrade",

    // The BluetoothClient.PollingRate property was added.
    // No blocks need to be modified to upgrade to version 7.
    7: "noUpgrade",

    // The BluetoothClient.NoLocationNeeded property was added.
    // No blocks need to be modified to upgrade to version 8.
    8: "noUpgrade"

  }, // End BluetoothClient upgraders

  "BluetoothServer": {

    // AI1: The BluetoothServer.Enabled property was added.
    // No blocks need to be modified to upgrade to version 2.
    2: "noUpgrade",

    // AI1: The BluetoothServer.BluetoothError event was marked userVisible false and is no longer
    // used.
    /* From BlockSaveFile.java:
      for (Element block : getAllMatchingMethodOrEventBlocks(componentName,
          "BluetoothServer", "BluetoothError")) {
        markBlockBad(block, "The BluetoothServer.BluetoothError event is no longer used. " +
            "Please use the Screen.ErrorOccurred event instead.");
    */
    3: "ai1CantDoUpgrade", // Just indicates we couldn't do upgrade even if we wanted to

    // A11: The BluetoothServer.DelimiterByte property was added.
    // No blocks need to be modified to upgrade to version 4.
    4: "noUpgrade",

    // The BluetoothServer.Secure property was added.
    // No blocks need to be modified to upgrade to version 5.
    5: "noUpgrade"

  }, // End BluetoothServer upgraders

  "Button": {

    // A1: The Alignment property was renamed to TextAlignment.
    // Blocks related to this component have now been upgraded to version 2.
    /* From BlockSaveFile.java:
          handlePropertyRename(componentName, "Alignment", "TextAlignment");
    */
    2: "ai1CantDoUpgrade", // Just indicates we couldn't do upgrade even if we wanted to

    // AI1: The LongClick event was added.
    // No blocks need to be modified to upgrade to version 3.
    3: "noUpgrade",

    // AI1: The Shape property was added.
    // No blocks need to be modified to upgrade to version 4.
    4: "noUpgrade",

    // AI1: The ShowFeedback property was added.
    // No properties need to be modified to upgrade to version 5.
    5: "noUpgrade",

    // AI2: Added TouchUp and TouchDown events;
    // FontSize, FontBold, FontItalic properties made visible in block editor
    6: "noUpgrade",

    // Assets helper block was added.
    7: Blockly.Versioning.makeSetterUseHelper(
        'Button', 'Image', Blockly.Versioning.tryReplaceBlockWithAssets)

  }, // End BarcodeScanner upgraders

  "Camcorder": {

    //This is initial version. Placeholder for future upgrades
    1: "noUpgrade"

  }, // End Camcorder upgraders

  "Camera": {

    // AI2: The UseFront property was added.
    2: "noUpgrade",

    // AI2: The UseFront property was removed
    3: "noUpgrade"

  }, // End Camera upgraders

  "Canvas": {

    // AI1: The LineWidth property was added.
    // No blocks need to be modified to upgrade to version 2.
    2: "noUpgrade",

    // AI1: The FontSize and TextAlignment properties and
    // the DrawText and DrawTextAtAngle methods were added.
    // No blocks need to be modified to upgrade to version 3.
    3: "noUpgrade",

    // AI1: No blocks need to be modified to upgrade to version 4.
    // The Save and SaveAs methods were added.
    4: "noUpgrade",

    // AI1: No blocks need to be modified to upgrade to version 5.
    // The GetBackgroundPixelColor, GetPixelColor, and
    // SetBackgroundPixelColor methods were added.
    5: "noUpgrade",

    // AI1: No blocks need to be modified to upgrade to version 6.
    // The TouchUp and TouchDown events were added.
    6: "noUpgrade",

    // AI1: speed and heading were added to the Flung event
    // Previous instances of the Flung event were marked bad.
    /* From BlockSaveFile.java:
      final String CHANGED_FLUNG_WARNING = "The %s block has been changed to " +
          "include speed and heading. Please change your program " +
          "by deleting this old version of the block and pick a new Flung block" +
          "from the drawer";
      for (Element block : getAllMatchingGenusBlocks("Canvas-Flung")) {
        markBlockBad(block, String.format(CHANGED_FLUNG_WARNING, "Flung"));
      }
    */
    7: "ai1CantDoUpgrade", // Just indicates we couldn't do upgrade even if we wanted to

    // AI2: Dave Wolber's canvas naming changes
    // * In Dragged event, parameter draggedSprite renamed to draggedAnySprite
    // * In Touched event, parameter touchedSprite renamed to touchedAnySprite
    // * In Canvas.DrawCircle method, parameters x, y, and r changed to
    //   xCenter, yCemter, and radius, respectively.
    // The method parameter changes require no upgrade, but the event parameter
    //   changes require consistent renaming of references to those parameters.
    8:
       [ // Blocks upgrader for Canvas version is the sequential composition of these two upgraders:
          Blockly.Versioning.changeEventParameterName("Canvas","Dragged","draggedSprite","draggedAnySprite"),
          Blockly.Versioning.changeEventParameterName("Canvas","Touched","touchedSprite","touchedAnySprite")
       ],

    9: Blockly.Versioning.addDefaultMethodArgument("Canvas", "DrawCircle", 3, // Since this will be ARG3
        '<block type="logic_boolean">' +
        '  <field name="BOOL">TRUE</field>' +
        '</block>'),

    // AI2: No blocks need to be modified to upgrade to version 10
    // The default value of TextAlignment was changed from Normal (left) to Center
    10: "noUpgrade",

    // DrawShape & DrawArc was added
    // No blocks need to be modified to upgrade to version 11.
    11: "noUpgrade",

    // ExtendMovesOutsideCanvas was added
    // No blocks need to be modified to upgrade to version 12.
    12: "noUpgrade",

    //  BackgroundImageinBase64 was added
    // No blocks need to be modified to upgrade to version 13.
    13: "noUpgrade",

    // TAP_THRESHOLD modified to be user settable
    // TAP_THRESHOLD renamed to tapThreshold
    // TapThreshold is added
    // No blocks need to be modified to upgrade to version 14.
    14: "noUpgrade",

    // Assets helper block was added.
    15: Blockly.Versioning.makeSetterUseHelper(
        'Canvas', 'BackgroundImage', Blockly.Versioning.tryReplaceBlockWithAssets)

  }, // End Canvas upgraders

  "Chart": {
    // AI2: The SetDomain and SetRange methods were added.
    2: "noUpgrade",
    // AI2: The ExtendDomainToInclude and ExtendRangeToInclude methods were added.
    3: "noUpgrade",
    // AI2: The property axesTextColor and method setAxesTextColor were added.
    4: "noUpgrade"

  }, // End Chart upgraders

  "ChartData2D": {
    // - The property dataLabelColor and method setDataLabelColor were added.
    2: "noUpgrade"
  }, // End ChartData2D upgraders

  "ChatBot" : {
    //This is the initial version. Placeholder for future upgrades
    1: "noUpgrade",

    // The ApiKey property was made visible in the designer
    2: "noUpgrade",

    // The ConverseWithImage method was added
    3: "noUpgrade",
    // Added CreateImage and GotResponseWithImage
    4: "noUpgrade",
  }, // End ChatBot upgraders

  "CheckBox": {

    // AI2: The Value property was renamed to Checked.
    2: "noUpgrade"

  }, // End CheckBox upgraders

  "Clock": {

    //This is initial version. Placeholder for future upgrades
    1: "noUpgrade",

    // AI2: The patterm pattermeter was added to FormatDate and FormatDateTime.
    // * FormatDate(instant) to FormatDate(instant, pattern)
    // * FormatDateTime(instant) to FormatDateTime(instant, pattern)
    2:
      [  // Set the default argument for parameter to be an empty string.
         Blockly.Versioning.addDefaultMethodArgument("Clock", "FormatDateTime", 1,
         '<block type="text">' +
         '  <field name="TEXT">MMM d, yyyy HH:mm:ss a</field>' +
         '</block>'),
         Blockly.Versioning.addDefaultMethodArgument("Clock", "FormatDate", 1,
         '<block type="text">' +
         '  <field name="TEXT">MMM d, yyyy</field>' +
         '</block>')
      ],

    // Duration Support was added.
    3: "noUpgrade",

    // MakeDate, MakeTime, MakeInstantFromParts methods added
    4: "noUpgrade"

  }, // End Clock upgraders

  "CloudDB": {

    // This is initial version. Placeholder for future upgrades
    1: "noUpgrade",
    // UpdateDone event was added.
    2: "noUpgrade"

  },

  "ContactPicker": {

    // AI1: The Alignment property was renamed to TextAlignment.
    // Blocks related to this component have now been upgraded to version 2.
    /* From BlockSaveFile.java:
      handlePropertyRename(componentName, "Alignment", "TextAlignment");
    */
    2: "ai1CantDoUpgrade", // Just indicates we couldn't do upgrade even if we wanted to

    // AI1: The Open method was added, which does not require changes.
    3: "noUpgrade",

    // AI1: The Shape property was added.
    // No blocks need to be modified to upgrade to version 4.
    4: "noUpgrade",

    // AI2:  Added PhoneNumber, PhoneNumberList, and EmailAddressList to ContactPicker.
    // - For Eclair and up, we now use ContactsContract instead of the deprecated Contacts.
    5: "noUpgrade",

    // AI2:  Added ContactUri
    6: "noUpgrade"

  }, // End ContactPicker upgraders

  "DataFile": {

  }, // End DataFile upgraders


  "DatePicker": {

    // AI2: The datepicker dialog was updated to show the current date
    // instead of the last set date by default.
    // The SetDateToDisplay and LaunchPicker methods were added to
    // give the user more control of what time is displayed in the
    // datepicker dialog.
    2: "noUpgrade",

    // AI2: SetDateToDisplayFromInstant method and Instant property are added.
    3: "noUpgrade",

    // Assets helper block was added.
    4: Blockly.Versioning.makeSetterUseHelper(
        'DatePicker', 'Image', Blockly.Versioning.tryReplaceBlockWithAssets)

  }, // End DatePicker upgraders

  "EmailPicker": {

    // AI1: The Alignment property was renamed to TextAlignment.
    // Blocks related to this component have now been upgraded to version 2.
    /* From BlockSaveFile.java:
      handlePropertyRename(componentName, "Alignment", "TextAlignment");
    */
    2: "ai1CantDoUpgrade", // Just indicates we couldn't do upgrade even if we wanted to

    // RequestFocus was added
    3: "noUpgrade",

    // AI2: Jump to match Kodular's version of EmailPicker (6).
    4: "noUpgrade",
    5: "noUpgrade",
    6: "noUpgrade",

    // TextChanged event, HintColor property, MoveCursorTo, MoveCursorToEnd and MoveCursorToStart methods were added.
    7: [
      Blockly.Versioning.changeMethodName("EmailPicker", "SetCursorAt", "MoveCursorTo"),
      Blockly.Versioning.changeMethodName("EmailPicker", "SetCursorAtEnd", "MoveCursorToEnd"),
      Blockly.Versioning.changeEventName("EmailPicker", "OnTextChanged", "TextChanged")]

  }, // End EmailPicker upgraders

  "FeatureCollection": {

    // AI2:
    // - The GeoJSONError event was renamed to LoadError
    // - The GotGeoJSON event was renamed to GotFeatures
    // - The ErrorLoadingFeatureCollection event was removed in favor of LoadError
    // - The LoadedFeatureCollection event was removed in favor of GotFeatures
    2: [
      Blockly.Versioning.changeEventName('FeatureCollection', 'GeoJSONError', 'LoadError'),
      Blockly.Versioning.changeEventName('FeatureCollection', 'GeoGeoJSON', 'GotFeatures'),
      Blockly.Versioning.changeEventName('FeatureCollection', 'ErrorLoadingFeatureCollection', 'LoadError'),
      Blockly.Versioning.changeEventName('FeatureCollection', 'LoadedFeatureCollection', 'GotFeatures')
    ]
  },

  "File": {

    // AI2: The AfterFileSaved event was added.
    // No blocks need to be modified to upgrade to version 2.
    2: "noUpgrade",

    // AI2: The LegacyMode property was added.
    // No blocks need to be modified to upgrade to version 3.
    3: "noUpgrade",

    // AI2: The LegacyMode property was deprecated.
    // AI2: The DefaultScope and Scope properties were added.
    4: "noUpgrade"

  }, // End File upgraders

  // Form is renamed to Screen. See below.

  "FirebaseDB": {

    1: "noUpgrade",
    // AI2 Added AppendValue, RemoveFirst and FirstRemoved
    2: "noUpgrade",
    // AI2 Added ClearTag function, GetTagList and Persist
    3: "noUpgrade"

  },

  "FusiontablesControl": {

    // AI1: No changes required
    // The ApiKey property and the SendQuery and ForgetLogin methods were added.
    2: "noUpgrade",

    // AI2: - InsertRow, GetRows and GetRowsWithConditions was added.
    // - KeyFile, UseServiceAuthentication and ServiceAccountEmail
    //   were added.
    3: "noUpgrade",

    // The LoadingDialogMessage property was added
    // The ShowLoadingDialog property was added
    4: "noUpgrade"

  }, // End FusiontablesControl upgraders

  "GameClient": {

    //This is initial version. Placeholder for future upgrades
    1: "noUpgrade"

  }, // End GameClient upgraders

  "GyroscopeSensor": {

    // This is initial version. Placeholder for future upgrades
    1: "noUpgrade"

  }, // End GyroscopeSensor upgraders

  "HorizontalArrangement": {

    // AI1: The AlignHorizontal and AlignVertical properties were added.
    // No blocks need to be modified to upgrade to version 2.
    2: "noUpgrade",

    // - Added background color & image
    3: "noUpgrade",

    // For HORIZONTALARRANGEMENT_COMPONENT_VERSION 4:
    // - Add HorizontalAlignment and VerticalAlignment dropdown blocks.
    // - Assets helper block was added.
    4: [Blockly.Versioning.makeSetterUseDropdown(
           'HorizontalArrangement', 'AlignHorizontal', 'HorizontalAlignment'),
        Blockly.Versioning.makeSetterUseDropdown(
           'HorizontalArrangement', 'AlignVertical', 'VerticalAlignment'),
        Blockly.Versioning.makeSetterUseHelper(
           'HorizontalArrangement', 'Image', Blockly.Versioning.tryReplaceBlockWithAssets)]

  }, // End HorizontalArrangement upgraders

  "HorizontalScrollArrangement": {

    // This is initial version. Placeholder for future upgrades
    1: "noUpgrade",

    // For HORIZONTALSCROLLARRANGEMENT_COMPONENT_VERSION 2:
    // - Add HorizontalAlignment and VerticalAlignment dropdown blocks.
    // - Assets helper block was added.
    2: [Blockly.Versioning.makeSetterUseDropdown(
           'HorizontalScrollArrangement', 'AlignHorizontal', 'HorizontalAlignment'),
        Blockly.Versioning.makeSetterUseDropdown(
           'HorizontalScrollArrangement', 'AlignVertical', 'VerticalAlignment'),
        Blockly.Versioning.makeSetterUseHelper('HorizontalScrollArrangement', 'Image',
           Blockly.Versioning.tryReplaceBlockWithAssets)]

  }, // End HorizontalScrollArrangement upgraders

  "Image": {

    //This is initial version. Placeholder for future upgrades
    1: "noUpgrade",

    // AI2: The RotationAngle property was added.
    // No blocks need to be modified to upgrade to version 2.
    2: "noUpgrade",

    // Scaling property was added (but not in use yet)
    3: "noUpgrade",

    // Click event was added
    // The Clickable property was added.
    4: "noUpgrade",

    // AlternateText property was added.
    5: "noUpgrade",

    // Assets helper block was added.
    6: Blockly.Versioning.makeSetterUseHelper(
        'Image', 'Picture', Blockly.Versioning.tryReplaceBlockWithAssets)

  }, // End Image upgraders

  "ImageBot": {
    // This is the initial version. Placeholder for future upgrades
    1: "noUpgrade",

    // The ApiKey property was made visible in the designer
    2: "noUpgrade",
  },  // End ImageBot upgraders

  "ImagePicker": {

    // AI1: The Alignment property was renamed to TextAlignment.
    // Blocks related to this component have now been upgraded to version 2.
    /* From BlockSaveFile.java:
      handlePropertyRename(componentName, "Alignment", "TextAlignment");
    */
    2: "ai1CantDoUpgrade", // Just indicates we couldn't do upgrade even if we wanted to

    // AI1: The Open method was added, which does not require changes.
    3: "noUpgrade",

    // AI1: The Shape property was added.
    // No blocks need to be modified to upgrade to version 4.
    4: "noUpgrade",

    // AI1: The ImagePath property was renamed to Selection.
    // Blocks related to this component have now been upgraded to version 5.
    /* From BlockSaveFile.java:
      handlePropertyRename(componentName, "ImagePath", "Selection");
    */
    5: "noUpgrade"

  }, // End ImagePicker upgraders

  "ImageSprite": {

    // AI1: The ImageSprite.Rotates property was added
    // No blocks need to be modified to upgrade to version 2.
    2: "noUpgrade",

    // AI1: The PointTowards method was added.
    // The Heading property was changed from int to double
    // No blocks need to be modified to upgrade to version 3.
    3: "noUpgrade",

    // AI1: The Z property was added (also for Ball)
    4: "noUpgrade",

    // AI1: The TouchUp, TouchDown, and Flung events were added. (for all sprites)
    // No blocks need to be modified to upgrade to version 5.
    5: "noUpgrade",

    // AI1: speed and hearing were added to the Flung event (for all sprites)
    // speed and heading were added to the Flung event
    /* From BlockSaveFile.java:
        final String CHANGED_FLUNG_WARNING = "The %s block has been changed to " +
            "include speed and heading. Please change your program " +
            "by deleting this old version of the block and pick a new Flung block" +
            "from the drawer";
        for (Element block : getAllMatchingGenusBlocks("ImageSprite-Flung")) {
          markBlockBad(block, String.format(CHANGED_FLUNG_WARNING, "Flung"));
        }
    */
    6: "ai1CantDoUpgrade", // Just indicates we couldn't do upgrade even if we wanted to

    // The MoveToPoint method was added.
    7: "noUpgrade",

    // Adds dropdown blocks for Direction.
    // Assest helper block was added.
    8: [Blockly.Versioning.makeMethodUseDropdown('ImageSprite', 'Bounce', 0, 'Direction'),
        Blockly.Versioning.makeSetterUseHelper('ImageSprite', 'Picture',
            Blockly.Versioning.tryReplaceBlockWithAssets)],

    // The MarkOrigin, OriginX, and OriginY properties were added.
    9: "noUpgrade",

    // A fix for the MarkOrigin, OriginX, and OriginY properties in the designer was fixed
    10: "noUpgrade"

  }, // End ImageSprite upgraders

  "Label": {

    // AI1: The Alignment property was renamed to TextAlignment.
    // Blocks related to this component have now been upgraded to version 2.
    /* From BlockSaveFile.java:
      handlePropertyRename(componentName, "Alignment", "TextAlignment");
    */
    2: "ai1CantDoUpgrade", // Just indicates we couldn't do upgrade even if we wanted to

    // AI2: For LABEL_COMPONENT_VERSION 3:
    // - The HasMargins property was added
    3: "noUpgrade",

    // AI2: Add HTMLFormat property
    4: "noUpgrade",

    5: "noUpgrade"

  }, // End Label upgraders

  // Special upgrading map for language version.
  // All dictionary keys except this one are component names.
  "Language": {

    // AI1: In BLOCKS_LANGUAGE_VERSION 2, we allow arguments of different procedures and events
    // to have the same names.
    // No blocks need to be modified to upgrade to version 2.
    2: "noUpgrade",

    // AI1: In BLOCKS_LANGUAGE_VERSION 3, we added some string operations
    // No blocks need to be modified to upgrade to version 3.
    3: "noUpgrade",

    // AI1: In BLOCKS_LANGUAGE_VERSION 4, we added replace all, copy list,
    // insert list item, for range
    // No blocks need to be modified to upgrade to version 4.
    4: "noUpgrade",

    // AI1: In BLOCKS_LANGUAGE_VERSION 5, we changed some Math functions' formal parameter names.
    /* From BlockSaveFile.java:
        upgradeTrigBlocks();
        // Blocks have now been upgraded to language version 5.
    */
    5: "ai1CantDoUpgrade", // Just indicates we couldn't do upgrade even if we wanted to

    // AI1: Beginning in BLOCKS_LANGUAGE_VERSION 6, text blocks, comments, and complaints
    // are encoded on save and decoded on load to preserve international characters.
    /* From BlockSaveFile.java:
        encodeInternationalCharacters();
        // Blocks have now been upgraded to language version 6.
    */
    6: "ai1CantDoUpgrade", // Just indicates we couldn't do upgrade even if we wanted to

    // AI1: In BLOCKS_LANGUAGE_VERSION 7, corrupted character sequences in comments are replaced
    // with * when .blk files are upgraded.
    /* From BlockSaveFile.java:
        fixCorruptedComments();
        // Blocks have now been upgraded to language version 7.
    */
    7: "ai1CantDoUpgrade", // Just indicates we couldn't do upgrade even if we wanted to

    // AI1: In BLOCKS_LANGUAGE_VERSION 8, socket labels of some text blocks were changed.
    /* From BlockSaveFile.java:
        upgradeTextBlockSocketLabels();
        // Blocks have now been upgraded to language version 8.
    */
    8: "ai1CantDoUpgrade", // Just indicates we couldn't do upgrade even if we wanted to

    // AI1: In BLOCKS_LANGUAGE_VERSION 9, radian conversion blocks were fixed
    /* From BlockSaveFile.java:
        fixRadiansConversionBlocks();
        // Blocks have now been upgraded to language version 9.
    */
    9: "ai1CantDoUpgrade", // Just indicates we couldn't do upgrade even if we wanted to

    // AI1: In BLOCKS_LANGUAGE_VERSION 10, "as" label was added to def blocks
    /* From BlockSaveFile.java:
        addAsLabelToDefBlocks();
        // Blocks have now been upgraded to language version 10.
    */
    10: "ai1CantDoUpgrade", // Just indicates we couldn't do upgrade even if we wanted to

    // AI1: In BLOCKS_LANGUAGE_VERSION 11, we added csv-related list operations.
    // No blocks need to be modified to upgrade to version 11.
    11: "noUpgrade",

    // In BLOCKS_LANGUAGE_VERSION 12, we changed the multiply
    // symbol from * star to times, and the subtract symbol
    // from hyphen to minus
    /* From BlockSaveFile.java:
        changeStarAndHyphenToTimesAndMinusForMultiplyAndSubtractBlocks();
        // Blocks have now been upgraded to language version 12.
    */
    12: "ai1CantDoUpgrade", // Just indicates we couldn't do upgrade even if we wanted to

    // AI1: In BLOCKS_LANGUAGE_VERSION 13, we added open-screen and open-screen-with-start-text.
    // No blocks need to be modified to upgrade to version 13.
    13: "noUpgrade",

    // AI1: In BLOCKS_LANGUAGE_VERSION 14, we added property and method blocks for component objects.
    // No language blocks need to be modified to upgrade to version 14.
    14: "noUpgrade",

    // AI1: In BLOCKS_LANGUAGE_VERSION 15, we added "is text empty?" to
    // Text drawer.
    // No language blocks need to be modified to upgrade to version 15.
    15: "noUpgrade",

    // AI1: In BLOCKS_LANGUAGE_VERSION 16, we added make-color and split-color to the Color drawer.
    // No language blocks need to be modified to upgrade to version 16.
    16: "noUpgrade",

    // AI1: In BLOCKS_LANGUAGE_VERSION 17.
    // Changed open-screen to open-another-screen
    // Changed open-screen-with-start-text to open-another-screen-with-start-value
    // Marked get-startup-text as a bad block
    // Added get-start-value
    // Added get-plain-start-text
    // Marked close-screen-with-result as a bad block
    // Added close-screen-with-value
    // Added close-screen-with-plain-text
    17: "ai1CantDoUpgrade", // Just indicates we couldn't do upgrade even if we wanted to

    // AI2: Jeff Schiller's new Obfuscate Text block added
    18: "noUpgrade",

    // AI2: In BLOCKS_LANGUAGE_VERSION 19
    // is-number?, was extended with a dropdown to include base10, bin, and hex
    // The existing block from an old project apparently does not need to be modified to
    // see these new options.  (Hal is not sure why not, but it seems to work.)
    // The math convert block was added
    // No language blocks need to be modified to upgrade to version 16.
    19: "noUpgrade",


    // AI2: In BLOCKS_LANGUAGE_VERSION 20// Rename 'obsufcated_text' text block to 'obfuscated_text'
    20: Blockly.Versioning.renameBlockType('obsufcated_text', 'obfuscated_text'),

    // AI2: Added is a string? block to test whether values are strings.
    21: "noUpgrade",

    // AI2: Added Break Block
    22: "noUpgrade",

    // AI2: Added Bitwise Blocks
    23: "noUpgrade",

    // AI2: In BLOCKS_LANGUAGE_VERSION 24, added List Reverse Block
    24: "noUpgrade",

    // AI2: In BLOCKS_LANGUAGE_VERSION 25, added Join With Separator Block
    25: "noUpgrade",
<<<<<<< HEAD

    // AI2: Added Anonymous procedure Blocks
    26: "noUpgrade"
=======

    // AI2: In BLOCKS_LANGUAGE_VERSION 26, Added generic event handlers
    26: "noUpgrade",

    // AI2: In BLOCKS_LANGUAGE_VERSION 27, Added not-equal to text compare block
    27: "noUpgrade",

    // AI2: Added dictionaries
    28: "noUpgrade",

    // AI2: Added "for each in dictionary" block.
    29: "noUpgrade",

    // AI2: In BLOCKS_LANGUAGE_VERSION 30, The Reverse Text block was added
    30: "noUpgrade",

    // AI2: Added "replace all mappings" block
    31: "noUpgrade",

    // AI2: Added mutators for and/or blocks
    32: "noUpgrade",

    // AI2: Added "contains any" and "contains all" options to the text contains block.
    33:"noUpgrade",

    // AI2: Add screen names dropdown block.
    34: Blockly.Versioning.makeScreenNamesBeDropdowns,

    // AI2: Added List Mathematical Operations
    35: "noUpgrade",

    // AI2: Added mode on List Mathematical Operations
    // AI2: Added "every component" block.
    36: [Blockly.Versioning.renameBlockType('lists_minimum_number', 'lists_minimum_value'),
         Blockly.Versioning.renameBlockType('lists_maximum_number', 'lists_maximum_value')],

    37: "noUpgrade"
>>>>>>> 2e12427b

  }, // End Language upgraders


  "ListPicker": {

    // AI1: The Alignment property was renamed to TextAlignment.
    // Blocks related to this component have now been upgraded to version 2.
    /* From BlockSaveFile.java:
      handlePropertyRename(componentName, "Alignment", "TextAlignment");
    */
    2: "ai1CantDoUpgrade", // Just indicates we couldn't do upgrade even if we wanted to

    // AI1: The SelectionIndex property was added, which does not require changes.
    3: "noUpgrade",

    // AI1: The Open method was added, which does not require changes.
    4: "noUpgrade",

    // AI1: The Shape property was added.
    // No blocks need to be modified to upgrade to version 5.
    5: "noUpgrade",

    // AI1: The getIntent method was modified to add the parent Form's screen
    // animation type. No blocks need to be modified to upgrade to version 6.
    6: "noUpgrade",

    // AI2: Added ShowFilterBar property
    7: "noUpgrade",

    // AI2: Added title property
    8: "noUpgrade",

    // AI2: Added  ItemTextColor and ItemBackgroundColor
    9: "noUpgrade"

  }, // End ListPicker upgraders

  "ListView": {

    // AI2: Added Elements property
    2: "noUpgrade",

    // AI2:
    // - Added BackgroundColor Property
    // - Added TextColor Property
    3: "noUpgrade",
    // AI2:
    // - Added TextSize Property
    4: "noUpgrade",
    // AI2:
    // - Added SelectionColor Property
    5: "noUpgrade",
    // AI2:
    // - Added ...
    6: "noUpgrade",
    // AI2:
    // - Added RemoveItemAtList method
    7: "noUpgrade",
    // AI2:
    // - Added HintText property, performance optimization
    8: "noUpgrade",
    // AI2: Fixed a designer property issue with ElementColor
    9: "noUpgrade",
    // AI2: 
    // - Changed TextSize property to FontSize
    // - Add new layout
    10: "noUpgrade"

  }, // End ListView upgraders

  "LocationSensor": {

    // AI1: The TimeInterval and DistanceInterval properties were added.
    // No changes required.
    2: "noUpgrade",
    // AI2:
    // The speed parameter to the LocationChanged event
    3: "noUpgrade",
    // AI2: The geoCode, gotLocation, reverseGeoCode, gotAddress functions were added to allow for asynchronous calling.
    4: "noUpgrade"

  }, // End LocationSensor upgraders

  "Map": {

    // AI2:
    // - The Markers property was renamed to Features
    // - The LoadGeoJSONFromURL method was renamed to LoadFromURL
    // - The FeatureFromGeoJSONDescription method was renamed to FeatureFromDescription
    2: [
      Blockly.Versioning.changePropertyName('Map', 'Markers', 'Features'),
      Blockly.Versioning.changeMethodName('Map', 'LoadGeoJSONFromUrl', 'LoadFromURL'),
      Blockly.Versioning.changeMethodName('Map', 'FeatureFromGeoJSONDescription', 'FeatureFromDescription')
    ],

    // AI2:
    // - The GotGeoJSON event was renamed to GotFeatures
    // - The GeoJSONError event was renamed to LoadError
    3: [
      Blockly.Versioning.changeEventName('Map', 'GotGeoJSON', 'GotFeatures'),
      Blockly.Versioning.changeEventName('Map', 'GeoJSONError', 'LoadError')
    ],

    // AI2:
    // - The Rotation property was added to Map
    4: "noUpgrade",

    // AI2:
    // - The ScaleUnits and ShowScale properties were added to Map
    5: "noUpgrade",

    // AI2:
    // - Adds Units and MapType dropdowns.
    6: [Blockly.Versioning.makeSetterUseDropdown(
      'Map', 'ScaleUnits', 'ScaleUnits'),
    Blockly.Versioning.makeSetterUseDropdown(
      'Map', 'MapType', 'MapType')],

    // AI2:
    // - Adds CustomUrl (MapType 4).
    7: "noUpgrade"

  }, // End Map upgraders

  "Circle": {
    // AI2:
    // - The FillOpacity and StrokeOpacity properties were added
    2: "noUpgrade"
  }, // End Circle upgraders

  "LineString": {
    // AI2:
    // - The StrokeOpacity property was added
    2: "noUpgrade"
  }, // End LineString upgraders

  "Marker": {
    // AI2:
    // - The ShowShadow property was removed
    2: "noUpgrade",

    // AI2:
    // - The FillOpacity and StrokeOpacity properties were added
    3: "noUpgrade",

    // For MARKER_COMPONENT_VERSION 4:
    // - Add AlignHorizontal and AlignVertical dropdown blocks.
    // - Asset helper block was added.
    4: [Blockly.Versioning.makeSetterUseDropdown(
           'Marker', 'AnchorHorizontal', 'HorizontalAlignment'),
        Blockly.Versioning.makeSetterUseDropdown(
           'Marker', 'AnchorVertical', 'VerticalAlignment'),
        Blockly.Versioning.makeSetterUseHelper('Marker', 'ImageAsset',
            Blockly.Versioning.tryReplaceBlockWithAssets)],

  }, // End Marker upgraders

  "Polygon": {
    // AI2:
    // - The FillOpacity and StrokeOpacity properties were added
    2: "noUpgrade"
  }, // End Polygon upgraders

  "Rectangle": {
    // AI2:
    // - The FillOpacity and StrokeOpacity properties were added
    2: "noUpgrade"
  }, // End Rectangle upgraders

  "Navigation": {
    // This is an initial version. Placehoder for future upgrades.
    1: "noUpgrade",

    // Adds TransportMethod dropdown.
    2: [Blockly.Versioning.makeSetterUseDropdown(
          'Navigation', 'TransportationMethod', 'TransportMethod')]

  }, // End Navigation upgraders.

  "NearField": {

    //This is initial version. Placeholder for future upgrades
    1: "noUpgrade"

  }, // End NearField upgraders

  "Notifier": {

    // AI1:
    /* From BlockSaveFile.java:
      final String NEW_ARG_WARNING = "The %s block has been changed to " +
          "expect a new cancelable argument. Please replace this block by a new one from the Notifier drawer.";

    if (blkCompVersion < 2) {
        // Look for ShowChooseDialog method block for this component.
        for (Element block : getAllMatchingMethodOrEventBlocks(componentName, "Notifier",
          "ShowChooseDialog")) {
          // Mark the block bad.
          markBlockBad(block,NEW_ARG_WARNING );
      }

      // Look for ShowTextDialog method block for this component.
      for (Element block : getAllMatchingMethodOrEventBlocks(componentName, "Notifier",
          "ShowTextDialog")) {
          // Mark the block bad.
          markBlockBad(block,NEW_ARG_WARNING );
      }
    */
    2: "ai1CantDoUpgrade", // Just indicates we couldn't do upgrade even if we wanted to

    // AI2: Added NotifierColor, TextColor and NotifierLength options
    3: "noUpgrade",

    // Added a ProgressDialog, a dialog that cannot be dismissed by the user.
    // The ShowProgressDialog will show the dialog, and DismissProgressDialog is the only way to dismiss it
    4: "noUpgrade",

    // Added TextInputCanceled & ChoosingCanceled event
    5: "noUpgrade",

    // Added a PasswordDialog for masked text input.
    6: "noUpgrade"

  }, // End Notifier upgraders

  "NxtColorSensor": {

    //This is initial version. Placeholder for future upgrades
    1: "noUpgrade"

  }, // End NxtColorSensor upgraders

  "NxtDirectCommands": {

    //This is initial version. Placeholder for future upgrades
    1: "noUpgrade",

    // Add dropdown blocks.
    2: [Blockly.Versioning.makeMethodUseDropdown(
            'NxtDirectCommands', 'SetOutputState', 0, 'NxtMotorPort'),
        Blockly.Versioning.makeMethodUseDropdown(
            'NxtDirectCommands', 'SetOutputState', 2, 'NxtMotorMode'),
        Blockly.Versioning.makeMethodUseDropdown(
            'NxtDirectCommands', 'SetOutputState', 3, 'NxtRegulationMode'),
        Blockly.Versioning.makeMethodUseDropdown(
            'NxtDirectCommands', 'SetOutputState', 5, 'NxtRunState'),
        Blockly.Versioning.makeMethodUseDropdown(
            'NxtDirectCommands', 'SetInputMode', 0, 'NxtSensorPort'),
        Blockly.Versioning.makeMethodUseDropdown(
            'NxtDirectCommands', 'SetInputMode', 1, 'NxtSensorType'),
        Blockly.Versioning.makeMethodUseDropdown(
            'NxtDirectCommands', 'SetInputMode', 2, 'NxtSensorMode'),
        Blockly.Versioning.makeMethodUseDropdown(
            'NxtDirectCommands', 'GetOutputState', 0, 'NxtMotorPort'),
        Blockly.Versioning.makeMethodUseDropdown(
            'NxtDirectCommands', 'GetInputValues', 0, 'NxtSensorPort'),
        Blockly.Versioning.makeMethodUseDropdown(
            'NxtDirectCommands', 'ResetInputScaledValue', 0, 'NxtSensorPort'),
        Blockly.Versioning.makeMethodUseDropdown(
            'NxtDirectCommands', 'ResetMotorPosition', 0, 'NxtMotorPort'),
        Blockly.Versioning.makeMethodUseDropdown(
            'NxtDirectCommands', 'LsGetStatus', 0, 'NxtSensorPort'),
        Blockly.Versioning.makeMethodUseDropdown(
            'NxtDirectCommands', 'LsWrite', 0, 'NxtSensorPort'),
        Blockly.Versioning.makeMethodUseDropdown(
            'NxtDirectCommands', 'LsRead', 0, 'NxtSensorPort'),
        Blockly.Versioning.makeMethodUseDropdown(
            'NxtDirectCommands', 'MessageRead', 0, 'NxtMailbox'),
        Blockly.Versioning.makeMethodUseDropdown(
            'NxtDirectCommands', 'MessageWrite', 0, 'NxtMailbox')]

  }, // End NxtDirectCommands upgraders

  "NxtDrive": {

    //This is initial version. Placeholder for future upgrades
    1: "noUpgrade"

  }, // End NxtDrive upgraders

  "NxtLightSensor": {

    //This is initial version. Placeholder for future upgrades
    1: "noUpgrade"

  }, // End NxtLightSensor upgraders

  "NxtSoundSensor": {

    //This is initial version. Placeholder for future upgrades
    1: "noUpgrade"

  }, // End NxtSoundSensor upgraders

  "NxtTouchSensor": {

    //This is initial version. Placeholder for future upgrades
    1: "noUpgrade"

  }, // End NxtTouchSensor upgraders

  "NxtUltrasonicSensor": {

    //This is initial version. Placeholder for future upgrades
    1: "noUpgrade"

  }, // End NxtUltrasonicSensor upgraders

  "Ev3Motors": {

    //This is initial version. Placeholder for future upgrades
    1: "noUpgrade"

  }, // End Ev3Motors upgraders

  "Ev3ColorSensor": {

    //This is initial version. Placeholder for future upgrades
    1: "noUpgrade",

    // Remove SetAmbientMode, SetColorMode, and SetReflectedMode. Use Mode setter instead.
    // Add ColorSensorMode dropdown.
    2: [Blockly.Versioning.methodToSetterWithValue(
          'Ev3ColorSensor', 'SetAmbientMode', 'Mode', 'ambient'),
        Blockly.Versioning.methodToSetterWithValue(
          'Ev3ColorSensor', 'SetColorMode', 'Mode', 'color'),
        Blockly.Versioning.methodToSetterWithValue(
          'Ev3ColorSensor', 'SetReflectedMode', 'Mode', 'reflected'),
        Blockly.Versioning.makeSetterUseDropdown(
         'Ev3ColorSensor', 'Mode', 'ColorSensorMode')]

  }, // End Ev3ColorSensor upgraders

  "Ev3GyroSensor": {

    //This is initial version. Placeholder for future upgrades
    1: "noUpgrade",

    // Remove SetAngleMode and SetRateMode. Use Mode setter instead.
    // Add GyroSensorMode dropdown block.
    2: [Blockly.Versioning.methodToSetterWithValue(
          'Ev3GyroSensor', 'SetAngleMode', 'Mode', 'angle'),
        Blockly.Versioning.methodToSetterWithValue(
          'Ev3GyroSensor', 'SetRateMode', 'Mode', 'rate'),
        Blockly.Versioning.makeSetterUseDropdown(
          'Ev3GyroSensor', 'Mode', 'GyroSensorMode')]

  }, // End Ev3GyroSensor upgraders

  "Ev3TouchSensor": {

    //This is initial version. Placeholder for future upgrades
    1: "noUpgrade"

  }, // End Ev3TouchSensor upgraders

  "Ev3UltrasonicSensor": {

    //This is initial version. Placeholder for future upgrades
    1: "noUpgrade",

    // Remove SetCmUnit and SetInchUnit. Use Unit setter instead.
    2: [Blockly.Versioning.methodToSetterWithValue(
          'Ev3UltrasonicSensor', 'SetCmUnit', 'Unit', 'cm'),
        Blockly.Versioning.methodToSetterWithValue(
          'Ev3UltrasonicSensor', 'SetInchUnit', 'Unit', 'inch'),
        Blockly.Versioning.makeSetterUseDropdown(
          'Ev3UltrasonicSensor', 'Unit', 'UltrasonicSensorUnit')]

  }, // End Ev3UltrasonicSensor upgraders

  "Ev3Sound": {

    //This is initial version. Placeholder for future upgrades
    1: "noUpgrade"

  }, // End Ev3Sound upgraders

  "Ev3UI": {

    //This is initial version. Placeholder for future upgrades
    1: "noUpgrade"

  }, // End Ev3UI upgraders

  "Ev3Commands": {

    //This is initial version. Placeholder for future upgrades
    1: "noUpgrade"

  }, // End Ev3Commands upgraders

  "OrientationSensor": {

    // AI1: The Yaw property was renamed to Azimuth.
    // Blocks related to this component have now been upgraded to version 2.
    /* From BlockSaveFile.java:
      handlePropertyRename(componentName, "Yaw", "Azimuth");
      // The yaw parameter to OrientationChanged was renamed to azimuth.
      for (Element block : getAllMatchingMethodOrEventBlocks(
               componentName, "OrientationSensor", "OrientationChanged")) {
        changeFirstMatchingSocketBlockConnectorLabel(block, "yaw", "azimuth");
      }
    */
    2: "ai1CantDoUpgrade" // Just indicates we couldn't do upgrade even if we wanted to

  }, // End OrientationSensor upgraders

  "PasswordTextBox": {

    // AI1: The Alignment property was renamed to TextAlignment.
    // Blocks related to this component have now been upgraded to version 2.
    /* From BlockSaveFile.java:
      handlePropertyRename(componentName, "Alignment", "TextAlignment");
    */
    2: "ai1CantDoUpgrade", // Just indicates we couldn't do upgrade even if we wanted to

    // RequestFocus was added
    3: "noUpgrade",

    // PasswordVisible was added
    4: "noUpgrade",

    // NumbersOnly was added
    5: "noUpgrade",

    // AI2: Jump to match Kodular's version of PasswordTextBox (6).
    6: "noUpgrade",

    // TextChanged event, HintColor property, MoveCursorTo, MoveCursorToEnd and MoveCursorToStart methods were added.
    7: [
      Blockly.Versioning.changeMethodName("PasswordTextBox", "SetCursorAt", "MoveCursorTo"),
      Blockly.Versioning.changeMethodName("PasswordTextBox", "SetCursorAtEnd", "MoveCursorToEnd"),
      Blockly.Versioning.changeEventName("PasswordTextBox", "OnTextChanged", "TextChanged")]

  }, // End PasswordTextBox upgraders

  "Pedometer": {

    //This is initial version. Placeholder for future upgrades
    1: "noUpgrade",

    // AI2: The step sensing algorithm was updated to be more accurate.
    // The GPS related functionality was removed.
    2: "noUpgrade",

    // AI2: The Resume and Pause methods were removed.
    3: "noUpgrade"

  }, // End PhoneCall upgraders

  "PhoneCall": {

    // AI2: - The PhoneCallStarted event was added.
    // - The PhoneCallEnded event was added.
    // - The IncomingCallAnswered event was added.
    2: "noUpgrade",

    3: 'noUpgrade'

  }, // End PhoneCall upgraders

  "PhoneNumberPicker": {

    // AI1: The Alignment property was renamed to TextAlignment.
    // Blocks related to this component have now been upgraded to version 2.
    /* From BlockSaveFile.java:
      handlePropertyRename(componentName, "Alignment", "TextAlignment");
    */
    2: "ai1CantDoUpgrade", // Just indicates we couldn't do upgrade even if we wanted to

    // AI1: The Open method was added, which does not require changes.
    3: "noUpgrade",

    // AI1: The Shape property was added.
    // No blocks need to be modified to upgrade to version 4.
    4: "noUpgrade"

  }, // End PhoneNumberPicker upgraders

  "Player": {

    // AI1: The Player.PlayerError event was added.
    // No blocks need to be modified to upgrade to version 2.
    2: "noUpgrade",

    // AI1: The Player.PlayerError event was marked userVisible false and is no longer used.
    /* From BlockSaveFile.java:
        for (Element block : getAllMatchingMethodOrEventBlocks(componentName,
          "Player", "PlayerError")) {
        markBlockBad(block, "The Player.PlayerError event is no longer used. " +
            "Please use the Screen.ErrorOccurred event instead.");
      }
    */
    3: "ai1CantDoUpgrade", // Just indicates we couldn't do upgrade even if we wanted to

    // AI1: The Looping and Volume properties were added.
    // The Completed Event was added.
    // The IsPlaying method was added.
    // No properties need to be modified to upgrade to version 4.
    4: "noUpgrade",

    // AI1: The IsLooping method was renamed to Loop.
    /* From BlockSaveFile.java:
      handlePropertyRename(componentName, "IsLooping", "Loop");
    */
    5: "ai1CantDoUpgrade", // Just indicates we couldn't do upgrade even if we wanted to

    // AI2: - The PlayInForeground property was added.
    // - The OtherPlayerStarted event was added.
    6: "noUpgrade"

  }, // End Player upgraders

  "ProximitySensor": {

    //This is initial version. Placeholder for future upgrades
    1: "noUpgrade"

  }, // End ProximitySensor upgraders

  "Regression": {
    2: [
      Blockly.Versioning.makeMethodUseHelper("Regression", "CalculateLineOfBestFitValue", 2,
        Blockly.Versioning.tryReplaceBlockWithHelper('LOBFValues'))
    ]
  },

  // Screen is renamed from Form
  "Screen": {

    // AI1: The Screen.Scrollable property was added.
    // No blocks need to be modified to upgrade to version 2.
    2: "noUpgrade",

    // The Screen.Icon property was added.
    // No blocks need to be modified to upgrade to version 3.
    3: "noUpgrade",

    // AI1: The Screen.ErrorOccurred event was added.
    // No blocks need to be modified to upgrade to version 4.
    4: "noUpgrade",

    // AI1: The Screen.ScreenOrientation property and Screen.ScreenOrientationChanged event were
    // added.
    // No blocks need to be modified to upgrade to version 5.
    5: "noUpgrade",

    // AI1: The SwitchForm and SwitchFormWithArgs methods were removed and the OtherScreenClosed event
    // was added.
    6: "noUpgrade",

    // AI1: The VersionCode and VersionName properties were added. No blocks need to be modified
    // to update to version 7.
    7: "noUpgrade",

    // AI1: The AlignHorizontal and AlignVertical properties were added. No blocks need to be modified
    // to upgrade to version 8.
    8: "noUpgrade",

    // AI1: The AlignHorizontal and AlignVertical properties were added. No blocks need to be modified
    // to upgrade to version 8.
    9: "noUpgrade",

    // AI1: The BackPressed event was added. No blocks need to be modified to upgrade to version 10.
    10: "noUpgrade",

    // *** AI2: NEED TO ACTUALLY HANDLE THIS!**
    /*
    if (blkCompVersion < 11) {
      final String CHANGED_SCREENANIMATIONS_WARNING =
        "The %s block has been changed to a property. Please change your program " +
        "by deleting this old version of the block and pick a new Property Changing block.";
      for (Element block : getAllMatchingGenusBlocks("Screen-OpenScreenAnimation")) {
        changeBlockGenusName(block, "FusiontablesControl-DoQuery"); // HACK!!!! We need a block that is "like" we once were
        markBlockBad(block, String.format(CHANGED_SCREENANIMATIONS_WARNING, "OpenScreenAnimation"));
      }
      for (Element block : getAllMatchingGenusBlocks("Screen-CloseScreenAnimation")) {
        changeBlockGenusName(block, "FusiontablesControl-DoQuery"); // HACK!!!
        markBlockBad(block, String.format(CHANGED_SCREENANIMATIONS_WARNING, "CloseScreenAnimation"));
      }
      blkCompVersion = 11;
    }
    */
    11: "noUpgrade",

    // For FORM_COMPONENT_VERSION 12:
    // - AboutScreen property was added
    12: "noUpgrade",

    // For FORM_COMPONENT_VERSION 13:
    // - The Screen.Scrollable property was set to False by default
    13: "noUpgrade",

    // For FORM_COMPONENT_VERSION 14:
    // - The Screen1.AppName was added and no block need to be changed.
    14: "noUpgrade",

    // For FORM_COMPONENT_VERSION 15:
    // - The Screen1.ShowStatusBar was added and no block needs to be changed.
    15: "noUpgrade",

    // For FORM_COMPONENT_VERSION 16:
    // - The Screen1.TitleVisible was added and no block needs to be changed.
    16: "noUpgrade",

    // For FORM_COMPONENT_VERSION 17:
    // - Screen.CompatibilityMode property was added no block needs to be changed.
    17: "noUpgrade",

    // FOR FORM_COMPONENT_VERSION 18:
    // Screen.CompatibililtyMode replaced with Screen.Sizing no blocks need to be
    // changed.
    18: "noUpgrade",

    // For FORM_COMPONENT_VERSION 19:
    // - The Screen1.HideKeyboard method was added and no block needs to be changed.
    19: "noUpgrade",

    // For FORM_COMPONENT_VERSION 20:
    // - The Screen1.ShowListsAsJson property was added and no block needs to be changed.
    20: "noUpgrade",

    // For FORM_COMPONENT_VERSION 21:
    // - The AccentColor, PrimaryColor, PrimaryColorDark, and Theme properties were added to Screen, and no block needs to be changed.
    21: "noUpgrade",

    // For FORM_COMPONENT_VERSION 22:
    // - The Classic option was added to the Theme property. No blocks need to be changed
    22: "noUpgrade",

    // For FORM_COMPONENT_VERSION 23:
    // - The ActionBar designer property was hidden and tied to the Theme property. No blocks need to be changed.
    23: "noUpgrade",

    // For FORM_COMPONENT_VERSION 24:
    // - The AskForPermissions method, PermissionDenied event, and PermissionGranted event were added. No blocks need to be changed.
    24: "noUpgrade",

    // For FORM_COMPONENT_VERSION 25:
    // - Sizing default value changed from Fixed to Responsive
    25: "noUpgrade",

    // For FORM_COMPONENT_VERISON 26:
    // - ShowListsAsJson default value changed from False to True
    26: "noUpgrade",

    // For FORM_COMPONENT_VERSION 27:
    // - Platform and PlatformVersion read-only blocks were added
    27: "noUpgrade",

    // For FORM_COMPONENT_VERSION 28:
    // - HighContrast and BigDefaultText properties were added
    28: "noUpgrade",

    // For FORM_COMPONENT_VERSION 29:
    // - Adds dropdown blocks for ScreenAnimation.
    // - Adds dropdown blocks for HorizontalAlignment and VerticalAlignment.
    // - Adds dropdown block for ScreenOrientation.
    // - Assets helper block was added.
    // - Adds Permission dropdown block.
    29: [Blockly.Versioning.makeSetterUseDropdown(
            'Form', 'OpenScreenAnimation', 'ScreenAnimation'),
         Blockly.Versioning.makeSetterUseDropdown(
            'Form', 'CloseScreenAnimation', 'ScreenAnimation'),
         Blockly.Versioning.makeSetterUseDropdown(
            'Form', 'AlignHorizontal', 'HorizontalAlignment'),
         Blockly.Versioning.makeSetterUseDropdown(
            'Form', 'AlignVertical', 'VerticalAlignment'),
         Blockly.Versioning.makeSetterUseDropdown(
            'Form', 'ScreenOrientation', 'ScreenOrientation'),
         Blockly.Versioning.makeSetterUseHelper(
            'Form', 'BackgroundImage', Blockly.Versioning.tryReplaceBlockWithAssets),
         Blockly.Versioning.makeMethodUseHelper(
            'Form', 'AskForPermission', 0, Blockly.Versioning.tryReplaceBlockWithPermissions)],

    // For FORM_COMPONENT_VERSION 30:
    // - DefaultFileScope designer property was added
    30: "noUpgrade",

    // For FORM_COMPONENT_VERSION 31:
    // - The default theme was changed in the designer. No block changes required.
    31: "noUpgrade"

  }, // End Screen

  "Sharing": {

    //This is initial version. Placeholder for future upgrades
    1: "noUpgrade"

  }, // End Sharing upgraders

  "Slider": {

    //This is initial version. Placeholder for future upgrades
    1: "noUpgrade",

    // Added the property to allow for the removal of the Thumb Slider
    2: "noUpgrade",

    // Added the NumberOfSteps and ColorThumb property, TouchDown and TouchUp events, 
    3: "noUpgrade"

  }, // End Slider upgraders

  "Sound": {

    // AI1: The Sound.SoundError event was added.
    // No blocks need to be modified to upgrade to version 2.
    2: "noUpgrade",

    // AI1: The Sound.SoundError event was marked userVisible false and is no longer used.
    /* From BlockSaveFile.java:
      for (Element block : getAllMatchingMethodOrEventBlocks(componentName,
          "Sound", "SoundError")) {
        markBlockBad(block, "The Sound.SoundError event is no longer used. " +
            "Please use the Screen.ErrorOccurred event instead.");
      }
    */
    3: "ai1CantDoUpgrade", // Just indicates we couldn't do upgrade even if we wanted to

    // Assets helper block was added.
    4: Blockly.Versioning.makeSetterUseHelper(
        'Sound', 'Source', Blockly.Versioning.tryReplaceBlockWithAssets)

  }, // End Sound upgraders

  "SoundRecorder": {

    //This is initial version. Placeholder for future upgrades
    1: "noUpgrade",
    // AI2: The Sound.SavedRecording property was added.
    // No blocks need to be modified to upgrade to version 2.
    2: "noUpgrade"

  }, // End SoundRecorder upgraders

  "SpeechRecognizer": {

    //This is initial version. Placeholder for future upgrades
    1: "noUpgrade",
    // The Stop method was added. No blocks need to be changed.
    // The SpeechRecognizer.UseLegacy property was added.
    2: "noUpgrade",

    // The Language property was added.
    3: "noUpgrade"

  }, // End SpeechRecognizer upgraders

  "Spinner": {

    //This is initial version. Placeholder for future upgrades
    1: "noUpgrade"

  }, // End Spinner upgraders

  "Spreadsheet": {
    2: [
      Blockly.Versioning.changeMethodName("Spreadsheet", "ReadCol", "ReadColumn"),
      Blockly.Versioning.changeMethodName("Spreadsheet", "WriteCol", "WriteColumn"),
      Blockly.Versioning.changeMethodName("Spreadsheet", "AddCol", "AddColumn"),
      Blockly.Versioning.changeMethodName("Spreadsheet", "RemoveCol", "RemoveColumn"),
      Blockly.Versioning.changeEventName("Spreadsheet", "GotColData", "GotColumnData"),
      Blockly.Versioning.changeEventName("Spreadsheet", "FinishedWriteCol", "FinishedWriteColumn"),
      Blockly.Versioning.changeEventName("Spreadsheet", "FinishedAddCol", "FinishedAddColumn"),
      Blockly.Versioning.changeEventName("Spreadsheet", "FinishedRemoveCol", "FinishedRemoveColumn"),
      Blockly.Versioning.changeEventParameterName("Spreadsheet", "GotFilterResult", "return_rows", "returnRows"),
      Blockly.Versioning.changeEventParameterName("Spreadsheet", "GotFilterResult", "return_data", "returnData"),
      Blockly.Versioning.changeEventParameterName("Spreadsheet", "GotColumnData", "colDataList", "columnData")
    ],

    3: "noUpgrade"
    
  },

  "TableArrangement": {

    //This is initial version. Placeholder for future upgrades
    1: "noUpgrade"

  }, // End TableArrangementupgraders

  "TextBox": {

    // AI1: The TextBox.NumbersOnly property was added.
    // No blocks need to be modified to upgrade to version 2.
    2: "noUpgrade",

    // AI1: The Alignment property was renamed to TextAlignment.
    // Blocks related to this component have now been upgraded to version 2.
    /* From BlockSaveFile.java:
      handlePropertyRename(componentName, "Alignment", "TextAlignment");
    */
    3: "ai1CantDoUpgrade", // Just indicates we couldn't do upgrade even if we wanted to

    // AI1: The TextBox.HideKeyboard method was added
    // The MultiLine property was added,
    // No blocks need to be modified to upgrade to version 4, although old
    // block need to have MultiLine explicitly set to true, since the new default
    // is false (see YoungAndroidFormUpgrade).
    4: "noUpgrade",

    // AI2: Added RequestFocus method
    5: "noUpgrade",

    // AI2: Added ReadOnly property
    6: "noUpgrade",

    // AI2: Jump to match Kodular's version of TextBox (13).
    7: "noUpgrade",
    8: "noUpgrade",
    9: "noUpgrade",
    10: "noUpgrade",
    11: "noUpgrade",
    12: "noUpgrade",
    13: "noUpgrade",

    // AI2: TextChanged event, HintColor property, MoveCursorTo, MoveCursorToEnd and MoveCursorToStart methods were added.
    14: [
      Blockly.Versioning.changeMethodName("TextBox", "SetCursorAt", "MoveCursorTo"),
      Blockly.Versioning.changeMethodName("TextBox", "SetCursorAtEnd", "MoveCursorToEnd"),
      Blockly.Versioning.changeEventName("TextBox", "OnTextChanged", "TextChanged")]

  }, // End TextBox upgraders

  "Texting": {

    // AI1: No changes required
    // The GoogleVoiceEnabled property was added.
    2: "noUpgrade",

    // AI1: The Alignment property was renamed to TextAlignment.
    // Blocks related to this component have now been upgraded to version 2.
    /* From BlockSaveFile.java:
      handlePropertyTypeChange(componentName, "ReceivingEnabled", "receivingEnabled is now an integer in the range 1-3 instead of a boolean");
    */
    3: "ai1CantDoUpgrade", // Just indicates we couldn't do upgrade even if we wanted to

    4: 'noUpgrade',

    // Adds ReceivingState dropdown block.
    5: Blockly.Versioning.makeSetterUseDropdown(
         'Texting', 'ReceivingEnabled', 'ReceivingState')

  }, // End Texting

  "TextToSpeech": {

    // AI2:  added speech pitch and rate
    2: "noUpgrade",

    // the AvailableLanguages property was added
    // the AvailableCountries property was added
    3: "noUpgrade",

    // the Country designer property was changed to use a ChoicePropertyEditor
    // the Language designer property was changed to use a ChoicePropertyEditor
    4: "noUpgrade",

    // default value was added to the Country designer property
    // default value was added to the Language designer property
    5: "noUpgrade",

    // AI2: The Stop method was added.
    6: "noUpgrade"

  }, // End TextToSpeech upgraders

  "TimePicker": {

    // AI2: After feedback from the forum, the timepicker dialog was updated
    // to show the current time instead of the last set time by default.
    // The SetTimeToDisplay and LaunchPicker methods were added to
    // give the user more control of what time is displayed in the
    // timepicker dialog.
    2: "noUpgrade",

    // AI2: SetTimeToDisplayFromInstant method and Instant property are added.
    3: "noUpgrade",

    // Assets helper block was added.
    4: Blockly.Versioning.makeSetterUseHelper(
        'TimePicker', 'Image', Blockly.Versioning.tryReplaceBlockWithAssets)

  }, // End TimePicker upgraders

  "TinyDB": {

    //This is initial version. Placeholder for future upgrades
    1: "noUpgrade",

    //Added Property: Namespace
    2: "noUpgrade",

    //Added blocks GetEntries
    3: "noUpgrade"

  }, // End TinyDB upgraders

  "TinyWebDB": {

    // AI1: Look for TinyWebDB-ShowAlert method blocks for this component.
    /* From BlockSaveFile.java:
      for (Element block : getAllMatchingMethodOrEventBlocks(componentName, "TinyWebDB",
          "ShowAlert")) {
        // Change the genus-name because TinyWebDB-ShowAlert doesn't exist anymore.
        changeBlockGenusName(block, "Notifier-ShowAlert");
        // Mark the block bad.
        markBlockBad(block,
            "TinyWebDB.ShowAlert has been removed. Please use Notifier.ShowAlert instead.");
      }
      // Blocks related to this component have now been upgraded to version 2.
    */
    2: "ai1CantDoUpgrade" // Just indicates we couldn't do upgrade even if we wanted to

  }, // End TinyWebDB upgraders

  "Twitter": {

    // AI1: Change IsLoggedIn handlers to IsAuthorized. They are close enough
    // that this will probably work for most apps
    /* From BlockSaveFile.java:
      for (Element block : getAllMatchingMethodOrEventBlocks(componentName,
          "Twitter", "IsLoggedIn")) {
        changeBlockGenusName(block, "Twitter-IsAuthorized");
        Node labelChild = getBlockLabelChild(block);
        String newLabel = componentName + ".IsAuthorized";
        labelChild.setNodeValue(newLabel);
      }
      for (Element block : getAllMatchingMethodOrEventBlocks(componentName,
          "Twitter", "Login")) {
        markBlockBad(block, "Twitter.Login no longer works due to a change in " +
            "Twitter's APIs. Please use Authorize instead.");
      }
      // Blocks related to this component have now been upgraded to version 2.
    */
    2: "ai1CantDoUpgrade", // Just indicates we couldn't do upgrade even if we wanted to

    // AI1: // SetStatus has been changed to Tweet because it's more intuitive.
    /* From BlockSaveFile.java:
      for (Element block : getAllMatchingMethodOrEventBlocks(componentName,
          "Twitter", "SetStatus")) {
        changeBlockGenusName(block, "Twitter-Tweet");
        Node labelChild = getBlockLabelChild(block);
        String newLabel = componentName + ".Tweet";
        labelChild.setNodeValue(newLabel);
      }
    */
    3: "ai1CantDoUpgrade", // Just indicates we couldn't do upgrade even if we wanted to

    // AI2: - Modified 'TweetWithImage' to upload images to Twitter directly because of the shutdown of
    //   TwitPic. The TwitPic_API_Key property is now deprecated and hidden.
    // *** This really should involve markBadBlock or something similar ***
    4: "noUpgrade"

  }, // End Twitter upgraders

  "VerticalArrangement": {

    // AI1: The AlignHorizontal and AlignVertical properties were added. No blocks need to be modified
    // to upgrade to version 2.
    2: "noUpgrade",

    // - Added background color & image
    3: "noUpgrade",

    // For VERTICALARRANGEMENT_COMPONENT_VERSION 4:
    // - Add HorizontalAlignment and VerticalAlignment dropdown blocks.
    // - Assets block was added.
    4: [Blockly.Versioning.makeSetterUseDropdown(
           'VerticalArrangement', 'AlignHorizontal', 'HorizontalAlignment'),
        Blockly.Versioning.makeSetterUseDropdown(
           'VerticalArrangement', 'AlignVertical', 'VerticalAlignment'),
        Blockly.Versioning.makeSetterUseHelper('VerticalArrangement', 'Image',
           Blockly.Versioning.tryReplaceBlockWithAssets)]
  }, // End VerticalArrangement upgraders

  "VerticalScrollArrangement": {

    //This is initial version. Placeholder for future upgrades
    1: "noUpgrade",

    // For VERTICALSCROLLARRANGEMENT_COMPONENT_VERSION 2:
    // - Add HorizontalAlignment and VerticalAlignment dropdown blocks.
    // - Assets block was added.
    2: [Blockly.Versioning.makeSetterUseDropdown(
           'VerticalScrollArrangement', 'AlignHorizontal', 'HorizontalAlignment'),
        Blockly.Versioning.makeSetterUseDropdown(
           'VerticalScrollArrangement', 'AlignVertical', 'VerticalAlignment'),
        Blockly.Versioning.makeSetterUseHelper('VerticalScrollArrangement', 'Image',
           Blockly.Versioning.tryReplaceBlockWithAssets)]
  }, // End VerticalScrollArrangement upgraders

  "VideoPlayer": {

    // AI1: The VideoPlayer.VideoPlayerError event was added.
    // No blocks need to be modified to upgrade to version 2.
    2: "noUpgrade",

    // AI1: The VideoPlayer.VideoPlayerError event was marked userVisible false and is no longer used.
    /* From BlockSaveFile.java:
      for (Element block : getAllMatchingMethodOrEventBlocks(componentName,
          "VideoPlayer", "VideoPlayerError")) {
        markBlockBad(block, "The VideoPlayer.VideoPlayerError event is no longer used. " +
            "Please use the Screen.ErrorOccurred event instead.");
      }
    */
    3: "ai1CantDoUpgrade", // Just indicates we couldn't do upgrade even if we wanted to

    // A1: The VideoPlayer.height and VideoPlayer.width getter and setters were marked as
    // visible to the user
    4: "noUpgrade",

    // AI2: The Volume property (setter only) was added to the VideoPlayer.
    5: "noUpgrade",

    // AI2: Stop method was added to the VideoPlayer.
    6: "noUpgrade",

    // Assets helper block was added.
    7: Blockly.Versioning.makeSetterUseHelper(
        'VideoPlayer', 'Source', Blockly.Versioning.tryReplaceBlockWithAssets)

  }, // End VideoPlayer upgraders

  "Voting": {

    //This is initial version. Placeholder for future upgrades
    1: "noUpgrade"

  }, // End Voting upgraders

  "Web": {

    // AI1: The RequestHeaders and AllowCookies properties were added.
    // The BuildPostData and ClearCookies methods were added.
    // The existing PostText method was renamed to PostTextWithEncoding, and a new PostText
    // method was added.
    /* From BlockSaveFile.java:
      // Look for Web-PostText method blocks for this component.
      for (Element block : getAllMatchingMethodOrEventBlocks(componentName, "Web", "PostText")) {
        // Change the method from PostText to PostTextWithEncoding.
        changeBlockGenusName(block, "Web-PostTextWithEncoding");
        changeBlockLabel(block, componentName + ".PostText",
            componentName + ".PostTextWithEncoding");
      }
    */
    2: "ai1CantDoUpgrade", // Just indicates we couldn't do upgrade even if we wanted to

    // AI1: Change BuildPostData function to BuildRequestData.
    /* From BlockSaveFile.java:
      for (Element block : getAllMatchingMethodOrEventBlocks(componentName,
          "Web", "BuildPostData")) {
        changeBlockGenusName(block, "Web-BuildRequestData");
        Node labelChild = getBlockLabelChild(block);
        String newLabel = componentName + ".BuildRequestData";
        labelChild.setNodeValue(newLabel);
      }
    */
    3: "ai1CantDoUpgrade", // Just indicates we couldn't do upgrade even if we wanted to

    // AI2: Added method XMLTextDecode
    4: "noUpgrade",

    // AI2: Added method UriDecode
    5: "noUpgrade",

    // AI2: Added property Timeout and event TimedOut
    6: "noUpgrade",

    // AI2: Added methods JsonTextDecodeWithDictionaries and XMLTextDecodeAsDictionary
    7: "noUpgrade",

	// AI2: Added methods PatchText, PatchTextWithEncoding, and PatchFile
    8: "noUpgrade",

    // AI2: Added ResponseTextEncoding property
    9: "noUpgrade"

  }, // End Web upgraders

  "WebViewer": {

    // AI1: The CanGoForward and CanGoBack methods were added
    // nothing needs to be changed to upgrade to version 2
    2: "noUpgrade",

    // UsesLocation property added.
    // No properties need to be modified to upgrade to version 3.
    3: "noUpgrade",

    // AI2: Add WebViewString
    4: "noUpgrade",

    // AI2: IgnoreSslError property added
    5: "noUpgrade",

    // AI2: Added ClearCaches method
    6: "noUpgrade",

    // AI2: Added WebViewStringChange
    7: "noUpgrade",

    //AI2: Added PageLoaded
    8: "noUpgrade",

    // AI2: Added BeforePageLoad event and Stop, Reload, and ClearCookies methods
    9: "noUpgrade",

    // AI2: Added ErrorOccurred event and RunJavaScript method
    10: "noUpgrade",

    // AI2: Added UsesCamera and UsesMicrophone properties
    11: "noUpgrade"

  }, // End WebViewer upgraders

  "YandexTranslate": {

    //This is initial version. Placeholder for future upgrades
    1: "noUpgrade",

    // AI2: ApiKey property added
    2: "noUpgrade",

    // YandexTranslate to be removed, rename blocks to Translator
    // which has identical set of blocks
    3: [
      Blockly.Versioning.renameComponentType("YandexTranslate", "Translator"),
      ]

  }, // End YandexTranslate upgraders

  "Translator": {
    //This is initial version. Placeholder for future upgrades
    1: "noUpgrade"
  }, // End Translate upgraders
};<|MERGE_RESOLUTION|>--- conflicted
+++ resolved
@@ -2364,11 +2364,6 @@
 
     // AI2: In BLOCKS_LANGUAGE_VERSION 25, added Join With Separator Block
     25: "noUpgrade",
-<<<<<<< HEAD
-
-    // AI2: Added Anonymous procedure Blocks
-    26: "noUpgrade"
-=======
 
     // AI2: In BLOCKS_LANGUAGE_VERSION 26, Added generic event handlers
     26: "noUpgrade",
@@ -2405,8 +2400,10 @@
     36: [Blockly.Versioning.renameBlockType('lists_minimum_number', 'lists_minimum_value'),
          Blockly.Versioning.renameBlockType('lists_maximum_number', 'lists_maximum_value')],
 
-    37: "noUpgrade"
->>>>>>> 2e12427b
+    37: "noUpgrade",
+
+    // AI2: Added Anonymous procedure Blocks
+    38: "noUpgrade"
 
   }, // End Language upgraders
 
