// -*- mode: java; c-basic-offset: 2; -*-
// Copyright © 2013-2019 Massachusetts Institute of Technology, All rights reserved
// Released under the Apache License, Version 2.0
// http://www.apache.org/licenses/LICENSE-2.0
/**
 * @license
 * @fileoverview Visual blocks editor for App Inventor
 * Methods to handle converting apps from older versions to current
 *
 * @author wolber@usfca.edu (David Wolber)
 * @author ewpatton@mit.edu (Evan W. Patton)
 *
 * [lyn, 2014/10/31] Completely overhauled blocks upgrading architecture.
 * All the work is done in Blockly.Version.upgrade.
 * As in Liz Looney's AI1 BlocksSaveFile upgraders, all upgrades are based on mismatches
 * between component versions or language versions of the screen and those of the current system.
 * Unlike Liz's system, in which conditionals based on version numbers are used to express AI1 upgrades,
 * all AI2 upgrades are expressed via the dictionary structure in Blockly.Versioning.AllUpgradeMaps,
 * which is defined at the end of this file. This is a more declarative approach for expressing upgrades.
 */

'use strict';

goog.provide('AI.Blockly.Versioning');

goog.require('goog.dom');
goog.require('goog.dom.xml');

if (Blockly.Versioning === undefined) Blockly.Versioning = {};

Blockly.Versioning.loggingFlag = true;

Blockly.Versioning.setLogging = function (bool) {
  Blockly.Versioning.loggingFlag = bool;
};

Blockly.Versioning.log = function log(string) { // Display feedback on upgrade if Blockly.Versioning.loggingFlag is on.
  if (Blockly.Versioning.loggingFlag) {
    console.log("Blockly.Versioning: " + string);
  }
};

/**
 * [lyn, 2014/11/04] Simplified version of Halloween AI2 upgrading architecture.
 *
 * @param preUpgradeFormJsonString: JSON String from pre-upgrade Form associated with these blocks
 * @param blocksContent: String with XML representation of blocks for a screen
 * @param {Blockly.WorkspaceSvg=} opt_workspace Optional workspace that will be populated with the
 * blocks content. If not specified, Blockly.mainWorkspace is used.
 *
 * @author fturbak@wellesley.edu (Lyn Turbak)
 *
 * Perform any upgrades on the blocks implied by mismatches (1) between component version numbers
 * in preUpgradeFormJsonString and current system component numbers or (2) between blocks language
 * version number in blocksContent and current system blocks language version.
 *
 * After any upgrades, load the blocks into Blockly.mainWorkspace.
 *
 * Upgrades may be performed either on the XML dom tree representation or the loaded blocks
 * representation in Blockly.mainWorkspace. As a consquence, the upgrading process may
 * ping-pong back and forth between these two representations. But in the end, the upgraded
 * blocks will be loaded into Blockly.mainWorkspace.
 *
 * All upgrades are described by the dictionary structure in Blockly.Versioning.AllUpgradeMaps,
 * which is defined at the end of this file.
 *
 */
Blockly.Versioning.upgrade = function (preUpgradeFormJsonString, blocksContent, opt_workspace) {
  opt_workspace = opt_workspace || Blockly.mainWorkspace;
  var preUpgradeFormJsonObject = JSON.parse(preUpgradeFormJsonString);
  var dom = Blockly.Xml.textToDom(blocksContent); // Initial blocks rep is dom for blocksContent
  var didUpgrade = false;

  /**
   * Upgrade the given componentType. If componentType is "Language", upgrades the blocks language.
   * The rep argument is either a dom or a workspace. It is passed explicitly only to indicate type
   * of current rep to determine when conversion needs to be done between dom and workspace (or vice versa).
   * @param componentType
   * @param preUpgradeVersion
   * @param systemVersion
   * @param rep: the current blocks representation (dom or Blockly.mainWorkspace).
   *        This is only passed explicitly to indicate type of current rep to determine
   *        when conversion needs to be done between dom and workspace (or vice versa).
   * @returns: resulting representation (dom or workspace), again only for dynamic type checking.
   */
  function upgradeComponentType (componentType, preUpgradeVersion, systemVersion, rep) {
    if (componentType == "Form") {
      componentType = "Screen"; // Treat Form as if it were Screen
    }
    Blockly.Versioning.log("In Blockly.Versioning.upgrade, upgradeComponentType("  + componentType + "," +
        preUpgradeVersion + ","  + systemVersion + "," + rep + ")");
    if (preUpgradeVersion > systemVersion) {
      // What to do in this case? Currently, throw an exception, but might want to do something else:
      // JIS: We simply ignore this situation. It happens when someone imports a project that was
      // touched by a newer version of App Inventor. By the time we are run here the user has already
      // been shown a warning that the project may not work as expected. However if we throw the
      // exception below we *guarantee* that the project will fail to load. Let's give them a
      // chance instead (so the lines below are commented out).
      // throw "Unexpected situation in Blockly.Versioning.upgrade: preUpgradeVersion of " + componentType +
      //     " = " + preUpgradeVersion + " > systemVersion = " + systemVersion;
    } else if (preUpgradeVersion < systemVersion) {
      // Need to upgrade this component
      Blockly.Versioning.log("upgrading component type " + componentType + " from version " +
          preUpgradeVersion + " to version " + systemVersion);
      var upgradeMap = Blockly.Versioning.AllUpgradeMaps[componentType];
      if (! upgradeMap) {
        throw "Blockly.Versioning.upgrade: no upgrade map for component type " + componentType;
      }
      for (var version = preUpgradeVersion + 1; version <= systemVersion; version++) {
        var versionUpgrader = upgradeMap[version];
        if (! versionUpgrader) {
          throw "Blockly.Versioning.upgrade: no upgrader to upgrade component type " + componentType +
              " to version " + version;
        }
        // Perform upgrade
        Blockly.Versioning.log("applying upgrader for upgrading component type " + componentType +
            " from version " + (version-1) + " to version " + version);
        // Apply upgrader, possibly mutating rep and changing its dynamic type.
        rep = Blockly.Versioning.applyUpgrader(versionUpgrader, rep, opt_workspace);
      }
      didUpgrade = true;
    } // otherwise, preUpgradeVersion and systemVersion are equal and no updgrade is necessary
    return rep; // Return final blocks representation, for dynamic typing purposes
  }

  // --------------------------------------------------------------------------------
  // Upgrade language based on language version

  var systemLanguageVersion = top.BLOCKS_VERSION;
  var systemYoungAndroidVersion = top.YA_VERSION;
  var versionTags = dom.getElementsByTagName('yacodeblocks');

  // if there is no version in the file, then this is an early ai2 project, prior to
  // 10/21/13, when the blocks internal xml structure was overhauled
  // with descriptive mutator tags. blocksOverhaul translates the blocks

  var preUpgradeLanguageVersion;
  if (versionTags.length===0) {
    Blockly.Versioning.v17_blocksOverhaul(dom, opt_workspace);
    preUpgradeLanguageVersion = 17;  // default for oldest ai2
  }
  else {
    if (systemYoungAndroidVersion == parseInt(versionTags[0].getAttribute('ya-version'), 10)) {
      Blockly.Versioning.ensureWorkspace(dom, opt_workspace);
      return;
    }
    preUpgradeLanguageVersion = parseInt(versionTags[0].getAttribute('language-version'), 10);
  }

  var blocksRep = dom; // Initial blocks rep is dom
  blocksRep = upgradeComponentType("Language", preUpgradeLanguageVersion, systemLanguageVersion, blocksRep);

  // --------------------------------------------------------------------------------
  // Upgrade components based on pre-upgrade version numbers
  var preUpgradeComponentVersionDict = Blockly.Versioning.makeComponentVersionDict(preUpgradeFormJsonObject);
  for (var componentType in preUpgradeComponentVersionDict) {
    if (!preUpgradeComponentVersionDict.hasOwnProperty(componentType)) continue;

    // Cannot upgrade extensions as they are not part of the system
    if (Blockly.Versioning.isExternal(componentType, opt_workspace)) continue;

    var preUpgradeVersion = preUpgradeComponentVersionDict[componentType];
    var systemVersion = Blockly.Versioning.getSystemComponentVersion(componentType, opt_workspace);
    blocksRep = upgradeComponentType(componentType, preUpgradeVersion, systemVersion, blocksRep);
  }

  // Ensure that final blocks rep is Blockly.mainWorkspace
  Blockly.Versioning.log("Blockly.Versioning.upgrade: Final conversion to Blockly.mainWorkspace");
  Blockly.Versioning.ensureWorkspace(blocksRep, opt_workspace); // No need to use result; does work by side effect on Blockly.mainWorkspace

  return didUpgrade;
};

/**
 * [lyn, 2014/11/04]
 * Check that the given upgrader is a valid form for an upgrader. It must either be:
 * (1) a function
 * (2) an array of upgraders
 * (3) a special string (one of "noUpgrade" or "ai1CantDoUpgrade")
 *
 * Note: we don't check here in array case that all array elements are themselves upgraders.
 * That check will be performed dynamically later when array elements are applied
 * by Blockly.Versioning.applyUpgrader.
 */
Blockly.Versioning.checkUpgrader = function (upgrader) {

  var specialUpgradeStrings = ["noUpgrade", "ai1CantDoUpgrade"];

  if (typeof(upgrader) == "string") {
    if (specialUpgradeStrings.indexOf(upgrader) == -1) {
      throw "Blockly.Versioning.checkUpgrader: upgrader is unrecognized special string: " + upgrader;
    }
  } else if (! ((typeof(upgrader) == "function") || Array.isArray (upgrader))) {
    throw "Blockly.Versioning.checkUpgrader: upgrader is not a function, special string, or array of upgraders -- "
        + upgrader;
  }
};

/**
 * Returns true if blocksRep is a workspace; otherwise returns false
 */
Blockly.Versioning.isWorkspace = function (blocksRep) {
  return blocksRep instanceof Blockly.Workspace;
};

/*
Blockly.Versioning.isWorkspace =
    (function () {
      var workspaceInstance = new Blockly.Workspace(); // ignore get & set metrics
      return function (blocksRep) {
        return (typeof(blocksRep) == "object") && (blocksRep.constructor == workspaceInstance.constructor)
      };

    })();
 */

/**
 * Returns true if blocksRep is a dom; otherwise returns false
 */
Blockly.Versioning.isDom = function (blocksRep) {
  try {
    return (blocksRep instanceof Element
            || blocksRep instanceof HTMLElement
            || blocksRep instanceof HTMLUnknownElement
            || blocksRep.tagName == 'XML');
  } catch (anyErr) {
    // In phantomJS testing context, HTMLUnknownElement is undefined and causes an error,
    // so handle it this way.
    return false;
  }
};

/**
 * If blocksRep is a dom, returns it; otherwise converts the workspace to a dom
 */
Blockly.Versioning.ensureDom = function (blocksRep) {
  if (Blockly.Versioning.isDom(blocksRep)) {
    return blocksRep; // already a dom
  } else if (Blockly.Versioning.isWorkspace(blocksRep)) {
    Blockly.Versioning.log("Blockly.Versioning.ensureDom: converting Blockly.mainWorkspace to dom");
    return Blockly.Xml.workspaceToDom(blocksRep);
  } else {
    throw "Blockly.Versioning.ensureDom: blocksRep is neither dom nor workspace -- " + blocksRep;
  }
};

Blockly.Versioning.getBlockChildren = function (dom) {
    var result = [];
    var gdChildren = goog.dom.getChildren(dom);
    for (var gdi = 0, gdChild; gdChild = gdChildren[gdi]; gdi++) {
      result.push(gdChild);
    }
    return result;
};

/**
 * If blocksRep is a workspace, returns it; otherwise converts the workspace to a dom
 */
Blockly.Versioning.ensureWorkspace = function (blocksRep, opt_workspace) {
  if (Blockly.Versioning.isWorkspace(blocksRep)) {
    return blocksRep; // already a workspace
  } else if (Blockly.Versioning.isDom(blocksRep)) {
    var workspace = opt_workspace || Blockly.mainWorkspace;
    Blockly.Versioning.log("Blockly.Versioning.ensureWorkspace: converting dom to Blockly.mainWorkspace");
    workspace.clear(); // Remove any existing blocks before we add new ones.
    Blockly.Xml.domToWorkspace(blocksRep, workspace);
    // update top block positions in event of save before rendering.
    var blocks = workspace.getTopBlocks();
    for (var i = 0; i < blocks.length; i++) {
      var block = blocks[i];
      var xy = block.getRelativeToSurfaceXY();
      xy.x = block.x;
      xy.y = block.y;
    }
    return workspace;
  } else {
    throw "Blockly.Versioning.ensureWorkspace: blocksRep is neither workspace nor dom -- " + blocksRep;
  }
};

/**
 * Apply an upgrder to a blocksRepresentation, possibly (1) changing it by side effect and
 * (2) changing its representation (dom or workspace). Returns the final representation.
 * @param upgrader
 * @param blocksRep: an instance of an XML dom tree or a Blockly.Workspace
 * @param opt_workspace: Optional workspace to be upgraded
 */
Blockly.Versioning.applyUpgrader = function (upgrader, blocksRep, opt_workspace) {
  opt_workspace = opt_workspace || Blockly.mainWorkspace;
  opt_workspace.getProcedureDatabase().clear();  // clear the proc database in case of multiple upgrades
  Blockly.Versioning.checkUpgrader(upgrader); // ensure it has the correct form.
  // Perform upgrade
  if (upgrader == "ai1CantDoUpgrade") {
    throw "Blockly.Versioning.applyUpgrader: cannot perform an AI Classic upgrade on " + blocksRep;
  } else if (typeof(upgrader) == "function") {
    return upgrader(blocksRep, opt_workspace); // Apply upgrader, possibly mutating rep and changing its dynamic type.
  } else if (Array.isArray (upgrader)) {
    // Treat array as sequential composition of upgraders
    Blockly.Versioning.log("Blockly.Versioning.applyUpgrader: treating list as sequential composition of upgraders");
    return (Blockly.Versioning.composeUpgraders(upgrader))(blocksRep, opt_workspace);
  } else { // otherwise, versionUpgrader is "noUpgrade", and nothing is done, so acts like identity
    return blocksRep;
  }
};

/**
 * Return a single upgrader that sequentially composes the upgraders in upgraderList
 * @param upgraderList
 */
Blockly.Versioning.composeUpgraders = function (upgraderList, opt_workspace) {
  opt_workspace = opt_workspace || Blockly.mainWorkspace;
  return function (blocksRep) {
    for (var i = 0, upgrader; upgrader = upgraderList[i]; i++) {
      blocksRep = Blockly.Versioning.applyUpgrader(upgrader, blocksRep, opt_workspace); // Applying upgrader may convert blocks rep from dom to workspace or vice versa.
    }
    return blocksRep; // Return the final blocks rep
  }
};

/******************************************************************************
 * Key functions for determining whether component upgrades are needed
 ******************************************************************************/

/*
 /** createUpgraders takes a pre-upgrade form JSON string and returns an object with two fields:
  * 1. The "XML" field denotes a function that upgrades the dom tree by side effect.
  * 2. The "blocks" field denotes a function that upgrades the main workspace by side effect.
  * /
Blockly.Versioning.createUpgraders = function (preUpgradeFormJsonString) {
  var xmlUpgraders = [];
  var blocksUpgraders = [];

  function collectUpgradersForComponentTypeToVersion(compType, oldVersion, newVersion) {
    var upgradeMap = Blockly.Versioning.AllUpgradeMaps[compType];
    for (var version = oldVersion; version < newVersion; version = version + 1) {
      var versionUpgraders = upgradeMap[version];
      var xmlUpgrader = versionUpgraders[0];
      xmlUpgraders.push(xmlUpgrader);
      var blocksUpgrader = versionUpgraders[1];
      blocksUpgraders.push(blocksUpgrader);
    }
  }

  var preUpgradeFormJsonObject = JSON.parse(preUpgradeFormJsonString);
  var preUpgradeComponentVersionDict = Blockly.Versioning.makeComponentVersionDict(preUpgradeFormJsonObject);
  for (var componentType in preUpgradeComponentVersionDict) {
    var preUpgradeVersion = preUpgradeComponentVersionDict[componentType];
    var currentVersion = Blockly.Versioning.getCurrentVersion(componentType);
    if (preUpgradeVersion > currentVersion) {
      // What to do in this case? Currently, do nothing, but at least might want a warning
      console.log("Unexpected: preUpgradeVersion of " + componentType + " = " + str(preUpgradVerision)
                   + " > currentVersion = " + str(currentVersion));
    } else if (preUpgradeVersion < currentVersion) {
      // Need to upgrade this component
      collectUpgradersForComponentTypeToVersion(componentType, preUpgradeVersion, currentVersion);
    } // else they're equal and we really do nothing
  }

  /**
   * Given a list of one-argument side-effecting functions, returns a one-argument
   * function that applies each function in the list to the argument, one by one.
   * @param functionList
   * @returns {Function}
   * /
  function curriedApplyAll (functionList) {
    return function (arg) {
      for (var i = 0, fun; fun = functionList[i]; i = i + 1) {
        fun(arg)
      }
    }
  }

  return {"XML": curriedApplyAll(xmlUpgraders), "blocks": curriedApplyAll(blocksUpgraders)}

}
*/

/**
 *  Create a dictionary mapping each component mentioned in formJsonObject
 *  to its version number. Complain if all version numbers for the same
 *  component are not the same.
 */
Blockly.Versioning.makeComponentVersionDict = function (formJsonObject) {
  var versionDict = {};

  /**
   * Walk over component tree, modifying versionDict to have version of each component encountered.
   * @param comps

   */
  function processComponents (comps) {
    for (var c = 0, comp; comp=comps[c]; c = c+ 1) {
      var compType = comp["$Type"];
      var compVersion = parseInt(comp["$Version"]);
      var versionAlreadyInDict = versionDict[compType];
      if (versionAlreadyInDict) {
        if (versionAlreadyInDict != compVersion) {
          throw "Blockly.Versioning.makeComponentVersionDict: inconsistent versions for component of type"
                + compType + "; [" + str(compVersion) + ", " + versionAlreadyInDict + "]"
        } // Otherwise version is same as before and we're happy
      } else { // No version yet in dict; add it
        versionDict[compType] = compVersion;
      }
      var subComponents = comp["$Components"];
      if (subComponents) { // recursively process any subcomponents
        processComponents(subComponents);
      }
    }
   }

   processComponents ([formJsonObject["Properties"]]); // Walk the component tree, updating versionDict along the way.
   return versionDict;
};

Blockly.Versioning.getSystemComponentVersion = function (componentType, workspace) {
  var versionString = workspace.getComponentDatabase().getType(componentType).componentInfo.version;
  if (versionString) {
    return parseInt(versionString);
  } else {
    throw "Blockly.Versioning.getSystemComponentVersion: No version for component type " + componentType;
  }
};

Blockly.Versioning.isExternal = function(componentType, workspace) {
  var description = workspace.getComponentDatabase().getType(componentType);
  if (description && description.componentInfo) {
    return 'true' === description.componentInfo.external;
  } else {
    return false;
  }
};

/******************************************************************************
 * Details for specific upgrades go below, in reverse chronological order.
 * The code for each upgrade *MUST* be well-documented in order to help
 * those implementing similar upgrades in the future.
 ******************************************************************************/

/**----------------------------------------------------------------------------
 * Upgrade to Blocks Language version 17:
 * @author wolber@usfca.edu (David Wolber)
 *
 * Code for translating early ai2 blocks to 10/20/13 version
 * if there is no version # in the Blockly file, then it is an early ai2 project, prior to
 * 10/21/13, when the blocks internal xml structure was overhauled
 * with descriptive mutator tags. blocksOverhaul translates the blocks
 * Methods to handle serialization of the blocks workspace
 *
 * [lyn, 10/03/2014] Notes:
 *  * This code used to be in blocklyeditor/src/versioning/017_blocksOverhaul.js
 *    but I moved it here as part of consolidating all upgrade code in one file.
 *  * I prefixed all the function names with "v17_" to clarify which
 *    functions are used in the upgrade to YAVersion 17.
 ----------------------------------------------------------------------------*/

Blockly.Versioning.v17_blocksOverhaul = function(xmlFromFile, workspace) {
  // we loaded in something with no version, we need to translate
  var renameAlert = 0;
  var blocks = xmlFromFile.getElementsByTagName('block');
  for (var i = 0, im = blocks.length; i < im; i++)  {
    var blockElem = blocks[i];
    var blockType = blockElem.getAttribute('type');
    // all built-in blocks have an entry already in Blockly.Language
    //  we don't need to translate those, so if the following is non-null we ignore
    if (Blockly.Blocks[blockType] == null)
    {
      // add some translations for language changes...
      //   these should really be in a map or at procedure that checks and
      //   returns replacement...straight translations...we could also put
      //   lexical_variable_get and set here so that we don't have to have a special
      //   case below
      if (blockType == 'procedures_do_then_return')
        blockElem.setAttribute('type',"controls_do_then_return");
      else
      if (blockType == 'procedure_lexical_variable_get')
        blockElem.setAttribute('type',"lexical_variable_get");
      else
      if (blockType == 'for_lexical_variable_get')
        blockElem.setAttribute('type',"lexical_variable_get");
      else {
        var splitComponent = blockType.split('_');
        if (splitComponent.length > 2) {
          // This happens when someone puts an _ in a block name!
          splitComponent = [splitComponent.slice(0, -1).join('_'), splitComponent.pop()];
        }
        // there are some blocks that are not built-in but are not component based,
        //   we want to ignore them
        if (splitComponent[0] != 'lexical') {
          // methods on any (generics) have a blocktype of _any_someComponent_method
          //   so 1st check if type has 'any' in it, if so we have a generic method
          if (splitComponent[1] == 'any')  // we have a generic method call
            Blockly.Versioning.v17_translateAnyMethod(blockElem);
          else {
            // we have a set, get, component get, event, or method
            // check if the first thing is a component type. If so, the only
            // legal thing it could be is a (generic) component set/get
            //   but old programs allow instance names same as type names, so
            //   we can get a Accelerometer.Shaking which is really an instance event
            var componentDb = workspace.getComponentDatabase();
            if (componentDb.hasType(splitComponent[0]) &&
                (splitComponent[1] == 'setproperty' || splitComponent[1] == 'getproperty'))
              Blockly.Versioning.v17_translateComponentSetGetProperty(blockElem, workspace);
            else {
              var instance = splitComponent[0];
              var componentType = componentDb.instanceNameToTypeName(instance);
              if (componentType == instance && renameAlert === 0) {
                alert("Your app was created in an earlier version of App Inventor and may be loaded incorrectly."+
                    " The problem is that it names a component instance"+
                    " the same as the component type, which is longer allowed.");
                renameAlert = 1;
              }
              // we should really check for null here so if there are blocks that
              //   are not instance_ we can ignore. Right now the following ifs
              //   probably make sure of this-- if none of the questions about rightside
              //    are answered affirmatively, but this should be checked here as well
              var rightside = splitComponent[1];
              if (rightside == 'setproperty' || rightside == 'getproperty')
                Blockly.Versioning.v17_translateSetGetProperty(blockElem, workspace);
              else
              if (rightside == 'component')
                Blockly.Versioning.v17_translateComponentGet(blockElem, workspace);
              else
              if (componentDb.getEventForType(componentType, rightside))
                Blockly.Versioning.v17_translateEvent(blockElem, workspace);
              else
              if (componentDb.getMethodForType(componentType, rightside))
                Blockly.Versioning.v17_translateMethod(blockElem, workspace);
            }
          }
        }
      }
    }
  }

};

/**
 * v17_translateEvent is called when we know we have an Event element that
 * needs to be translated.
 */
Blockly.Versioning.v17_translateEvent = function(blockElem, workspace) {
  //get the event type and instance name,
  // the type attribute is "component_event"
  // event block types look like: <block type="Button1_Click" x="132" y="72">
  var splitComponent = blockElem.getAttribute('type').split('_');
  if (splitComponent.length > 2) {
    // This happens when someone puts an _ in a block name!
    splitComponent = [splitComponent.slice(0, -1).join('_'), splitComponent.pop()];
  }
  var instance = splitComponent[0];
  var event=splitComponent[1];
  // Paul has a function to convert instance to type
  var componentType = workspace.getComponentDatabase().instanceNameToTypeName(instance);
  // ok, we have all the info, now we can override the old event attribute with 'event'
  blockElem.setAttribute('type','component_event');
  // <mutation component_type=​"Canvas" instance_name=​"Canvas1" event_name=​"Dragged">​</mutation>
  // add mutation tag
  var mutationElement = goog.dom.createElement('mutation');
  //mutationElement.setAttribute('component_type',component);
  mutationElement.setAttribute('instance_name', instance);
  mutationElement.setAttribute('event_name', event);
  mutationElement.setAttribute('component_type',componentType);
  blockElem.insertBefore(mutationElement,blockElem.firstChild);

};
/**
 * v17_translateMethod is called when we know we have a component method element that
 * needs to be translated.
 */
Blockly.Versioning.v17_translateMethod = function(blockElem, workspace) {
  // the type attribute is "instance_method"
  var blockType = blockElem.getAttribute('type');
  // method block types look like: <block type="TinyDB_StoreValue" ...>
  var splitComponent = blockType.split('_');
  if (splitComponent.length > 2) {
    // This happens when someone puts an _ in a block name!
    splitComponent = [splitComponent.slice(0, -1).join('_'), splitComponent.pop()];
  }
  var instance = splitComponent[0];
  var method = splitComponent[1];
  // Paul has a function to convert instance to type
  var componentType = workspace.getComponentDatabase().instanceNameToTypeName(instance);
  // ok, we have all the info, now we can override the old event attribute with 'event'
  blockElem.setAttribute('type','component_method');
  // <mutation component_type=​"Canvas" instance_name=​"Canvas1" event_name=​"Dragged">​</mutation>
  // add mutation tag
  var mutationElement = goog.dom.createElement('mutation');
  //mutationElement.setAttribute('component_type',component);
  mutationElement.setAttribute('instance_name', instance);
  mutationElement.setAttribute('method_name', method);
  mutationElement.setAttribute('component_type',componentType);
  mutationElement.setAttribute('is_generic','false');
  blockElem.insertBefore(mutationElement,blockElem.firstChild);

};
/**
 * v17_translateAnyMethod is called when we know we have a method on a generic (any)
 * component.
 */
Blockly.Versioning.v17_translateAnyMethod = function(blockElem) {
  // the type attribute is "instance_method"
  var blockType = blockElem.getAttribute('type');
  // any method block types look like: <block type="_any_ImageSprite_MoveTo" inline="false">
  var splitComponent = blockType.split('_');
  if (splitComponent.length > 3) {
    // This happens when someone puts an _ in a block name!
    var ctemp = splitComponent.slice(-2);
    splitComponent = [splitComponent.slice(0, -2).join('_'), ctemp.pop(), ctemp.pop()];
  }
  var componentType = splitComponent[2];
  var method=splitComponent[3];
  // ok, we have all the info, now we can override the old event attribute with 'event'
  blockElem.setAttribute('type','component_method');
  // <mutation component_type=​"Canvas" instance_name=​"Canvas1" event_name=​"Dragged">​</mutation>
  // add mutation tag
  var mutationElement = goog.dom.createElement('mutation');
  mutationElement.setAttribute('method_name', method);
  mutationElement.setAttribute('component_type',componentType);
  mutationElement.setAttribute('is_generic','true');
  blockElem.insertBefore(mutationElement,blockElem.firstChild);

};
/**
 * v17_translateComponentGet is called when we know we have a component get, e.g.
 * TinyDB_component as the block
 */
Blockly.Versioning.v17_translateComponentGet = function(blockElem, workspace) {
  // the type attribute is "instance_method"
  var blockType = blockElem.getAttribute('type');
  // block type looks like: <block type="TinyDB1_component" ..> note an instance
  //    not a type as you'd expect
  var splitComponent = blockType.split('_');
  if (splitComponent.length > 2) {
    // This happens when someone puts an _ in a block name!
    splitComponent = [splitComponent.slice(0, -1).join('_'), splitComponent.pop()];
  }
  var instance = splitComponent[0];
  // if we got here splitComponent[1] must be "component"
  // Paul has a function to convert instance to type
  var componentType = workspace.getComponentDatabase().instanceNameToTypeName(instance);
  // ok, we have all the info, now we can override the old event attribute with 'event'
  blockElem.setAttribute('type','component_component_block');
  // <mutation component_type=​"Canvas" instance_name=​"Canvas1" event_name=​"Dragged">​</mutation>
  // add mutation tag
  var mutationElement = goog.dom.createElement('mutation');
  //mutationElement.setAttribute('component_type',component);
  mutationElement.setAttribute('instance_name', instance);
  mutationElement.setAttribute('component_type',componentType);
  blockElem.insertBefore(mutationElement,blockElem.firstChild);

};

/**
 * v17_translateSetGetProperty is called when we know we have a get or set on an instance
 */
Blockly.Versioning.v17_translateSetGetProperty = function(blockElem, workspace) {
  // the type attribute is "instance_setproperty" or "component_getproperty"
  var blockType = blockElem.getAttribute('type');
  // set block look like: <block type="Button1_setproperty" x="132" y="72">
  var splitComponent=blockType.split('_');
  if (splitComponent.length > 2) {
    // This happens when someone puts an _ in a block name!
    splitComponent = [splitComponent.slice(0, -1).join('_'), splitComponent.pop()];
  }
  var instance = splitComponent[0];
  var type=splitComponent[1]; //setproperty or getproperty
  // Paul has a function to convert instance to type
  var componentType = workspace.getComponentDatabase().instanceNameToTypeName(instance);
  // grab titles to find the particular property. There is a title elem with
  //   a "PROP" attribute right under and within the block element itself
  //   There might be many titles, but we grab the first.
  var titles = blockElem.getElementsByTagName('title');
  var propName = 'unknown';
  for (var i = 0, len = titles.length; i < len; i++)
  {
    if (titles[i].getAttribute('name') == 'PROP') {
      propName = titles[i].textContent;
      break;
    }
  }
  // ok, we have all the info, now we can override the old event attribute with 'event'
  blockElem.setAttribute('type','component_set_get');
  // <mutation component_type=​"Canvas" instance_name=​"Canvas1" event_name=​"Dragged">​</mutation>
  // add mutation tag
  var mutationElement = blockElem.getElementsByTagName('mutation')[0];
  //mutationElement.setAttribute('component_type',component);
  mutationElement.setAttribute('instance_name', instance);
  mutationElement.setAttribute('property_name', propName);
  if (type == 'setproperty') {
    mutationElement.setAttribute('set_or_get', 'set');
  } else {
    mutationElement.setAttribute('set_or_get','get');
  }
  mutationElement.setAttribute('component_type', componentType);
  mutationElement.setAttribute('is_generic','false');
  // old blocks had a 'yailtype' attribute in mutator, lets get rid of
  if (mutationElement.getAttribute('yailtype') != null)
    mutationElement.removeAttribute('yailtype');
};

/**
 * v17_translateComponentSetGetProperty is called when we know we have a get or set on a
 * generic component.
 */
Blockly.Versioning.v17_translateComponentSetGetProperty = function(blockElem) {
  // the type attribute is "component_setproperty" or "component_getproperty"
  //   where component is a type, e.g., Button
  var blockType = blockElem.getAttribute('type');
  // set block looks like: <block type="Button_setproperty" >
  var splitComponent = blockType.split('_');
  if (splitComponent.length > 2) {
    // This happens when someone puts an _ in a block name!
    splitComponent = [splitComponent.slice(0, -1).join('_'), splitComponent.pop()];
  }
  var type = splitComponent[1]; //setproperty or getproperty
  var componentType = splitComponent[0];
  // grab titles to find the particular property
  var titles = blockElem.getElementsByTagName('title');
  var propName = 'unknown';
  for (var i = 0, len = titles.length; i < len; i++)
  {
    if (titles[i].getAttribute('name') == 'PROP') {
      propName = titles[i].textContent;
      break;
    }
  }
  // ok, we have all the info, now we can override the old event attribute with 'event'
  blockElem.setAttribute('type','component_set_get');
  // <mutation component_type=​"Canvas" instance_name=​"Canvas1" event_name=​"Dragged">​</mutation>
  // add mutation tag
  var mutationElement = blockElem.getElementsByTagName('mutation')[0];
  //mutationElement.setAttribute('component_type',component);
  mutationElement.setAttribute('property_name', propName);
  if (type == 'setproperty') {
    mutationElement.setAttribute('set_or_get', 'set');
  } else {
    mutationElement.setAttribute('set_or_get','get');
  }
  mutationElement.setAttribute('component_type',componentType);
  mutationElement.setAttribute('is_generic','true');
  // old blocks had a 'yailtype' attribute in mutator, lets get rid of
  if (mutationElement.getAttribute('yailtype')!=null)
    mutationElement.removeAttribute('yailtype');
};

/******************************************************************************
 General helper methods for upgrades go in this section
 ******************************************************************************/

/**
 * @authors wolber@usfca.edu (David Wolber) & fturbak@wellesley.edu (Lyn Turbak)
 * changeEventParameterName changes any event handler parameter name. Note this code is
 * performed on Blockly blocks after xml has been loaded (when it's much easier
 * to correctly handle the subtleties of renaming involving lexical scoping).
 *
 * There are complications due to handling this renaming in the presence of i18n.
 * In particular, all references to the old localized parameter name within
 * the body must be renamed to new localized parameter names in a way that
 * avoids any accidental variable capture by local variables within the body.
 */
Blockly.Versioning.changeEventParameterName = function(componentType, eventName,
                                                       oldParamName, newParamName) {
  return function (blocksRep) {
    var mainWorkspace = Blockly.Versioning.ensureWorkspace(blocksRep);
    var blocks = mainWorkspace.getAllBlocks();
    for (var i = 0; i < blocks.length; i++) {
      var block = blocks[i];
      if (block.blockType === 'event') {
        if ((block.eventName === eventName) && (block.typeName === componentType)) {

          // Event params will have been saved previously in XML using oldParamName.
          // Find i18n translation of oldParamName within block
          var eventParamDict = Blockly.LexicalVariable.eventParameterDict(block);
          var oldParamTranslation = eventParamDict[oldParamName];
          if (oldParamTranslation) { // Is oldParamName referenced in event body?
            // If not, no further action is required.

            // For consistency, update .eventparam for blocks in which it's oldParamName to newParamName
            var descendants = block.getDescendants();
            for (var j = 0, descendant; descendant = descendants[j]; j++) {
              if (descendant.eventparam && (descendant.eventparam == oldParamName)) {
                descendant.eventparam = newParamName;
              }
            }

            // Find i18n translation of newParamName
            var newParamTranslation = mainWorkspace.getComponentDatabase().getInternationalizedParameterName(newParamName);

            // Event handler block will have been automatically created with newParamTranslation
            // So need to rename all occurrences of oldParamTranslation within its body
            // to newParamTranslation.
            var childBlocks = block.getChildren(); // should be at most one body block
            for (var k = 0, childBlock; childBlock = childBlocks[k]; k++) {
              var freeSubstitution = new Blockly.Substitution([oldParamTranslation], [newParamTranslation]);
              // renameFree does the translation.
              Blockly.LexicalVariable.renameFree(childBlock, freeSubstitution);
            }
          }
        }
      }
    }
    return mainWorkspace;
  }
};

/**
 * Rename all blocks with oldType to newType
 * @param oldBlockType: string name of old block type
 * @param newBlockType: string name of new block type
 *
 * @author fturbak@wellesley.edu (Lyn Turbak)
 */

Blockly.Versioning.renameBlockType = function(oldBlockType, newBlockType) {
  return function (blocksRep) {
    var dom = Blockly.Versioning.ensureDom(blocksRep);
    var allBlocks = dom.getElementsByTagName('block');
    for (var i = 0, im = allBlocks.length; i < im; i++) {
      var blockElem = allBlocks[i];
      var blockType = blockElem.getAttribute('type');
      if (blockType == oldBlockType) {
        blockElem.setAttribute('type', newBlockType);
      }
    }
    return dom; // Return the modified dom, as required by the upgrading structure.
  }
};

/**
 * @param componentType: name of component type for method
 * @param methodName: name of method
 * @param argumentIndex: index of the default argument block
 * @param defaultXMLArgumentBlockText: string with XML for argument block
 * @returns {function(Element|Blockly.Workspace)} a function that maps a blocksRep (An XML DOM or
 *   workspace) to a modified DOM in which the default argument block has been added to every
 *   specified method call.
 *
 * @author fturbak@wellesley.edu (Lyn Turbak)
 *
 */
Blockly.Versioning.addDefaultMethodArgument = function(componentType, methodName, argumentIndex, defaultXMLArgumentBlockText) {
  return function (blocksRep) {
    var dom = Blockly.Versioning.ensureDom(blocksRep);
    // For each matching method call block, change it to have new argument block for value child ARG<argumentIndex>
    var methodCallBlocks =  Blockly.Versioning.findAllMethodCalls(dom, componentType, methodName);
    for (var b = 0, methodCallBlock; methodCallBlock = methodCallBlocks[b]; b++) {
      var childBlocks = goog.dom.getChildren(methodCallBlock);
      var insertionChild = null; // Value with name ARG<N> we want to insert default before
      for (var c = 0, child; child = childBlocks[c]; c++) {
        if (child.tagName == "VALUE") {
          var name = child.getAttribute("name");
          if (name.indexOf("ARG") == 0) {
            var index = parseInt(name.split("ARG")[1]);
            if (index == argumentIndex) {
              // There is already an argument block at the given index.
              // Don't replace an existing block, but use console.log to report this situation.
              console.log("Already a child block at index  " + argumentIndex
                          + " in Blockly.Versioning.addDefaultMethodArgument(" + componentType
                          + ", " + methodName,
                          + ", " + argumentIndex,
                          + ", " + defaultXMLArgumentBlockText + ")");
            } else if (index > argumentIndex) {
              insertionChild = child;
              break; // exit loop once we find first bigger argument element
            }
          }
        }
      }
      // Create the new argument block for this method call
      // (careful: can't share one dom element across multiple calls!)
      var argumentElement = goog.dom.createElement('value');
      argumentElement.setAttribute('name', 'ARG' + argumentIndex);
      var argumentChild = Blockly.Versioning.xmlBlockTextToDom(defaultXMLArgumentBlockText);
      argumentElement.insertBefore(argumentChild, null); // The first and only child (a block)
      // Insert the new argument block
      methodCallBlock.insertBefore(argumentElement, insertionChild);
    }
    return dom; // Return the modified dom, as required by the upgrading structure.
  }
};

/**
 * Rename all event handler blocks for a given component type and event name.
 * @param componentType: name of component type for event
 * @param oldEventName: name of event
 * @param newEventName: new name of event
 * @returns {function(Element|Blockly.Workspace)} a function that maps a blocksRep (an XML DOM or
 *   workspace) to a modified DOM in which every specified event block has been renamed.
 *
 * @author ewpatton@mit.edu (Evan W. Patton)
 */
Blockly.Versioning.changeEventName = function(componentType, oldEventName, newEventName) {
  return function (blocksRep) {
    var dom = Blockly.Versioning.ensureDom(blocksRep);
    var eventHandlerBlocks = Blockly.Versioning.findAllEventHandlers(dom, componentType, oldEventName);
    for (var b = 0, eventBlock; eventBlock = eventHandlerBlocks[b]; b++) {
      var mutation = Blockly.Versioning.firstChildWithTagName(eventBlock, 'mutation');
      mutation.setAttribute('event_name', newEventName);
    }
    return dom;
  };
};

/**
 * Rename all method call blocks for a given component type and method name.
 * @param componentType: name of component type for method
 * @param oldMethodName: name of method
 * @param newMethodName: new name of method
 * @returns {function(Element|Blockly.Workspace)} a function that maps a blocksRep (An XML DOM or
 *   workspace) to a modified DOM in which every specified method call has been renamed.
 *
 * @author lizlooney@google.com (Liz Looney)
 */
Blockly.Versioning.changeMethodName = function(componentType, oldMethodName, newMethodName) {
  return function (blocksRep) {
    var dom = Blockly.Versioning.ensureDom(blocksRep);
    // For each matching method call block, change the method_name attribute.
    var methodCallBlocks =  Blockly.Versioning.findAllMethodCalls(dom, componentType, oldMethodName);
    for (var b = 0, methodCallBlock; methodCallBlock = methodCallBlocks[b]; b++) {
      var mutation = Blockly.Versioning.firstChildWithTagName(methodCallBlock, "mutation");
      mutation.setAttribute("method_name", newMethodName);
    }
    return dom; // Return the modified dom, as required by the upgrading structure.
  }
};

/**
 * Rename all property get/set blocks for a given component type and property name.
 * @param componentType: name of component type for property
 * @param oldPropertyName: name of property
 * @param newPropertyName: new name of property
 * @returns {function(Element|Blockly.Workspace)} a function that maps a blocksRep (An XML DOM or
 *   workspace) to a modified DOM in which every specified property get/set has been renamed.
 *
 * @author lizlooney@google.com (Liz Looney)
 */
Blockly.Versioning.changePropertyName = function(componentType, oldPropertyName, newPropertyName) {
  return function (blocksRep) {
    var dom = Blockly.Versioning.ensureDom(blocksRep);
    // For each matching property block, change the property_name attribute.
    var propertyBlocks =  Blockly.Versioning.findAllPropertyBlocks(dom, componentType, oldPropertyName);
    for (var b = 0, propertyBlock; propertyBlock = propertyBlocks[b]; b++) {
      var mutation = Blockly.Versioning.firstChildWithTagName(propertyBlock, "mutation");
      mutation.setAttribute("property_name", newPropertyName);
      var children = goog.dom.getChildren(propertyBlock);
      for (var c = 0, child; child = children[c]; c++) {
        if (child.tagName.toUpperCase() == "FIELD") {
          if (child.getAttribute("name") == "PROP") {
            if (child.textContent == oldPropertyName) {
              child.textContent = newPropertyName;
            }
          }
        }
      }
    }
    return dom; // Return the modified dom, as required by the upgrading structure.
  }
};

/**
 * Returns the list of top-level blocks that are event handlers for the given eventName for
 * componentType.
 * @param dom  DOM for XML workspace
 * @param componentType  name of the component type for event
 * @param eventName  name of event
 * @returns {Array.<Element>}  a list of XML elements for the specified event handler blocks.
 *
 * @author ewpatton@mit.edu (Evan W. Patton)
 */
Blockly.Versioning.findAllEventHandlers = function (dom, componentType, eventName) {
  var eventBlocks = [];
  for (var i = 0; i < dom.children.length; i++) {
    var block = dom.children[i];
    if (block.tagName === 'block' && block.getAttribute('type') === 'component_event') {
      var mutation = Blockly.Versioning.firstChildWithTagName(block, 'mutation');
      if (!mutation) {
        throw 'Did not find expected mutation child in Blockly.Versioning.findAllEventHandlers ' +
          'with componentType = ' + componentType + ' and eventName = ' + eventName;
      } else if ((mutation.getAttribute('component_type') === componentType) &&
          (mutation.getAttribute('event_name') === eventName)) {
        eventBlocks.push(block);
      }
    }
  }
  return eventBlocks;
};

/**
 * @param dom: DOM for XML workspace
 * @param componentType: name of component type for method
 * @param methodName: name of method
 * @returns {Element[]} a list of HTML elements for the specfied method call blocks.
 *
 * @author fturbak@wellesley.edu (Lyn Turbak)
 *
 */
Blockly.Versioning.findAllMethodCalls = function (dom, componentType, methodName) {
  var allBlocks = dom.getElementsByTagName('block');
  var callBlocks = [];
  for (var b = 0, block; block = allBlocks[b]; b++)  {
    if (block.getAttribute('type') == "component_method") {
      var mutation = Blockly.Versioning.firstChildWithTagName(block, "mutation");
      if (!mutation) {
        throw "Did not find expected mutation child in "
              + "Blockly.Versioning.findAllMethodCalls with componentType = " + componentType
              + "and methodName = " + methodName;
      } else {
        if ((mutation.getAttribute("component_type") == componentType)
            && (mutation.getAttribute("method_name") == methodName)) {
          callBlocks.push(block);
        }
      }
    }
  }
  return callBlocks;
};

/**
 * @param dom: DOM for XML workspace
 * @param componentType: name of component type for property
 * @param propertyName: name of property
 * @returns {Element[]} a list of HTML elements for the specfied property blocks.
 *
 * @author lizlooney@google.com (Liz Looney)
 *
 */
Blockly.Versioning.findAllPropertyBlocks = function (dom, componentType, propertyName) {
  var allBlocks = dom.getElementsByTagName('block');
  var propertyBlocks = [];
  for (var b = 0, block; block = allBlocks[b]; b++)  {
    if (block.getAttribute('type') == "component_set_get") {
      var mutation = Blockly.Versioning.firstChildWithTagName(block, "mutation");
      if (!mutation) {
        throw "Did not find expected mutation child in "
              + "Blockly.Versioning.findAllPropertyBlocks with componentType = " + componentType
              + "and propertyName = " + propertyName;
      } else {
        if ((mutation.getAttribute("component_type") == componentType)
            && (mutation.getAttribute("property_name") == propertyName)) {
          propertyBlocks.push(block);
        }
      }
    }
  }
  return propertyBlocks;
};

/**
 * @param elem: an HTML element
 * @param tag: string thats a tag name
 * @returns the first child of elem with the given tag name (case insensitive)
 *  or null if there is no such element.
 *
 * @author fturbak@wellesley.edu (Lyn Turbak)
 *
 */
Blockly.Versioning.firstChildWithTagName = function (elem, tag) {
  var upcaseTag = tag.toUpperCase();
  var children = goog.dom.getChildren(elem);
  for (var c = 0, child; child = children[c]; c++) {
    if (child.tagName.toUpperCase() == upcaseTag) {
      return child;
    }
  }
  return null;
};

/**
 * @param xmlBlockText: string specifying the XML for a single block
 * @returns HTML element for the specified block
 *
 * @author fturbak@wellesley.edu (Lyn Turbak)
 *
 */
Blockly.Versioning.xmlBlockTextToDom = function(xmlBlockText) {
  // To make Blockly.Xml.textToDom happy, must provide it with top-level XML tag
  var topLevelXmlString = "<xml>" + xmlBlockText + "</xml>";
  var topLevelDom = Blockly.Xml.textToDom(topLevelXmlString);
  // Now extract single block dom from top-level dom
  var children = goog.dom.getChildren(topLevelDom);
  if (children.length != 1) {
    throw "Unexpected number of childred in Blockly.Versioning.xmlBlockTextToDom: "
          + children.length;
  } else {
    return children[0];
  }
};

/******************************************************************************
 Define component upgrade maps here.
 ******************************************************************************/

/**
 * @author fturbak@wellesley.edu (Lyn Turbak)
 *
 * This is a dictionary of upgrade maps, one map per component type plus
 * one map for the special string "Language" (for upgrading blocks language version)
 * The component type "Form" is handled as "Screen".
 *
 * This dictionary expresses in a more declarative form the updating conditionals
 * in Liz Looney's BlockSave.java file from App Inventor Classic.
 *
 * In the upgrade map for a particular component type, an entry labeled with version number n
 * specifies what needs to be done to upgrade components at version n-1 to version n.
 * Each entry maps to either:
 *   (1) an upgrading function,
 *   (2) an array of upgraders,
 *   (3) a special upgrading string.
 *
 * An upgrading function is a single-argument function that takes and returns a
 * blocks program representation, which is either:
 *   (1) a top-level XML DOM element ,or
 *   (2) a Blockly.Workspace object
 * Modifications (by side effect) can be made to whichever of these representations is more convenient.
 * The utility functions Blockly.Versioning.ensureDom and Blockly.Versioning.ensureWorkspace
 * can be used to ensure that the representation is of a certain type, converting it
 * if it is not of that type. The framework allows the representation to ping-pong
 * back and forth between these representation types, and guaranteees that the
 * final representation is the workspace expected by Blockly.
 *
 * A list of upgraders is treated as the sequential composition of the functions
 * for each upgrader.
 *
 * The two special strings for blocks upgraders are:
 *
 *   "noUpgrade": No upgrade needs to be performed.
 *
 *   "ai1CantDoUpgrade": There was a nontrivial upgrader for AI1 in BlockSaveFile.java,
 *      but this upgrader cannot be replicated in AI2.
 *
 * Each upgrader is preceded by a comment that describes the upgrade.
 * For historical purposes, the upgrades from App Inventor Classic (from BlockSaveFile.java)
 * are documented here, even though the nontrival upgrades can no longer be performed.
 *
 */

Blockly.Versioning.AllUpgradeMaps =
{

  "AccelerometerSensor": {

    // AI1: The AccelerometerSensor.MinimumInterval property was added.
    // No blocks need to be modified to upgrade to version 2.
    2: "noUpgrade",

    // AI2: AccelerometerSensor.Sensitivty property was added.
    3: "noUpgrade",

    // AI2: LegacyMode property was added.
    4: "noUpgrade"

  }, // End Accelerometer upgraders

  "ActivityStarter": {

    // AI1: The ActivityStarter.DataType, ActivityStarter.ResultType, and ActivityStarter.ResultUri
    // properties were added.
    // The ActivityStarter.ResolveActivity method was added.
    // The ActivityStarter.ActivityError event was added.
    // No blocks need to be modified to upgrade to version 2.
    2: "noUpgrade",

    // AI1: The ActivityStarter.ActivityError event was marked userVisible false and is no longer
    // used.
    /* From BlockSaveFile.java:
      for (Element block : getAllMatchingMethodOrEventBlocks(componentName,
          "ActivityStarter", "ActivityError")) {
        markBlockBad(block, "The ActivityStarter.ActivityError event is no longer used. " +
            "Please use the Screen.ErrorOccurred event instead.");
      }
    */
    3: "ai1CantDoUpgrade", // Just indicates we couldn't do upgrade even if we wanted to

    // AI1: The ActivityStarter.StartActivity method was modified to pull the parent Form's
    // screen animation type. No blocks need to be modified to upgrade to version 4.
    4: "noUpgrade",

    // AI2: The ActivityStarter.ActivityCanceled event was added.
    // No blocks need to be modified to upgrade to version 5.
    5: "noUpgrade",

    // Extras property was added
    6: "noUpgrade"

  }, // End ActivityStarter upgraders

  "Ball": {

    // AI1: The PointTowards method was added (for all sprites).
    // The Heading property was changed from int to double (for all srites).
    // No blocks need to be modified to upgrade to version 2.
    // Blocks related to this component have now been upgraded to version 2.
    2: "noUpgrade",

    // AI1: The Z property was added (also for ImageSprite)
    3: "noUpgrade",

    // AI1: The TouchUp, TouchDown, and Flung events were added. (for all sprites)
    // No blocks need to be modified to upgrade to version 4.
    4: "noUpgrade",

    // AI1: speed and hearing were added to the Flung event (for all sprites)
    // speed and heading were added to the Flung event
    /* From BlockSaveFile.java:
          final String CHANGED_FLUNG_WARNING = "The %s block has been changed to " +
          "include speed and heading. Please change your program " +
          "by deleting this old version of the block and pick a new Flung block" +
          "from the drawer";
      for (Element block : getAllMatchingGenusBlocks("Ball-Flung")) {
        markBlockBad(block, String.format(CHANGED_FLUNG_WARNING, "Flung"));
    */
    5: "ai1CantDoUpgrade" // Just indicates we couldn't do upgrade even if we wanted to

  }, // End Ball upgraders

  "BarcodeScanner": {

    // AI1: No changes required
    // The UseExternalScanner property was added.
    2: "noUpgrade"

  }, // End BarcodeScanner upgraders

  "BluetoothClient": {

    // AI1: The BluetoothClient.Enabled property was added.
    // No blocks need to be modified to upgrade to version 2.
    2: "noUpgrade",

    // AI1: The BluetoothClient.BluetoothError event was marked userVisible false and is no longer
    // used.
    /* From BlockSaveFile.java:
      for (Element block : getAllMatchingMethodOrEventBlocks(componentName,
          "BluetoothClient", "BluetoothError")) {
        markBlockBad(block, "The BluetoothClient.BluetoothError event is no longer used. " +
            "Please use the Screen.ErrorOccurred event instead.");
      }
    */
    3: "ai1CantDoUpgrade", // Just indicates we couldn't do upgrade even if we wanted to

    // The BluetoothClient.DelimiterByte property was added.
    // No blocks need to be modified to upgrade to version 4.
    4: "noUpgrade",

    // The BluetoothClient.Secure property was added.
    // No blocks need to be modified to upgrade to version 5.
    5: "noUpgrade"

  }, // End BluetoothClient upgraders

  "BluetoothServer": {

    // AI1: The BluetoothServer.Enabled property was added.
    // No blocks need to be modified to upgrade to version 2.
    2: "noUpgrade",

    // AI1: The BluetoothServer.BluetoothError event was marked userVisible false and is no longer
    // used.
    /* From BlockSaveFile.java:
      for (Element block : getAllMatchingMethodOrEventBlocks(componentName,
          "BluetoothServer", "BluetoothError")) {
        markBlockBad(block, "The BluetoothServer.BluetoothError event is no longer used. " +
            "Please use the Screen.ErrorOccurred event instead.");
    */
    3: "ai1CantDoUpgrade", // Just indicates we couldn't do upgrade even if we wanted to

    // A11: The BluetoothServer.DelimiterByte property was added.
    // No blocks need to be modified to upgrade to version 4.
    4: "noUpgrade",

    // The BluetoothServer.Secure property was added.
    // No blocks need to be modified to upgrade to version 5.
    5: "noUpgrade"

  }, // End BluetoothServer upgraders

  "Button": {

    // A1: The Alignment property was renamed to TextAlignment.
    // Blocks related to this component have now been upgraded to version 2.
    /* From BlockSaveFile.java:
          handlePropertyRename(componentName, "Alignment", "TextAlignment");
    */
    2: "ai1CantDoUpgrade", // Just indicates we couldn't do upgrade even if we wanted to

    // AI1: The LongClick event was added.
    // No blocks need to be modified to upgrade to version 3.
    3: "noUpgrade",

    // AI1: The Shape property was added.
    // No blocks need to be modified to upgrade to version 4.
    4: "noUpgrade",

    // AI1: The ShowFeedback property was added.
    // No properties need to be modified to upgrade to version 5.
    5: "noUpgrade",

    // AI2: Added TouchUp and TouchDown events;
    // FontSize, FontBold, FontItalic properties made visible in block editor
    6: "noUpgrade"

  }, // End BarcodeScanner upgraders

  "Camcorder": {

    //This is initial version. Placeholder for future upgrades
    1: "noUpgrade"

  }, // End Camcorder upgraders

  "Camera": {

    // AI2: The UseFront property was added.
    2: "noUpgrade",

    // AI2: The UseFront property was removed
    3: "noUpgrade"

  }, // End Camera upgraders

  "Canvas": {

    // AI1: The LineWidth property was added.
    // No blocks need to be modified to upgrade to version 2.
    2: "noUpgrade",

    // AI1: The FontSize and TextAlignment properties and
    // the DrawText and DrawTextAtAngle methods were added.
    // No blocks need to be modified to upgrade to version 3.
    3: "noUpgrade",

    // AI1: No blocks need to be modified to upgrade to version 4.
    // The Save and SaveAs methods were added.
    4: "noUpgrade",

    // AI1: No blocks need to be modified to upgrade to version 5.
    // The GetBackgroundPixelColor, GetPixelColor, and
    // SetBackgroundPixelColor methods were added.
    5: "noUpgrade",

    // AI1: No blocks need to be modified to upgrade to version 6.
    // The TouchUp and TouchDown events were added.
    6: "noUpgrade",

    // AI1: speed and heading were added to the Flung event
    // Previous instances of the Flung event were marked bad.
    /* From BlockSaveFile.java:
      final String CHANGED_FLUNG_WARNING = "The %s block has been changed to " +
          "include speed and heading. Please change your program " +
          "by deleting this old version of the block and pick a new Flung block" +
          "from the drawer";
      for (Element block : getAllMatchingGenusBlocks("Canvas-Flung")) {
        markBlockBad(block, String.format(CHANGED_FLUNG_WARNING, "Flung"));
      }
    */
    7: "ai1CantDoUpgrade", // Just indicates we couldn't do upgrade even if we wanted to

    // AI2: Dave Wolber's canvas naming changes
    // * In Dragged event, parameter draggedSprite renamed to draggedAnySprite
    // * In Touched event, parameter touchedSprite renamed to touchedAnySprite
    // * In Canvas.DrawCircle method, parameters x, y, and r changed to
    //   xCenter, yCemter, and radius, respectively.
    // The method parameter changes require no upgrade, but the event parameter
    //   changes require consistent renaming of references to those parameters.
    8:
       [ // Blocks upgrader for Canvas version is the sequential composition of these two upgraders:
          Blockly.Versioning.changeEventParameterName("Canvas","Dragged","draggedSprite","draggedAnySprite"),
          Blockly.Versioning.changeEventParameterName("Canvas","Touched","touchedSprite","touchedAnySprite")
       ],

    9: Blockly.Versioning.addDefaultMethodArgument("Canvas", "DrawCircle", 3, // Since this will be ARG3
        '<block type="logic_boolean">' +
        '  <field name="BOOL">TRUE</field>' +
        '</block>'),

    // AI2: No blocks need to be modified to upgrade to version 10
    // The default value of TextAlignment was changed from Normal (left) to Center
    10: "noUpgrade"

  }, // End Canvas upgraders

  "CheckBox": {

    // AI2: The Value property was renamed to Checked.
    2: "noUpgrade"

  }, // End CheckBox upgraders

  "Clock": {

    //This is initial version. Placeholder for future upgrades
    1: "noUpgrade",

    // AI2: The patterm pattermeter was added to FormatDate and FormatDateTime.
    // * FormatDate(instant) to FormatDate(instant, pattern)
    // * FormatDateTime(instant) to FormatDateTime(instant, pattern)
    2:
      [  // Set the default argument for parameter to be an empty string.
         Blockly.Versioning.addDefaultMethodArgument("Clock", "FormatDateTime", 1,
         '<block type="text">' +
         '  <field name="TEXT">MMM d, yyyy HH:mm:ss a</field>' +
         '</block>'),
         Blockly.Versioning.addDefaultMethodArgument("Clock", "FormatDate", 1,
         '<block type="text">' +
         '  <field name="TEXT">MMM d, yyyy</field>' +
         '</block>')
      ],

    // Duration Support was added.
    3: "noUpgrade",

<<<<<<< HEAD
    // FixedInterval was added.
=======
    // MakeDate, MakeTime, MakeInstantFromParts methods added
>>>>>>> b3ce6b58
    4: "noUpgrade"

  }, // End Clock upgraders

  "CloudDB": {

    //This is initial version. Placeholder for future upgrades
    1: "noUpgrade"

  },

  "ContactPicker": {

    // AI1: The Alignment property was renamed to TextAlignment.
    // Blocks related to this component have now been upgraded to version 2.
    /* From BlockSaveFile.java:
      handlePropertyRename(componentName, "Alignment", "TextAlignment");
    */
    2: "ai1CantDoUpgrade", // Just indicates we couldn't do upgrade even if we wanted to

    // AI1: The Open method was added, which does not require changes.
    3: "noUpgrade",

    // AI1: The Shape property was added.
    // No blocks need to be modified to upgrade to version 4.
    4: "noUpgrade",

    // AI2:  Added PhoneNumber, PhoneNumberList, and EmailAddressList to ContactPicker.
    // - For Eclair and up, we now use ContactsContract instead of the deprecated Contacts.
    5: "noUpgrade",

    // AI2:  Added ContactUri
    6: "noUpgrade"

  }, // End ContactPicker upgraders


  "DatePicker": {

    // AI2: The datepicker dialog was updated to show the current date
    // instead of the last set date by default.
    // The SetDateToDisplay and LaunchPicker methods were added to
    // give the user more control of what time is displayed in the
    // datepicker dialog.
    2: "noUpgrade",

    // AI2: SetDateToDisplayFromInstant method and Instant property are added.
    3: "noUpgrade"

  }, // End DatePicker upgraders

  "EmailPicker": {

    // AI1: The Alignment property was renamed to TextAlignment.
    // Blocks related to this component have now been upgraded to version 2.
    /* From BlockSaveFile.java:
      handlePropertyRename(componentName, "Alignment", "TextAlignment");
    */
    2: "ai1CantDoUpgrade", // Just indicates we couldn't do upgrade even if we wanted to

    // RequestFocus was added
    3: "noUpgrade"

  }, // End EmailPicker upgraders

  "FeatureCollection": {

    // AI2:
    // - The GeoJSONError event was renamed to LoadError
    // - The GotGeoJSON event was renamed to GotFeatures
    // - The ErrorLoadingFeatureCollection event was removed in favor of LoadError
    // - The LoadedFeatureCollection event was removed in favor of GotFeatures
    2: [
      Blockly.Versioning.changeEventName('FeatureCollection', 'GeoJSONError', 'LoadError'),
      Blockly.Versioning.changeEventName('FeatureCollection', 'GeoGeoJSON', 'GotFeatures'),
      Blockly.Versioning.changeEventName('FeatureCollection', 'ErrorLoadingFeatureCollection', 'LoadError'),
      Blockly.Versioning.changeEventName('FeatureCollection', 'LoadedFeatureCollection', 'GotFeatures')
    ]
  },

  "File": {

    // AI2: The AfterFileSaved event was added.
    // No blocks need to be modified to upgrade to version 2.
    2: "noUpgrade"

  }, // End File upgraders

  // Form is renamed to Screen. See below.

  "FirebaseDB": {

    1: "noUpgrade",
    // AI2 Added AppendValue, RemoveFirst and FirstRemoved
    2: "noUpgrade",
    // AI2 Added ClearTag function, GetTagList and Persist
    3: "noUpgrade"

  },

  "FusiontablesControl": {

    // AI1: No changes required
    // The ApiKey property and the SendQuery and ForgetLogin methods were added.
    2: "noUpgrade",

    // AI2: - InsertRow, GetRows and GetRowsWithConditions was added.
    // - KeyFile, UseServiceAuthentication and ServiceAccountEmail
    //   were added.
    3: "noUpgrade",

    // The LoadingDialogMessage property was added
    // The ShowLoadingDialog property was added
    4: "noUpgrade"

  }, // End FusiontablesControl upgraders

  "GameClient": {

    //This is initial version. Placeholder for future upgrades
    1: "noUpgrade"

  }, // End GameClient upgraders

  "GyroscopeSensor": {

    // This is initial version. Placeholder for future upgrades
    1: "noUpgrade"

  }, // End GyroscopeSensor upgraders

  "HorizontalArrangement": {

    // AI1: The AlignHorizontal and AlignVertical properties were added.
    // No blocks need to be modified to upgrade to version 2.
    2: "noUpgrade",

    // - Added background color & image
    3: "noUpgrade"

  }, // End HorizontalArrangement upgraders

  "HorizontalScrollArrangement": {

    // This is initial version. Placeholder for future upgrades
    1: "noUpgrade"

  }, // End HorizontalScrollArrangement upgraders

  "Image": {

    //This is initial version. Placeholder for future upgrades
    1: "noUpgrade",

    // AI2: The RotationAngle property was added.
    // No blocks need to be modified to upgrade to version 2.
    2: "noUpgrade",

    // Scaling property was added (but not in use yet)
    3: "noUpgrade"

  }, // End Image upgraders

  "ImagePicker": {

    // AI1: The Alignment property was renamed to TextAlignment.
    // Blocks related to this component have now been upgraded to version 2.
    /* From BlockSaveFile.java:
      handlePropertyRename(componentName, "Alignment", "TextAlignment");
    */
    2: "ai1CantDoUpgrade", // Just indicates we couldn't do upgrade even if we wanted to

    // AI1: The Open method was added, which does not require changes.
    3: "noUpgrade",

    // AI1: The Shape property was added.
    // No blocks need to be modified to upgrade to version 4.
    4: "noUpgrade",

    // AI1: The ImagePath property was renamed to Selection.
    // Blocks related to this component have now been upgraded to version 5.
    /* From BlockSaveFile.java:
      handlePropertyRename(componentName, "ImagePath", "Selection");
    */
    5: "noUpgrade"

  }, // End ImagePicker upgraders

  "ImageSprite": {

    // AI1: The ImageSprite.Rotates property was added
    // No blocks need to be modified to upgrade to version 2.
    2: "noUpgrade",

    // AI1: The PointTowards method was added.
    // The Heading property was changed from int to double
    // No blocks need to be modified to upgrade to version 3.
    3: "noUpgrade",

    // AI1: The Z property was added (also for Ball)
    4: "noUpgrade",

    // AI1: The TouchUp, TouchDown, and Flung events were added. (for all sprites)
    // No blocks need to be modified to upgrade to version 5.
    5: "noUpgrade",

    // AI1: speed and hearing were added to the Flung event (for all sprites)
    // speed and heading were added to the Flung event
    /* From BlockSaveFile.java:
        final String CHANGED_FLUNG_WARNING = "The %s block has been changed to " +
            "include speed and heading. Please change your program " +
            "by deleting this old version of the block and pick a new Flung block" +
            "from the drawer";
        for (Element block : getAllMatchingGenusBlocks("ImageSprite-Flung")) {
          markBlockBad(block, String.format(CHANGED_FLUNG_WARNING, "Flung"));
        }
    */
    6: "ai1CantDoUpgrade" // Just indicates we couldn't do upgrade even if we wanted to

  }, // End ImageSprite upgraders

  "Label": {

    // AI1: The Alignment property was renamed to TextAlignment.
    // Blocks related to this component have now been upgraded to version 2.
    /* From BlockSaveFile.java:
      handlePropertyRename(componentName, "Alignment", "TextAlignment");
    */
    2: "ai1CantDoUpgrade", // Just indicates we couldn't do upgrade even if we wanted to

    // AI2: For LABEL_COMPONENT_VERSION 3:
    // - The HasMargins property was added
    3: "noUpgrade",

    // AI2: Add HTMLFormat property
    4: "noUpgrade"

  }, // End Label upgraders

  // Special upgrading map for language version.
  // All dictionary keys except this one are component names.
  "Language": {

    // AI1: In BLOCKS_LANGUAGE_VERSION 2, we allow arguments of different procedures and events
    // to have the same names.
    // No blocks need to be modified to upgrade to version 2.
    2: "noUpgrade",

    // AI1: In BLOCKS_LANGUAGE_VERSION 3, we added some string operations
    // No blocks need to be modified to upgrade to version 3.
    3: "noUpgrade",

    // AI1: In BLOCKS_LANGUAGE_VERSION 4, we added replace all, copy list,
    // insert list item, for range
    // No blocks need to be modified to upgrade to version 4.
    4: "noUpgrade",

    // AI1: In BLOCKS_LANGUAGE_VERSION 5, we changed some Math functions' formal parameter names.
    /* From BlockSaveFile.java:
        upgradeTrigBlocks();
        // Blocks have now been upgraded to language version 5.
    */
    5: "ai1CantDoUpgrade", // Just indicates we couldn't do upgrade even if we wanted to

    // AI1: Beginning in BLOCKS_LANGUAGE_VERSION 6, text blocks, comments, and complaints
    // are encoded on save and decoded on load to preserve international characters.
    /* From BlockSaveFile.java:
        encodeInternationalCharacters();
        // Blocks have now been upgraded to language version 6.
    */
    6: "ai1CantDoUpgrade", // Just indicates we couldn't do upgrade even if we wanted to

    // AI1: In BLOCKS_LANGUAGE_VERSION 7, corrupted character sequences in comments are replaced
    // with * when .blk files are upgraded.
    /* From BlockSaveFile.java:
        fixCorruptedComments();
        // Blocks have now been upgraded to language version 7.
    */
    7: "ai1CantDoUpgrade", // Just indicates we couldn't do upgrade even if we wanted to

    // AI1: In BLOCKS_LANGUAGE_VERSION 8, socket labels of some text blocks were changed.
    /* From BlockSaveFile.java:
        upgradeTextBlockSocketLabels();
        // Blocks have now been upgraded to language version 8.
    */
    8: "ai1CantDoUpgrade", // Just indicates we couldn't do upgrade even if we wanted to

    // AI1: In BLOCKS_LANGUAGE_VERSION 9, radian conversion blocks were fixed
    /* From BlockSaveFile.java:
        fixRadiansConversionBlocks();
        // Blocks have now been upgraded to language version 9.
    */
    9: "ai1CantDoUpgrade", // Just indicates we couldn't do upgrade even if we wanted to

    // AI1: In BLOCKS_LANGUAGE_VERSION 10, "as" label was added to def blocks
    /* From BlockSaveFile.java:
        addAsLabelToDefBlocks();
        // Blocks have now been upgraded to language version 10.
    */
    10: "ai1CantDoUpgrade", // Just indicates we couldn't do upgrade even if we wanted to

    // AI1: In BLOCKS_LANGUAGE_VERSION 11, we added csv-related list operations.
    // No blocks need to be modified to upgrade to version 11.
    11: "noUpgrade",

    // In BLOCKS_LANGUAGE_VERSION 12, we changed the multiply
    // symbol from * star to times, and the subtract symbol
    // from hyphen to minus
    /* From BlockSaveFile.java:
        changeStarAndHyphenToTimesAndMinusForMultiplyAndSubtractBlocks();
        // Blocks have now been upgraded to language version 12.
    */
    12: "ai1CantDoUpgrade", // Just indicates we couldn't do upgrade even if we wanted to

    // AI1: In BLOCKS_LANGUAGE_VERSION 13, we added open-screen and open-screen-with-start-text.
    // No blocks need to be modified to upgrade to version 13.
    13: "noUpgrade",

    // AI1: In BLOCKS_LANGUAGE_VERSION 14, we added property and method blocks for component objects.
    // No language blocks need to be modified to upgrade to version 14.
    14: "noUpgrade",

    // AI1: In BLOCKS_LANGUAGE_VERSION 15, we added "is text empty?" to
    // Text drawer.
    // No language blocks need to be modified to upgrade to version 15.
    15: "noUpgrade",

    // AI1: In BLOCKS_LANGUAGE_VERSION 16, we added make-color and split-color to the Color drawer.
    // No language blocks need to be modified to upgrade to version 16.
    16: "noUpgrade",

    // AI1: In BLOCKS_LANGUAGE_VERSION 17.
    // Changed open-screen to open-another-screen
    // Changed open-screen-with-start-text to open-another-screen-with-start-value
    // Marked get-startup-text as a bad block
    // Added get-start-value
    // Added get-plain-start-text
    // Marked close-screen-with-result as a bad block
    // Added close-screen-with-value
    // Added close-screen-with-plain-text
    17: "ai1CantDoUpgrade", // Just indicates we couldn't do upgrade even if we wanted to

    // AI2: Jeff Schiller's new Obfuscate Text block added
    18: "noUpgrade",

    // AI2: In BLOCKS_LANGUAGE_VERSION 19
    // is-number?, was extended with a dropdown to include base10, bin, and hex
    // The existing block from an old project apparently does not need to be modified to
    // see these new options.  (Hal is not sure why not, but it seems to work.)
    // The math convert block was added
    // No language blocks need to be modified to upgrade to version 16.
    19: "noUpgrade",


    // AI2: In BLOCKS_LANGUAGE_VERSION 20// Rename 'obsufcated_text' text block to 'obfuscated_text'
    20: Blockly.Versioning.renameBlockType('obsufcated_text', 'obfuscated_text'),

    // AI2: Added is a string? block to test whether values are strings.
    21: "noUpgrade",

    // AI2: Added Break Block
    22: "noUpgrade",

    // AI2: Added Bitwise Blocks
    23: "noUpgrade",

    // AI2: In BLOCKS_LANGUAGE_VERSION 24, added List Reverse Block
    24: "noUpgrade"


  }, // End Language upgraders


  "ListPicker": {

    // AI1: The Alignment property was renamed to TextAlignment.
    // Blocks related to this component have now been upgraded to version 2.
    /* From BlockSaveFile.java:
      handlePropertyRename(componentName, "Alignment", "TextAlignment");
    */
    2: "ai1CantDoUpgrade", // Just indicates we couldn't do upgrade even if we wanted to

    // AI1: The SelectionIndex property was added, which does not require changes.
    3: "noUpgrade",

    // AI1: The Open method was added, which does not require changes.
    4: "noUpgrade",

    // AI1: The Shape property was added.
    // No blocks need to be modified to upgrade to version 5.
    5: "noUpgrade",

    // AI1: The getIntent method was modified to add the parent Form's screen
    // animation type. No blocks need to be modified to upgrade to version 6.
    6: "noUpgrade",

    // AI2: Added ShowFilterBar property
    7: "noUpgrade",

    // AI2: Added title property
    8: "noUpgrade",

    // AI2: Added  ItemTextColor and ItemBackgroundColor
    9: "noUpgrade"

  }, // End ListPicker upgraders

  "ListView": {

    // AI2: Added Elements property
    2: "noUpgrade",

    // AI2:
    // - Added BackgroundColor Property
    // - Added TextColor Property
    3: "noUpgrade",
    // AI2:
    // - Added TextSize Property
    4: "noUpgrade",
    // AI2:
    // - Added SelectionColor Property
    5: "noUpgrade"

  }, // End ListView upgraders

  "LocationSensor": {

    // AI1: The TimeInterval and DistanceInterval properties were added.
    // No changes required.
    2: "noUpgrade",
    // AI2:
    // The speed parameter to the LocationChanged event
    3: "noUpgrade"

  }, // End LocationSensor upgraders

  "Map": {

    // AI2:
    // - The Markers property was renamed to Features
    // - The LoadGeoJSONFromURL method was renamed to LoadFromURL
    // - The FeatureFromGeoJSONDescription method was renamed to FeatureFromDescription
    2: [
      Blockly.Versioning.changePropertyName('Map', 'Markers', 'Features'),
      Blockly.Versioning.changeMethodName('Map', 'LoadGeoJSONFromUrl', 'LoadFromURL'),
      Blockly.Versioning.changeMethodName('Map', 'FeatureFromGeoJSONDescription', 'FeatureFromDescription')
    ],

    // AI2:
    // - The GotGeoJSON event was renamed to GotFeatures
    // - The GeoJSONError event was renamed to LoadError
    3: [
      Blockly.Versioning.changeEventName('Map', 'GotGeoJSON', 'GotFeatures'),
      Blockly.Versioning.changeEventName('Map', 'GeoJSONError', 'LoadError')
    ],

    // AI2:
    // - The Rotation property was added to Map
    4: "noUpgrade",

    // AI2:
    // - The ScaleUnits and ShowScale properties were added to Map
    5: "noUpgrade"

  }, // End Map upgraders

  "Marker": {
    // AI2:
    // - The ShowShadow property was removed
    2: "noUpgrade"
  }, // End Marker upgraders

  "NearField": {

    //This is initial version. Placeholder for future upgrades
    1: "noUpgrade"

  }, // End NearField upgraders

  "Notifier": {

    // AI1:
    /* From BlockSaveFile.java:
      final String NEW_ARG_WARNING = "The %s block has been changed to " +
          "expect a new cancelable argument. Please replace this block by a new one from the Notifier drawer.";

    if (blkCompVersion < 2) {
        // Look for ShowChooseDialog method block for this component.
        for (Element block : getAllMatchingMethodOrEventBlocks(componentName, "Notifier",
          "ShowChooseDialog")) {
          // Mark the block bad.
          markBlockBad(block,NEW_ARG_WARNING );
      }

      // Look for ShowTextDialog method block for this component.
      for (Element block : getAllMatchingMethodOrEventBlocks(componentName, "Notifier",
          "ShowTextDialog")) {
          // Mark the block bad.
          markBlockBad(block,NEW_ARG_WARNING );
      }
    */
    2: "ai1CantDoUpgrade", // Just indicates we couldn't do upgrade even if we wanted to

    // AI2: Added NotifierColor, TextColor and NotifierLength options
    3: "noUpgrade",

    // Added a ProgressDialog, a dialog that cannot be dismissed by the user.
    // The ShowProgressDialog will show the dialog, and DismissProgressDialog is the only way to dismiss it
    4: "noUpgrade",

    // Added TextInputCanceled & ChoosingCanceled event
    5: "noUpgrade",

    // Added a PasswordDialog for masked text input.
    6: "noUpgrade"

  }, // End Notifier upgraders

  "NxtColorSensor": {

    //This is initial version. Placeholder for future upgrades
    1: "noUpgrade"

  }, // End NxtColorSensor upgraders

  "NxtDirectCommands": {

    //This is initial version. Placeholder for future upgrades
    1: "noUpgrade"

  }, // End NxtDirectCommands upgraders

  "NxtDrive": {

    //This is initial version. Placeholder for future upgrades
    1: "noUpgrade"

  }, // End NxtDrive upgraders

  "NxtLightSensor": {

    //This is initial version. Placeholder for future upgrades
    1: "noUpgrade"

  }, // End NxtLightSensor upgraders

  "NxtSoundSensor": {

    //This is initial version. Placeholder for future upgrades
    1: "noUpgrade"

  }, // End NxtSoundSensor upgraders

  "NxtTouchSensor": {

    //This is initial version. Placeholder for future upgrades
    1: "noUpgrade"

  }, // End NxtTouchSensor upgraders

  "NxtUltrasonicSensor": {

    //This is initial version. Placeholder for future upgrades
    1: "noUpgrade"

  }, // End NxtUltrasonicSensor upgraders

  "Ev3Motors": {

    //This is initial version. Placeholder for future upgrades
    1: "noUpgrade"

  }, // End Ev3Motors upgraders

  "Ev3ColorSensor": {

    //This is initial version. Placeholder for future upgrades
    1: "noUpgrade"

  }, // End Ev3ColorSensor upgraders

  "Ev3GyroSensor": {

    //This is initial version. Placeholder for future upgrades
    1: "noUpgrade"

  }, // End Ev3GyroSensor upgraders

  "Ev3TouchSensor": {

    //This is initial version. Placeholder for future upgrades
    1: "noUpgrade"

  }, // End Ev3TouchSensor upgraders

  "Ev3UltrasonicSensor": {

    //This is initial version. Placeholder for future upgrades
    1: "noUpgrade"

  }, // End Ev3UltrasonicSensor upgraders

  "Ev3Sound": {

    //This is initial version. Placeholder for future upgrades
    1: "noUpgrade"

  }, // End Ev3Sound upgraders

  "Ev3UI": {

    //This is initial version. Placeholder for future upgrades
    1: "noUpgrade"

  }, // End Ev3UI upgraders

  "Ev3Commands": {

    //This is initial version. Placeholder for future upgrades
    1: "noUpgrade"

  }, // End Ev3Commands upgraders

  "OrientationSensor": {

    // AI1: The Yaw property was renamed to Azimuth.
    // Blocks related to this component have now been upgraded to version 2.
    /* From BlockSaveFile.java:
      handlePropertyRename(componentName, "Yaw", "Azimuth");
      // The yaw parameter to OrientationChanged was renamed to azimuth.
      for (Element block : getAllMatchingMethodOrEventBlocks(
               componentName, "OrientationSensor", "OrientationChanged")) {
        changeFirstMatchingSocketBlockConnectorLabel(block, "yaw", "azimuth");
      }
    */
    2: "ai1CantDoUpgrade" // Just indicates we couldn't do upgrade even if we wanted to

  }, // End OrientationSensor upgraders

  "PasswordTextBox": {

    // AI1: The Alignment property was renamed to TextAlignment.
    // Blocks related to this component have now been upgraded to version 2.
    /* From BlockSaveFile.java:
      handlePropertyRename(componentName, "Alignment", "TextAlignment");
    */
    2: "ai1CantDoUpgrade", // Just indicates we couldn't do upgrade even if we wanted to

    // RequestFocus was added
    3: "noUpgrade",

    // PasswordVisible was added
    4: "noUpgrade"

  }, // End PasswordTextBox upgraders

  "Pedometer": {

    //This is initial version. Placeholder for future upgrades
    1: "noUpgrade",

    // AI2: The step sensing algorithm was updated to be more accurate.
    // The GPS related functionality was removed.
    2: "noUpgrade"

  }, // End PhoneCall upgraders

  "PhoneCall": {

    // AI2: - The PhoneCallStarted event was added.
    // - The PhoneCallEnded event was added.
    // - The IncomingCallAnswered event was added.
    2: "noUpgrade",

    3: 'noUpgrade'

  }, // End PhoneCall upgraders

  "PhoneNumberPicker": {

    // AI1: The Alignment property was renamed to TextAlignment.
    // Blocks related to this component have now been upgraded to version 2.
    /* From BlockSaveFile.java:
      handlePropertyRename(componentName, "Alignment", "TextAlignment");
    */
    2: "ai1CantDoUpgrade", // Just indicates we couldn't do upgrade even if we wanted to

    // AI1: The Open method was added, which does not require changes.
    3: "noUpgrade",

    // AI1: The Shape property was added.
    // No blocks need to be modified to upgrade to version 4.
    4: "noUpgrade"

  }, // End PhoneNumberPicker upgraders

  "Player": {

    // AI1: The Player.PlayerError event was added.
    // No blocks need to be modified to upgrade to version 2.
    2: "noUpgrade",

    // AI1: The Player.PlayerError event was marked userVisible false and is no longer used.
    /* From BlockSaveFile.java:
        for (Element block : getAllMatchingMethodOrEventBlocks(componentName,
          "Player", "PlayerError")) {
        markBlockBad(block, "The Player.PlayerError event is no longer used. " +
            "Please use the Screen.ErrorOccurred event instead.");
      }
    */
    3: "ai1CantDoUpgrade", // Just indicates we couldn't do upgrade even if we wanted to

    // AI1: The Looping and Volume properties were added.
    // The Completed Event was added.
    // The IsPlaying method was added.
    // No properties need to be modified to upgrade to version 4.
    4: "noUpgrade",

    // AI1: The IsLooping method was renamed to Loop.
    /* From BlockSaveFile.java:
      handlePropertyRename(componentName, "IsLooping", "Loop");
    */
    5: "ai1CantDoUpgrade", // Just indicates we couldn't do upgrade even if we wanted to

    // AI2: - The PlayInForeground property was added.
    // - The OtherPlayerStarted event was added.
    6: "noUpgrade"

  }, // End Player upgraders

  "ProximitySensor": {

    //This is initial version. Placeholder for future upgrades
    1: "noUpgrade"

  }, // End ProximitySensor upgraders

  // Screen is renamed from Form
  "Screen": {

    // AI1: The Screen.Scrollable property was added.
    // No blocks need to be modified to upgrade to version 2.
    2: "noUpgrade",

    // The Screen.Icon property was added.
    // No blocks need to be modified to upgrade to version 3.
    3: "noUpgrade",

    // AI1: The Screen.ErrorOccurred event was added.
    // No blocks need to be modified to upgrade to version 4.
    4: "noUpgrade",

    // AI1: The Screen.ScreenOrientation property and Screen.ScreenOrientationChanged event were
    // added.
    // No blocks need to be modified to upgrade to version 5.
    5: "noUpgrade",

    // AI1: The SwitchForm and SwitchFormWithArgs methods were removed and the OtherScreenClosed event
    // was added.
    6: "noUpgrade",

    // AI1: The VersionCode and VersionName properties were added. No blocks need to be modified
    // to update to version 7.
    7: "noUpgrade",

    // AI1: The AlignHorizontal and AlignVertical properties were added. No blocks need to be modified
    // to upgrade to version 8.
    8: "noUpgrade",

    // AI1: The AlignHorizontal and AlignVertical properties were added. No blocks need to be modified
    // to upgrade to version 8.
    9: "noUpgrade",

    // AI1: The BackPressed event was added. No blocks need to be modified to upgrade to version 10.
    10: "noUpgrade",

    // *** AI2: NEED TO ACTUALLY HANDLE THIS!**
    /*
    if (blkCompVersion < 11) {
      final String CHANGED_SCREENANIMATIONS_WARNING =
        "The %s block has been changed to a property. Please change your program " +
        "by deleting this old version of the block and pick a new Property Changing block.";
      for (Element block : getAllMatchingGenusBlocks("Screen-OpenScreenAnimation")) {
        changeBlockGenusName(block, "FusiontablesControl-DoQuery"); // HACK!!!! We need a block that is "like" we once were
        markBlockBad(block, String.format(CHANGED_SCREENANIMATIONS_WARNING, "OpenScreenAnimation"));
      }
      for (Element block : getAllMatchingGenusBlocks("Screen-CloseScreenAnimation")) {
        changeBlockGenusName(block, "FusiontablesControl-DoQuery"); // HACK!!!
        markBlockBad(block, String.format(CHANGED_SCREENANIMATIONS_WARNING, "CloseScreenAnimation"));
      }
      blkCompVersion = 11;
    }
    */
    11: "noUpgrade",

    // For FORM_COMPONENT_VERSION 12:
    // - AboutScreen property was added
    12: "noUpgrade",

    // For FORM_COMPONENT_VERSION 13:
    // - The Screen.Scrollable property was set to False by default
    13: "noUpgrade",

    // For FORM_COMPONENT_VERSION 14:
    // - The Screen1.AppName was added and no block need to be changed.
    14: "noUpgrade",

    // For FORM_COMPONENT_VERSION 15:
    // - The Screen1.ShowStatusBar was added and no block needs to be changed.
    15: "noUpgrade",

    // For FORM_COMPONENT_VERSION 16:
    // - The Screen1.TitleVisible was added and no block needs to be changed.
    16: "noUpgrade",

    // For FORM_COMPONENT_VERSION 17:
    // - Screen.CompatibilityMode property was added no block needs to be changed.
    17: "noUpgrade",

    // FOR FORM_COMPONENT_VERSION 18:
    // Screen.CompatibililtyMode replaced with Screen.Sizing no blocks need to be
    // changed.
    18: "noUpgrade",

    // For FORM_COMPONENT_VERSION 19:
    // - The Screen1.HideKeyboard method was added and no block needs to be changed.
    19: "noUpgrade",

    // For FORM_COMPONENT_VERSION 20:
    // - The Screen1.ShowListsAsJson property was added and no block needs to be changed.
    20: "noUpgrade",

    // For FORM_COMPONENT_VERSION 21:
    // - The AccentColor, PrimaryColor, PrimaryColorDark, and Theme properties were added to Screen, and no block needs to be changed.
    21: "noUpgrade",

    // For FORM_COMPONENT_VERSION 22:
    // - The Classic option was added to the Theme property. No blocks need to be changed
    22: "noUpgrade",

    // For FORM_COMPONENT_VERSION 23:
    // - The ActionBar designer property was hidden and tied to the Theme property. No blocks need to be changed.
    23: "noUpgrade",

    // For FORM_COMPONENT_VERSION 24:
    // - The AskForPermissions method, PermissionDenied event, and PermissionGranted event were added. No blocks need to be changed.
    24: "noUpgrade"


  }, // End Screen

  "Sharing": {

    //This is initial version. Placeholder for future upgrades
    1: "noUpgrade"

  }, // End Sharing upgraders

  "Slider": {

    //This is initial version. Placeholder for future upgrades
    1: "noUpgrade",

    // Added the property to allow for the removal of the Thumb Slider
    2: "noUpgrade"

  }, // End Slider upgraders

  "Sound": {

    // AI1: The Sound.SoundError event was added.
    // No blocks need to be modified to upgrade to version 2.
    2: "noUpgrade",

    // AI1: The Sound.SoundError event was marked userVisible false and is no longer used.
    /* From BlockSaveFile.java:
      for (Element block : getAllMatchingMethodOrEventBlocks(componentName,
          "Sound", "SoundError")) {
        markBlockBad(block, "The Sound.SoundError event is no longer used. " +
            "Please use the Screen.ErrorOccurred event instead.");
      }
    */
    3: "ai1CantDoUpgrade" // Just indicates we couldn't do upgrade even if we wanted to

  }, // End Sound upgraders

  "SoundRecorder": {

    //This is initial version. Placeholder for future upgrades
    1: "noUpgrade",
    // AI2: The Sound.SavedRecording property was added.
    // No blocks need to be modified to upgrade to version 2.
    2: "noUpgrade"

  }, // End SoundRecorder upgraders

  "SpeechRecognizer": {

    //This is initial version. Placeholder for future upgrades
    1: "noUpgrade"

  }, // End SpeechRecognizer upgraders

  "Spinner": {

    //This is initial version. Placeholder for future upgrades
    1: "noUpgrade"

  }, // End Spinner upgraders

  "TableArrangement": {

    //This is initial version. Placeholder for future upgrades
    1: "noUpgrade"

  }, // End TableArrangementupgraders

  "TextBox": {

    // AI1: The TextBox.NumbersOnly property was added.
    // No blocks need to be modified to upgrade to version 2.
    2: "noUpgrade",

    // AI1: The Alignment property was renamed to TextAlignment.
    // Blocks related to this component have now been upgraded to version 2.
    /* From BlockSaveFile.java:
      handlePropertyRename(componentName, "Alignment", "TextAlignment");
    */
    3: "ai1CantDoUpgrade", // Just indicates we couldn't do upgrade even if we wanted to

    // AI1: The TextBox.HideKeyboard method was added
    // The MultiLine property was added,
    // No blocks need to be modified to upgrade to version 4, although old
    // block need to have MultiLine explicitly set to true, since the new default
    // is false (see YoungAndroidFormUpgrade).
    4: "noUpgrade",

    // AI2: Added RequestFocus method
    5: "noUpgrade"

  }, // End TextBox upgraders

  "Texting": {

    // AI1: No changes required
    // The GoogleVoiceEnabled property was added.
    2: "noUpgrade",

    // AI1: The Alignment property was renamed to TextAlignment.
    // Blocks related to this component have now been upgraded to version 2.
    /* From BlockSaveFile.java:
      handlePropertyTypeChange(componentName, "ReceivingEnabled", "receivingEnabled is now an integer in the range 1-3 instead of a boolean");
    */
    3: "ai1CantDoUpgrade", // Just indicates we couldn't do upgrade even if we wanted to

    4: 'noUpgrade'

  }, // End Texting

  "TextToSpeech": {

    // AI2:  added speech pitch and rate
    2: "noUpgrade",

    // the AvailableLanguages property was added
    // the AvailableCountries property was added
    3: "noUpgrade",

    // the Country designer property was changed to use a ChoicePropertyEditor
    // the Language designer property was changed to use a ChoicePropertyEditor
    4: "noUpgrade",

    // default value was added to the Country designer property
    // default value was added to the Language designer property
    5: "noUpgrade"

  }, // End TextToSpeech upgraders

  "TimePicker": {

    // AI2: After feedback from the forum, the timepicker dialog was updated
    // to show the current time instead of the last set time by default.
    // The SetTimeToDisplay and LaunchPicker methods were added to
    // give the user more control of what time is displayed in the
    // timepicker dialog.
    2: "noUpgrade",

    // AI2: SetTimeToDisplayFromInstant method and Instant property are added.
    3: "noUpgrade"

  }, // End TimePicker upgraders

  "TinyDB": {

    //This is initial version. Placeholder for future upgrades
    1: "noUpgrade",

    //Added Property: Namespace
    2: "noUpgrade"

  }, // End TinyDB upgraders

  "TinyWebDB": {

    // AI1: Look for TinyWebDB-ShowAlert method blocks for this component.
    /* From BlockSaveFile.java:
      for (Element block : getAllMatchingMethodOrEventBlocks(componentName, "TinyWebDB",
          "ShowAlert")) {
        // Change the genus-name because TinyWebDB-ShowAlert doesn't exist anymore.
        changeBlockGenusName(block, "Notifier-ShowAlert");
        // Mark the block bad.
        markBlockBad(block,
            "TinyWebDB.ShowAlert has been removed. Please use Notifier.ShowAlert instead.");
      }
      // Blocks related to this component have now been upgraded to version 2.
    */
    2: "ai1CantDoUpgrade" // Just indicates we couldn't do upgrade even if we wanted to

  }, // End TinyWebDB upgraders

  "Twitter": {

    // AI1: Change IsLoggedIn handlers to IsAuthorized. They are close enough
    // that this will probably work for most apps
    /* From BlockSaveFile.java:
      for (Element block : getAllMatchingMethodOrEventBlocks(componentName,
          "Twitter", "IsLoggedIn")) {
        changeBlockGenusName(block, "Twitter-IsAuthorized");
        Node labelChild = getBlockLabelChild(block);
        String newLabel = componentName + ".IsAuthorized";
        labelChild.setNodeValue(newLabel);
      }
      for (Element block : getAllMatchingMethodOrEventBlocks(componentName,
          "Twitter", "Login")) {
        markBlockBad(block, "Twitter.Login no longer works due to a change in " +
            "Twitter's APIs. Please use Authorize instead.");
      }
      // Blocks related to this component have now been upgraded to version 2.
    */
    2: "ai1CantDoUpgrade", // Just indicates we couldn't do upgrade even if we wanted to

    // AI1: // SetStatus has been changed to Tweet because it's more intuitive.
    /* From BlockSaveFile.java:
      for (Element block : getAllMatchingMethodOrEventBlocks(componentName,
          "Twitter", "SetStatus")) {
        changeBlockGenusName(block, "Twitter-Tweet");
        Node labelChild = getBlockLabelChild(block);
        String newLabel = componentName + ".Tweet";
        labelChild.setNodeValue(newLabel);
      }
    */
    3: "ai1CantDoUpgrade", // Just indicates we couldn't do upgrade even if we wanted to

    // AI2: - Modified 'TweetWithImage' to upload images to Twitter directly because of the shutdown of
    //   TwitPic. The TwitPic_API_Key property is now deprecated and hidden.
    // *** This really should involve markBadBlock or something similar ***
    4: "noUpgrade"

  }, // End Twitter upgraders

  "VerticalArrangement": {

    // AI1: The AlignHorizontal and AlignVertical properties were added. No blocks need to be modified
    // to upgrade to version 2.
    2: "noUpgrade",

    // - Added background color & image
    3: "noUpgrade"

  }, // End VerticalArrangement upgraders

  "VerticalScrollArrangement": {

    //This is initial version. Placeholder for future upgrades
    1: "noUpgrade"

  }, // End VerticalScrollArrangement upgraders

  "VideoPlayer": {

    // AI1: The VideoPlayer.VideoPlayerError event was added.
    // No blocks need to be modified to upgrade to version 2.
    2: "noUpgrade",

    // AI1: The VideoPlayer.VideoPlayerError event was marked userVisible false and is no longer used.
    /* From BlockSaveFile.java:
      for (Element block : getAllMatchingMethodOrEventBlocks(componentName,
          "VideoPlayer", "VideoPlayerError")) {
        markBlockBad(block, "The VideoPlayer.VideoPlayerError event is no longer used. " +
            "Please use the Screen.ErrorOccurred event instead.");
      }
    */
    3: "ai1CantDoUpgrade", // Just indicates we couldn't do upgrade even if we wanted to

    // A1: The VideoPlayer.height and VideoPlayer.width getter and setters were marked as
    // visible to the user
    4: "noUpgrade",

    // AI2: The Volume property (setter only) was added to the VideoPlayer.
    5: "noUpgrade"

  }, // End VideoPlayer upgraders

  "Voting": {

    //This is initial version. Placeholder for future upgrades
    1: "noUpgrade"

  }, // End Voting upgraders

  "Web": {

    // AI1: The RequestHeaders and AllowCookies properties were added.
    // The BuildPostData and ClearCookies methods were added.
    // The existing PostText method was renamed to PostTextWithEncoding, and a new PostText
    // method was added.
    /* From BlockSaveFile.java:
      // Look for Web-PostText method blocks for this component.
      for (Element block : getAllMatchingMethodOrEventBlocks(componentName, "Web", "PostText")) {
        // Change the method from PostText to PostTextWithEncoding.
        changeBlockGenusName(block, "Web-PostTextWithEncoding");
        changeBlockLabel(block, componentName + ".PostText",
            componentName + ".PostTextWithEncoding");
      }
    */
    2: "ai1CantDoUpgrade", // Just indicates we couldn't do upgrade even if we wanted to

    // AI1: Change BuildPostData function to BuildRequestData.
    /* From BlockSaveFile.java:
      for (Element block : getAllMatchingMethodOrEventBlocks(componentName,
          "Web", "BuildPostData")) {
        changeBlockGenusName(block, "Web-BuildRequestData");
        Node labelChild = getBlockLabelChild(block);
        String newLabel = componentName + ".BuildRequestData";
        labelChild.setNodeValue(newLabel);
      }
    */
    3: "ai1CantDoUpgrade", // Just indicates we couldn't do upgrade even if we wanted to

    // AI2: Added method XMLTextDecode
    4: "noUpgrade",
      
    // AI2: Added method UriDecode
    5: "noUpgrade"

  }, // End Web upgraders

  "WebViewer": {

    // AI1: The CanGoForward and CanGoBack methods were added
    // nothing needs to be changed to upgrade to version 2
    2: "noUpgrade",

    // UsesLocation property added.
    // No properties need to be modified to upgrade to version 3.
    3: "noUpgrade",

    // AI2: Add WebViewString
    4: "noUpgrade",

    // AI2: IgnoreSslError property added
    5: "noUpgrade",

    // AI2: Added ClearCaches method
    6: "noUpgrade",

    // AI2: Added WebViewStringChange
    7: "noUpgrade"

  }, // End WebViewer upgraders

  "YandexTranslate": {

    //This is initial version. Placeholder for future upgrades
    1: "noUpgrade"

  } // End YandexTranslate upgraders

};<|MERGE_RESOLUTION|>--- conflicted
+++ resolved
@@ -1409,12 +1409,11 @@
     // Duration Support was added.
     3: "noUpgrade",
 
-<<<<<<< HEAD
+    // MakeDate, MakeTime, MakeInstantFromParts methods added
+    4: "noUpgrade",
+
     // FixedInterval was added.
-=======
-    // MakeDate, MakeTime, MakeInstantFromParts methods added
->>>>>>> b3ce6b58
-    4: "noUpgrade"
+    5: "noUpgrade"
 
   }, // End Clock upgraders
 
