// -*- mode: java; c-basic-offset: 2; -*-
// Copyright 2013-2014 MIT, All rights reserved
// Released under the Apache License, Version 2.0
// http://www.apache.org/licenses/LICENSE-2.0
/**
 * @fileoverview Block utilities for Blockly, modified for App Inventor
 * @author mckinney@mit.edu (Andrew F. McKinney)
 * @author hal@mit.edu (Hal Abelson)
 * @author fraser@google.com (Neil Fraser)
 * Due to the frequency of long strings, the 80-column wrap rule need not apply
 * to language files.
 */

'use strict';

goog.provide('Blockly.Blocks.Utilities');
goog.require('AI.Blockly.Msg');

/**
 * Checks that the given otherConnection is compatible with an InstantInTime
 * connection. If the workspace is currently loading (eg the blocks are not
 * yet rendered) this always returns true for backwards compatibility.
 * @param {!Blockly.Connection} myConn The parent connection.
 * @param {!Blockly.Connection} otherConn The child connection.
 */
Blockly.Blocks.Utilities.InstantInTime = function (myConn, otherConn) {
  if (!myConn.sourceBlock_.rendered ||
      !otherConn.sourceBlock_.rendered) {
    if (otherConn.check_ && !otherConn.check_.includes('InstantInTime')) {
      otherConn.sourceBlock_.badBlock();
    }
    return true;
  }
  return !otherConn.check_ || otherConn.check_.includes('InstantInTime');
};


// Convert Yail types to Blockly types
// Yail types are represented by strings: number, text, list, any, ...
// Blockly types are represented by objects: Number, String, ...
// and by the string "COMPONENT"
// The Yail type 'any' is repsented by Javascript null, to match
// Blockly's convention
Blockly.Blocks.Utilities.YailTypeToBlocklyTypeMap = {
<<<<<<< HEAD
  'number':{input:"Number",output:["Number","String", "Key"]},
  'text':{input:"String",output:["Number","String", "Key"]},
  'boolean':{input:"Boolean",output:["Boolean","String"]},
  'list':{input:"Array",output:["Array","String"]},
  'component':{input:"COMPONENT",output:["COMPONENT", "Key"]},
  'InstantInTime':{input:Blockly.Blocks.Utilities.InstantInTime,output:Blockly.Blocks.Utilities.InstantInTime},
  'any':{input:null,output:null},
  'dictionary':{input:"Dictionary",output:["Dictionary", "String", "Array"]},
  'pair':{input:"Pair",output:["Pair", "String", "Array"]},
  'key':{input:"Key",output:["String", "Key"]},
  'enum':{input:null,output:"Key"}
  //add  more types here
=======
  'number': {
    'input': ['Number'],
    'output': ['Number', 'String', 'Key']
  },
  'text': {
    'input': ['String'],
    'output': ['Number', 'String', 'Key']
  },
  'boolean': {
    'input': ['Boolean'],
    'output': ['Boolean', 'String']
  },
  'list': {
    'input': ['Array'],
    'output': ['Array', 'String']
  },
  'component': {
    'input': ['COMPONENT'],
    'output': ['COMPONENT', 'Key']
  },
  'InstantInTime': {
    'input': ['InstantInTime', Blockly.Blocks.Utilities.InstantInTime],
    'output': ['InstantInTime', Blockly.Blocks.Utilities.InstantInTime],
  },
  'any': {
    'input': null,
    'output': null
  },
  'dictionary': {
    'input': ['Dictionary'],
    'output': ['Dictionary', 'String', 'Array']
  },
  'pair': {
    'input': ['Pair'],
    'output': ['Pair', 'String', 'Array']
  },
  'key': {
    'input': ['Key'],
    'output': ['String', 'Key']
  }
>>>>>>> abac6461
};

Blockly.Blocks.Utilities.OUTPUT = 'output';
Blockly.Blocks.Utilities.INPUT = 'input';

<<<<<<< HEAD
Blockly.Blocks.Utilities.YailTypeToBlocklyType = function(yail,inputOrOutput) {
    if (yail.indexOf('Enum') != -1) {
      return yail;
    }

    // TODO: Might be better to just swith OUTPUT and INPUT to strings. Would
    //   require investigation.
    var inputOrOutputName = (inputOrOutput == Blockly.Blocks.Utilities.OUTPUT) ?
        "output" : "input";
    var bType = Blockly.Blocks.Utilities.YailTypeToBlocklyTypeMap[yail][inputOrOutputName];

    if (bType !== null || yail == 'any') {
        return bType;
    } else {
        throw new Error("Unknown Yail type: " + yail + " -- YailTypeToBlocklyType");
    }
=======
/**
 * Gets the equivalent Blockly type for a given Yail type.
 * @param {string} yail The Yail type.
 * @param {!string} inputOrOutput Either Utilities.OUTPUT or Utilities.INPUT.
 * @param {Array<string>=} opt_currentType A type array to append, or null.
 */
Blockly.Blocks.Utilities.YailTypeToBlocklyType = function(yail, inputOrOutput) {
  var type = Blockly.Blocks.Utilities
      .YailTypeToBlocklyTypeMap[yail][inputOrOutput];
  if (type === undefined) {
    throw new Error("Unknown Yail type: " + yail + " -- YailTypeToBlocklyType");
  }
  return type;
>>>>>>> abac6461
};

/**
 * Returns the blockly type associated with the given helper key, or null if
 * there is not one.
 * @param {!HelperKey} helperKey The helper key to find the equivalent blockly
 *     type of.
 * @param {!Blockly.Block} block The block which we will apply the type to. Used
 *     to access the component database etc.
 * @return {*} Something to add to the components array, or null/undefined.
 */
Blockly.Blocks.Utilities.helperKeyToBlocklyType = function(helperKey, block) {
  if (!helperKey) {
    return null;
  }
  var utils = Blockly.Blocks.Utilities;
  switch (helperKey.type) {
    case "OPTION_LIST":
      return utils.optionListKeyToBlocklyType(helperKey.key, block);
    case "ASSET":
      return utils.assetKeyToBlocklyType(helperKey.key, block);
  }
  return null;
}

/**
 * Returns the blockly type associated with the given option list helper key.
 * @param {HelperKey} key The key to find the equivalent blockly type of.
 * @param {!Blockly.Block} block The block which we will apply the type to. Used
 *     to access the component database etc.
 * @return {!string} The correct string representation of the type.
 */
Blockly.Blocks.Utilities.optionListKeyToBlocklyType = function(key, block) {
  var optionList = block.getTopWorkspace().getComponentDatabase()
      .getOptionList(key);
  return optionList.className + 'Enum';
}

/**
 * Returns a filter array associated with the given key. This can be added to
 * the connections type check. It causes any asset blocks attached to that
 * connection to filter their dropdowns.
 * @param {number=} key The key associated with a filter.
 * @param {!Blockly.Block} block The block to apply the filter to.
 * @return {Array<!string>=} An array of filters for use in filtering an
 *     attached assets block.
 */
Blockly.Blocks.Utilities.assetKeyToBlocklyType = function(key, block) {
  return block.getTopWorkspace().getComponentDatabase().getFilter(key);
}


// Blockly doesn't wrap tooltips, so these can get too wide.  We'll create our own tooltip setter
// that wraps to length 60.

Blockly.Blocks.Utilities.setTooltip = function(block, tooltip) {
    block.setTooltip(Blockly.Blocks.Utilities.wrapSentence(tooltip, 60));
};

// Wrap a string by splitting at spaces. Permit long chunks if there
// are no spaces.

Blockly.Blocks.Utilities.wrapSentence = function(str, len) {
  str = str.trim();
  if (str.length < len) return str;
  var place = (str.lastIndexOf(" ", len));
  if (place == -1) {
    return str.substring(0, len).trim() + Blockly.Blocks.Utilities.wrapSentence(str.substring(len), len);
  } else {
    return str.substring(0, place).trim() + "\n" +
           Blockly.Blocks.Utilities.wrapSentence(str.substring(place), len);
  }
};

// Change the text of collapsed blocks on rename
// Recurse to fix collapsed parents

Blockly.Blocks.Utilities.MAX_COLLAPSE = 4;

// unicode multiplication symbol
Blockly.Blocks.Utilities.times_symbol = '\u00D7';

/**
 * Regular expression for floating point numbers.
 *
 * @type {!RegExp}
 * @const
 */
Blockly.Blocks.Utilities.NUMBER_REGEX =
  new RegExp("^([-+]?[0-9]+)?(\\.[0-9]+)?([eE][-+]?[0-9]+)?$|" +
    "^[-+]?[0-9]+(\\.[0-9]*)?([eE][-+]?[0-9]+)?$");<|MERGE_RESOLUTION|>--- conflicted
+++ resolved
@@ -42,20 +42,6 @@
 // The Yail type 'any' is repsented by Javascript null, to match
 // Blockly's convention
 Blockly.Blocks.Utilities.YailTypeToBlocklyTypeMap = {
-<<<<<<< HEAD
-  'number':{input:"Number",output:["Number","String", "Key"]},
-  'text':{input:"String",output:["Number","String", "Key"]},
-  'boolean':{input:"Boolean",output:["Boolean","String"]},
-  'list':{input:"Array",output:["Array","String"]},
-  'component':{input:"COMPONENT",output:["COMPONENT", "Key"]},
-  'InstantInTime':{input:Blockly.Blocks.Utilities.InstantInTime,output:Blockly.Blocks.Utilities.InstantInTime},
-  'any':{input:null,output:null},
-  'dictionary':{input:"Dictionary",output:["Dictionary", "String", "Array"]},
-  'pair':{input:"Pair",output:["Pair", "String", "Array"]},
-  'key':{input:"Key",output:["String", "Key"]},
-  'enum':{input:null,output:"Key"}
-  //add  more types here
-=======
   'number': {
     'input': ['Number'],
     'output': ['Number', 'String', 'Key']
@@ -95,31 +81,16 @@
   'key': {
     'input': ['Key'],
     'output': ['String', 'Key']
-  }
->>>>>>> abac6461
+  },
+  'enum': {
+    'input': null,
+    'output': ['Key']
+  }
 };
 
 Blockly.Blocks.Utilities.OUTPUT = 'output';
 Blockly.Blocks.Utilities.INPUT = 'input';
 
-<<<<<<< HEAD
-Blockly.Blocks.Utilities.YailTypeToBlocklyType = function(yail,inputOrOutput) {
-    if (yail.indexOf('Enum') != -1) {
-      return yail;
-    }
-
-    // TODO: Might be better to just swith OUTPUT and INPUT to strings. Would
-    //   require investigation.
-    var inputOrOutputName = (inputOrOutput == Blockly.Blocks.Utilities.OUTPUT) ?
-        "output" : "input";
-    var bType = Blockly.Blocks.Utilities.YailTypeToBlocklyTypeMap[yail][inputOrOutputName];
-
-    if (bType !== null || yail == 'any') {
-        return bType;
-    } else {
-        throw new Error("Unknown Yail type: " + yail + " -- YailTypeToBlocklyType");
-    }
-=======
 /**
  * Gets the equivalent Blockly type for a given Yail type.
  * @param {string} yail The Yail type.
@@ -127,13 +98,16 @@
  * @param {Array<string>=} opt_currentType A type array to append, or null.
  */
 Blockly.Blocks.Utilities.YailTypeToBlocklyType = function(yail, inputOrOutput) {
+  if (yail.indexOf('Enum') != -1) {
+    return yail;
+  }
+
   var type = Blockly.Blocks.Utilities
       .YailTypeToBlocklyTypeMap[yail][inputOrOutput];
   if (type === undefined) {
     throw new Error("Unknown Yail type: " + yail + " -- YailTypeToBlocklyType");
   }
   return type;
->>>>>>> abac6461
 };
 
 /**
