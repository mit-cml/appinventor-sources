// -*- mode: java; c-basic-offset: 2; -*-
// Copyright 2012 Massachusetts Institute of Technology. All rights reserved.

/**
 * @license
 * @fileoverview Visual blocks editor for App Inventor
 * @author mckinney@mit.edu (Andrew F. McKinney)
 */

'use strict';

goog.provide('Blockly.language_switch');

goog.require('AI.Blockly.Msg.en');
goog.require('AI.Blockly.Msg.zh_cn');
goog.require('AI.Blockly.Msg.zh_tw');
goog.require('AI.Blockly.Msg.es_es');
goog.require('AI.Blockly.Msg.it_it');
goog.require('AI.Blockly.Msg.ru');
goog.require('AI.Blockly.Msg.ko_kr');
goog.require('AI.Blockly.Msg.sv');
goog.require('AI.Blockly.Msg.pt_br');
goog.require('AI.Blockly.Msg.pt');
goog.require('AI.Blockly.Msg.hu');
goog.require('AI.Blockly.Msg.nl');
goog.require('AI.Blockly.Msg.de');

Blockly.language_switch = {
  // Switch between languages
  switchLanguage: function (language) {
    if (Blockly.mainWorkspace) {
      var xml = Blockly.Xml.workspaceToDom(Blockly.mainWorkspace);
      Blockly.mainWorkspace.clear();
    }
    switch (language) {
      case 'ko_KR':
        Blockly.Msg.ko.switch_blockly_language_to_ko.init();
        Blockly.Msg.ko.switch_language_to_korean.init();
        break;
      case 'es_ES':
        Blockly.Msg.es.switch_blockly_language_to_es.init();
        Blockly.Msg.es.switch_language_to_spanish_es.init();
        break;
      case 'zh_TW':
        Blockly.Msg.zh.hans.switch_blockly_language_to_zh_hans.init();
        Blockly.Msg.zh.switch_language_to_chinese_tw.init();
        break;
      case 'zh_CN':
        Blockly.Msg.zh.hans.switch_blockly_language_to_zh_hans.init();
        Blockly.Msg.zh.switch_language_to_chinese_cn.init();
        break;
      case 'fr_FR':
        Blockly.Msg.fr.switch_blockly_language_to_fr.init();
        Blockly.Msg.fr.switch_language_to_french.init();
        break;
      case 'it_IT':
        Blockly.Msg.it.switch_blockly_language_to_it.init();
        Blockly.Msg.it.switch_language_to_italian.init();
        break;
      case 'ru':
        Blockly.Msg.ru.switch_blockly_language_to_ru.init();
        Blockly.Msg.ru.switch_language_to_russian.init();
        break;
      case 'sv':
        Blockly.Msg.sv.switch_blockly_language_to_sv.init();
        Blockly.Msg.sv.switch_language_to_swedish.init();
        break;
      case 'pt_BR':
        Blockly.Msg.pt.br.switch_blockly_language_to_pt_br.init();
        Blockly.Msg.pt.br.switch_language_to_portuguese_br.init();
        break;
      case 'pt':
        Blockly.Msg.pt.switch_blockly_language_to_pt.init();
        Blockly.Msg.pt.switch_language_to_portuguese.init();
        break;
      case 'hu':
        Blockly.Msg.hu.switch_blockly_language_to_hu.init();
        Blockly.Msg.hu.switch_language_to_hungarian.init();
        break;
      case 'nl':
        Blockly.Msg.nl.switch_language_to_dutch.init();
        break;
<<<<<<< HEAD
      case 'tr':
        Blockly.Msg.tr.switch_blockly_language_to_tr.init();
        Blockly.Msg.tr.switch_language_to_turkish.init();
=======
      case 'de':
        Blockly.Msg.de.switch_blockly_language_to_de.init();
        Blockly.Msg.de.switch_language_to_german.init();
>>>>>>> 5cde68c6
        break;
      case 'en_US':
      case 'en':
      default:
        Blockly.Msg.en.switch_blockly_language_to_en.init();
        Blockly.Msg.en.switch_language_to_english.init();
        break;
    }
    if (Blockly.mainWorkspace) {
      Blockly.Xml.domToWorkspace(Blockly.mainWorkspace, xml);
    }
  }
};

//switch language before blocks are generated
var language = window.parent.__gwt_Locale;
// console.log("Language = " + language);
Blockly.language_switch.switchLanguage(language);<|MERGE_RESOLUTION|>--- conflicted
+++ resolved
@@ -80,15 +80,12 @@
       case 'nl':
         Blockly.Msg.nl.switch_language_to_dutch.init();
         break;
-<<<<<<< HEAD
       case 'tr':
         Blockly.Msg.tr.switch_blockly_language_to_tr.init();
         Blockly.Msg.tr.switch_language_to_turkish.init();
-=======
       case 'de':
         Blockly.Msg.de.switch_blockly_language_to_de.init();
         Blockly.Msg.de.switch_language_to_german.init();
->>>>>>> 5cde68c6
         break;
       case 'en_US':
       case 'en':
