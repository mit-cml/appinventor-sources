--- conflicted
+++ resolved
@@ -170,7 +170,6 @@
  * @type {string[]}
  * @public
  *
-<<<<<<< HEAD
  */
 Blockly.Backpack.contents = [];
 
@@ -180,17 +179,6 @@
  * in use. Note: we support quasi-simultaneous use of a
  * shared backpack.
  */
-=======
- */
-Blockly.Backpack.contents = [];
-
-/**
- * backPackId -- false if using non-shared backpack
- * set to the backPackId (from Ode.java) if shared backpack
- * in use. Note: we support quasi-simultaneous use of a
- * shared backpack.
- */
->>>>>>> 3e533338
 
 Blockly.Backpack.backPackId = false;
 
@@ -381,8 +369,6 @@
     }
   });
 
-<<<<<<< HEAD
-=======
 };
 
 /**
@@ -412,7 +398,6 @@
       }
     }
   });
->>>>>>> 3e533338
 };
 
 Blockly.Backpack.prototype.hide = function() {
@@ -620,10 +605,7 @@
 
 /**
  * Get the contents of the Backpack.
-<<<<<<< HEAD
-=======
  * @param {function(string[])} callback The callback to asynchronously receive the backpack contents
->>>>>>> 3e533338
  * @returns {string[]} Backpack contents encoded as an array of XML strings.
  */
 Blockly.Backpack.prototype.getContents = function(callback) {
