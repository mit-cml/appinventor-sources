package com.google.appinventor.components.runtime.util;

import android.graphics.drawable.BitmapDrawable;
import android.media.MediaPlayer;
import android.media.SoundPool;
import com.google.appinventor.components.runtime.Form;
import com.google.appinventor.components.runtime.ReplForm;
import java.io.IOException;
import weblib.FileSystemSimulator;

public class MediaUtil {

  private enum MediaSource {
    ASSET,
    REPL_ASSET,
    SDCARD,
    FILE_URL,
    URL,
    CONTENT_URI,
    CONTACT_URI,
    PRIVATE_DATA
  }

  public static BitmapDrawable getBitmapDrawable(Form form, String mediaPath)
      throws IOException {
    if (mediaPath == null || mediaPath.isEmpty()) {
      return null;
    }
    // TODO(ewpatton): Real implementation
    try {
      if (mediaPath.startsWith("file:") || mediaPath.startsWith("/")) {
        // Non-asset path
        String path;
        if (mediaPath.startsWith("file://")) {
          path = mediaPath.substring(7);
        } else if (mediaPath.startsWith("file:")) {
          path = mediaPath.substring(5);
        } else {
          path = mediaPath;
        }
        byte[] contents = FileSystemSimulator.getFile(path);
        if (contents == null) {
          throw new IOException("File not found: " + path);
        }
        return new BitmapDrawable(toDataUri(contents));
      }
      return new BitmapDrawable(AssetFetcher.getLoadedAsset(mediaPath));
    } catch (Exception e) {
      // If the asset is not loaded, we will try to load it from the file system.
      // This is a temporary workaround until we have a better way to handle assets.
      return null;
    }
  }

  public static int loadSoundPool(SoundPool soundPool, Form form, String mediaPath)
      throws IOException {
    MediaSource mediaSource = determineMediaSource(form, mediaPath);
    switch (mediaSource) {
      case REPL_ASSET:
        if (RUtil.needsFilePermission(form, mediaPath, null)) {
          form.assertPermission("android.permission.READ_EXTERNAL_STORAGE");
        }
        return soundPool.load(fileUrlToFilePath(form.getAssetPath(mediaPath)), 1);
    }

    throw new IOException("Unable to load audio " + mediaPath + ".");
  }

  private static MediaSource determineMediaSource(Form form, String mediaPath) {
    if (false
        || mediaPath.startsWith("/sdcard/")) {
      return MediaSource.SDCARD;

    } else if (mediaPath.startsWith("content://contacts/")) {
      return MediaSource.CONTACT_URI;

    } else if (mediaPath.startsWith("content://")) {
      return MediaSource.CONTENT_URI;
    } else if (mediaPath.startsWith("/data/")) {
      return MediaSource.PRIVATE_DATA;
    }

    /*
    try {
      URL url = new URL(mediaPath);
      // It's a well formed URL.
      if (mediaPath.startsWith("file:")) {
        if (url.getPath().startsWith("/android_asset/")) {
          return MediaSource.ASSET;
        }
        return MediaSource.FILE_URL;
      }

      return MediaSource.URL;

    } catch (MalformedURLException e) {
      // It's not a well formed URL!
    }
     */

    if (form instanceof ReplForm) {
      if (((ReplForm) form).isAssetsLoaded()) {
        return MediaSource.REPL_ASSET;
      } else {
        return MediaSource.ASSET;
      }
    }

    return MediaSource.ASSET;
  }


  static String fileUrlToFilePath(String mediaPath) throws IOException {
    try {
      return mediaPath;
    } catch (IllegalArgumentException e) {
      throw new IOException("Unable to determine file path of file url " + mediaPath);
    } catch (Exception e) {
      throw new IOException("Unable to determine file path of file url " + mediaPath);
    }
  }

<<<<<<< HEAD
  private static native String toDataUri(byte[] content) /*-{
    return "data:image/png;base64," + new Uint8Array(new Int8Array(content).buffer).toBase64();
  }-*/;
=======
  public static void loadMediaPlayer(MediaPlayer mp, Form form, String source) {
    //TODO(lroman10): Real implementation
  }

  public static String getAssetAsDataUrl(Form form, String assetName) throws IOException {
    if (form instanceof ReplForm) {
      ReplForm replForm = (ReplForm) form;
      if (replForm.isAssetsLoaded()) {
        try {
          return AssetFetcher.getLoadedAsset(assetName);
        } catch (Exception e) {
          throw new IOException("Failed to get asset: " + assetName, e);
        }
      }
    }
    throw new IOException("Assets not loaded or unsupported form");
  }
  
>>>>>>> 21386232
}<|MERGE_RESOLUTION|>--- conflicted
+++ resolved
@@ -120,11 +120,6 @@
     }
   }
 
-<<<<<<< HEAD
-  private static native String toDataUri(byte[] content) /*-{
-    return "data:image/png;base64," + new Uint8Array(new Int8Array(content).buffer).toBase64();
-  }-*/;
-=======
   public static void loadMediaPlayer(MediaPlayer mp, Form form, String source) {
     //TODO(lroman10): Real implementation
   }
@@ -142,6 +137,8 @@
     }
     throw new IOException("Assets not loaded or unsupported form");
   }
-  
->>>>>>> 21386232
+
+  private static native String toDataUri(byte[] content) /*-{
+    return "data:image/png;base64," + new Uint8Array(new Int8Array(content).buffer).toBase64();
+  }-*/;
 }