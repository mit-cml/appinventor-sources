package android.widget;

import android.content.Context;

import com.google.gwt.dom.client.Element;
import com.google.gwt.dom.client.InputElement;
import com.google.gwt.dom.client.TextAreaElement;
import com.google.gwt.user.client.DOM;

public class EditText extends TextView {

  boolean isTextArea = false;

  public EditText(Context context) {
    super(DOM.createInputText());
  }

  public EditText(Element element, boolean isTextArea) {
    super(element);
    this.isTextArea = isTextArea;
  }

  public void setText(int stringId) {
    setText(Context.resources.getString(stringId));
  }

  public void setText(String text) {
    if (isTextArea) {
      TextAreaElement.as(element).setValue(text);
    } else {
      InputElement.as(element).setValue(text);
    }
  }

  public String getText() {
    if (isTextArea) {
      return TextAreaElement.as(element).getValue();
    } else {
      return InputElement.as(element).getValue();
    }
  }

<<<<<<< HEAD
  public void setInputType(int inputType) {
    // TODO: Implement input type handling
  }
=======
  public void setTransformationMethod(Object method) {
    if (!isTextArea) {
      InputElement.as(element).setAttribute("type", "password");
    }
    // TODO(lroman10): Real implementation
  }


>>>>>>> 21386232
}<|MERGE_RESOLUTION|>--- conflicted
+++ resolved
@@ -40,18 +40,14 @@
     }
   }
 
-<<<<<<< HEAD
   public void setInputType(int inputType) {
     // TODO: Implement input type handling
   }
-=======
+
   public void setTransformationMethod(Object method) {
     if (!isTextArea) {
       InputElement.as(element).setAttribute("type", "password");
     }
     // TODO(lroman10): Real implementation
   }
-
-
->>>>>>> 21386232
 }