--- conflicted
+++ resolved
@@ -438,7 +438,6 @@
     // TODO(ewpatton): Real implementation
   }
 
-<<<<<<< HEAD
   public native void setRotation(float rotation) /*-{
     this.@android.view.View::element.style.transform = "rotate(" + rotation + "deg)";
   }-*/;
@@ -450,7 +449,8 @@
 
   public void startAnimation(Object animation) {
     // TODO(ewpatton): Real implementation
-=======
+  }
+
   public void setImeOptions(int input) {
     // TODO(lroman10): Real implementation
   }
@@ -474,6 +474,5 @@
 
   public void requestFocus() {
     // TODO(lroman): Real implementation
->>>>>>> 21386232
   }
 }