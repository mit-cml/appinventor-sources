--- conflicted
+++ resolved
@@ -285,14 +285,11 @@
 		159AC1772BB4C174002906B7 /* TrendlineCalculator.swift in Sources */ = {isa = PBXBuildFile; fileRef = 159AC1762BB4C174002906B7 /* TrendlineCalculator.swift */; };
 		15C9E0232C2B11650080EE9D /* LineWithTrendlineRenderer.swift in Sources */ = {isa = PBXBuildFile; fileRef = 15C9E0222C2B11650080EE9D /* LineWithTrendlineRenderer.swift */; };
 		22843757284F89DF00EC3133 /* AssetFetcher.swift in Sources */ = {isa = PBXBuildFile; fileRef = 22843756284F89DF00EC3133 /* AssetFetcher.swift */; };
-<<<<<<< HEAD
 		4618099D2A671448001854C4 /* MagneticFieldSensor.swift in Sources */ = {isa = PBXBuildFile; fileRef = 4618099C2A671448001854C4 /* MagneticFieldSensor.swift */; };
 		4618099F2A671451001854C4 /* Barometer.swift in Sources */ = {isa = PBXBuildFile; fileRef = 4618099E2A671451001854C4 /* Barometer.swift */; };
 		461809A12A671463001854C4 /* ProximitySensor.swift in Sources */ = {isa = PBXBuildFile; fileRef = 461809A02A671463001854C4 /* ProximitySensor.swift */; };
-=======
 		4656A6432A6075E80097DF06 /* LinearProgress.swift in Sources */ = {isa = PBXBuildFile; fileRef = 4656A6422A6075E80097DF06 /* LinearProgress.swift */; };
 		4656A6452A6076090097DF06 /* CircularProgress.swift in Sources */ = {isa = PBXBuildFile; fileRef = 4656A6442A6076090097DF06 /* CircularProgress.swift */; };
->>>>>>> 2d3cedd0
 		46E77D8E29DD6894002CCDFB /* ShowAlert.swift in Sources */ = {isa = PBXBuildFile; fileRef = 46E77D8D29DD6894002CCDFB /* ShowAlert.swift */; };
 		5132E481C0B949ECDE06AE78 /* Pods_AIComponentKit_AIComponentKitTests.framework in Frameworks */ = {isa = PBXBuildFile; fileRef = 4FD2633D7266389EB43FF45F /* Pods_AIComponentKit_AIComponentKitTests.framework */; };
 		5F7ED1062C35C950004418C5 /* tf-converter-1.7.4.min.js in Resources */ = {isa = PBXBuildFile; fileRef = 5F7ED1002C35C94C004418C5 /* tf-converter-1.7.4.min.js */; };
@@ -670,14 +667,11 @@
 		15C9E0222C2B11650080EE9D /* LineWithTrendlineRenderer.swift */ = {isa = PBXFileReference; lastKnownFileType = sourcecode.swift; path = LineWithTrendlineRenderer.swift; sourceTree = "<group>"; };
 		22843756284F89DF00EC3133 /* AssetFetcher.swift */ = {isa = PBXFileReference; fileEncoding = 4; lastKnownFileType = sourcecode.swift; path = AssetFetcher.swift; sourceTree = "<group>"; };
 		32349630B8B4D40D05FB295A /* Pods-AIComponentKitTests.release.xcconfig */ = {isa = PBXFileReference; includeInIndex = 1; lastKnownFileType = text.xcconfig; name = "Pods-AIComponentKitTests.release.xcconfig"; path = "Pods/Target Support Files/Pods-AIComponentKitTests/Pods-AIComponentKitTests.release.xcconfig"; sourceTree = "<group>"; };
-<<<<<<< HEAD
 		4618099C2A671448001854C4 /* MagneticFieldSensor.swift */ = {isa = PBXFileReference; fileEncoding = 4; lastKnownFileType = sourcecode.swift; path = MagneticFieldSensor.swift; sourceTree = "<group>"; };
 		4618099E2A671451001854C4 /* Barometer.swift */ = {isa = PBXFileReference; fileEncoding = 4; lastKnownFileType = sourcecode.swift; path = Barometer.swift; sourceTree = "<group>"; };
 		461809A02A671463001854C4 /* ProximitySensor.swift */ = {isa = PBXFileReference; fileEncoding = 4; lastKnownFileType = sourcecode.swift; path = ProximitySensor.swift; sourceTree = "<group>"; };
-=======
 		4656A6422A6075E80097DF06 /* LinearProgress.swift */ = {isa = PBXFileReference; fileEncoding = 4; lastKnownFileType = sourcecode.swift; path = LinearProgress.swift; sourceTree = "<group>"; };
 		4656A6442A6076090097DF06 /* CircularProgress.swift */ = {isa = PBXFileReference; fileEncoding = 4; lastKnownFileType = sourcecode.swift; path = CircularProgress.swift; sourceTree = "<group>"; };
->>>>>>> 2d3cedd0
 		46E77D8D29DD6894002CCDFB /* ShowAlert.swift */ = {isa = PBXFileReference; lastKnownFileType = sourcecode.swift; path = ShowAlert.swift; sourceTree = "<group>"; };
 		4FD2633D7266389EB43FF45F /* Pods_AIComponentKit_AIComponentKitTests.framework */ = {isa = PBXFileReference; explicitFileType = wrapper.framework; includeInIndex = 0; path = Pods_AIComponentKit_AIComponentKitTests.framework; sourceTree = BUILT_PRODUCTS_DIR; };
 		58E89B4AF39EEFF895CBBDD1 /* Pods-AIComponentKit-AIComponentKitTests.release.xcconfig */ = {isa = PBXFileReference; includeInIndex = 1; lastKnownFileType = text.xcconfig; name = "Pods-AIComponentKit-AIComponentKitTests.release.xcconfig"; path = "Pods/Target Support Files/Pods-AIComponentKit-AIComponentKitTests/Pods-AIComponentKit-AIComponentKitTests.release.xcconfig"; sourceTree = "<group>"; };
