--- conflicted
+++ resolved
@@ -288,9 +288,7 @@
 		681D59052A84138A007B5DB5 /* FileScope.swift in Sources */ = {isa = PBXBuildFile; fileRef = 681D59042A84138A007B5DB5 /* FileScope.swift */; };
 		681D59072A84139E007B5DB5 /* OptionList.swift in Sources */ = {isa = PBXBuildFile; fileRef = 681D59062A84139E007B5DB5 /* OptionList.swift */; };
 		703C389B22B059C6000EA56A /* UIBezierPath+EllipticalArc.swift in Sources */ = {isa = PBXBuildFile; fileRef = 703C389A22B059C6000EA56A /* UIBezierPath+EllipticalArc.swift */; };
-<<<<<<< HEAD
 		8B77A2E92AE1EFD9009F09B2 /* PosenetExtension.swift in Sources */ = {isa = PBXBuildFile; fileRef = 8B77A2E82AE1EFD9009F09B2 /* PosenetExtension.swift */; };
-=======
 		B48808C82ACFB1AD0046DF4F /* LineChartView.swift in Sources */ = {isa = PBXBuildFile; fileRef = B48808C72ACFB1AD0046DF4F /* LineChartView.swift */; };
 		B48808CA2ACFB21A0046DF4F /* LineChartViewBase.swift in Sources */ = {isa = PBXBuildFile; fileRef = B48808C92ACFB21A0046DF4F /* LineChartViewBase.swift */; };
 		B48808CC2ACFB3780046DF4F /* PointChartView.swift in Sources */ = {isa = PBXBuildFile; fileRef = B48808CB2ACFB3770046DF4F /* PointChartView.swift */; };
@@ -298,7 +296,6 @@
 		B49FD9BC2AF6E1690049FA79 /* LineChartBaseDataModel.swift in Sources */ = {isa = PBXBuildFile; fileRef = B49FD9BB2AF6E1690049FA79 /* LineChartBaseDataModel.swift */; };
 		B49FD9BE2AF894E40049FA79 /* LineType.swift in Sources */ = {isa = PBXBuildFile; fileRef = B49FD9BD2AF894E40049FA79 /* LineType.swift */; };
 		B4BADF212B0839340059E2FB /* BinarySearchUtil.swift in Sources */ = {isa = PBXBuildFile; fileRef = B4BADF202B0839340059E2FB /* BinarySearchUtil.swift */; };
->>>>>>> eeec324f
 		C41392922280708000DBA8C6 /* Switch.swift in Sources */ = {isa = PBXBuildFile; fileRef = C41392912280708000DBA8C6 /* Switch.swift */; };
 		C4D38CC7230DCDF300D09FE3 /* VerticalScrollArrangement.swift in Sources */ = {isa = PBXBuildFile; fileRef = C4D38CC6230DCDF300D09FE3 /* VerticalScrollArrangement.swift */; };
 		C4D38CC9230DCF9400D09FE3 /* HorizontalScrollArrangement.swift in Sources */ = {isa = PBXBuildFile; fileRef = C4D38CC8230DCF9400D09FE3 /* HorizontalScrollArrangement.swift */; };
