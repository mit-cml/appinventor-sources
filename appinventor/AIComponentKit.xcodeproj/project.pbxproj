// !$*UTF8*$!
{
	archiveVersion = 1;
	classes = {
	};
	objectVersion = 46;
	objects = {

/* Begin PBXBuildFile section */
		0417585020093AE5007D2C31 /* FileError.swift in Sources */ = {isa = PBXBuildFile; fileRef = 0417584F20093AE5007D2C31 /* FileError.swift */; };
		041758532009417D007D2C31 /* String+ChopAffix.swift in Sources */ = {isa = PBXBuildFile; fileRef = 041758522009417D007D2C31 /* String+ChopAffix.swift */; };
		0417585520098566007D2C31 /* File.swift in Sources */ = {isa = PBXBuildFile; fileRef = 0417585420098566007D2C31 /* File.swift */; };
		0417585720098EE0007D2C31 /* LinkedList.swift in Sources */ = {isa = PBXBuildFile; fileRef = 0417585620098EE0007D2C31 /* LinkedList.swift */; };
		04248DD6201927C700688ED0 /* TimePicker.swift in Sources */ = {isa = PBXBuildFile; fileRef = 04248DD5201927C700688ED0 /* TimePicker.swift */; };
		043ACD8B20104F52002C74DD /* DatePicker.swift in Sources */ = {isa = PBXBuildFile; fileRef = 043ACD8A20104F52002C74DD /* DatePicker.swift */; };
		04AB2224202129FA0033281F /* Map.swift in Sources */ = {isa = PBXBuildFile; fileRef = 04AB2223202129FA0033281F /* Map.swift */; };
		06009FF2227CF5D400E4EC4A /* String+Format.swift in Sources */ = {isa = PBXBuildFile; fileRef = 06009FF1227CF5D400E4EC4A /* String+Format.swift */; };
		06009FF4227CF8D100E4EC4A /* FormatTests.swift in Sources */ = {isa = PBXBuildFile; fileRef = 06009FF3227CF8D100E4EC4A /* FormatTests.swift */; };
		06009FF62280723F00E4EC4A /* ImageTests.swift in Sources */ = {isa = PBXBuildFile; fileRef = 06009FF52280723F00E4EC4A /* ImageTests.swift */; };
		06009FF82285BEEB00E4EC4A /* SpinnerTests.swift in Sources */ = {isa = PBXBuildFile; fileRef = 06009FF72285BEEB00E4EC4A /* SpinnerTests.swift */; };
		060119DE1DC24126000FC1E2 /* ListPicker.swift in Sources */ = {isa = PBXBuildFile; fileRef = 060119DD1DC24126000FC1E2 /* ListPicker.swift */; };
		0602B270203481F900ED60A8 /* FormTests.swift in Sources */ = {isa = PBXBuildFile; fileRef = 0602B26F203481F900ED60A8 /* FormTests.swift */; };
		060395451F342ADE006D6E66 /* language-codes.plist in Resources */ = {isa = PBXBuildFile; fileRef = 060395431F342ADE006D6E66 /* language-codes.plist */; };
		060395461F342ADE006D6E66 /* iso3166_1_2_to_iso3166_1_3.plist in Resources */ = {isa = PBXBuildFile; fileRef = 060395441F342ADE006D6E66 /* iso3166_1_2_to_iso3166_1_3.plist */; };
		0609147D1DE61B530049B7AB /* SQLite.framework in Frameworks */ = {isa = PBXBuildFile; fileRef = 0609147B1DE61B530049B7AB /* SQLite.framework */; };
		0609147E1DE61B530049B7AB /* Toast_Swift.framework in Frameworks */ = {isa = PBXBuildFile; fileRef = 0609147C1DE61B530049B7AB /* Toast_Swift.framework */; };
		060A83D51E004E1E00C6B7D9 /* JsonUtil.swift in Sources */ = {isa = PBXBuildFile; fileRef = 060A83D41E004E1E00C6B7D9 /* JsonUtil.swift */; };
		06159D8C1DEFE20A00593D30 /* TextBoxBase.swift in Sources */ = {isa = PBXBuildFile; fileRef = 06159D8B1DEFE20A00593D30 /* TextBoxBase.swift */; };
		06159D8E1DEFF0C600593D30 /* PasswordTextBox.swift in Sources */ = {isa = PBXBuildFile; fileRef = 06159D8D1DEFF0C600593D30 /* PasswordTextBox.swift */; };
		0618A28D1D8CF4EE0013A191 /* AIComponentKit.framework in Frameworks */ = {isa = PBXBuildFile; fileRef = 0618A2841D8CF4EE0013A191 /* AIComponentKit.framework */; };
		0618A2921D8CF4EE0013A191 /* AIComponentKitTests.swift in Sources */ = {isa = PBXBuildFile; fileRef = 0618A2911D8CF4EE0013A191 /* AIComponentKitTests.swift */; };
		0618A2941D8CF4EE0013A191 /* AIComponentKit.h in Headers */ = {isa = PBXBuildFile; fileRef = 0618A2861D8CF4EE0013A191 /* AIComponentKit.h */; settings = {ATTRIBUTES = (Public, ); }; };
		0618D2751F34DC3400A127A2 /* ListView.swift in Sources */ = {isa = PBXBuildFile; fileRef = 0618D2741F34DC3400A127A2 /* ListView.swift */; };
		061DC7B0223C34A900539213 /* classic_button.png in Resources */ = {isa = PBXBuildFile; fileRef = 061DC7AF223C34A900539213 /* classic_button.png */; };
		061DC7B3223C396000539213 /* classic_button.pressed.png in Resources */ = {isa = PBXBuildFile; fileRef = 061DC7B1223C395F00539213 /* classic_button.pressed.png */; };
		061DC7B4223C396000539213 /* classic_button.disabled.png in Resources */ = {isa = PBXBuildFile; fileRef = 061DC7B2223C395F00539213 /* classic_button.disabled.png */; };
		061DC7B6224027C900539213 /* ScaleFrameLayout.swift in Sources */ = {isa = PBXBuildFile; fileRef = 061DC7B5224027C900539213 /* ScaleFrameLayout.swift */; };
		061DC7B82241574D00539213 /* UIImage+Tint.swift in Sources */ = {isa = PBXBuildFile; fileRef = 061DC7B72241574D00539213 /* UIImage+Tint.swift */; };
		061F8572203F28AC00683091 /* AppInventorTestCase.swift in Sources */ = {isa = PBXBuildFile; fileRef = 061F8571203F28AC00683091 /* AppInventorTestCase.swift */; };
		062217F02A37767F00B89562 /* image.pb.swift in Sources */ = {isa = PBXBuildFile; fileRef = 062217EF2A37767E00B89562 /* image.pb.swift */; };
		062217F22A3776B200B89562 /* ProxiedComponent.swift in Sources */ = {isa = PBXBuildFile; fileRef = 062217F12A3776B200B89562 /* ProxiedComponent.swift */; };
		062217F42A37798E00B89562 /* ImageBot.swift in Sources */ = {isa = PBXBuildFile; fileRef = 062217F32A37798E00B89562 /* ImageBot.swift */; };
		062300A81DCE409D0035E4A4 /* BluetoothClient.swift in Sources */ = {isa = PBXBuildFile; fileRef = 062300A71DCE409D0035E4A4 /* BluetoothClient.swift */; };
		062300AA1DCE40D40035E4A4 /* BluetoothConnectionBase.swift in Sources */ = {isa = PBXBuildFile; fileRef = 062300A91DCE40D40035E4A4 /* BluetoothConnectionBase.swift */; };
		0623BBF02476291D00FEB2B6 /* TinyDBTests.swift in Sources */ = {isa = PBXBuildFile; fileRef = 0623BBEF2476291D00FEB2B6 /* TinyDBTests.swift */; };
		0624072F245340E1005E5BFC /* dictionaries.yail in Resources */ = {isa = PBXBuildFile; fileRef = 0624072E245340E1005E5BFC /* dictionaries.yail */; };
		062832981DBE95A7009605D5 /* Layout.swift in Sources */ = {isa = PBXBuildFile; fileRef = 062832971DBE95A7009605D5 /* Layout.swift */; };
		0633F360297D0AD700C3C3E9 /* tr.pb.swift in Sources */ = {isa = PBXBuildFile; fileRef = 0633F35F297D0AD700C3C3E9 /* tr.pb.swift */; };
		0633F362297D0B1400C3C3E9 /* Translator.swift in Sources */ = {isa = PBXBuildFile; fileRef = 0633F361297D0B1400C3C3E9 /* Translator.swift */; };
		0644F6C01F37CAD800642E4D /* Player.swift in Sources */ = {isa = PBXBuildFile; fileRef = 0644F6BF1F37CAD800642E4D /* Player.swift */; };
		0644F6C21F37D20700642E4D /* LifecycleDelegate.swift in Sources */ = {isa = PBXBuildFile; fileRef = 0644F6C11F37D20700642E4D /* LifecycleDelegate.swift */; };
		0644F7031F38EDF200642E4D /* LinearView.swift in Sources */ = {isa = PBXBuildFile; fileRef = 0644F7021F38EDF200642E4D /* LinearView.swift */; };
		06473B851F327E5400A9A29B /* TextToSpeech.swift in Sources */ = {isa = PBXBuildFile; fileRef = 06473B841F327E5400A9A29B /* TextToSpeech.swift */; };
		064884D621E682EA0086411C /* iOS9Util.swift in Sources */ = {isa = PBXBuildFile; fileRef = 064884D521E682EA0086411C /* iOS9Util.swift */; };
		064E097E233BDBE400884FEF /* Media.xcassets in Resources */ = {isa = PBXBuildFile; fileRef = 064E097D233BDBE400884FEF /* Media.xcassets */; };
		064F224927342A3300CFA04B /* MapTests.swift in Sources */ = {isa = PBXBuildFile; fileRef = 064F224827342A3300CFA04B /* MapTests.swift */; };
		06500854208E331900AC1327 /* UIView+AIHelpers.swift in Sources */ = {isa = PBXBuildFile; fileRef = 06500853208E331900AC1327 /* UIView+AIHelpers.swift */; };
		0650B1EF1DAB09B200A7846C /* YailRuntimeError.swift in Sources */ = {isa = PBXBuildFile; fileRef = 0650B1EE1DAB09B200A7846C /* YailRuntimeError.swift */; };
		0650F5181F1F1B7A00D4E6FA /* HMAC.swift in Sources */ = {isa = PBXBuildFile; fileRef = 0650F5171F1F1B7A00D4E6FA /* HMAC.swift */; };
		0653CBD81F9719920052065A /* RuntimeTests.swift in Sources */ = {isa = PBXBuildFile; fileRef = 0653CBD71F9719920052065A /* RuntimeTests.swift */; };
		0653CBDA1F971BA70052065A /* TestFailure.swift in Sources */ = {isa = PBXBuildFile; fileRef = 0653CBD91F971BA70052065A /* TestFailure.swift */; };
		0655BED82614CCD000EBE3F6 /* Form+Debugging.swift in Sources */ = {isa = PBXBuildFile; fileRef = 0655BED72614CCD000EBE3F6 /* Form+Debugging.swift */; };
		0655BEFB261E4BE600EBE3F6 /* Dictionary+Json.swift in Sources */ = {isa = PBXBuildFile; fileRef = 0655BEFA261E4BE600EBE3F6 /* Dictionary+Json.swift */; };
		0658E9BD20126FFA009D6A15 /* control.yail in Resources */ = {isa = PBXBuildFile; fileRef = 0658E9BB20126FFA009D6A15 /* control.yail */; };
		0658E9BE20126FFA009D6A15 /* logic.yail in Resources */ = {isa = PBXBuildFile; fileRef = 0658E9BC20126FFA009D6A15 /* logic.yail */; };
		0658E9C1201399FA009D6A15 /* math.yail in Resources */ = {isa = PBXBuildFile; fileRef = 0658E9BF201399F9009D6A15 /* math.yail */; };
		0658E9C2201399FA009D6A15 /* text.yail in Resources */ = {isa = PBXBuildFile; fileRef = 0658E9C0201399FA009D6A15 /* text.yail */; };
		0658E9C42013D19A009D6A15 /* colors.yail in Resources */ = {isa = PBXBuildFile; fileRef = 0658E9C32013D19A009D6A15 /* colors.yail */; };
		065E429D2866BC5500479153 /* Navigation.swift in Sources */ = {isa = PBXBuildFile; fileRef = 065E429C2866BC5500479153 /* Navigation.swift */; };
		06604B732034EFE70066C459 /* CsvUtil.swift in Sources */ = {isa = PBXBuildFile; fileRef = 06604B722034EFE70066C459 /* CsvUtil.swift */; };
		0665ADE7210F592D0044C887 /* FileTests.swift in Sources */ = {isa = PBXBuildFile; fileRef = CBC78693202E0B6E005363A3 /* FileTests.swift */; };
		06678E32233956EE00BD3F19 /* main.swift in Sources */ = {isa = PBXBuildFile; fileRef = 06678E31233956EE00BD3F19 /* main.swift */; };
		067D1B171D9B398E00A6190E /* RetValManager.h in Headers */ = {isa = PBXBuildFile; fileRef = 067D1B151D9B398E00A6190E /* RetValManager.h */; settings = {ATTRIBUTES = (Public, ); }; };
		067D1B181D9B398E00A6190E /* RetValManager.m in Sources */ = {isa = PBXBuildFile; fileRef = 067D1B161D9B398E00A6190E /* RetValManager.m */; };
		067D1B221D9B9DFE00A6190E /* BarcodeScanner.swift in Sources */ = {isa = PBXBuildFile; fileRef = 06EC0A1D1D959CD4001CD8DC /* BarcodeScanner.swift */; };
		067D2BCF2040FB4B00D1EB16 /* variables.yail in Resources */ = {isa = PBXBuildFile; fileRef = 067D2BCE2040FB4B00D1EB16 /* variables.yail */; };
		067D2BD12040FE0500D1EB16 /* procedures.yail in Resources */ = {isa = PBXBuildFile; fileRef = 067D2BD02040FE0500D1EB16 /* procedures.yail */; };
		0680ED591E012A2100732883 /* TableArrangement.swift in Sources */ = {isa = PBXBuildFile; fileRef = 0680ED581E012A2100732883 /* TableArrangement.swift */; };
		0681C4B326024E6800F70BC6 /* WebTests.swift in Sources */ = {isa = PBXBuildFile; fileRef = 0681C4B226024E6800F70BC6 /* WebTests.swift */; };
		0685B5B32003C931005153ED /* ThemeEnum.swift in Sources */ = {isa = PBXBuildFile; fileRef = 0685B5B22003C931005153ED /* ThemeEnum.swift */; };
		068A11CC293C309E009D9470 /* WebRTCNativeManager.swift in Sources */ = {isa = PBXBuildFile; fileRef = 068A11CB293C309E009D9470 /* WebRTCNativeManager.swift */; };
		068AA8191DE61D8E0011CC74 /* Application.swift in Sources */ = {isa = PBXBuildFile; fileRef = 068AA8181DE61D8E0011CC74 /* Application.swift */; };
		068AA81B1DE61FE20011CC74 /* ApplicationFactory.swift in Sources */ = {isa = PBXBuildFile; fileRef = 068AA81A1DE61FE20011CC74 /* ApplicationFactory.swift */; };
		068E0E9E1DC243B30086FFDA /* Picker.swift in Sources */ = {isa = PBXBuildFile; fileRef = 068E0E9D1DC243B30086FFDA /* Picker.swift */; };
		068E0EAF1DC251090086FFDA /* ActivityStarter.swift in Sources */ = {isa = PBXBuildFile; fileRef = 068E0EAE1DC251090086FFDA /* ActivityStarter.swift */; };
		068E0EB11DC251240086FFDA /* Clock.swift in Sources */ = {isa = PBXBuildFile; fileRef = 068E0EB01DC251240086FFDA /* Clock.swift */; };
		068E0EB31DC251890086FFDA /* PhoneCall.swift in Sources */ = {isa = PBXBuildFile; fileRef = 068E0EB21DC251890086FFDA /* PhoneCall.swift */; };
		068E0EB51DC251A20086FFDA /* Sharing.swift in Sources */ = {isa = PBXBuildFile; fileRef = 068E0EB41DC251A20086FFDA /* Sharing.swift */; };
		068E0EB71DC251BA0086FFDA /* Slider.swift in Sources */ = {isa = PBXBuildFile; fileRef = 068E0EB61DC251BA0086FFDA /* Slider.swift */; };
		068E0EB91DC251E90086FFDA /* Texting.swift in Sources */ = {isa = PBXBuildFile; fileRef = 068E0EB81DC251E90086FFDA /* Texting.swift */; };
		06925559228B01B60091057E /* NSLock+Synchronized.swift in Sources */ = {isa = PBXBuildFile; fileRef = 06925558228B01B60091057E /* NSLock+Synchronized.swift */; };
		06941F402603B4A900F8E1B2 /* StringUtil.swift in Sources */ = {isa = PBXBuildFile; fileRef = 06941F3F2603B4A900F8E1B2 /* StringUtil.swift */; };
		06A47CD323F12EF400668126 /* PermissionException.swift in Sources */ = {isa = PBXBuildFile; fileRef = 06A47CD223F12EF400668126 /* PermissionException.swift */; };
		06A623842507BC3200961743 /* Array+AIHelpers.swift in Sources */ = {isa = PBXBuildFile; fileRef = 06A623832507BC3200961743 /* Array+AIHelpers.swift */; };
		06A623862507BDA800961743 /* CoercionTests.swift in Sources */ = {isa = PBXBuildFile; fileRef = 06A623852507BDA800961743 /* CoercionTests.swift */; };
		06A686A02225DB95006E7F60 /* Alamofire.framework in Frameworks */ = {isa = PBXBuildFile; fileRef = 06A6869F2225DB95006E7F60 /* Alamofire.framework */; };
		06AC1CC81DB4559800A59EB3 /* AIComponentKitTests.m in Sources */ = {isa = PBXBuildFile; fileRef = 06AC1CC71DB4559800A59EB3 /* AIComponentKitTests.m */; };
		06ACC85826399864006ADC14 /* JsonUtilTests.swift in Sources */ = {isa = PBXBuildFile; fileRef = 06ACC85726399864006ADC14 /* JsonUtilTests.swift */; };
		06AEDC581E04C12900371E72 /* FormatUtil.swift in Sources */ = {isa = PBXBuildFile; fileRef = 06AEDC571E04C12900371E72 /* FormatUtil.swift */; };
		06B215FA1DB950F6000B3366 /* HorizontalArrangement.swift in Sources */ = {isa = PBXBuildFile; fileRef = 06B215F91DB950F6000B3366 /* HorizontalArrangement.swift */; };
		06B215FC1DB95109000B3366 /* VerticalArrangement.swift in Sources */ = {isa = PBXBuildFile; fileRef = 06B215FB1DB95109000B3366 /* VerticalArrangement.swift */; };
		06B215FE1DB95116000B3366 /* Web.swift in Sources */ = {isa = PBXBuildFile; fileRef = 06B215FD1DB95116000B3366 /* Web.swift */; };
		06B216001DB95122000B3366 /* TinyDB.swift in Sources */ = {isa = PBXBuildFile; fileRef = 06B215FF1DB95122000B3366 /* TinyDB.swift */; };
		06B216021DB95134000B3366 /* TextBox.swift in Sources */ = {isa = PBXBuildFile; fileRef = 06B216011DB95134000B3366 /* TextBox.swift */; };
		06B216041DB95146000B3366 /* Notifier.swift in Sources */ = {isa = PBXBuildFile; fileRef = 06B216031DB95146000B3366 /* Notifier.swift */; };
		06B216061DB95155000B3366 /* Image.swift in Sources */ = {isa = PBXBuildFile; fileRef = 06B216051DB95155000B3366 /* Image.swift */; };
		06B216081DB954A5000B3366 /* ColorUtil.swift in Sources */ = {isa = PBXBuildFile; fileRef = 06B216071DB954A5000B3366 /* ColorUtil.swift */; };
		06B216201DBDACBF000B3366 /* runtime.scm in Resources */ = {isa = PBXBuildFile; fileRef = 06B2161E1DBDA4B4000B3366 /* runtime.scm */; };
		06B3747F1DC06F6B003888CB /* GCDWebServer.framework in Frameworks */ = {isa = PBXBuildFile; fileRef = 06B3747B1DC06F6B003888CB /* GCDWebServer.framework */; };
		06B374811DC06F6B003888CB /* SchemeKit.framework in Frameworks */ = {isa = PBXBuildFile; fileRef = 06B3747D1DC06F6B003888CB /* SchemeKit.framework */; };
		06B374821DC06F6B003888CB /* ZXingObjC.framework in Frameworks */ = {isa = PBXBuildFile; fileRef = 06B3747E1DC06F6B003888CB /* ZXingObjC.framework */; };
		06B5872C1DC02B190092C9DD /* AssetManager.swift in Sources */ = {isa = PBXBuildFile; fileRef = 06B5872B1DC02B190092C9DD /* AssetManager.swift */; };
		06BA52A3203E845A00879F00 /* CsvUtilTests.swift in Sources */ = {isa = PBXBuildFile; fileRef = 06BA52A2203E845A00879F00 /* CsvUtilTests.swift */; };
		06C8CE962A3B5EFA00C39EBC /* chat.pb.swift in Sources */ = {isa = PBXBuildFile; fileRef = 06C8CE932A3B5EFA00C39EBC /* chat.pb.swift */; };
		06C8CE982A3B5EFA00C39EBC /* ChatBot.swift in Sources */ = {isa = PBXBuildFile; fileRef = 06C8CE952A3B5EFA00C39EBC /* ChatBot.swift */; };
		06C94A391D99D10400341AAE /* EventDispatcher.swift in Sources */ = {isa = PBXBuildFile; fileRef = 06C94A381D99D10400341AAE /* EventDispatcher.swift */; };
		06D151901DC45E9700FC981E /* ErrorMessages.swift in Sources */ = {isa = PBXBuildFile; fileRef = 06D1518F1DC45E9700FC981E /* ErrorMessages.swift */; };
		06D1519B1DC4736800FC981E /* NSString_SHA1.h in Headers */ = {isa = PBXBuildFile; fileRef = 06D151991DC4736800FC981E /* NSString_SHA1.h */; settings = {ATTRIBUTES = (Public, ); }; };
		06D1519C1DC4736900FC981E /* NSString_SHA1.m in Sources */ = {isa = PBXBuildFile; fileRef = 06D1519A1DC4736800FC981E /* NSString_SHA1.m */; };
		06D1519E1DC4F49C00FC981E /* AppManager.swift in Sources */ = {isa = PBXBuildFile; fileRef = 06D1519D1DC4F49C00FC981E /* AppManager.swift */; };
		06D151E81DC4FE2A00FC981E /* ElementsUtil.swift in Sources */ = {isa = PBXBuildFile; fileRef = 06D151E71DC4FE2A00FC981E /* ElementsUtil.swift */; };
		06D151EA1DC6ED5200FC981E /* HVArrangement.swift in Sources */ = {isa = PBXBuildFile; fileRef = 06D151E91DC6ED5200FC981E /* HVArrangement.swift */; };
		06D998EE1F53CDDB00A13A0E /* ContactPicker.swift in Sources */ = {isa = PBXBuildFile; fileRef = 06D998ED1F53CDDB00A13A0E /* ContactPicker.swift */; };
		06DA9F4F1D8CFB4B00389B04 /* VisibleComponent.swift in Sources */ = {isa = PBXBuildFile; fileRef = 06DA9F4E1D8CFB4B00389B04 /* VisibleComponent.swift */; };
		06DA9F501D8CFBA200389B04 /* Form.swift in Sources */ = {isa = PBXBuildFile; fileRef = 0618A26E1D8CE3750013A191 /* Form.swift */; };
		06DA9F511D8CFBA200389B04 /* Component.swift in Sources */ = {isa = PBXBuildFile; fileRef = 0618A2701D8CE50A0013A191 /* Component.swift */; };
		06DA9F521D8CFBA200389B04 /* HandlesEventDispatching.swift in Sources */ = {isa = PBXBuildFile; fileRef = 0618A2721D8CE5760013A191 /* HandlesEventDispatching.swift */; };
		06DA9F531D8CFBA200389B04 /* ComponentContainer.swift in Sources */ = {isa = PBXBuildFile; fileRef = 0618A2741D8CE81B0013A191 /* ComponentContainer.swift */; };
		06DA9F541D8CFBA200389B04 /* ComponentConstants.swift in Sources */ = {isa = PBXBuildFile; fileRef = 0618A2761D8CE9C20013A191 /* ComponentConstants.swift */; };
		06DA9F551D8CFBA200389B04 /* ViewComponent.swift in Sources */ = {isa = PBXBuildFile; fileRef = 0618A2781D8CEB640013A191 /* ViewComponent.swift */; };
		06DA9F561D8CFBAB00389B04 /* AIComponentKit-Bridging-Header.h in Headers */ = {isa = PBXBuildFile; fileRef = 0618A26D1D8CE3750013A191 /* AIComponentKit-Bridging-Header.h */; settings = {ATTRIBUTES = (Public, ); }; };
		06DA9F5E1D8D0CAA00389B04 /* AppInvHTTPD.h in Headers */ = {isa = PBXBuildFile; fileRef = 06DA9F5C1D8D0CAA00389B04 /* AppInvHTTPD.h */; settings = {ATTRIBUTES = (Public, ); }; };
		06DA9F5F1D8D0CAA00389B04 /* AppInvHTTPD.m in Sources */ = {isa = PBXBuildFile; fileRef = 06DA9F5D1D8D0CAA00389B04 /* AppInvHTTPD.m */; };
		06DA9F611D8D0DFC00389B04 /* ReplForm.swift in Sources */ = {isa = PBXBuildFile; fileRef = 06DA9F601D8D0DFC00389B04 /* ReplForm.swift */; };
		06E2D5FD1FDB15F100A1D52A /* BuiltinBlockTests.swift in Sources */ = {isa = PBXBuildFile; fileRef = 06E2D5FC1FDB15F100A1D52A /* BuiltinBlockTests.swift */; };
		06E2D5FF1FDB16C500A1D52A /* lists.yail in Resources */ = {isa = PBXBuildFile; fileRef = 06E2D5FE1FDB16C500A1D52A /* lists.yail */; };
		06E59EA41D92C68900C42804 /* PhoneStatus.swift in Sources */ = {isa = PBXBuildFile; fileRef = 06E59EA31D92C68900C42804 /* PhoneStatus.swift */; };
		06E59EA61D92C6C300C42804 /* NonvisibleComponent.swift in Sources */ = {isa = PBXBuildFile; fileRef = 06E59EA51D92C6C300C42804 /* NonvisibleComponent.swift */; };
		06E59EA91D92C7E800C42804 /* NetworkUtils.h in Headers */ = {isa = PBXBuildFile; fileRef = 06E59EA71D92C7E800C42804 /* NetworkUtils.h */; settings = {ATTRIBUTES = (Public, ); }; };
		06E59EAA1D92C7E800C42804 /* NetworkUtils.m in Sources */ = {isa = PBXBuildFile; fileRef = 06E59EA81D92C7E800C42804 /* NetworkUtils.m */; };
		06E59EAF1D92D14F00C42804 /* Sound.swift in Sources */ = {isa = PBXBuildFile; fileRef = 06E59EAE1D92D14F00C42804 /* Sound.swift */; };
		06E59EB11D92D16100C42804 /* Button.swift in Sources */ = {isa = PBXBuildFile; fileRef = 06E59EB01D92D16100C42804 /* Button.swift */; };
		06E59EB31D92D19600C42804 /* Label.swift in Sources */ = {isa = PBXBuildFile; fileRef = 06E59EB21D92D19600C42804 /* Label.swift */; };
		06E59EB51D93345E00C42804 /* ButtonBase.swift in Sources */ = {isa = PBXBuildFile; fileRef = 06E59EB41D93345E00C42804 /* ButtonBase.swift */; };
		06EAAC791DCE291500889C6D /* AccelerometerSensor.swift in Sources */ = {isa = PBXBuildFile; fileRef = 06EAAC781DCE291500889C6D /* AccelerometerSensor.swift */; };
		06EF265A2998A94600D6093C /* ComponentUtil.swift in Sources */ = {isa = PBXBuildFile; fileRef = 06EF26592998A94600D6093C /* ComponentUtil.swift */; };
		06F15C0F24059B0100C783E3 /* TextBoxTests.swift in Sources */ = {isa = PBXBuildFile; fileRef = 06F15C0E24059B0100C783E3 /* TextBoxTests.swift */; };
		06F91464252CE50B00AF8F88 /* BundledApp.swift in Sources */ = {isa = PBXBuildFile; fileRef = 06F91463252CE50B00AF8F88 /* BundledApp.swift */; };
		06FB67DB247B8EDA00ABEAD6 /* LinearViewTests.swift in Sources */ = {isa = PBXBuildFile; fileRef = 06FB67DA247B8EDA00ABEAD6 /* LinearViewTests.swift */; };
		06FB67DD247D4AB200ABEAD6 /* ListViewTests.swift in Sources */ = {isa = PBXBuildFile; fileRef = 06FB67DC247D4AB200ABEAD6 /* ListViewTests.swift */; };
		06FB67DF247D4CEC00ABEAD6 /* ListPickerTests.swift in Sources */ = {isa = PBXBuildFile; fileRef = 06FB67DE247D4CEC00ABEAD6 /* ListPickerTests.swift */; };
		080C7FE321077707007C94A8 /* Ev3ResponseManager.swift in Sources */ = {isa = PBXBuildFile; fileRef = 080C7FE221077707007C94A8 /* Ev3ResponseManager.swift */; };
		080C7FE5210784F2007C94A8 /* Ev3ReportDelegate.swift in Sources */ = {isa = PBXBuildFile; fileRef = 080C7FE4210784F2007C94A8 /* Ev3ReportDelegate.swift */; };
		082778F720112FE300ACC99A /* ImagePicker.swift in Sources */ = {isa = PBXBuildFile; fileRef = 082778F620112FE300ACC99A /* ImagePicker.swift */; };
		0846B64620BBBF92008FB20C /* Sprite.swift in Sources */ = {isa = PBXBuildFile; fileRef = 0846B64520BBBF92008FB20C /* Sprite.swift */; };
		0846B64820BBBF9C008FB20C /* ImageSprite.swift in Sources */ = {isa = PBXBuildFile; fileRef = 0846B64720BBBF9C008FB20C /* ImageSprite.swift */; };
		086DC63221014C5900FDA182 /* Ev3Motors.swift in Sources */ = {isa = PBXBuildFile; fileRef = 086DC63121014C5900FDA182 /* Ev3Motors.swift */; };
		086DC634210157BF00FDA182 /* Ev3Constants.swift in Sources */ = {isa = PBXBuildFile; fileRef = 086DC633210157BF00FDA182 /* Ev3Constants.swift */; };
		086DC63621022E1B00FDA182 /* ByteTools.swift in Sources */ = {isa = PBXBuildFile; fileRef = 086DC63521022E1B00FDA182 /* ByteTools.swift */; };
		086DC63821023E1A00FDA182 /* EvCommand.swift in Sources */ = {isa = PBXBuildFile; fileRef = 086DC63721023E1A00FDA182 /* EvCommand.swift */; };
		08815DB5210A64CE00FA89F7 /* EvConnection.swift in Sources */ = {isa = PBXBuildFile; fileRef = 08815DB4210A64CE00FA89F7 /* EvConnection.swift */; };
		08815DB7210B532800FA89F7 /* Ev3Commands.swift in Sources */ = {isa = PBXBuildFile; fileRef = 08815DB6210B532800FA89F7 /* Ev3Commands.swift */; };
		088CAFD020DABB2E002B1B67 /* Ball.swift in Sources */ = {isa = PBXBuildFile; fileRef = 088CAFCF20DABB2E002B1B67 /* Ball.swift */; };
		08AB5804201AF2BA00F38C88 /* Canvas.swift in Sources */ = {isa = PBXBuildFile; fileRef = 08AB5803201AF2BA00F38C88 /* Canvas.swift */; };
		0AE0AA8744D14E11695CF2E0 /* Pods_AIComponentKit.framework in Frameworks */ = {isa = PBXBuildFile; fileRef = FB4FA20345A0AEA4E0CB60F2 /* Pods_AIComponentKit.framework */; };
		151EB7E2298853E400315044 /* AccessibleComponent.swift in Sources */ = {isa = PBXBuildFile; fileRef = 151EB7E1298853E400315044 /* AccessibleComponent.swift */; };
		22843757284F89DF00EC3133 /* AssetFetcher.swift in Sources */ = {isa = PBXBuildFile; fileRef = 22843756284F89DF00EC3133 /* AssetFetcher.swift */; };
		46E77D8E29DD6894002CCDFB /* ShowAlert.swift in Sources */ = {isa = PBXBuildFile; fileRef = 46E77D8D29DD6894002CCDFB /* ShowAlert.swift */; };
		5132E481C0B949ECDE06AE78 /* Pods_AIComponentKit_AIComponentKitTests.framework in Frameworks */ = {isa = PBXBuildFile; fileRef = 4FD2633D7266389EB43FF45F /* Pods_AIComponentKit_AIComponentKitTests.framework */; };
		703C389B22B059C6000EA56A /* UIBezierPath+EllipticalArc.swift in Sources */ = {isa = PBXBuildFile; fileRef = 703C389A22B059C6000EA56A /* UIBezierPath+EllipticalArc.swift */; };
		C41392922280708000DBA8C6 /* Switch.swift in Sources */ = {isa = PBXBuildFile; fileRef = C41392912280708000DBA8C6 /* Switch.swift */; };
		C4D38CC7230DCDF300D09FE3 /* VerticalScrollArrangement.swift in Sources */ = {isa = PBXBuildFile; fileRef = C4D38CC6230DCDF300D09FE3 /* VerticalScrollArrangement.swift */; };
		C4D38CC9230DCF9400D09FE3 /* HorizontalScrollArrangement.swift in Sources */ = {isa = PBXBuildFile; fileRef = C4D38CC8230DCF9400D09FE3 /* HorizontalScrollArrangement.swift */; };
		CB4CF6BC20ACC130002AF423 /* String+Matches+isNumber.swift in Sources */ = {isa = PBXBuildFile; fileRef = CB4CF6BB20ACC130002AF423 /* String+Matches+isNumber.swift */; };
		CB8539252075549A009E9030 /* ClockTests.swift in Sources */ = {isa = PBXBuildFile; fileRef = CB8539242075549A009E9030 /* ClockTests.swift */; };
		CB9660851F69BC8C009746C3 /* TinyWebDB.swift in Sources */ = {isa = PBXBuildFile; fileRef = CB9660841F69BC8C009746C3 /* TinyWebDB.swift */; };
		CB96609C1F95489F009746C3 /* LocationSensor.swift in Sources */ = {isa = PBXBuildFile; fileRef = CB96609B1F95489F009746C3 /* LocationSensor.swift */; };
		CBC786822006AD2F005363A3 /* FileUtil.swift in Sources */ = {isa = PBXBuildFile; fileRef = CBC786812006AD2F005363A3 /* FileUtil.swift */; };
		CBC7868620113A3C005363A3 /* CircularBuffer.swift in Sources */ = {isa = PBXBuildFile; fileRef = CBC7868520113A3C005363A3 /* CircularBuffer.swift */; };
		CBC78688202A23F6005363A3 /* MapFeatureContainerBase.swift in Sources */ = {isa = PBXBuildFile; fileRef = CBC78687202A23F6005363A3 /* MapFeatureContainerBase.swift */; };
		CBC7868A202A28D8005363A3 /* MapFactory.swift in Sources */ = {isa = PBXBuildFile; fileRef = CBC78689202A28D8005363A3 /* MapFactory.swift */; };
		CBC7868C202B9743005363A3 /* MapFeatureBase.swift in Sources */ = {isa = PBXBuildFile; fileRef = CBC7868B202B9743005363A3 /* MapFeatureBase.swift */; };
		CBC78690202BA119005363A3 /* Marker.swift in Sources */ = {isa = PBXBuildFile; fileRef = CBC7868F202BA119005363A3 /* Marker.swift */; };
		CBC787022032272E005363A3 /* String+Replace.swift in Sources */ = {isa = PBXBuildFile; fileRef = CBC787012032272E005363A3 /* String+Replace.swift */; };
		CBE5DE9A1FE1C421009A139F /* SoundRecorder.swift in Sources */ = {isa = PBXBuildFile; fileRef = CBE5DE991FE1C421009A139F /* SoundRecorder.swift */; };
		DE033B4320179A9300544E5F /* PermissionHandler.swift in Sources */ = {isa = PBXBuildFile; fileRef = DE033B4220179A9300544E5F /* PermissionHandler.swift */; };
		DE0FFBDB20C5C1610049A748 /* PickerBase.swift in Sources */ = {isa = PBXBuildFile; fileRef = DE0FFBDA20C5C1610049A748 /* PickerBase.swift */; };
		DE0FFBDD20C5D4C20049A748 /* DateTimePickerBase.swift in Sources */ = {isa = PBXBuildFile; fileRef = DE0FFBDC20C5D4C20049A748 /* DateTimePickerBase.swift */; };
		DE0FFBDF20C5E9440049A748 /* Checkbox.swift in Sources */ = {isa = PBXBuildFile; fileRef = DE0FFBDE20C5E9440049A748 /* Checkbox.swift */; };
		DE102DB920F53189002C71F0 /* FontUtilTests.swift in Sources */ = {isa = PBXBuildFile; fileRef = DE102DB820F53189002C71F0 /* FontUtilTests.swift */; };
		DE1443D620C80BF900A250F1 /* OrientationSensor.swift in Sources */ = {isa = PBXBuildFile; fileRef = DE1443D520C80BF900A250F1 /* OrientationSensor.swift */; };
		DE1443D820C842EE00A250F1 /* Pedometer.swift in Sources */ = {isa = PBXBuildFile; fileRef = DE1443D720C842EE00A250F1 /* Pedometer.swift */; };
		DE24349620D935DE003B5CD0 /* PolygonBase.swift in Sources */ = {isa = PBXBuildFile; fileRef = DE24349520D935DE003B5CD0 /* PolygonBase.swift */; };
		DE2EE36A20DBD3B700927587 /* LineString.swift in Sources */ = {isa = PBXBuildFile; fileRef = DE2EE36920DBD3B700927587 /* LineString.swift */; };
		DE3E730820C72AFE0063B339 /* GyroscopeSensor.swift in Sources */ = {isa = PBXBuildFile; fileRef = DE3E730720C72AFE0063B339 /* GyroscopeSensor.swift */; };
		DE3F6B092080F72400A0BA69 /* Camera.swift in Sources */ = {isa = PBXBuildFile; fileRef = DE3F6B082080F72400A0BA69 /* Camera.swift */; };
		DE4075E520126DA7000F4C3E /* SpeechRecognizer.swift in Sources */ = {isa = PBXBuildFile; fileRef = DE4075E420126DA7000F4C3E /* SpeechRecognizer.swift */; };
		DE4CDF572093982F008412BC /* FontUtil.swift in Sources */ = {isa = PBXBuildFile; fileRef = DE4CDF562093982F008412BC /* FontUtil.swift */; };
		DE4EA34620AE2CDD009681D8 /* HTMLEntities.swift in Sources */ = {isa = PBXBuildFile; fileRef = DE4EA34520AE2CDD009681D8 /* HTMLEntities.swift */; };
		DE4EA34820AE2D2D009681D8 /* XMLUtil.swift in Sources */ = {isa = PBXBuildFile; fileRef = DE4EA34720AE2D2D009681D8 /* XMLUtil.swift */; };
		DE55C2E720EEA89A005ED8CB /* GeoJSONUtil.swift in Sources */ = {isa = PBXBuildFile; fileRef = DE55C2E620EEA89A005ED8CB /* GeoJSONUtil.swift */; };
		DE5CBD281FE36C8B00F5EDDE /* webviewer.js in Resources */ = {isa = PBXBuildFile; fileRef = DE5CBD271FE36C8B00F5EDDE /* webviewer.js */; };
		DE67C49D1FCE5A8A004F0D35 /* WebViewer.swift in Sources */ = {isa = PBXBuildFile; fileRef = DE67C49C1FCE5A8A004F0D35 /* WebViewer.swift */; };
		DE68A88D20B4971400233AF9 /* XMLTests.swift in Sources */ = {isa = PBXBuildFile; fileRef = DE68A88C20B4971400233AF9 /* XMLTests.swift */; };
		DE6D5A0C20FE9E8D003B2C67 /* unchecked.svg in Resources */ = {isa = PBXBuildFile; fileRef = DE6D5A0A20FE9E8C003B2C67 /* unchecked.svg */; };
		DE6D5A0F20FEA8DA003B2C67 /* checked.svg in Resources */ = {isa = PBXBuildFile; fileRef = DE6D5A0E20FEA8D9003B2C67 /* checked.svg */; };
		DE84293420D3FC6A00094BCB /* GeometryUtil.swift in Sources */ = {isa = PBXBuildFile; fileRef = DE84293320D3FC6A00094BCB /* GeometryUtil.swift */; };
		DE85F126209CD9AB00A809AA /* SliderTests.swift in Sources */ = {isa = PBXBuildFile; fileRef = DE85F125209CD9AB00A809AA /* SliderTests.swift */; };
		DE91AB931F93FF8F00AB742A /* PhoneNumberPicker.swift in Sources */ = {isa = PBXBuildFile; fileRef = DE91AB921F93FF8F00AB742A /* PhoneNumberPicker.swift */; };
		DE962F3C20ADC8A3004AA45A /* CloudDB.swift in Sources */ = {isa = PBXBuildFile; fileRef = DE962F3B20ADC8A3004AA45A /* CloudDB.swift */; };
		DE962F5D20ADCD2C004AA45A /* dst_root_x3.der in Resources */ = {isa = PBXBuildFile; fileRef = DE962F5A20ADCD2B004AA45A /* dst_root_x3.der */; };
		DE962F5E20ADCD2C004AA45A /* comodo_root.der in Resources */ = {isa = PBXBuildFile; fileRef = DE962F5B20ADCD2B004AA45A /* comodo_root.der */; };
		DE962F5F20ADCD2C004AA45A /* comodo_usrtrust.der in Resources */ = {isa = PBXBuildFile; fileRef = DE962F5C20ADCD2B004AA45A /* comodo_usrtrust.der */; };
		DE962F6220ADCD7D004AA45A /* append_script in Resources */ = {isa = PBXBuildFile; fileRef = DE962F6120ADCD7D004AA45A /* append_script */; };
		DE962F6420ADCDA0004AA45A /* pop_script in Resources */ = {isa = PBXBuildFile; fileRef = DE962F6320ADCDA0004AA45A /* pop_script */; };
		DE962F6620ADCDE0004AA45A /* sub_script in Resources */ = {isa = PBXBuildFile; fileRef = DE962F6520ADCDE0004AA45A /* sub_script */; };
		DE97528D2034808A008CEBB9 /* FusiontablesControl.swift in Sources */ = {isa = PBXBuildFile; fileRef = DE97528C2034808A008CEBB9 /* FusiontablesControl.swift */; };
		DE999D34201272DA0023DA47 /* VideoPlayer.swift in Sources */ = {isa = PBXBuildFile; fileRef = DE999D33201272DA0023DA47 /* VideoPlayer.swift */; };
		DEA5C6E020E17FDA0083A49B /* Polygon.swift in Sources */ = {isa = PBXBuildFile; fileRef = DEA5C6DF20E17FDA0083A49B /* Polygon.swift */; };
		DEA5C6E220E1A2B00083A49B /* Rectangle.swift in Sources */ = {isa = PBXBuildFile; fileRef = DEA5C6E120E1A2B00083A49B /* Rectangle.swift */; };
		DEB9C54E21010F2D0069BAD7 /* Overlays.swift in Sources */ = {isa = PBXBuildFile; fileRef = DEB9C54D21010F2D0069BAD7 /* Overlays.swift */; };
		DEB9C5502101199E0069BAD7 /* PolygonBaseWithPoints.swift in Sources */ = {isa = PBXBuildFile; fileRef = DEB9C54F2101199E0069BAD7 /* PolygonBaseWithPoints.swift */; };
		DECA138720D85D8F001C6273 /* Circle.swift in Sources */ = {isa = PBXBuildFile; fileRef = DECA138620D85D8F001C6273 /* Circle.swift */; };
		DED066B21FE0846F009C8165 /* webview-error.html in Resources */ = {isa = PBXBuildFile; fileRef = DED066B11FE0846F009C8165 /* webview-error.html */; };
		DED1129F20E53D940051DEDC /* FeatureCollection.swift in Sources */ = {isa = PBXBuildFile; fileRef = DED1129E20E53D930051DEDC /* FeatureCollection.swift */; };
		DED39C2F2005537D0054B646 /* Camcorder.swift in Sources */ = {isa = PBXBuildFile; fileRef = DED39C2E2005537D0054B646 /* Camcorder.swift */; };
		DEDA5AE8201247FA00C5287E /* YandexTranslate.swift in Sources */ = {isa = PBXBuildFile; fileRef = DEDA5AE7201247FA00C5287E /* YandexTranslate.swift */; };
		DEDBEC461FB288C800B6848E /* Spinner.swift in Sources */ = {isa = PBXBuildFile; fileRef = DEDBEC451FB288C800B6848E /* Spinner.swift */; };
		DEE8A98D1FAF9E59000C7E6B /* EmailPicker.swift in Sources */ = {isa = PBXBuildFile; fileRef = DEE8A98C1FAF9E59000C7E6B /* EmailPicker.swift */; };
/* End PBXBuildFile section */

/* Begin PBXContainerItemProxy section */
		0618A28E1D8CF4EE0013A191 /* PBXContainerItemProxy */ = {
			isa = PBXContainerItemProxy;
			containerPortal = 06EF8CE01D8CE2F6009FB227 /* Project object */;
			proxyType = 1;
			remoteGlobalIDString = 0618A2831D8CF4EE0013A191;
			remoteInfo = AIComponentKit;
		};
/* End PBXContainerItemProxy section */

/* Begin PBXFileReference section */
		0417584F20093AE5007D2C31 /* FileError.swift */ = {isa = PBXFileReference; lastKnownFileType = sourcecode.swift; path = FileError.swift; sourceTree = "<group>"; };
		041758522009417D007D2C31 /* String+ChopAffix.swift */ = {isa = PBXFileReference; lastKnownFileType = sourcecode.swift; path = "String+ChopAffix.swift"; sourceTree = "<group>"; };
		0417585420098566007D2C31 /* File.swift */ = {isa = PBXFileReference; lastKnownFileType = sourcecode.swift; path = File.swift; sourceTree = "<group>"; };
		0417585620098EE0007D2C31 /* LinkedList.swift */ = {isa = PBXFileReference; lastKnownFileType = sourcecode.swift; path = LinkedList.swift; sourceTree = "<group>"; };
		04248DD5201927C700688ED0 /* TimePicker.swift */ = {isa = PBXFileReference; lastKnownFileType = sourcecode.swift; path = TimePicker.swift; sourceTree = "<group>"; };
		043ACD8A20104F52002C74DD /* DatePicker.swift */ = {isa = PBXFileReference; lastKnownFileType = sourcecode.swift; path = DatePicker.swift; sourceTree = "<group>"; };
		04AB2223202129FA0033281F /* Map.swift */ = {isa = PBXFileReference; lastKnownFileType = sourcecode.swift; path = Map.swift; sourceTree = "<group>"; };
		06009FF1227CF5D400E4EC4A /* String+Format.swift */ = {isa = PBXFileReference; lastKnownFileType = sourcecode.swift; path = "String+Format.swift"; sourceTree = "<group>"; };
		06009FF3227CF8D100E4EC4A /* FormatTests.swift */ = {isa = PBXFileReference; lastKnownFileType = sourcecode.swift; path = FormatTests.swift; sourceTree = "<group>"; };
		06009FF52280723F00E4EC4A /* ImageTests.swift */ = {isa = PBXFileReference; lastKnownFileType = sourcecode.swift; path = ImageTests.swift; sourceTree = "<group>"; };
		06009FF72285BEEB00E4EC4A /* SpinnerTests.swift */ = {isa = PBXFileReference; lastKnownFileType = sourcecode.swift; path = SpinnerTests.swift; sourceTree = "<group>"; };
		060119DD1DC24126000FC1E2 /* ListPicker.swift */ = {isa = PBXFileReference; fileEncoding = 4; lastKnownFileType = sourcecode.swift; path = ListPicker.swift; sourceTree = "<group>"; };
		0602B26F203481F900ED60A8 /* FormTests.swift */ = {isa = PBXFileReference; lastKnownFileType = sourcecode.swift; path = FormTests.swift; sourceTree = "<group>"; };
		060395431F342ADE006D6E66 /* language-codes.plist */ = {isa = PBXFileReference; fileEncoding = 4; lastKnownFileType = text.plist.xml; path = "language-codes.plist"; sourceTree = "<group>"; };
		060395441F342ADE006D6E66 /* iso3166_1_2_to_iso3166_1_3.plist */ = {isa = PBXFileReference; fileEncoding = 4; lastKnownFileType = text.plist.xml; path = iso3166_1_2_to_iso3166_1_3.plist; sourceTree = "<group>"; };
		0609147B1DE61B530049B7AB /* SQLite.framework */ = {isa = PBXFileReference; lastKnownFileType = wrapper.framework; name = SQLite.framework; path = "build/Debug-iphoneos/SQLite.swift/SQLite.framework"; sourceTree = "<group>"; };
		0609147C1DE61B530049B7AB /* Toast_Swift.framework */ = {isa = PBXFileReference; lastKnownFileType = wrapper.framework; name = Toast_Swift.framework; path = "build/Debug-iphoneos/Toast-Swift/Toast_Swift.framework"; sourceTree = "<group>"; };
		060A83D41E004E1E00C6B7D9 /* JsonUtil.swift */ = {isa = PBXFileReference; fileEncoding = 4; lastKnownFileType = sourcecode.swift; path = JsonUtil.swift; sourceTree = "<group>"; };
		06159D8B1DEFE20A00593D30 /* TextBoxBase.swift */ = {isa = PBXFileReference; fileEncoding = 4; lastKnownFileType = sourcecode.swift; path = TextBoxBase.swift; sourceTree = "<group>"; };
		06159D8D1DEFF0C600593D30 /* PasswordTextBox.swift */ = {isa = PBXFileReference; fileEncoding = 4; lastKnownFileType = sourcecode.swift; path = PasswordTextBox.swift; sourceTree = "<group>"; };
		0618A26D1D8CE3750013A191 /* AIComponentKit-Bridging-Header.h */ = {isa = PBXFileReference; lastKnownFileType = sourcecode.c.h; path = "AIComponentKit-Bridging-Header.h"; sourceTree = "<group>"; };
		0618A26E1D8CE3750013A191 /* Form.swift */ = {isa = PBXFileReference; fileEncoding = 4; lastKnownFileType = sourcecode.swift; path = Form.swift; sourceTree = "<group>"; };
		0618A2701D8CE50A0013A191 /* Component.swift */ = {isa = PBXFileReference; fileEncoding = 4; lastKnownFileType = sourcecode.swift; path = Component.swift; sourceTree = "<group>"; };
		0618A2721D8CE5760013A191 /* HandlesEventDispatching.swift */ = {isa = PBXFileReference; fileEncoding = 4; lastKnownFileType = sourcecode.swift; path = HandlesEventDispatching.swift; sourceTree = "<group>"; };
		0618A2741D8CE81B0013A191 /* ComponentContainer.swift */ = {isa = PBXFileReference; fileEncoding = 4; lastKnownFileType = sourcecode.swift; path = ComponentContainer.swift; sourceTree = "<group>"; };
		0618A2761D8CE9C20013A191 /* ComponentConstants.swift */ = {isa = PBXFileReference; fileEncoding = 4; lastKnownFileType = sourcecode.swift; path = ComponentConstants.swift; sourceTree = "<group>"; };
		0618A2781D8CEB640013A191 /* ViewComponent.swift */ = {isa = PBXFileReference; fileEncoding = 4; lastKnownFileType = sourcecode.swift; path = ViewComponent.swift; sourceTree = "<group>"; };
		0618A2841D8CF4EE0013A191 /* AIComponentKit.framework */ = {isa = PBXFileReference; explicitFileType = wrapper.framework; includeInIndex = 0; path = AIComponentKit.framework; sourceTree = BUILT_PRODUCTS_DIR; };
		0618A2861D8CF4EE0013A191 /* AIComponentKit.h */ = {isa = PBXFileReference; lastKnownFileType = sourcecode.c.h; path = AIComponentKit.h; sourceTree = "<group>"; };
		0618A2871D8CF4EE0013A191 /* Info.plist */ = {isa = PBXFileReference; lastKnownFileType = text.plist.xml; path = Info.plist; sourceTree = "<group>"; };
		0618A28C1D8CF4EE0013A191 /* AIComponentKitTests.xctest */ = {isa = PBXFileReference; explicitFileType = wrapper.cfbundle; includeInIndex = 0; path = AIComponentKitTests.xctest; sourceTree = BUILT_PRODUCTS_DIR; };
		0618A2911D8CF4EE0013A191 /* AIComponentKitTests.swift */ = {isa = PBXFileReference; lastKnownFileType = sourcecode.swift; path = AIComponentKitTests.swift; sourceTree = "<group>"; };
		0618A2931D8CF4EE0013A191 /* Info.plist */ = {isa = PBXFileReference; lastKnownFileType = text.plist.xml; path = Info.plist; sourceTree = "<group>"; };
		0618D2741F34DC3400A127A2 /* ListView.swift */ = {isa = PBXFileReference; fileEncoding = 4; lastKnownFileType = sourcecode.swift; path = ListView.swift; sourceTree = "<group>"; };
		061CEC0D297B47B400C2879B /* install-webrtc.sh */ = {isa = PBXFileReference; lastKnownFileType = text.script.sh; path = "install-webrtc.sh"; sourceTree = "<group>"; };
		061DC7AF223C34A900539213 /* classic_button.png */ = {isa = PBXFileReference; lastKnownFileType = image.png; path = classic_button.png; sourceTree = "<group>"; };
		061DC7B1223C395F00539213 /* classic_button.pressed.png */ = {isa = PBXFileReference; lastKnownFileType = image.png; path = classic_button.pressed.png; sourceTree = "<group>"; };
		061DC7B2223C395F00539213 /* classic_button.disabled.png */ = {isa = PBXFileReference; lastKnownFileType = image.png; path = classic_button.disabled.png; sourceTree = "<group>"; };
		061DC7B5224027C900539213 /* ScaleFrameLayout.swift */ = {isa = PBXFileReference; lastKnownFileType = sourcecode.swift; path = ScaleFrameLayout.swift; sourceTree = "<group>"; };
		061DC7B72241574D00539213 /* UIImage+Tint.swift */ = {isa = PBXFileReference; lastKnownFileType = sourcecode.swift; path = "UIImage+Tint.swift"; sourceTree = "<group>"; };
		061F8571203F28AC00683091 /* AppInventorTestCase.swift */ = {isa = PBXFileReference; fileEncoding = 4; lastKnownFileType = sourcecode.swift; path = AppInventorTestCase.swift; sourceTree = "<group>"; };
		062217EF2A37767E00B89562 /* image.pb.swift */ = {isa = PBXFileReference; fileEncoding = 4; lastKnownFileType = sourcecode.swift; path = image.pb.swift; sourceTree = "<group>"; };
		062217F12A3776B200B89562 /* ProxiedComponent.swift */ = {isa = PBXFileReference; lastKnownFileType = sourcecode.swift; path = ProxiedComponent.swift; sourceTree = "<group>"; };
		062217F32A37798E00B89562 /* ImageBot.swift */ = {isa = PBXFileReference; lastKnownFileType = sourcecode.swift; path = ImageBot.swift; sourceTree = "<group>"; };
		062300A71DCE409D0035E4A4 /* BluetoothClient.swift */ = {isa = PBXFileReference; fileEncoding = 4; lastKnownFileType = sourcecode.swift; path = BluetoothClient.swift; sourceTree = "<group>"; };
		062300A91DCE40D40035E4A4 /* BluetoothConnectionBase.swift */ = {isa = PBXFileReference; fileEncoding = 4; lastKnownFileType = sourcecode.swift; path = BluetoothConnectionBase.swift; sourceTree = "<group>"; };
		0623BBEF2476291D00FEB2B6 /* TinyDBTests.swift */ = {isa = PBXFileReference; lastKnownFileType = sourcecode.swift; path = TinyDBTests.swift; sourceTree = "<group>"; };
		0624072E245340E1005E5BFC /* dictionaries.yail */ = {isa = PBXFileReference; fileEncoding = 4; lastKnownFileType = text; path = dictionaries.yail; sourceTree = "<group>"; };
		062832971DBE95A7009605D5 /* Layout.swift */ = {isa = PBXFileReference; fileEncoding = 4; lastKnownFileType = sourcecode.swift; path = Layout.swift; sourceTree = "<group>"; };
		0633F35F297D0AD700C3C3E9 /* tr.pb.swift */ = {isa = PBXFileReference; fileEncoding = 4; lastKnownFileType = sourcecode.swift; path = tr.pb.swift; sourceTree = "<group>"; };
		0633F361297D0B1400C3C3E9 /* Translator.swift */ = {isa = PBXFileReference; lastKnownFileType = sourcecode.swift; path = Translator.swift; sourceTree = "<group>"; };
		0644F6BF1F37CAD800642E4D /* Player.swift */ = {isa = PBXFileReference; fileEncoding = 4; lastKnownFileType = sourcecode.swift; path = Player.swift; sourceTree = "<group>"; };
		0644F6C11F37D20700642E4D /* LifecycleDelegate.swift */ = {isa = PBXFileReference; fileEncoding = 4; lastKnownFileType = sourcecode.swift; path = LifecycleDelegate.swift; sourceTree = "<group>"; };
		0644F7021F38EDF200642E4D /* LinearView.swift */ = {isa = PBXFileReference; fileEncoding = 4; lastKnownFileType = sourcecode.swift; path = LinearView.swift; sourceTree = "<group>"; };
		06473B841F327E5400A9A29B /* TextToSpeech.swift */ = {isa = PBXFileReference; fileEncoding = 4; lastKnownFileType = sourcecode.swift; path = TextToSpeech.swift; sourceTree = "<group>"; };
		064884D521E682EA0086411C /* iOS9Util.swift */ = {isa = PBXFileReference; lastKnownFileType = sourcecode.swift; path = iOS9Util.swift; sourceTree = "<group>"; };
		064E097D233BDBE400884FEF /* Media.xcassets */ = {isa = PBXFileReference; lastKnownFileType = folder.assetcatalog; path = Media.xcassets; sourceTree = "<group>"; };
		064F224827342A3300CFA04B /* MapTests.swift */ = {isa = PBXFileReference; lastKnownFileType = sourcecode.swift; path = MapTests.swift; sourceTree = "<group>"; };
		06500853208E331900AC1327 /* UIView+AIHelpers.swift */ = {isa = PBXFileReference; lastKnownFileType = sourcecode.swift; path = "UIView+AIHelpers.swift"; sourceTree = "<group>"; };
		0650B1EE1DAB09B200A7846C /* YailRuntimeError.swift */ = {isa = PBXFileReference; fileEncoding = 4; lastKnownFileType = sourcecode.swift; path = YailRuntimeError.swift; sourceTree = "<group>"; };
		0650F5171F1F1B7A00D4E6FA /* HMAC.swift */ = {isa = PBXFileReference; fileEncoding = 4; lastKnownFileType = sourcecode.swift; path = HMAC.swift; sourceTree = "<group>"; };
		0653CBD71F9719920052065A /* RuntimeTests.swift */ = {isa = PBXFileReference; fileEncoding = 4; lastKnownFileType = sourcecode.swift; path = RuntimeTests.swift; sourceTree = "<group>"; };
		0653CBD91F971BA70052065A /* TestFailure.swift */ = {isa = PBXFileReference; fileEncoding = 4; lastKnownFileType = sourcecode.swift; path = TestFailure.swift; sourceTree = "<group>"; };
		0655BED72614CCD000EBE3F6 /* Form+Debugging.swift */ = {isa = PBXFileReference; lastKnownFileType = sourcecode.swift; path = "Form+Debugging.swift"; sourceTree = "<group>"; };
		0655BEFA261E4BE600EBE3F6 /* Dictionary+Json.swift */ = {isa = PBXFileReference; lastKnownFileType = sourcecode.swift; path = "Dictionary+Json.swift"; sourceTree = "<group>"; };
		0658E9BB20126FFA009D6A15 /* control.yail */ = {isa = PBXFileReference; fileEncoding = 4; lastKnownFileType = text; path = control.yail; sourceTree = "<group>"; };
		0658E9BC20126FFA009D6A15 /* logic.yail */ = {isa = PBXFileReference; fileEncoding = 4; lastKnownFileType = text; path = logic.yail; sourceTree = "<group>"; };
		0658E9BF201399F9009D6A15 /* math.yail */ = {isa = PBXFileReference; fileEncoding = 4; lastKnownFileType = text; path = math.yail; sourceTree = "<group>"; };
		0658E9C0201399FA009D6A15 /* text.yail */ = {isa = PBXFileReference; fileEncoding = 4; lastKnownFileType = text; path = text.yail; sourceTree = "<group>"; };
		0658E9C32013D19A009D6A15 /* colors.yail */ = {isa = PBXFileReference; fileEncoding = 4; lastKnownFileType = text; path = colors.yail; sourceTree = "<group>"; };
		065E429C2866BC5500479153 /* Navigation.swift */ = {isa = PBXFileReference; lastKnownFileType = sourcecode.swift; path = Navigation.swift; sourceTree = "<group>"; };
		06604B722034EFE70066C459 /* CsvUtil.swift */ = {isa = PBXFileReference; lastKnownFileType = sourcecode.swift; path = CsvUtil.swift; sourceTree = "<group>"; };
		06678E31233956EE00BD3F19 /* main.swift */ = {isa = PBXFileReference; lastKnownFileType = sourcecode.swift; path = main.swift; sourceTree = "<group>"; };
		066EA0A32979D44E008203B1 /* WebRTC.framework */ = {isa = PBXFileReference; lastKnownFileType = wrapper.framework; name = WebRTC.framework; path = "webrtc/out/ios_arm64-Release/WebRTC.framework"; sourceTree = "<group>"; };
		067D1B151D9B398E00A6190E /* RetValManager.h */ = {isa = PBXFileReference; fileEncoding = 4; lastKnownFileType = sourcecode.c.h; path = RetValManager.h; sourceTree = "<group>"; };
		067D1B161D9B398E00A6190E /* RetValManager.m */ = {isa = PBXFileReference; fileEncoding = 4; lastKnownFileType = sourcecode.c.objc; path = RetValManager.m; sourceTree = "<group>"; };
		067D2BCE2040FB4B00D1EB16 /* variables.yail */ = {isa = PBXFileReference; fileEncoding = 4; lastKnownFileType = text; path = variables.yail; sourceTree = "<group>"; };
		067D2BD02040FE0500D1EB16 /* procedures.yail */ = {isa = PBXFileReference; fileEncoding = 4; lastKnownFileType = text; path = procedures.yail; sourceTree = "<group>"; };
		0680ED581E012A2100732883 /* TableArrangement.swift */ = {isa = PBXFileReference; fileEncoding = 4; lastKnownFileType = sourcecode.swift; path = TableArrangement.swift; sourceTree = "<group>"; };
		0681C4B226024E6800F70BC6 /* WebTests.swift */ = {isa = PBXFileReference; lastKnownFileType = sourcecode.swift; path = WebTests.swift; sourceTree = "<group>"; };
		0685B5B22003C931005153ED /* ThemeEnum.swift */ = {isa = PBXFileReference; lastKnownFileType = sourcecode.swift; path = ThemeEnum.swift; sourceTree = "<group>"; };
		068A11CB293C309E009D9470 /* WebRTCNativeManager.swift */ = {isa = PBXFileReference; lastKnownFileType = sourcecode.swift; path = WebRTCNativeManager.swift; sourceTree = "<group>"; };
		068AA8181DE61D8E0011CC74 /* Application.swift */ = {isa = PBXFileReference; fileEncoding = 4; lastKnownFileType = sourcecode.swift; path = Application.swift; sourceTree = "<group>"; };
		068AA81A1DE61FE20011CC74 /* ApplicationFactory.swift */ = {isa = PBXFileReference; fileEncoding = 4; lastKnownFileType = sourcecode.swift; path = ApplicationFactory.swift; sourceTree = "<group>"; };
		068E0E9D1DC243B30086FFDA /* Picker.swift */ = {isa = PBXFileReference; fileEncoding = 4; lastKnownFileType = sourcecode.swift; path = Picker.swift; sourceTree = "<group>"; };
		068E0EAE1DC251090086FFDA /* ActivityStarter.swift */ = {isa = PBXFileReference; fileEncoding = 4; lastKnownFileType = sourcecode.swift; path = ActivityStarter.swift; sourceTree = "<group>"; };
		068E0EB01DC251240086FFDA /* Clock.swift */ = {isa = PBXFileReference; fileEncoding = 4; lastKnownFileType = sourcecode.swift; path = Clock.swift; sourceTree = "<group>"; };
		068E0EB21DC251890086FFDA /* PhoneCall.swift */ = {isa = PBXFileReference; fileEncoding = 4; lastKnownFileType = sourcecode.swift; path = PhoneCall.swift; sourceTree = "<group>"; };
		068E0EB41DC251A20086FFDA /* Sharing.swift */ = {isa = PBXFileReference; fileEncoding = 4; lastKnownFileType = sourcecode.swift; path = Sharing.swift; sourceTree = "<group>"; };
		068E0EB61DC251BA0086FFDA /* Slider.swift */ = {isa = PBXFileReference; fileEncoding = 4; lastKnownFileType = sourcecode.swift; path = Slider.swift; sourceTree = "<group>"; };
		068E0EB81DC251E90086FFDA /* Texting.swift */ = {isa = PBXFileReference; fileEncoding = 4; lastKnownFileType = sourcecode.swift; path = Texting.swift; sourceTree = "<group>"; };
		06925558228B01B60091057E /* NSLock+Synchronized.swift */ = {isa = PBXFileReference; lastKnownFileType = sourcecode.swift; path = "NSLock+Synchronized.swift"; sourceTree = "<group>"; };
		06941F3F2603B4A900F8E1B2 /* StringUtil.swift */ = {isa = PBXFileReference; lastKnownFileType = sourcecode.swift; path = StringUtil.swift; sourceTree = "<group>"; };
		06A47CD223F12EF400668126 /* PermissionException.swift */ = {isa = PBXFileReference; lastKnownFileType = sourcecode.swift; path = PermissionException.swift; sourceTree = "<group>"; };
		06A623832507BC3200961743 /* Array+AIHelpers.swift */ = {isa = PBXFileReference; lastKnownFileType = sourcecode.swift; path = "Array+AIHelpers.swift"; sourceTree = "<group>"; };
		06A623852507BDA800961743 /* CoercionTests.swift */ = {isa = PBXFileReference; lastKnownFileType = sourcecode.swift; path = CoercionTests.swift; sourceTree = "<group>"; };
		06A6869F2225DB95006E7F60 /* Alamofire.framework */ = {isa = PBXFileReference; explicitFileType = wrapper.framework; path = Alamofire.framework; sourceTree = BUILT_PRODUCTS_DIR; };
		06AC1CC61DB4559800A59EB3 /* AIComponentKitTests-Bridging-Header.h */ = {isa = PBXFileReference; lastKnownFileType = sourcecode.c.h; path = "AIComponentKitTests-Bridging-Header.h"; sourceTree = "<group>"; };
		06AC1CC71DB4559800A59EB3 /* AIComponentKitTests.m */ = {isa = PBXFileReference; fileEncoding = 4; lastKnownFileType = sourcecode.c.objc; path = AIComponentKitTests.m; sourceTree = "<group>"; };
		06ACC85726399864006ADC14 /* JsonUtilTests.swift */ = {isa = PBXFileReference; lastKnownFileType = sourcecode.swift; path = JsonUtilTests.swift; sourceTree = "<group>"; };
		06AEDC571E04C12900371E72 /* FormatUtil.swift */ = {isa = PBXFileReference; fileEncoding = 4; lastKnownFileType = sourcecode.swift; path = FormatUtil.swift; sourceTree = "<group>"; };
		06B215F91DB950F6000B3366 /* HorizontalArrangement.swift */ = {isa = PBXFileReference; fileEncoding = 4; lastKnownFileType = sourcecode.swift; path = HorizontalArrangement.swift; sourceTree = "<group>"; };
		06B215FB1DB95109000B3366 /* VerticalArrangement.swift */ = {isa = PBXFileReference; fileEncoding = 4; lastKnownFileType = sourcecode.swift; path = VerticalArrangement.swift; sourceTree = "<group>"; };
		06B215FD1DB95116000B3366 /* Web.swift */ = {isa = PBXFileReference; fileEncoding = 4; lastKnownFileType = sourcecode.swift; path = Web.swift; sourceTree = "<group>"; };
		06B215FF1DB95122000B3366 /* TinyDB.swift */ = {isa = PBXFileReference; fileEncoding = 4; lastKnownFileType = sourcecode.swift; path = TinyDB.swift; sourceTree = "<group>"; };
		06B216011DB95134000B3366 /* TextBox.swift */ = {isa = PBXFileReference; fileEncoding = 4; lastKnownFileType = sourcecode.swift; path = TextBox.swift; sourceTree = "<group>"; };
		06B216031DB95146000B3366 /* Notifier.swift */ = {isa = PBXFileReference; fileEncoding = 4; lastKnownFileType = sourcecode.swift; path = Notifier.swift; sourceTree = "<group>"; };
		06B216051DB95155000B3366 /* Image.swift */ = {isa = PBXFileReference; fileEncoding = 4; lastKnownFileType = sourcecode.swift; path = Image.swift; sourceTree = "<group>"; };
		06B216071DB954A5000B3366 /* ColorUtil.swift */ = {isa = PBXFileReference; fileEncoding = 4; lastKnownFileType = sourcecode.swift; path = ColorUtil.swift; sourceTree = "<group>"; };
		06B2161E1DBDA4B4000B3366 /* runtime.scm */ = {isa = PBXFileReference; fileEncoding = 4; lastKnownFileType = text; name = runtime.scm; path = "components-ios/src/runtime.scm"; sourceTree = SOURCE_ROOT; };
		06B3747B1DC06F6B003888CB /* GCDWebServer.framework */ = {isa = PBXFileReference; lastKnownFileType = wrapper.framework; name = GCDWebServer.framework; path = "Pods/../build/Release-iphoneos/GCDWebServer/GCDWebServer.framework"; sourceTree = "<group>"; };
		06B3747C1DC06F6B003888CB /* Pods_AIComponentKit.framework */ = {isa = PBXFileReference; lastKnownFileType = wrapper.framework; name = Pods_AIComponentKit.framework; path = "Pods/../build/Release-iphoneos/Pods_AIComponentKit.framework"; sourceTree = "<group>"; };
		06B3747D1DC06F6B003888CB /* SchemeKit.framework */ = {isa = PBXFileReference; lastKnownFileType = wrapper.framework; name = SchemeKit.framework; path = "build/Release-iphoneos/SchemeKit.framework"; sourceTree = "<group>"; };
		06B3747E1DC06F6B003888CB /* ZXingObjC.framework */ = {isa = PBXFileReference; lastKnownFileType = wrapper.framework; name = ZXingObjC.framework; path = "Pods/../build/Release-iphoneos/ZXingObjC/ZXingObjC.framework"; sourceTree = "<group>"; };
		06B5872B1DC02B190092C9DD /* AssetManager.swift */ = {isa = PBXFileReference; fileEncoding = 4; lastKnownFileType = sourcecode.swift; path = AssetManager.swift; sourceTree = "<group>"; };
		06BA52A2203E845A00879F00 /* CsvUtilTests.swift */ = {isa = PBXFileReference; lastKnownFileType = sourcecode.swift; path = CsvUtilTests.swift; sourceTree = "<group>"; };
		06C8CE932A3B5EFA00C39EBC /* chat.pb.swift */ = {isa = PBXFileReference; fileEncoding = 4; lastKnownFileType = sourcecode.swift; path = chat.pb.swift; sourceTree = "<group>"; };
		06C8CE952A3B5EFA00C39EBC /* ChatBot.swift */ = {isa = PBXFileReference; fileEncoding = 4; lastKnownFileType = sourcecode.swift; path = ChatBot.swift; sourceTree = "<group>"; };
		06C94A381D99D10400341AAE /* EventDispatcher.swift */ = {isa = PBXFileReference; fileEncoding = 4; lastKnownFileType = sourcecode.swift; path = EventDispatcher.swift; sourceTree = "<group>"; };
		06D1518F1DC45E9700FC981E /* ErrorMessages.swift */ = {isa = PBXFileReference; fileEncoding = 4; indentWidth = 2; lastKnownFileType = sourcecode.swift; path = ErrorMessages.swift; sourceTree = "<group>"; tabWidth = 2; };
		06D151991DC4736800FC981E /* NSString_SHA1.h */ = {isa = PBXFileReference; fileEncoding = 4; lastKnownFileType = sourcecode.c.h; path = NSString_SHA1.h; sourceTree = "<group>"; };
		06D1519A1DC4736800FC981E /* NSString_SHA1.m */ = {isa = PBXFileReference; fileEncoding = 4; lastKnownFileType = sourcecode.c.objc; path = NSString_SHA1.m; sourceTree = "<group>"; };
		06D1519D1DC4F49C00FC981E /* AppManager.swift */ = {isa = PBXFileReference; fileEncoding = 4; lastKnownFileType = sourcecode.swift; path = AppManager.swift; sourceTree = "<group>"; };
		06D151E71DC4FE2A00FC981E /* ElementsUtil.swift */ = {isa = PBXFileReference; fileEncoding = 4; lastKnownFileType = sourcecode.swift; path = ElementsUtil.swift; sourceTree = "<group>"; };
		06D151E91DC6ED5200FC981E /* HVArrangement.swift */ = {isa = PBXFileReference; fileEncoding = 4; lastKnownFileType = sourcecode.swift; path = HVArrangement.swift; sourceTree = "<group>"; };
		06D998ED1F53CDDB00A13A0E /* ContactPicker.swift */ = {isa = PBXFileReference; fileEncoding = 4; lastKnownFileType = sourcecode.swift; path = ContactPicker.swift; sourceTree = "<group>"; };
		06DA9F4E1D8CFB4B00389B04 /* VisibleComponent.swift */ = {isa = PBXFileReference; fileEncoding = 4; lastKnownFileType = sourcecode.swift; path = VisibleComponent.swift; sourceTree = "<group>"; };
		06DA9F5C1D8D0CAA00389B04 /* AppInvHTTPD.h */ = {isa = PBXFileReference; fileEncoding = 4; lastKnownFileType = sourcecode.c.h; path = AppInvHTTPD.h; sourceTree = "<group>"; };
		06DA9F5D1D8D0CAA00389B04 /* AppInvHTTPD.m */ = {isa = PBXFileReference; fileEncoding = 4; lastKnownFileType = sourcecode.c.objc; path = AppInvHTTPD.m; sourceTree = "<group>"; };
		06DA9F601D8D0DFC00389B04 /* ReplForm.swift */ = {isa = PBXFileReference; fileEncoding = 4; lastKnownFileType = sourcecode.swift; path = ReplForm.swift; sourceTree = "<group>"; };
		06E2D5FC1FDB15F100A1D52A /* BuiltinBlockTests.swift */ = {isa = PBXFileReference; lastKnownFileType = sourcecode.swift; path = BuiltinBlockTests.swift; sourceTree = "<group>"; };
		06E2D5FE1FDB16C500A1D52A /* lists.yail */ = {isa = PBXFileReference; fileEncoding = 4; lastKnownFileType = text; path = lists.yail; sourceTree = "<group>"; };
		06E59EA31D92C68900C42804 /* PhoneStatus.swift */ = {isa = PBXFileReference; fileEncoding = 4; lastKnownFileType = sourcecode.swift; path = PhoneStatus.swift; sourceTree = "<group>"; };
		06E59EA51D92C6C300C42804 /* NonvisibleComponent.swift */ = {isa = PBXFileReference; fileEncoding = 4; lastKnownFileType = sourcecode.swift; path = NonvisibleComponent.swift; sourceTree = "<group>"; };
		06E59EA71D92C7E800C42804 /* NetworkUtils.h */ = {isa = PBXFileReference; fileEncoding = 4; lastKnownFileType = sourcecode.c.h; path = NetworkUtils.h; sourceTree = "<group>"; };
		06E59EA81D92C7E800C42804 /* NetworkUtils.m */ = {isa = PBXFileReference; fileEncoding = 4; lastKnownFileType = sourcecode.c.objc; path = NetworkUtils.m; sourceTree = "<group>"; };
		06E59EAE1D92D14F00C42804 /* Sound.swift */ = {isa = PBXFileReference; fileEncoding = 4; lastKnownFileType = sourcecode.swift; path = Sound.swift; sourceTree = "<group>"; };
		06E59EB01D92D16100C42804 /* Button.swift */ = {isa = PBXFileReference; fileEncoding = 4; lastKnownFileType = sourcecode.swift; path = Button.swift; sourceTree = "<group>"; };
		06E59EB21D92D19600C42804 /* Label.swift */ = {isa = PBXFileReference; fileEncoding = 4; lastKnownFileType = sourcecode.swift; path = Label.swift; sourceTree = "<group>"; };
		06E59EB41D93345E00C42804 /* ButtonBase.swift */ = {isa = PBXFileReference; fileEncoding = 4; lastKnownFileType = sourcecode.swift; path = ButtonBase.swift; sourceTree = "<group>"; };
		06EAAC781DCE291500889C6D /* AccelerometerSensor.swift */ = {isa = PBXFileReference; fileEncoding = 4; lastKnownFileType = sourcecode.swift; path = AccelerometerSensor.swift; sourceTree = "<group>"; };
		06EC0A1D1D959CD4001CD8DC /* BarcodeScanner.swift */ = {isa = PBXFileReference; fileEncoding = 4; lastKnownFileType = sourcecode.swift; path = BarcodeScanner.swift; sourceTree = "<group>"; };
		06EF26592998A94600D6093C /* ComponentUtil.swift */ = {isa = PBXFileReference; lastKnownFileType = sourcecode.swift; path = ComponentUtil.swift; sourceTree = "<group>"; };
		06F15C0E24059B0100C783E3 /* TextBoxTests.swift */ = {isa = PBXFileReference; lastKnownFileType = sourcecode.swift; path = TextBoxTests.swift; sourceTree = "<group>"; };
		06F91463252CE50B00AF8F88 /* BundledApp.swift */ = {isa = PBXFileReference; lastKnownFileType = sourcecode.swift; path = BundledApp.swift; sourceTree = "<group>"; };
		06FB67DA247B8EDA00ABEAD6 /* LinearViewTests.swift */ = {isa = PBXFileReference; lastKnownFileType = sourcecode.swift; path = LinearViewTests.swift; sourceTree = "<group>"; };
		06FB67DC247D4AB200ABEAD6 /* ListViewTests.swift */ = {isa = PBXFileReference; lastKnownFileType = sourcecode.swift; path = ListViewTests.swift; sourceTree = "<group>"; };
		06FB67DE247D4CEC00ABEAD6 /* ListPickerTests.swift */ = {isa = PBXFileReference; lastKnownFileType = sourcecode.swift; path = ListPickerTests.swift; sourceTree = "<group>"; };
		080C7FE221077707007C94A8 /* Ev3ResponseManager.swift */ = {isa = PBXFileReference; lastKnownFileType = sourcecode.swift; path = Ev3ResponseManager.swift; sourceTree = "<group>"; };
		080C7FE4210784F2007C94A8 /* Ev3ReportDelegate.swift */ = {isa = PBXFileReference; lastKnownFileType = sourcecode.swift; path = Ev3ReportDelegate.swift; sourceTree = "<group>"; };
		082778F620112FE300ACC99A /* ImagePicker.swift */ = {isa = PBXFileReference; lastKnownFileType = sourcecode.swift; path = ImagePicker.swift; sourceTree = "<group>"; };
		0846B64520BBBF92008FB20C /* Sprite.swift */ = {isa = PBXFileReference; lastKnownFileType = sourcecode.swift; path = Sprite.swift; sourceTree = "<group>"; };
		0846B64720BBBF9C008FB20C /* ImageSprite.swift */ = {isa = PBXFileReference; lastKnownFileType = sourcecode.swift; path = ImageSprite.swift; sourceTree = "<group>"; };
		086DC63121014C5900FDA182 /* Ev3Motors.swift */ = {isa = PBXFileReference; lastKnownFileType = sourcecode.swift; path = Ev3Motors.swift; sourceTree = "<group>"; };
		086DC633210157BF00FDA182 /* Ev3Constants.swift */ = {isa = PBXFileReference; lastKnownFileType = sourcecode.swift; path = Ev3Constants.swift; sourceTree = "<group>"; };
		086DC63521022E1B00FDA182 /* ByteTools.swift */ = {isa = PBXFileReference; lastKnownFileType = sourcecode.swift; path = ByteTools.swift; sourceTree = "<group>"; };
		086DC63721023E1A00FDA182 /* EvCommand.swift */ = {isa = PBXFileReference; lastKnownFileType = sourcecode.swift; path = EvCommand.swift; sourceTree = "<group>"; };
		08815DB4210A64CE00FA89F7 /* EvConnection.swift */ = {isa = PBXFileReference; lastKnownFileType = sourcecode.swift; path = EvConnection.swift; sourceTree = "<group>"; };
		08815DB6210B532800FA89F7 /* Ev3Commands.swift */ = {isa = PBXFileReference; lastKnownFileType = sourcecode.swift; path = Ev3Commands.swift; sourceTree = "<group>"; };
		088CAFCF20DABB2E002B1B67 /* Ball.swift */ = {isa = PBXFileReference; lastKnownFileType = sourcecode.swift; path = Ball.swift; sourceTree = "<group>"; };
		08AB5803201AF2BA00F38C88 /* Canvas.swift */ = {isa = PBXFileReference; lastKnownFileType = sourcecode.swift; path = Canvas.swift; sourceTree = "<group>"; };
		151EB7E1298853E400315044 /* AccessibleComponent.swift */ = {isa = PBXFileReference; fileEncoding = 4; lastKnownFileType = sourcecode.swift; path = AccessibleComponent.swift; sourceTree = "<group>"; };
		22843756284F89DF00EC3133 /* AssetFetcher.swift */ = {isa = PBXFileReference; fileEncoding = 4; lastKnownFileType = sourcecode.swift; path = AssetFetcher.swift; sourceTree = "<group>"; };
		32349630B8B4D40D05FB295A /* Pods-AIComponentKitTests.release.xcconfig */ = {isa = PBXFileReference; includeInIndex = 1; lastKnownFileType = text.xcconfig; name = "Pods-AIComponentKitTests.release.xcconfig"; path = "Pods/Target Support Files/Pods-AIComponentKitTests/Pods-AIComponentKitTests.release.xcconfig"; sourceTree = "<group>"; };
		46E77D8D29DD6894002CCDFB /* ShowAlert.swift */ = {isa = PBXFileReference; lastKnownFileType = sourcecode.swift; path = ShowAlert.swift; sourceTree = "<group>"; };
		4FD2633D7266389EB43FF45F /* Pods_AIComponentKit_AIComponentKitTests.framework */ = {isa = PBXFileReference; explicitFileType = wrapper.framework; includeInIndex = 0; path = Pods_AIComponentKit_AIComponentKitTests.framework; sourceTree = BUILT_PRODUCTS_DIR; };
		58E89B4AF39EEFF895CBBDD1 /* Pods-AIComponentKit-AIComponentKitTests.release.xcconfig */ = {isa = PBXFileReference; includeInIndex = 1; lastKnownFileType = text.xcconfig; name = "Pods-AIComponentKit-AIComponentKitTests.release.xcconfig"; path = "Pods/Target Support Files/Pods-AIComponentKit-AIComponentKitTests/Pods-AIComponentKit-AIComponentKitTests.release.xcconfig"; sourceTree = "<group>"; };
		685FE23350C9E159CA508795 /* Pods-AIComponentKitTests.debug.xcconfig */ = {isa = PBXFileReference; includeInIndex = 1; lastKnownFileType = text.xcconfig; name = "Pods-AIComponentKitTests.debug.xcconfig"; path = "Pods/Target Support Files/Pods-AIComponentKitTests/Pods-AIComponentKitTests.debug.xcconfig"; sourceTree = "<group>"; };
		703C389A22B059C6000EA56A /* UIBezierPath+EllipticalArc.swift */ = {isa = PBXFileReference; lastKnownFileType = sourcecode.swift; path = "UIBezierPath+EllipticalArc.swift"; sourceTree = "<group>"; };
		99F760E80DBC747A467E4900 /* Pods-AIComponentKit.release.xcconfig */ = {isa = PBXFileReference; includeInIndex = 1; lastKnownFileType = text.xcconfig; name = "Pods-AIComponentKit.release.xcconfig"; path = "Pods/Target Support Files/Pods-AIComponentKit/Pods-AIComponentKit.release.xcconfig"; sourceTree = "<group>"; };
		BA2D48EA6A473CBA0907B685 /* Pods-AIComponentKit.debug.xcconfig */ = {isa = PBXFileReference; includeInIndex = 1; lastKnownFileType = text.xcconfig; name = "Pods-AIComponentKit.debug.xcconfig"; path = "Pods/Target Support Files/Pods-AIComponentKit/Pods-AIComponentKit.debug.xcconfig"; sourceTree = "<group>"; };
		C41392912280708000DBA8C6 /* Switch.swift */ = {isa = PBXFileReference; lastKnownFileType = sourcecode.swift; path = Switch.swift; sourceTree = "<group>"; };
		C4D38CC6230DCDF300D09FE3 /* VerticalScrollArrangement.swift */ = {isa = PBXFileReference; lastKnownFileType = sourcecode.swift; path = VerticalScrollArrangement.swift; sourceTree = "<group>"; };
		C4D38CC8230DCF9400D09FE3 /* HorizontalScrollArrangement.swift */ = {isa = PBXFileReference; lastKnownFileType = sourcecode.swift; path = HorizontalScrollArrangement.swift; sourceTree = "<group>"; };
		CB4CF6BB20ACC130002AF423 /* String+Matches+isNumber.swift */ = {isa = PBXFileReference; lastKnownFileType = sourcecode.swift; path = "String+Matches+isNumber.swift"; sourceTree = "<group>"; };
		CB8539242075549A009E9030 /* ClockTests.swift */ = {isa = PBXFileReference; lastKnownFileType = sourcecode.swift; path = ClockTests.swift; sourceTree = "<group>"; };
		CB9660841F69BC8C009746C3 /* TinyWebDB.swift */ = {isa = PBXFileReference; fileEncoding = 4; lastKnownFileType = sourcecode.swift; path = TinyWebDB.swift; sourceTree = "<group>"; };
		CB96609B1F95489F009746C3 /* LocationSensor.swift */ = {isa = PBXFileReference; fileEncoding = 4; indentWidth = 2; lastKnownFileType = sourcecode.swift; path = LocationSensor.swift; sourceTree = "<group>"; tabWidth = 2; };
		CBC786812006AD2F005363A3 /* FileUtil.swift */ = {isa = PBXFileReference; lastKnownFileType = sourcecode.swift; path = FileUtil.swift; sourceTree = "<group>"; };
		CBC7868520113A3C005363A3 /* CircularBuffer.swift */ = {isa = PBXFileReference; lastKnownFileType = sourcecode.swift; path = CircularBuffer.swift; sourceTree = "<group>"; };
		CBC78687202A23F6005363A3 /* MapFeatureContainerBase.swift */ = {isa = PBXFileReference; lastKnownFileType = sourcecode.swift; path = MapFeatureContainerBase.swift; sourceTree = "<group>"; };
		CBC78689202A28D8005363A3 /* MapFactory.swift */ = {isa = PBXFileReference; lastKnownFileType = sourcecode.swift; path = MapFactory.swift; sourceTree = "<group>"; };
		CBC7868B202B9743005363A3 /* MapFeatureBase.swift */ = {isa = PBXFileReference; lastKnownFileType = sourcecode.swift; path = MapFeatureBase.swift; sourceTree = "<group>"; };
		CBC7868F202BA119005363A3 /* Marker.swift */ = {isa = PBXFileReference; lastKnownFileType = sourcecode.swift; path = Marker.swift; sourceTree = "<group>"; };
		CBC78693202E0B6E005363A3 /* FileTests.swift */ = {isa = PBXFileReference; lastKnownFileType = sourcecode.swift; path = FileTests.swift; sourceTree = "<group>"; };
		CBC787012032272E005363A3 /* String+Replace.swift */ = {isa = PBXFileReference; lastKnownFileType = sourcecode.swift; path = "String+Replace.swift"; sourceTree = "<group>"; };
		CBE5DE991FE1C421009A139F /* SoundRecorder.swift */ = {isa = PBXFileReference; lastKnownFileType = sourcecode.swift; path = SoundRecorder.swift; sourceTree = "<group>"; };
		D5BBCD0FB0908B711892BA4C /* Pods-AIComponentKit-AIComponentKitTests.debug.xcconfig */ = {isa = PBXFileReference; includeInIndex = 1; lastKnownFileType = text.xcconfig; name = "Pods-AIComponentKit-AIComponentKitTests.debug.xcconfig"; path = "Pods/Target Support Files/Pods-AIComponentKit-AIComponentKitTests/Pods-AIComponentKit-AIComponentKitTests.debug.xcconfig"; sourceTree = "<group>"; };
		DE033B4220179A9300544E5F /* PermissionHandler.swift */ = {isa = PBXFileReference; lastKnownFileType = sourcecode.swift; path = PermissionHandler.swift; sourceTree = "<group>"; };
		DE0FFBDA20C5C1610049A748 /* PickerBase.swift */ = {isa = PBXFileReference; lastKnownFileType = sourcecode.swift; path = PickerBase.swift; sourceTree = "<group>"; };
		DE0FFBDC20C5D4C20049A748 /* DateTimePickerBase.swift */ = {isa = PBXFileReference; lastKnownFileType = sourcecode.swift; path = DateTimePickerBase.swift; sourceTree = "<group>"; };
		DE0FFBDE20C5E9440049A748 /* Checkbox.swift */ = {isa = PBXFileReference; lastKnownFileType = sourcecode.swift; path = Checkbox.swift; sourceTree = "<group>"; };
		DE102DB820F53189002C71F0 /* FontUtilTests.swift */ = {isa = PBXFileReference; lastKnownFileType = sourcecode.swift; path = FontUtilTests.swift; sourceTree = "<group>"; };
		DE1443D520C80BF900A250F1 /* OrientationSensor.swift */ = {isa = PBXFileReference; lastKnownFileType = sourcecode.swift; path = OrientationSensor.swift; sourceTree = "<group>"; };
		DE1443D720C842EE00A250F1 /* Pedometer.swift */ = {isa = PBXFileReference; lastKnownFileType = sourcecode.swift; path = Pedometer.swift; sourceTree = "<group>"; };
		DE24349520D935DE003B5CD0 /* PolygonBase.swift */ = {isa = PBXFileReference; lastKnownFileType = sourcecode.swift; path = PolygonBase.swift; sourceTree = "<group>"; };
		DE2EE36920DBD3B700927587 /* LineString.swift */ = {isa = PBXFileReference; lastKnownFileType = sourcecode.swift; path = LineString.swift; sourceTree = "<group>"; };
		DE3E730720C72AFE0063B339 /* GyroscopeSensor.swift */ = {isa = PBXFileReference; lastKnownFileType = sourcecode.swift; path = GyroscopeSensor.swift; sourceTree = "<group>"; };
		DE3F6B082080F72400A0BA69 /* Camera.swift */ = {isa = PBXFileReference; lastKnownFileType = sourcecode.swift; path = Camera.swift; sourceTree = "<group>"; };
		DE4075E420126DA7000F4C3E /* SpeechRecognizer.swift */ = {isa = PBXFileReference; lastKnownFileType = sourcecode.swift; path = SpeechRecognizer.swift; sourceTree = "<group>"; };
		DE4CDF562093982F008412BC /* FontUtil.swift */ = {isa = PBXFileReference; lastKnownFileType = sourcecode.swift; path = FontUtil.swift; sourceTree = "<group>"; };
		DE4EA34520AE2CDD009681D8 /* HTMLEntities.swift */ = {isa = PBXFileReference; lastKnownFileType = sourcecode.swift; path = HTMLEntities.swift; sourceTree = "<group>"; };
		DE4EA34720AE2D2D009681D8 /* XMLUtil.swift */ = {isa = PBXFileReference; lastKnownFileType = sourcecode.swift; path = XMLUtil.swift; sourceTree = "<group>"; };
		DE55C2E620EEA89A005ED8CB /* GeoJSONUtil.swift */ = {isa = PBXFileReference; lastKnownFileType = sourcecode.swift; path = GeoJSONUtil.swift; sourceTree = "<group>"; };
		DE5CBD271FE36C8B00F5EDDE /* webviewer.js */ = {isa = PBXFileReference; indentWidth = 2; lastKnownFileType = sourcecode.javascript; path = webviewer.js; sourceTree = "<group>"; tabWidth = 2; };
		DE67C49C1FCE5A8A004F0D35 /* WebViewer.swift */ = {isa = PBXFileReference; indentWidth = 2; lastKnownFileType = sourcecode.swift; path = WebViewer.swift; sourceTree = "<group>"; tabWidth = 2; };
		DE68A88C20B4971400233AF9 /* XMLTests.swift */ = {isa = PBXFileReference; lastKnownFileType = sourcecode.swift; path = XMLTests.swift; sourceTree = "<group>"; };
		DE6D5A0A20FE9E8C003B2C67 /* unchecked.svg */ = {isa = PBXFileReference; fileEncoding = 4; lastKnownFileType = text.xml; path = unchecked.svg; sourceTree = "<group>"; };
		DE6D5A0E20FEA8D9003B2C67 /* checked.svg */ = {isa = PBXFileReference; fileEncoding = 4; lastKnownFileType = text.xml; path = checked.svg; sourceTree = "<group>"; };
		DE84293320D3FC6A00094BCB /* GeometryUtil.swift */ = {isa = PBXFileReference; lastKnownFileType = sourcecode.swift; path = GeometryUtil.swift; sourceTree = "<group>"; };
		DE85F125209CD9AB00A809AA /* SliderTests.swift */ = {isa = PBXFileReference; lastKnownFileType = sourcecode.swift; path = SliderTests.swift; sourceTree = "<group>"; };
		DE91AB921F93FF8F00AB742A /* PhoneNumberPicker.swift */ = {isa = PBXFileReference; lastKnownFileType = sourcecode.swift; path = PhoneNumberPicker.swift; sourceTree = "<group>"; };
		DE962F3B20ADC8A3004AA45A /* CloudDB.swift */ = {isa = PBXFileReference; lastKnownFileType = sourcecode.swift; path = CloudDB.swift; sourceTree = "<group>"; };
		DE962F5A20ADCD2B004AA45A /* dst_root_x3.der */ = {isa = PBXFileReference; lastKnownFileType = file; path = dst_root_x3.der; sourceTree = "<group>"; };
		DE962F5B20ADCD2B004AA45A /* comodo_root.der */ = {isa = PBXFileReference; lastKnownFileType = file; path = comodo_root.der; sourceTree = "<group>"; };
		DE962F5C20ADCD2B004AA45A /* comodo_usrtrust.der */ = {isa = PBXFileReference; lastKnownFileType = file; path = comodo_usrtrust.der; sourceTree = "<group>"; };
		DE962F6120ADCD7D004AA45A /* append_script */ = {isa = PBXFileReference; lastKnownFileType = text; path = append_script; sourceTree = "<group>"; };
		DE962F6320ADCDA0004AA45A /* pop_script */ = {isa = PBXFileReference; lastKnownFileType = text; path = pop_script; sourceTree = "<group>"; };
		DE962F6520ADCDE0004AA45A /* sub_script */ = {isa = PBXFileReference; lastKnownFileType = text; path = sub_script; sourceTree = "<group>"; };
		DE97528C2034808A008CEBB9 /* FusiontablesControl.swift */ = {isa = PBXFileReference; lastKnownFileType = sourcecode.swift; path = FusiontablesControl.swift; sourceTree = "<group>"; };
		DE999D33201272DA0023DA47 /* VideoPlayer.swift */ = {isa = PBXFileReference; lastKnownFileType = sourcecode.swift; path = VideoPlayer.swift; sourceTree = "<group>"; };
		DEA5C6DF20E17FDA0083A49B /* Polygon.swift */ = {isa = PBXFileReference; lastKnownFileType = sourcecode.swift; path = Polygon.swift; sourceTree = "<group>"; };
		DEA5C6E120E1A2B00083A49B /* Rectangle.swift */ = {isa = PBXFileReference; lastKnownFileType = sourcecode.swift; path = Rectangle.swift; sourceTree = "<group>"; };
		DEB9C54D21010F2D0069BAD7 /* Overlays.swift */ = {isa = PBXFileReference; lastKnownFileType = sourcecode.swift; path = Overlays.swift; sourceTree = "<group>"; };
		DEB9C54F2101199E0069BAD7 /* PolygonBaseWithPoints.swift */ = {isa = PBXFileReference; lastKnownFileType = sourcecode.swift; path = PolygonBaseWithPoints.swift; sourceTree = "<group>"; };
		DECA138620D85D8F001C6273 /* Circle.swift */ = {isa = PBXFileReference; lastKnownFileType = sourcecode.swift; path = Circle.swift; sourceTree = "<group>"; };
		DED066B11FE0846F009C8165 /* webview-error.html */ = {isa = PBXFileReference; indentWidth = 2; lastKnownFileType = text.html; path = "webview-error.html"; sourceTree = "<group>"; tabWidth = 2; };
		DED1129E20E53D930051DEDC /* FeatureCollection.swift */ = {isa = PBXFileReference; fileEncoding = 4; lastKnownFileType = sourcecode.swift; path = FeatureCollection.swift; sourceTree = "<group>"; };
		DED39C2E2005537D0054B646 /* Camcorder.swift */ = {isa = PBXFileReference; lastKnownFileType = sourcecode.swift; path = Camcorder.swift; sourceTree = "<group>"; };
		DEDA5AE7201247FA00C5287E /* YandexTranslate.swift */ = {isa = PBXFileReference; lastKnownFileType = sourcecode.swift; path = YandexTranslate.swift; sourceTree = "<group>"; };
		DEDBEC451FB288C800B6848E /* Spinner.swift */ = {isa = PBXFileReference; fileEncoding = 4; lastKnownFileType = sourcecode.swift; path = Spinner.swift; sourceTree = "<group>"; };
		DEE8A98C1FAF9E59000C7E6B /* EmailPicker.swift */ = {isa = PBXFileReference; fileEncoding = 4; indentWidth = 2; lastKnownFileType = sourcecode.swift; path = EmailPicker.swift; sourceTree = "<group>"; wrapsLines = 1; };
		ED8A4FBFD484F830C6914CBE /* Pods_AIComponentKitTests.framework */ = {isa = PBXFileReference; explicitFileType = wrapper.framework; includeInIndex = 0; path = Pods_AIComponentKitTests.framework; sourceTree = BUILT_PRODUCTS_DIR; };
		FB4FA20345A0AEA4E0CB60F2 /* Pods_AIComponentKit.framework */ = {isa = PBXFileReference; explicitFileType = wrapper.framework; includeInIndex = 0; path = Pods_AIComponentKit.framework; sourceTree = BUILT_PRODUCTS_DIR; };
/* End PBXFileReference section */

/* Begin PBXFrameworksBuildPhase section */
		0618A2801D8CF4EE0013A191 /* Frameworks */ = {
			isa = PBXFrameworksBuildPhase;
			buildActionMask = 2147483647;
			files = (
				0609147D1DE61B530049B7AB /* SQLite.framework in Frameworks */,
				0609147E1DE61B530049B7AB /* Toast_Swift.framework in Frameworks */,
				06B3747F1DC06F6B003888CB /* GCDWebServer.framework in Frameworks */,
				06B374811DC06F6B003888CB /* SchemeKit.framework in Frameworks */,
				06B374821DC06F6B003888CB /* ZXingObjC.framework in Frameworks */,
				0AE0AA8744D14E11695CF2E0 /* Pods_AIComponentKit.framework in Frameworks */,
			);
			runOnlyForDeploymentPostprocessing = 0;
		};
		0618A2891D8CF4EE0013A191 /* Frameworks */ = {
			isa = PBXFrameworksBuildPhase;
			buildActionMask = 2147483647;
			files = (
				06A686A02225DB95006E7F60 /* Alamofire.framework in Frameworks */,
				0618A28D1D8CF4EE0013A191 /* AIComponentKit.framework in Frameworks */,
				5132E481C0B949ECDE06AE78 /* Pods_AIComponentKit_AIComponentKitTests.framework in Frameworks */,
			);
			runOnlyForDeploymentPostprocessing = 0;
		};
/* End PBXFrameworksBuildPhase section */

/* Begin PBXGroup section */
		0417585120093F24007D2C31 /* Extensions */ = {
			isa = PBXGroup;
			children = (
				06A623832507BC3200961743 /* Array+AIHelpers.swift */,
				0655BEFA261E4BE600EBE3F6 /* Dictionary+Json.swift */,
				0655BED72614CCD000EBE3F6 /* Form+Debugging.swift */,
				06925558228B01B60091057E /* NSLock+Synchronized.swift */,
				041758522009417D007D2C31 /* String+ChopAffix.swift */,
				06009FF1227CF5D400E4EC4A /* String+Format.swift */,
				CB4CF6BB20ACC130002AF423 /* String+Matches+isNumber.swift */,
				CBC787012032272E005363A3 /* String+Replace.swift */,
				703C389A22B059C6000EA56A /* UIBezierPath+EllipticalArc.swift */,
				061DC7B72241574D00539213 /* UIImage+Tint.swift */,
				06500853208E331900AC1327 /* UIView+AIHelpers.swift */,
			);
			name = Extensions;
			sourceTree = "<group>";
		};
		04AB2222202129BD0033281F /* maps */ = {
			isa = PBXGroup;
			children = (
				DECA138620D85D8F001C6273 /* Circle.swift */,
				DE2EE36920DBD3B700927587 /* LineString.swift */,
				DED1129E20E53D930051DEDC /* FeatureCollection.swift */,
				04AB2223202129FA0033281F /* Map.swift */,
				CBC78689202A28D8005363A3 /* MapFactory.swift */,
				CBC7868B202B9743005363A3 /* MapFeatureBase.swift */,
				CBC78687202A23F6005363A3 /* MapFeatureContainerBase.swift */,
				CBC7868F202BA119005363A3 /* Marker.swift */,
				DEB9C54D21010F2D0069BAD7 /* Overlays.swift */,
				DEA5C6DF20E17FDA0083A49B /* Polygon.swift */,
				DE24349520D935DE003B5CD0 /* PolygonBase.swift */,
				DEB9C54F2101199E0069BAD7 /* PolygonBaseWithPoints.swift */,
				DEA5C6E120E1A2B00083A49B /* Rectangle.swift */,
			);
			name = maps;
			sourceTree = "<group>";
		};
		0618A27A1D8CECAC0013A191 /* Frameworks */ = {
			isa = PBXGroup;
			children = (
				066EA0A32979D44E008203B1 /* WebRTC.framework */,
				06A6869F2225DB95006E7F60 /* Alamofire.framework */,
				0609147B1DE61B530049B7AB /* SQLite.framework */,
				0609147C1DE61B530049B7AB /* Toast_Swift.framework */,
				06B3747B1DC06F6B003888CB /* GCDWebServer.framework */,
				06B3747C1DC06F6B003888CB /* Pods_AIComponentKit.framework */,
				06B3747D1DC06F6B003888CB /* SchemeKit.framework */,
				06B3747E1DC06F6B003888CB /* ZXingObjC.framework */,
				FB4FA20345A0AEA4E0CB60F2 /* Pods_AIComponentKit.framework */,
				ED8A4FBFD484F830C6914CBE /* Pods_AIComponentKitTests.framework */,
				4FD2633D7266389EB43FF45F /* Pods_AIComponentKit_AIComponentKitTests.framework */,
			);
			name = Frameworks;
			sourceTree = "<group>";
		};
		0618A2851D8CF4EE0013A191 /* components-ios/src */ = {
			isa = PBXGroup;
			children = (
				22843756284F89DF00EC3133 /* AssetFetcher.swift */,
				06E59EA21D92C66B00C42804 /* components */,
				DE962F6020ADCD58004AA45A /* resources */,
				06DA9F571D8D0B4B00389B04 /* util */,
				0618A26D1D8CE3750013A191 /* AIComponentKit-Bridging-Header.h */,
				0618A2861D8CF4EE0013A191 /* AIComponentKit.h */,
				061DC7B2223C395F00539213 /* classic_button.disabled.png */,
				061DC7B1223C395F00539213 /* classic_button.pressed.png */,
				061DC7AF223C34A900539213 /* classic_button.png */,
				060395431F342ADE006D6E66 /* language-codes.plist */,
				060395441F342ADE006D6E66 /* iso3166_1_2_to_iso3166_1_3.plist */,
				064E097D233BDBE400884FEF /* Media.xcassets */,
				06B2161E1DBDA4B4000B3366 /* runtime.scm */,
				DE6D5A0E20FEA8D9003B2C67 /* checked.svg */,
				DE6D5A0A20FE9E8C003B2C67 /* unchecked.svg */,
				0618A2871D8CF4EE0013A191 /* Info.plist */,
				DED066B11FE0846F009C8165 /* webview-error.html */,
				DE5CBD271FE36C8B00F5EDDE /* webviewer.js */,
				06678E31233956EE00BD3F19 /* main.swift */,
			);
			path = "components-ios/src";
			sourceTree = "<group>";
		};
		0618A2901D8CF4EE0013A191 /* components-ios/tests */ = {
			isa = PBXGroup;
			children = (
				06E2D6001FDB16CC00A1D52A /* yail */,
				CBC78695202E0B73005363A3 /* Unit Tests */,
				06AC1CC71DB4559800A59EB3 /* AIComponentKitTests.m */,
				0618A2911D8CF4EE0013A191 /* AIComponentKitTests.swift */,
				06AC1CC61DB4559800A59EB3 /* AIComponentKitTests-Bridging-Header.h */,
				061F8571203F28AC00683091 /* AppInventorTestCase.swift */,
				06E2D5FC1FDB15F100A1D52A /* BuiltinBlockTests.swift */,
				06A623852507BDA800961743 /* CoercionTests.swift */,
				06BA52A2203E845A00879F00 /* CsvUtilTests.swift */,
				0602B26F203481F900ED60A8 /* FormTests.swift */,
				06009FF3227CF8D100E4EC4A /* FormatTests.swift */,
				0618A2931D8CF4EE0013A191 /* Info.plist */,
				0653CBD71F9719920052065A /* RuntimeTests.swift */,
				0653CBD91F971BA70052065A /* TestFailure.swift */,
			);
			path = "components-ios/tests";
			sourceTree = "<group>";
		};
		06D151911DC4646000FC981E /* ui */ = {
			isa = PBXGroup;
			children = (
				DEDBEC451FB288C800B6848E /* Spinner.swift */,
				DEE8A98C1FAF9E59000C7E6B /* EmailPicker.swift */,
				06E59EB01D92D16100C42804 /* Button.swift */,
				DE91AB921F93FF8F00AB742A /* PhoneNumberPicker.swift */,
				06E59EB41D93345E00C42804 /* ButtonBase.swift */,
				06D998ED1F53CDDB00A13A0E /* ContactPicker.swift */,
				06B216051DB95155000B3366 /* Image.swift */,
				06E59EB21D92D19600C42804 /* Label.swift */,
				060119DD1DC24126000FC1E2 /* ListPicker.swift */,
				0618D2741F34DC3400A127A2 /* ListView.swift */,
				06159D8D1DEFF0C600593D30 /* PasswordTextBox.swift */,
				068E0E9D1DC243B30086FFDA /* Picker.swift */,
				068E0EB61DC251BA0086FFDA /* Slider.swift */,
				06B216011DB95134000B3366 /* TextBox.swift */,
				06159D8B1DEFE20A00593D30 /* TextBoxBase.swift */,
				043ACD8A20104F52002C74DD /* DatePicker.swift */,
				DE67C49C1FCE5A8A004F0D35 /* WebViewer.swift */,
				04248DD5201927C700688ED0 /* TimePicker.swift */,
				DE0FFBDA20C5C1610049A748 /* PickerBase.swift */,
				DE0FFBDC20C5D4C20049A748 /* DateTimePickerBase.swift */,
				DE0FFBDE20C5E9440049A748 /* Checkbox.swift */,
				C41392912280708000DBA8C6 /* Switch.swift */,
			);
			name = ui;
			sourceTree = "<group>";
		};
		06D151921DC464AB00FC981E /* layout */ = {
			isa = PBXGroup;
			children = (
				06B215F91DB950F6000B3366 /* HorizontalArrangement.swift */,
				06D151E91DC6ED5200FC981E /* HVArrangement.swift */,
				06B215FB1DB95109000B3366 /* VerticalArrangement.swift */,
				0680ED581E012A2100732883 /* TableArrangement.swift */,
				C4D38CC6230DCDF300D09FE3 /* VerticalScrollArrangement.swift */,
				C4D38CC8230DCF9400D09FE3 /* HorizontalScrollArrangement.swift */,
			);
			name = layout;
			sourceTree = "<group>";
		};
		06D151931DC464BB00FC981E /* core */ = {
			isa = PBXGroup;
			children = (
				0618A26E1D8CE3750013A191 /* Form.swift */,
				06DA9F601D8D0DFC00389B04 /* ReplForm.swift */,
				0618A2781D8CEB640013A191 /* ViewComponent.swift */,
				06DA9F4E1D8CFB4B00389B04 /* VisibleComponent.swift */,
			);
			name = core;
			sourceTree = "<group>";
		};
		06D151941DC464D400FC981E /* media */ = {
			isa = PBXGroup;
			children = (
				082778F620112FE300ACC99A /* ImagePicker.swift */,
				DE999D33201272DA0023DA47 /* VideoPlayer.swift */,
			);
			name = media;
			sourceTree = "<group>";
		};
		06D151951DC464F300FC981E /* drawing */ = {
			isa = PBXGroup;
			children = (
				08AB5803201AF2BA00F38C88 /* Canvas.swift */,
				0846B64520BBBF92008FB20C /* Sprite.swift */,
				088CAFCF20DABB2E002B1B67 /* Ball.swift */,
				0846B64720BBBF9C008FB20C /* ImageSprite.swift */,
			);
			name = drawing;
			sourceTree = "<group>";
		};
		06D151961DC4650700FC981E /* sensors */ = {
			isa = PBXGroup;
			children = (
				06EAAC781DCE291500889C6D /* AccelerometerSensor.swift */,
				DE3E730720C72AFE0063B339 /* GyroscopeSensor.swift */,
				DE1443D520C80BF900A250F1 /* OrientationSensor.swift */,
				DE1443D720C842EE00A250F1 /* Pedometer.swift */,
			);
			name = sensors;
			sourceTree = "<group>";
		};
		06D151971DC4651300FC981E /* social */ = {
			isa = PBXGroup;
			children = (
			);
			name = social;
			sourceTree = "<group>";
		};
		06D151981DC4651D00FC981E /* storage */ = {
			isa = PBXGroup;
			children = (
				DE97528C2034808A008CEBB9 /* FusiontablesControl.swift */,
			);
			name = storage;
			sourceTree = "<group>";
		};
		06DA9F571D8D0B4B00389B04 /* util */ = {
			isa = PBXGroup;
			children = (
				0417585120093F24007D2C31 /* Extensions */,
				06DA9F5C1D8D0CAA00389B04 /* AppInvHTTPD.h */,
				06DA9F5D1D8D0CAA00389B04 /* AppInvHTTPD.m */,
				06D1519D1DC4F49C00FC981E /* AppManager.swift */,
				068AA8181DE61D8E0011CC74 /* Application.swift */,
				068AA81A1DE61FE20011CC74 /* ApplicationFactory.swift */,
				06B5872B1DC02B190092C9DD /* AssetManager.swift */,
				06F91463252CE50B00AF8F88 /* BundledApp.swift */,
				CBC7868520113A3C005363A3 /* CircularBuffer.swift */,
				06B216071DB954A5000B3366 /* ColorUtil.swift */,
<<<<<<< HEAD
				06EF26592998A94600D6093C /* ComponentUtil.swift */,
=======
				46E77D8D29DD6894002CCDFB /* ShowAlert.swift */,
>>>>>>> cce12c6c
				06604B722034EFE70066C459 /* CsvUtil.swift */,
				06AEDC571E04C12900371E72 /* FormatUtil.swift */,
				06D151E71DC4FE2A00FC981E /* ElementsUtil.swift */,
				06D1518F1DC45E9700FC981E /* ErrorMessages.swift */,
				06C94A381D99D10400341AAE /* EventDispatcher.swift */,
				DE84293320D3FC6A00094BCB /* GeometryUtil.swift */,
				DE55C2E620EEA89A005ED8CB /* GeoJSONUtil.swift */,
				0417584F20093AE5007D2C31 /* FileError.swift */,
				CBC786812006AD2F005363A3 /* FileUtil.swift */,
				DE4CDF562093982F008412BC /* FontUtil.swift */,
				0650F5171F1F1B7A00D4E6FA /* HMAC.swift */,
				DE4EA34520AE2CDD009681D8 /* HTMLEntities.swift */,
				060A83D41E004E1E00C6B7D9 /* JsonUtil.swift */,
				0644F7021F38EDF200642E4D /* LinearView.swift */,
				0417585620098EE0007D2C31 /* LinkedList.swift */,
				06E59EA71D92C7E800C42804 /* NetworkUtils.h */,
				06E59EA81D92C7E800C42804 /* NetworkUtils.m */,
				06D151991DC4736800FC981E /* NSString_SHA1.h */,
				06D1519A1DC4736800FC981E /* NSString_SHA1.m */,
				06A47CD223F12EF400668126 /* PermissionException.swift */,
				DE033B4220179A9300544E5F /* PermissionHandler.swift */,
				067D1B151D9B398E00A6190E /* RetValManager.h */,
				067D1B161D9B398E00A6190E /* RetValManager.m */,
				061DC7B5224027C900539213 /* ScaleFrameLayout.swift */,
				06941F3F2603B4A900F8E1B2 /* StringUtil.swift */,
				0685B5B22003C931005153ED /* ThemeEnum.swift */,
				068A11CB293C309E009D9470 /* WebRTCNativeManager.swift */,
				DE4EA34720AE2D2D009681D8 /* XMLUtil.swift */,
				0650B1EE1DAB09B200A7846C /* YailRuntimeError.swift */,
				06C8CE932A3B5EFA00C39EBC /* chat.pb.swift */,
				062217EF2A37767E00B89562 /* image.pb.swift */,
				064884D521E682EA0086411C /* iOS9Util.swift */,
				0633F35F297D0AD700C3C3E9 /* tr.pb.swift */,
			);
			name = util;
			sourceTree = "<group>";
		};
		06E2D6001FDB16CC00A1D52A /* yail */ = {
			isa = PBXGroup;
			children = (
				0658E9BB20126FFA009D6A15 /* control.yail */,
				0658E9BC20126FFA009D6A15 /* logic.yail */,
				0658E9BF201399F9009D6A15 /* math.yail */,
				0658E9C0201399FA009D6A15 /* text.yail */,
				06E2D5FE1FDB16C500A1D52A /* lists.yail */,
				0624072E245340E1005E5BFC /* dictionaries.yail */,
				0658E9C32013D19A009D6A15 /* colors.yail */,
				067D2BCE2040FB4B00D1EB16 /* variables.yail */,
				067D2BD02040FE0500D1EB16 /* procedures.yail */,
			);
			path = yail;
			sourceTree = "<group>";
		};
		06E59EA21D92C66B00C42804 /* components */ = {
			isa = PBXGroup;
			children = (
				06E59EAD1D92C92300C42804 /* interfaces */,
				06E59EAC1D92C91D00C42804 /* nonvisible */,
				06E59EAB1D92C91800C42804 /* visible */,
			);
			name = components;
			sourceTree = "<group>";
		};
		06E59EAB1D92C91800C42804 /* visible */ = {
			isa = PBXGroup;
			children = (
				04AB2222202129BD0033281F /* maps */,
				06D151931DC464BB00FC981E /* core */,
				06D151911DC4646000FC981E /* ui */,
				06D151921DC464AB00FC981E /* layout */,
				06D151941DC464D400FC981E /* media */,
				06D151951DC464F300FC981E /* drawing */,
				06D151961DC4650700FC981E /* sensors */,
				06D151971DC4651300FC981E /* social */,
				06D151981DC4651D00FC981E /* storage */,
				06EAAC7A1DCE3E6400889C6D /* connectivity */,
				06EAAC7B1DCE3E9300889C6D /* mindstorms */,
				06EAAC7C1DCE3E9C00889C6D /* experimental */,
				06EAAC7D1DCE3EA200889C6D /* internal */,
			);
			name = visible;
			sourceTree = "<group>";
		};
		06E59EAC1D92C91D00C42804 /* nonvisible */ = {
			isa = PBXGroup;
			children = (
				DE3F6B082080F72400A0BA69 /* Camera.swift */,
				068E0EAE1DC251090086FFDA /* ActivityStarter.swift */,
				06EC0A1D1D959CD4001CD8DC /* BarcodeScanner.swift */,
				06C8CE952A3B5EFA00C39EBC /* ChatBot.swift */,
				068E0EB01DC251240086FFDA /* Clock.swift */,
				0417585420098566007D2C31 /* File.swift */,
				062217F32A37798E00B89562 /* ImageBot.swift */,
				065E429C2866BC5500479153 /* Navigation.swift */,
				06E59EA51D92C6C300C42804 /* NonvisibleComponent.swift */,
				06B216031DB95146000B3366 /* Notifier.swift */,
				068E0EB21DC251890086FFDA /* PhoneCall.swift */,
				06E59EA31D92C68900C42804 /* PhoneStatus.swift */,
				0644F6BF1F37CAD800642E4D /* Player.swift */,
				068E0EB41DC251A20086FFDA /* Sharing.swift */,
				06E59EAE1D92D14F00C42804 /* Sound.swift */,
				CBE5DE991FE1C421009A139F /* SoundRecorder.swift */,
				068E0EB81DC251E90086FFDA /* Texting.swift */,
				06473B841F327E5400A9A29B /* TextToSpeech.swift */,
				06B215FF1DB95122000B3366 /* TinyDB.swift */,
				CB9660841F69BC8C009746C3 /* TinyWebDB.swift */,
				0633F361297D0B1400C3C3E9 /* Translator.swift */,
				DED39C2E2005537D0054B646 /* Camcorder.swift */,
				06B215FD1DB95116000B3366 /* Web.swift */,
				CB96609B1F95489F009746C3 /* LocationSensor.swift */,
				062217F12A3776B200B89562 /* ProxiedComponent.swift */,
				DEDA5AE7201247FA00C5287E /* YandexTranslate.swift */,
				DE4075E420126DA7000F4C3E /* SpeechRecognizer.swift */,
			);
			name = nonvisible;
			sourceTree = "<group>";
		};
		06E59EAD1D92C92300C42804 /* interfaces */ = {
			isa = PBXGroup;
			children = (
				151EB7E1298853E400315044 /* AccessibleComponent.swift */,
				0618A2701D8CE50A0013A191 /* Component.swift */,
				0618A2761D8CE9C20013A191 /* ComponentConstants.swift */,
				0618A2741D8CE81B0013A191 /* ComponentContainer.swift */,
				0618A2721D8CE5760013A191 /* HandlesEventDispatching.swift */,
				062832971DBE95A7009605D5 /* Layout.swift */,
				0644F6C11F37D20700642E4D /* LifecycleDelegate.swift */,
			);
			name = interfaces;
			sourceTree = "<group>";
		};
		06EAAC7A1DCE3E6400889C6D /* connectivity */ = {
			isa = PBXGroup;
			children = (
				062300A71DCE409D0035E4A4 /* BluetoothClient.swift */,
				062300A91DCE40D40035E4A4 /* BluetoothConnectionBase.swift */,
			);
			name = connectivity;
			sourceTree = "<group>";
		};
		06EAAC7B1DCE3E9300889C6D /* mindstorms */ = {
			isa = PBXGroup;
			children = (
				086DC63121014C5900FDA182 /* Ev3Motors.swift */,
				08815DB6210B532800FA89F7 /* Ev3Commands.swift */,
				086DC63721023E1A00FDA182 /* EvCommand.swift */,
				086DC633210157BF00FDA182 /* Ev3Constants.swift */,
				08815DB4210A64CE00FA89F7 /* EvConnection.swift */,
				080C7FE4210784F2007C94A8 /* Ev3ReportDelegate.swift */,
				080C7FE221077707007C94A8 /* Ev3ResponseManager.swift */,
				086DC63521022E1B00FDA182 /* ByteTools.swift */,
			);
			name = mindstorms;
			sourceTree = "<group>";
		};
		06EAAC7C1DCE3E9C00889C6D /* experimental */ = {
			isa = PBXGroup;
			children = (
				DE962F3B20ADC8A3004AA45A /* CloudDB.swift */,
			);
			name = experimental;
			sourceTree = "<group>";
		};
		06EAAC7D1DCE3EA200889C6D /* internal */ = {
			isa = PBXGroup;
			children = (
			);
			name = internal;
			sourceTree = "<group>";
		};
		06EF8CDF1D8CE2F6009FB227 = {
			isa = PBXGroup;
			children = (
				061CEC0D297B47B400C2879B /* install-webrtc.sh */,
				0618A2851D8CF4EE0013A191 /* components-ios/src */,
				0618A2901D8CF4EE0013A191 /* components-ios/tests */,
				06EF8CE91D8CE2F7009FB227 /* Products */,
				0618A27A1D8CECAC0013A191 /* Frameworks */,
				7474807A747CFE996FC4893A /* Pods */,
			);
			indentWidth = 2;
			sourceTree = "<group>";
			tabWidth = 2;
		};
		06EF8CE91D8CE2F7009FB227 /* Products */ = {
			isa = PBXGroup;
			children = (
				0618A2841D8CF4EE0013A191 /* AIComponentKit.framework */,
				0618A28C1D8CF4EE0013A191 /* AIComponentKitTests.xctest */,
			);
			name = Products;
			sourceTree = "<group>";
		};
		06FB67D9247B8EB900ABEAD6 /* util */ = {
			isa = PBXGroup;
			children = (
				06ACC85726399864006ADC14 /* JsonUtilTests.swift */,
				06FB67DA247B8EDA00ABEAD6 /* LinearViewTests.swift */,
			);
			path = util;
			sourceTree = "<group>";
		};
		7474807A747CFE996FC4893A /* Pods */ = {
			isa = PBXGroup;
			children = (
				BA2D48EA6A473CBA0907B685 /* Pods-AIComponentKit.debug.xcconfig */,
				99F760E80DBC747A467E4900 /* Pods-AIComponentKit.release.xcconfig */,
				685FE23350C9E159CA508795 /* Pods-AIComponentKitTests.debug.xcconfig */,
				32349630B8B4D40D05FB295A /* Pods-AIComponentKitTests.release.xcconfig */,
				D5BBCD0FB0908B711892BA4C /* Pods-AIComponentKit-AIComponentKitTests.debug.xcconfig */,
				58E89B4AF39EEFF895CBBDD1 /* Pods-AIComponentKit-AIComponentKitTests.release.xcconfig */,
			);
			name = Pods;
			sourceTree = "<group>";
		};
		CBC78691202E0B35005363A3 /* components */ = {
			isa = PBXGroup;
			children = (
				DE85F127209CDA2700A809AA /* visible */,
				CBC78692202E0B5F005363A3 /* nonvisible */,
			);
			path = components;
			sourceTree = "<group>";
		};
		CBC78692202E0B5F005363A3 /* nonvisible */ = {
			isa = PBXGroup;
			children = (
				CB8539242075549A009E9030 /* ClockTests.swift */,
				CBC78693202E0B6E005363A3 /* FileTests.swift */,
				0623BBEF2476291D00FEB2B6 /* TinyDBTests.swift */,
				DE68A88C20B4971400233AF9 /* XMLTests.swift */,
				0681C4B226024E6800F70BC6 /* WebTests.swift */,
			);
			path = nonvisible;
			sourceTree = "<group>";
		};
		CBC78695202E0B73005363A3 /* Unit Tests */ = {
			isa = PBXGroup;
			children = (
				06FB67D9247B8EB900ABEAD6 /* util */,
				CBC78691202E0B35005363A3 /* components */,
			);
			path = "Unit Tests";
			sourceTree = "<group>";
		};
		DE85F127209CDA2700A809AA /* visible */ = {
			isa = PBXGroup;
			children = (
				DE102DB820F53189002C71F0 /* FontUtilTests.swift */,
				06009FF52280723F00E4EC4A /* ImageTests.swift */,
				06FB67DE247D4CEC00ABEAD6 /* ListPickerTests.swift */,
				06FB67DC247D4AB200ABEAD6 /* ListViewTests.swift */,
				064F224827342A3300CFA04B /* MapTests.swift */,
				DE85F125209CD9AB00A809AA /* SliderTests.swift */,
				06009FF72285BEEB00E4EC4A /* SpinnerTests.swift */,
				06F15C0E24059B0100C783E3 /* TextBoxTests.swift */,
			);
			path = visible;
			sourceTree = "<group>";
		};
		DE962F6020ADCD58004AA45A /* resources */ = {
			isa = PBXGroup;
			children = (
				DE962F5B20ADCD2B004AA45A /* comodo_root.der */,
				DE962F5C20ADCD2B004AA45A /* comodo_usrtrust.der */,
				DE962F5A20ADCD2B004AA45A /* dst_root_x3.der */,
				DE962F6120ADCD7D004AA45A /* append_script */,
				DE962F6320ADCDA0004AA45A /* pop_script */,
				DE962F6520ADCDE0004AA45A /* sub_script */,
			);
			name = resources;
			sourceTree = "<group>";
		};
/* End PBXGroup section */

/* Begin PBXHeadersBuildPhase section */
		0618A2811D8CF4EE0013A191 /* Headers */ = {
			isa = PBXHeadersBuildPhase;
			buildActionMask = 2147483647;
			files = (
				06DA9F5E1D8D0CAA00389B04 /* AppInvHTTPD.h in Headers */,
				06D1519B1DC4736800FC981E /* NSString_SHA1.h in Headers */,
				0618A2941D8CF4EE0013A191 /* AIComponentKit.h in Headers */,
				06DA9F561D8CFBAB00389B04 /* AIComponentKit-Bridging-Header.h in Headers */,
				067D1B171D9B398E00A6190E /* RetValManager.h in Headers */,
				06E59EA91D92C7E800C42804 /* NetworkUtils.h in Headers */,
			);
			runOnlyForDeploymentPostprocessing = 0;
		};
/* End PBXHeadersBuildPhase section */

/* Begin PBXNativeTarget section */
		0618A2831D8CF4EE0013A191 /* AIComponentKit */ = {
			isa = PBXNativeTarget;
			buildConfigurationList = 0618A2951D8CF4EE0013A191 /* Build configuration list for PBXNativeTarget "AIComponentKit" */;
			buildPhases = (
				069684EE0D28A74072439CF3 /* [CP] Check Pods Manifest.lock */,
				0618A2811D8CF4EE0013A191 /* Headers */,
				0618A27F1D8CF4EE0013A191 /* Sources */,
				0618A2801D8CF4EE0013A191 /* Frameworks */,
				0618A2821D8CF4EE0013A191 /* Resources */,
			);
			buildRules = (
			);
			dependencies = (
			);
			name = AIComponentKit;
			productName = AIComponentKit;
			productReference = 0618A2841D8CF4EE0013A191 /* AIComponentKit.framework */;
			productType = "com.apple.product-type.framework";
		};
		0618A28B1D8CF4EE0013A191 /* AIComponentKitTests */ = {
			isa = PBXNativeTarget;
			buildConfigurationList = 0618A2981D8CF4EE0013A191 /* Build configuration list for PBXNativeTarget "AIComponentKitTests" */;
			buildPhases = (
				53BBF3A4D5857D4D3B61E484 /* [CP] Check Pods Manifest.lock */,
				0618A2881D8CF4EE0013A191 /* Sources */,
				0618A2891D8CF4EE0013A191 /* Frameworks */,
				0618A28A1D8CF4EE0013A191 /* Resources */,
				BE02EA76D5DAF6D4DF120F32 /* [CP] Embed Pods Frameworks */,
				061CEC0C297B46EC00C2879B /* ShellScript */,
			);
			buildRules = (
			);
			dependencies = (
				0618A28F1D8CF4EE0013A191 /* PBXTargetDependency */,
			);
			name = AIComponentKitTests;
			productName = AIComponentKitTests;
			productReference = 0618A28C1D8CF4EE0013A191 /* AIComponentKitTests.xctest */;
			productType = "com.apple.product-type.bundle.unit-test";
		};
/* End PBXNativeTarget section */

/* Begin PBXProject section */
		06EF8CE01D8CE2F6009FB227 /* Project object */ = {
			isa = PBXProject;
			attributes = {
				LastSwiftUpdateCheck = 0800;
				LastUpgradeCheck = 1100;
				ORGANIZATIONNAME = "Massachusetts Institute of Technology";
				TargetAttributes = {
					0618A2831D8CF4EE0013A191 = {
						CreatedOnToolsVersion = 8.0;
						LastSwiftMigration = 1100;
						ProvisioningStyle = Automatic;
					};
					0618A28B1D8CF4EE0013A191 = {
						CreatedOnToolsVersion = 8.0;
						LastSwiftMigration = 1010;
						ProvisioningStyle = Automatic;
					};
				};
			};
			buildConfigurationList = 06EF8CE31D8CE2F6009FB227 /* Build configuration list for PBXProject "AIComponentKit" */;
			compatibilityVersion = "Xcode 3.2";
			developmentRegion = en;
			hasScannedForEncodings = 0;
			knownRegions = (
				en,
				Base,
			);
			mainGroup = 06EF8CDF1D8CE2F6009FB227;
			productRefGroup = 06EF8CE91D8CE2F7009FB227 /* Products */;
			projectDirPath = "";
			projectRoot = "";
			targets = (
				0618A2831D8CF4EE0013A191 /* AIComponentKit */,
				0618A28B1D8CF4EE0013A191 /* AIComponentKitTests */,
			);
		};
/* End PBXProject section */

/* Begin PBXResourcesBuildPhase section */
		0618A2821D8CF4EE0013A191 /* Resources */ = {
			isa = PBXResourcesBuildPhase;
			buildActionMask = 2147483647;
			files = (
				DE6D5A0F20FEA8DA003B2C67 /* checked.svg in Resources */,
				DE962F5F20ADCD2C004AA45A /* comodo_usrtrust.der in Resources */,
				DE962F6420ADCDA0004AA45A /* pop_script in Resources */,
				064E097E233BDBE400884FEF /* Media.xcassets in Resources */,
				06B216201DBDACBF000B3366 /* runtime.scm in Resources */,
				061DC7B0223C34A900539213 /* classic_button.png in Resources */,
				061DC7B4223C396000539213 /* classic_button.disabled.png in Resources */,
				060395451F342ADE006D6E66 /* language-codes.plist in Resources */,
				DE962F6620ADCDE0004AA45A /* sub_script in Resources */,
				DE962F6220ADCD7D004AA45A /* append_script in Resources */,
				060395461F342ADE006D6E66 /* iso3166_1_2_to_iso3166_1_3.plist in Resources */,
				DE5CBD281FE36C8B00F5EDDE /* webviewer.js in Resources */,
				DE962F5D20ADCD2C004AA45A /* dst_root_x3.der in Resources */,
				DE962F5E20ADCD2C004AA45A /* comodo_root.der in Resources */,
				DED066B21FE0846F009C8165 /* webview-error.html in Resources */,
				061DC7B3223C396000539213 /* classic_button.pressed.png in Resources */,
				DE6D5A0C20FE9E8D003B2C67 /* unchecked.svg in Resources */,
			);
			runOnlyForDeploymentPostprocessing = 0;
		};
		0618A28A1D8CF4EE0013A191 /* Resources */ = {
			isa = PBXResourcesBuildPhase;
			buildActionMask = 2147483647;
			files = (
				0658E9C42013D19A009D6A15 /* colors.yail in Resources */,
				067D2BD12040FE0500D1EB16 /* procedures.yail in Resources */,
				0658E9C1201399FA009D6A15 /* math.yail in Resources */,
				0658E9BD20126FFA009D6A15 /* control.yail in Resources */,
				06E2D5FF1FDB16C500A1D52A /* lists.yail in Resources */,
				0624072F245340E1005E5BFC /* dictionaries.yail in Resources */,
				067D2BCF2040FB4B00D1EB16 /* variables.yail in Resources */,
				0658E9BE20126FFA009D6A15 /* logic.yail in Resources */,
				0658E9C2201399FA009D6A15 /* text.yail in Resources */,
			);
			runOnlyForDeploymentPostprocessing = 0;
		};
/* End PBXResourcesBuildPhase section */

/* Begin PBXShellScriptBuildPhase section */
		061CEC0C297B46EC00C2879B /* ShellScript */ = {
			isa = PBXShellScriptBuildPhase;
			buildActionMask = 2147483647;
			files = (
			);
			inputFileListPaths = (
			);
			inputPaths = (
				"$(PROJECT_DIR)/prebuilts/$(PLATFORM_NAME)/WebRTC.framework",
			);
			outputFileListPaths = (
			);
			outputPaths = (
				"$(TARGET_BUILD_DIR)/$(FRAMEWORKS_FOLDER_PATH)/WebRTC.framework",
			);
			runOnlyForDeploymentPostprocessing = 0;
			shellPath = /bin/sh;
			shellScript = "# Type a script or drag a script file from your workspace to insert its path.\n\n\"${PROJECT_DIR}/install-webrtc.sh\"\n";
			showEnvVarsInLog = 0;
		};
		069684EE0D28A74072439CF3 /* [CP] Check Pods Manifest.lock */ = {
			isa = PBXShellScriptBuildPhase;
			buildActionMask = 2147483647;
			files = (
			);
			inputPaths = (
				"${PODS_PODFILE_DIR_PATH}/Podfile.lock",
				"${PODS_ROOT}/Manifest.lock",
			);
			name = "[CP] Check Pods Manifest.lock";
			outputPaths = (
				"$(DERIVED_FILE_DIR)/Pods-AIComponentKit-checkManifestLockResult.txt",
			);
			runOnlyForDeploymentPostprocessing = 0;
			shellPath = /bin/sh;
			shellScript = "diff \"${PODS_PODFILE_DIR_PATH}/Podfile.lock\" \"${PODS_ROOT}/Manifest.lock\" > /dev/null\nif [ $? != 0 ] ; then\n    # print error to STDERR\n    echo \"error: The sandbox is not in sync with the Podfile.lock. Run 'pod install' or update your CocoaPods installation.\" >&2\n    exit 1\nfi\n# This output is used by Xcode 'outputs' to avoid re-running this script phase.\necho \"SUCCESS\" > \"${SCRIPT_OUTPUT_FILE_0}\"\n";
			showEnvVarsInLog = 0;
		};
		53BBF3A4D5857D4D3B61E484 /* [CP] Check Pods Manifest.lock */ = {
			isa = PBXShellScriptBuildPhase;
			buildActionMask = 2147483647;
			files = (
			);
			inputPaths = (
				"${PODS_PODFILE_DIR_PATH}/Podfile.lock",
				"${PODS_ROOT}/Manifest.lock",
			);
			name = "[CP] Check Pods Manifest.lock";
			outputPaths = (
				"$(DERIVED_FILE_DIR)/Pods-AIComponentKit-AIComponentKitTests-checkManifestLockResult.txt",
			);
			runOnlyForDeploymentPostprocessing = 0;
			shellPath = /bin/sh;
			shellScript = "diff \"${PODS_PODFILE_DIR_PATH}/Podfile.lock\" \"${PODS_ROOT}/Manifest.lock\" > /dev/null\nif [ $? != 0 ] ; then\n    # print error to STDERR\n    echo \"error: The sandbox is not in sync with the Podfile.lock. Run 'pod install' or update your CocoaPods installation.\" >&2\n    exit 1\nfi\n# This output is used by Xcode 'outputs' to avoid re-running this script phase.\necho \"SUCCESS\" > \"${SCRIPT_OUTPUT_FILE_0}\"\n";
			showEnvVarsInLog = 0;
		};
		BE02EA76D5DAF6D4DF120F32 /* [CP] Embed Pods Frameworks */ = {
			isa = PBXShellScriptBuildPhase;
			buildActionMask = 2147483647;
			files = (
			);
			inputPaths = (
				"${PODS_ROOT}/Target Support Files/Pods-AIComponentKit-AIComponentKitTests/Pods-AIComponentKit-AIComponentKitTests-frameworks.sh",
				"${BUILT_PRODUCTS_DIR}/Alamofire/Alamofire.framework",
				"${BUILT_PRODUCTS_DIR}/Base58Swift/Base58Swift.framework",
				"${BUILT_PRODUCTS_DIR}/BigInt/BigInt.framework",
				"${BUILT_PRODUCTS_DIR}/CocoaAsyncSocket/CocoaAsyncSocket.framework",
				"${BUILT_PRODUCTS_DIR}/GCDWebServer/GCDWebServer.framework",
				"${BUILT_PRODUCTS_DIR}/GEOSwift/GEOSwift.framework",
				"${BUILT_PRODUCTS_DIR}/KTVJSONWebToken/KTVJSONWebToken.framework",
				"${BUILT_PRODUCTS_DIR}/PSSRedisClient/PSSRedisClient.framework",
				"${BUILT_PRODUCTS_DIR}/SQLite.swift/SQLite.framework",
				"${BUILT_PRODUCTS_DIR}/SwiftProtobuf/SwiftProtobuf.framework",
				"${BUILT_PRODUCTS_DIR}/SwiftSVG/SwiftSVG.framework",
				"${BUILT_PRODUCTS_DIR}/Toast-Swift/Toast_Swift.framework",
				"${BUILT_PRODUCTS_DIR}/ZXingObjC/ZXingObjC.framework",
				"${BUILT_PRODUCTS_DIR}/Zip/Zip.framework",
				"${BUILT_PRODUCTS_DIR}/geos/geos.framework",
			);
			name = "[CP] Embed Pods Frameworks";
			outputPaths = (
				"${TARGET_BUILD_DIR}/${FRAMEWORKS_FOLDER_PATH}/Alamofire.framework",
				"${TARGET_BUILD_DIR}/${FRAMEWORKS_FOLDER_PATH}/Base58Swift.framework",
				"${TARGET_BUILD_DIR}/${FRAMEWORKS_FOLDER_PATH}/BigInt.framework",
				"${TARGET_BUILD_DIR}/${FRAMEWORKS_FOLDER_PATH}/CocoaAsyncSocket.framework",
				"${TARGET_BUILD_DIR}/${FRAMEWORKS_FOLDER_PATH}/GCDWebServer.framework",
				"${TARGET_BUILD_DIR}/${FRAMEWORKS_FOLDER_PATH}/GEOSwift.framework",
				"${TARGET_BUILD_DIR}/${FRAMEWORKS_FOLDER_PATH}/KTVJSONWebToken.framework",
				"${TARGET_BUILD_DIR}/${FRAMEWORKS_FOLDER_PATH}/PSSRedisClient.framework",
				"${TARGET_BUILD_DIR}/${FRAMEWORKS_FOLDER_PATH}/SQLite.framework",
				"${TARGET_BUILD_DIR}/${FRAMEWORKS_FOLDER_PATH}/SwiftProtobuf.framework",
				"${TARGET_BUILD_DIR}/${FRAMEWORKS_FOLDER_PATH}/SwiftSVG.framework",
				"${TARGET_BUILD_DIR}/${FRAMEWORKS_FOLDER_PATH}/Toast_Swift.framework",
				"${TARGET_BUILD_DIR}/${FRAMEWORKS_FOLDER_PATH}/ZXingObjC.framework",
				"${TARGET_BUILD_DIR}/${FRAMEWORKS_FOLDER_PATH}/Zip.framework",
				"${TARGET_BUILD_DIR}/${FRAMEWORKS_FOLDER_PATH}/geos.framework",
			);
			runOnlyForDeploymentPostprocessing = 0;
			shellPath = /bin/sh;
			shellScript = "\"${PODS_ROOT}/Target Support Files/Pods-AIComponentKit-AIComponentKitTests/Pods-AIComponentKit-AIComponentKitTests-frameworks.sh\"\n";
			showEnvVarsInLog = 0;
		};
/* End PBXShellScriptBuildPhase section */

/* Begin PBXSourcesBuildPhase section */
		0618A27F1D8CF4EE0013A191 /* Sources */ = {
			isa = PBXSourcesBuildPhase;
			buildActionMask = 2147483647;
			files = (
				068AA8191DE61D8E0011CC74 /* Application.swift in Sources */,
				DE033B4320179A9300544E5F /* PermissionHandler.swift in Sources */,
				0633F362297D0B1400C3C3E9 /* Translator.swift in Sources */,
				062300A81DCE409D0035E4A4 /* BluetoothClient.swift in Sources */,
				CB9660851F69BC8C009746C3 /* TinyWebDB.swift in Sources */,
				06D151EA1DC6ED5200FC981E /* HVArrangement.swift in Sources */,
				DEDBEC461FB288C800B6848E /* Spinner.swift in Sources */,
				C4D38CC9230DCF9400D09FE3 /* HorizontalScrollArrangement.swift in Sources */,
				06159D8C1DEFE20A00593D30 /* TextBoxBase.swift in Sources */,
				06B5872C1DC02B190092C9DD /* AssetManager.swift in Sources */,
				DE1443D620C80BF900A250F1 /* OrientationSensor.swift in Sources */,
				06C94A391D99D10400341AAE /* EventDispatcher.swift in Sources */,
				06678E32233956EE00BD3F19 /* main.swift in Sources */,
				CBC78690202BA119005363A3 /* Marker.swift in Sources */,
				DE4075E520126DA7000F4C3E /* SpeechRecognizer.swift in Sources */,
				0685B5B32003C931005153ED /* ThemeEnum.swift in Sources */,
				0417585020093AE5007D2C31 /* FileError.swift in Sources */,
				08815DB7210B532800FA89F7 /* Ev3Commands.swift in Sources */,
				068E0EB51DC251A20086FFDA /* Sharing.swift in Sources */,
				DEA5C6E220E1A2B00083A49B /* Rectangle.swift in Sources */,
				04AB2224202129FA0033281F /* Map.swift in Sources */,
				082778F720112FE300ACC99A /* ImagePicker.swift in Sources */,
				068E0EAF1DC251090086FFDA /* ActivityStarter.swift in Sources */,
				DE999D34201272DA0023DA47 /* VideoPlayer.swift in Sources */,
				06B216061DB95155000B3366 /* Image.swift in Sources */,
				06E59EAF1D92D14F00C42804 /* Sound.swift in Sources */,
				088CAFD020DABB2E002B1B67 /* Ball.swift in Sources */,
				06DA9F501D8CFBA200389B04 /* Form.swift in Sources */,
				060119DE1DC24126000FC1E2 /* ListPicker.swift in Sources */,
				0633F360297D0AD700C3C3E9 /* tr.pb.swift in Sources */,
				06D151901DC45E9700FC981E /* ErrorMessages.swift in Sources */,
				DE0FFBDD20C5D4C20049A748 /* DateTimePickerBase.swift in Sources */,
				06B216021DB95134000B3366 /* TextBox.swift in Sources */,
				086DC634210157BF00FDA182 /* Ev3Constants.swift in Sources */,
				06D998EE1F53CDDB00A13A0E /* ContactPicker.swift in Sources */,
				DE1443D820C842EE00A250F1 /* Pedometer.swift in Sources */,
				06E59EB51D93345E00C42804 /* ButtonBase.swift in Sources */,
				068E0EB91DC251E90086FFDA /* Texting.swift in Sources */,
				06DA9F511D8CFBA200389B04 /* Component.swift in Sources */,
				06DA9F611D8D0DFC00389B04 /* ReplForm.swift in Sources */,
				0655BED82614CCD000EBE3F6 /* Form+Debugging.swift in Sources */,
				062217F22A3776B200B89562 /* ProxiedComponent.swift in Sources */,
				0846B64820BBBF9C008FB20C /* ImageSprite.swift in Sources */,
				C4D38CC7230DCDF300D09FE3 /* VerticalScrollArrangement.swift in Sources */,
				0417585720098EE0007D2C31 /* LinkedList.swift in Sources */,
				068E0E9E1DC243B30086FFDA /* Picker.swift in Sources */,
				06DA9F5F1D8D0CAA00389B04 /* AppInvHTTPD.m in Sources */,
				0618D2751F34DC3400A127A2 /* ListView.swift in Sources */,
				CBC786822006AD2F005363A3 /* FileUtil.swift in Sources */,
				DEB9C5502101199E0069BAD7 /* PolygonBaseWithPoints.swift in Sources */,
				0644F7031F38EDF200642E4D /* LinearView.swift in Sources */,
				06E59EA41D92C68900C42804 /* PhoneStatus.swift in Sources */,
				CBC7868C202B9743005363A3 /* MapFeatureBase.swift in Sources */,
				DE24349620D935DE003B5CD0 /* PolygonBase.swift in Sources */,
				06F91464252CE50B00AF8F88 /* BundledApp.swift in Sources */,
				06B215FC1DB95109000B3366 /* VerticalArrangement.swift in Sources */,
				CB4CF6BC20ACC130002AF423 /* String+Matches+isNumber.swift in Sources */,
				DE97528D2034808A008CEBB9 /* FusiontablesControl.swift in Sources */,
				067D1B221D9B9DFE00A6190E /* BarcodeScanner.swift in Sources */,
				DEB9C54E21010F2D0069BAD7 /* Overlays.swift in Sources */,
				06DA9F521D8CFBA200389B04 /* HandlesEventDispatching.swift in Sources */,
				086DC63821023E1A00FDA182 /* EvCommand.swift in Sources */,
				DEDA5AE8201247FA00C5287E /* YandexTranslate.swift in Sources */,
				06604B732034EFE70066C459 /* CsvUtil.swift in Sources */,
				22843757284F89DF00EC3133 /* AssetFetcher.swift in Sources */,
				06941F402603B4A900F8E1B2 /* StringUtil.swift in Sources */,
				061DC7B82241574D00539213 /* UIImage+Tint.swift in Sources */,
				067D1B181D9B398E00A6190E /* RetValManager.m in Sources */,
				0417585520098566007D2C31 /* File.swift in Sources */,
				060A83D51E004E1E00C6B7D9 /* JsonUtil.swift in Sources */,
				DED1129F20E53D940051DEDC /* FeatureCollection.swift in Sources */,
<<<<<<< HEAD
				06EF265A2998A94600D6093C /* ComponentUtil.swift in Sources */,
=======
				06C8CE982A3B5EFA00C39EBC /* ChatBot.swift in Sources */,
>>>>>>> cce12c6c
				043ACD8B20104F52002C74DD /* DatePicker.swift in Sources */,
				0644F6C21F37D20700642E4D /* LifecycleDelegate.swift in Sources */,
				06D151E81DC4FE2A00FC981E /* ElementsUtil.swift in Sources */,
				080C7FE321077707007C94A8 /* Ev3ResponseManager.swift in Sources */,
				064884D621E682EA0086411C /* iOS9Util.swift in Sources */,
				06D1519E1DC4F49C00FC981E /* AppManager.swift in Sources */,
				0846B64620BBBF92008FB20C /* Sprite.swift in Sources */,
				06E59EB11D92D16100C42804 /* Button.swift in Sources */,
				DEE8A98D1FAF9E59000C7E6B /* EmailPicker.swift in Sources */,
				DE0FFBDF20C5E9440049A748 /* Checkbox.swift in Sources */,
				CBC7868620113A3C005363A3 /* CircularBuffer.swift in Sources */,
				06E59EB31D92D19600C42804 /* Label.swift in Sources */,
				06B215FE1DB95116000B3366 /* Web.swift in Sources */,
				0655BEFB261E4BE600EBE3F6 /* Dictionary+Json.swift in Sources */,
				041758532009417D007D2C31 /* String+ChopAffix.swift in Sources */,
				0650F5181F1F1B7A00D4E6FA /* HMAC.swift in Sources */,
				CBC787022032272E005363A3 /* String+Replace.swift in Sources */,
				06C8CE962A3B5EFA00C39EBC /* chat.pb.swift in Sources */,
				151EB7E2298853E400315044 /* AccessibleComponent.swift in Sources */,
				062832981DBE95A7009605D5 /* Layout.swift in Sources */,
				46E77D8E29DD6894002CCDFB /* ShowAlert.swift in Sources */,
				06D1519C1DC4736900FC981E /* NSString_SHA1.m in Sources */,
				04248DD6201927C700688ED0 /* TimePicker.swift in Sources */,
				CBC7868A202A28D8005363A3 /* MapFactory.swift in Sources */,
				06DA9F531D8CFBA200389B04 /* ComponentContainer.swift in Sources */,
				DE3F6B092080F72400A0BA69 /* Camera.swift in Sources */,
				06AEDC581E04C12900371E72 /* FormatUtil.swift in Sources */,
				080C7FE5210784F2007C94A8 /* Ev3ReportDelegate.swift in Sources */,
				DE2EE36A20DBD3B700927587 /* LineString.swift in Sources */,
				DE4EA34620AE2CDD009681D8 /* HTMLEntities.swift in Sources */,
				06B216041DB95146000B3366 /* Notifier.swift in Sources */,
				DE3E730820C72AFE0063B339 /* GyroscopeSensor.swift in Sources */,
				DE4CDF572093982F008412BC /* FontUtil.swift in Sources */,
				065E429D2866BC5500479153 /* Navigation.swift in Sources */,
				DED39C2F2005537D0054B646 /* Camcorder.swift in Sources */,
				062217F02A37767F00B89562 /* image.pb.swift in Sources */,
				DE91AB931F93FF8F00AB742A /* PhoneNumberPicker.swift in Sources */,
				DE84293420D3FC6A00094BCB /* GeometryUtil.swift in Sources */,
				068E0EB11DC251240086FFDA /* Clock.swift in Sources */,
				0644F6C01F37CAD800642E4D /* Player.swift in Sources */,
				06B216081DB954A5000B3366 /* ColorUtil.swift in Sources */,
				068E0EB71DC251BA0086FFDA /* Slider.swift in Sources */,
				06B215FA1DB950F6000B3366 /* HorizontalArrangement.swift in Sources */,
				06009FF2227CF5D400E4EC4A /* String+Format.swift in Sources */,
				068E0EB31DC251890086FFDA /* PhoneCall.swift in Sources */,
				06159D8E1DEFF0C600593D30 /* PasswordTextBox.swift in Sources */,
				08815DB5210A64CE00FA89F7 /* EvConnection.swift in Sources */,
				062217F42A37798E00B89562 /* ImageBot.swift in Sources */,
				CBE5DE9A1FE1C421009A139F /* SoundRecorder.swift in Sources */,
				061DC7B6224027C900539213 /* ScaleFrameLayout.swift in Sources */,
				06A47CD323F12EF400668126 /* PermissionException.swift in Sources */,
				06B216001DB95122000B3366 /* TinyDB.swift in Sources */,
				06DA9F541D8CFBA200389B04 /* ComponentConstants.swift in Sources */,
				DECA138720D85D8F001C6273 /* Circle.swift in Sources */,
				703C389B22B059C6000EA56A /* UIBezierPath+EllipticalArc.swift in Sources */,
				06E59EAA1D92C7E800C42804 /* NetworkUtils.m in Sources */,
				C41392922280708000DBA8C6 /* Switch.swift in Sources */,
				DE67C49D1FCE5A8A004F0D35 /* WebViewer.swift in Sources */,
				DE55C2E720EEA89A005ED8CB /* GeoJSONUtil.swift in Sources */,
				06DA9F551D8CFBA200389B04 /* ViewComponent.swift in Sources */,
				DE962F3C20ADC8A3004AA45A /* CloudDB.swift in Sources */,
				062300AA1DCE40D40035E4A4 /* BluetoothConnectionBase.swift in Sources */,
				068A11CC293C309E009D9470 /* WebRTCNativeManager.swift in Sources */,
				DE4EA34820AE2D2D009681D8 /* XMLUtil.swift in Sources */,
				06E59EA61D92C6C300C42804 /* NonvisibleComponent.swift in Sources */,
				086DC63621022E1B00FDA182 /* ByteTools.swift in Sources */,
				08AB5804201AF2BA00F38C88 /* Canvas.swift in Sources */,
				0650B1EF1DAB09B200A7846C /* YailRuntimeError.swift in Sources */,
				06500854208E331900AC1327 /* UIView+AIHelpers.swift in Sources */,
				0680ED591E012A2100732883 /* TableArrangement.swift in Sources */,
				068AA81B1DE61FE20011CC74 /* ApplicationFactory.swift in Sources */,
				06473B851F327E5400A9A29B /* TextToSpeech.swift in Sources */,
				086DC63221014C5900FDA182 /* Ev3Motors.swift in Sources */,
				DE0FFBDB20C5C1610049A748 /* PickerBase.swift in Sources */,
				06EAAC791DCE291500889C6D /* AccelerometerSensor.swift in Sources */,
				DEA5C6E020E17FDA0083A49B /* Polygon.swift in Sources */,
				CBC78688202A23F6005363A3 /* MapFeatureContainerBase.swift in Sources */,
				CB96609C1F95489F009746C3 /* LocationSensor.swift in Sources */,
				06A623842507BC3200961743 /* Array+AIHelpers.swift in Sources */,
				06DA9F4F1D8CFB4B00389B04 /* VisibleComponent.swift in Sources */,
				06925559228B01B60091057E /* NSLock+Synchronized.swift in Sources */,
			);
			runOnlyForDeploymentPostprocessing = 0;
		};
		0618A2881D8CF4EE0013A191 /* Sources */ = {
			isa = PBXSourcesBuildPhase;
			buildActionMask = 2147483647;
			files = (
				CB8539252075549A009E9030 /* ClockTests.swift in Sources */,
				06ACC85826399864006ADC14 /* JsonUtilTests.swift in Sources */,
				061F8572203F28AC00683091 /* AppInventorTestCase.swift in Sources */,
				06BA52A3203E845A00879F00 /* CsvUtilTests.swift in Sources */,
				06FB67DB247B8EDA00ABEAD6 /* LinearViewTests.swift in Sources */,
				06E2D5FD1FDB15F100A1D52A /* BuiltinBlockTests.swift in Sources */,
				06A623862507BDA800961743 /* CoercionTests.swift in Sources */,
				0602B270203481F900ED60A8 /* FormTests.swift in Sources */,
				06009FF62280723F00E4EC4A /* ImageTests.swift in Sources */,
				DE68A88D20B4971400233AF9 /* XMLTests.swift in Sources */,
				0653CBDA1F971BA70052065A /* TestFailure.swift in Sources */,
				064F224927342A3300CFA04B /* MapTests.swift in Sources */,
				06FB67DD247D4AB200ABEAD6 /* ListViewTests.swift in Sources */,
				0665ADE7210F592D0044C887 /* FileTests.swift in Sources */,
				06F15C0F24059B0100C783E3 /* TextBoxTests.swift in Sources */,
				DE85F126209CD9AB00A809AA /* SliderTests.swift in Sources */,
				0653CBD81F9719920052065A /* RuntimeTests.swift in Sources */,
				06AC1CC81DB4559800A59EB3 /* AIComponentKitTests.m in Sources */,
				DE102DB920F53189002C71F0 /* FontUtilTests.swift in Sources */,
				0681C4B326024E6800F70BC6 /* WebTests.swift in Sources */,
				06009FF4227CF8D100E4EC4A /* FormatTests.swift in Sources */,
				0618A2921D8CF4EE0013A191 /* AIComponentKitTests.swift in Sources */,
				06FB67DF247D4CEC00ABEAD6 /* ListPickerTests.swift in Sources */,
				06009FF82285BEEB00E4EC4A /* SpinnerTests.swift in Sources */,
				0623BBF02476291D00FEB2B6 /* TinyDBTests.swift in Sources */,
			);
			runOnlyForDeploymentPostprocessing = 0;
		};
/* End PBXSourcesBuildPhase section */

/* Begin PBXTargetDependency section */
		0618A28F1D8CF4EE0013A191 /* PBXTargetDependency */ = {
			isa = PBXTargetDependency;
			target = 0618A2831D8CF4EE0013A191 /* AIComponentKit */;
			targetProxy = 0618A28E1D8CF4EE0013A191 /* PBXContainerItemProxy */;
		};
/* End PBXTargetDependency section */

/* Begin XCBuildConfiguration section */
		0618A2961D8CF4EE0013A191 /* Debug */ = {
			isa = XCBuildConfiguration;
			baseConfigurationReference = BA2D48EA6A473CBA0907B685 /* Pods-AIComponentKit.debug.xcconfig */;
			buildSettings = {
				CLANG_ENABLE_MODULES = YES;
				CODE_SIGN_IDENTITY = "";
				CURRENT_PROJECT_VERSION = 1;
				DEFINES_MODULE = YES;
				DYLIB_COMPATIBILITY_VERSION = 1;
				DYLIB_CURRENT_VERSION = 1;
				DYLIB_INSTALL_NAME_BASE = "@rpath";
				FRAMEWORK_SEARCH_PATHS = (
					"$(inherited)",
					"$(PROJECT_DIR)/prebuilts/$(PLATFORM_NAME)/",
				);
				HEADER_SEARCH_PATHS = (
					"$(SDKROOT)/usr/include",
					"$(inherited)",
					"$(PROJECT_DIR)/prebuilts/$(PLATFORM_NAME)/WebRTC.framework/Headers",
				);
				INFOPLIST_FILE = "components-ios/src/Info.plist";
				INSTALL_PATH = "$(LOCAL_LIBRARY_DIR)/Frameworks";
				IPHONEOS_DEPLOYMENT_TARGET = 12.0;
				LD_RUNPATH_SEARCH_PATHS = "$(inherited) @executable_path/Frameworks @loader_path/Frameworks";
				OTHER_LDFLAGS = (
					"$(inherited)",
					"-ObjC",
					"-l\"sqlite3\"",
					"-l\"z\"",
					"-framework",
					"\"AVFoundation\"",
					"-framework",
					"\"Alamofire\"",
					"-framework",
					"\"CFNetwork\"",
					"-framework",
					"\"CocoaAsyncSocket\"",
					"-framework",
					"\"CoreGraphics\"",
					"-framework",
					"\"CoreMedia\"",
					"-framework",
					"\"CoreVideo\"",
					"-framework",
					"\"GCDWebServer\"",
					"-framework",
					"\"GEOSwift\"",
					"-framework",
					"\"ImageIO\"",
					"-framework",
					"\"KTVJSONWebToken\"",
					"-framework",
					"\"MobileCoreServices\"",
					"-framework",
					"\"PSSRedisClient\"",
					"-framework",
					"\"QuartzCore\"",
					"-framework",
					"\"SQLite\"",
					"-framework",
					"\"Security\"",
					"-framework",
					"\"SwiftSVG\"",
					"-framework",
					"\"Toast_Swift\"",
					"-framework",
					"\"ZXingObjC\"",
					"-framework",
					"\"Zip\"",
					"-framework",
					"\"geos\"",
					"-framework",
					"\"WebRTC\"",
				);
				PRODUCT_BUNDLE_IDENTIFIER = edu.mit.appinventor.AIComponentKit;
				PRODUCT_NAME = "$(TARGET_NAME)";
				SKIP_INSTALL = YES;
				SWIFT_ACTIVE_COMPILATION_CONDITIONS = DEBUG;
				SWIFT_INCLUDE_PATHS = "$(SRCROOT)/CommonCrypto";
				SWIFT_OPTIMIZATION_LEVEL = "-Onone";
				SWIFT_VERSION = 5.0;
				TARGETED_DEVICE_FAMILY = "1,2";
				VERSIONING_SYSTEM = "apple-generic";
				VERSION_INFO_PREFIX = "";
			};
			name = Debug;
		};
		0618A2971D8CF4EE0013A191 /* Release */ = {
			isa = XCBuildConfiguration;
			baseConfigurationReference = 99F760E80DBC747A467E4900 /* Pods-AIComponentKit.release.xcconfig */;
			buildSettings = {
				CLANG_ENABLE_MODULES = YES;
				CODE_SIGN_IDENTITY = "";
				CURRENT_PROJECT_VERSION = 1;
				DEFINES_MODULE = YES;
				DYLIB_COMPATIBILITY_VERSION = 1;
				DYLIB_CURRENT_VERSION = 1;
				DYLIB_INSTALL_NAME_BASE = "@rpath";
				FRAMEWORK_SEARCH_PATHS = (
					"$(inherited)",
					"$(PROJECT_DIR)/prebuilts/$(PLATFORM_NAME)",
				);
				HEADER_SEARCH_PATHS = (
					"$(SDKROOT)/usr/include",
					"$(inherited)",
					"$(PROJECT_DIR)/prebuilts/$(PLATFORM_NAME)/WebRTC.framework/Headers",
				);
				INFOPLIST_FILE = "components-ios/src/Info.plist";
				INSTALL_PATH = "$(LOCAL_LIBRARY_DIR)/Frameworks";
				IPHONEOS_DEPLOYMENT_TARGET = 12.0;
				LD_RUNPATH_SEARCH_PATHS = "$(inherited) @executable_path/Frameworks @loader_path/Frameworks";
				OTHER_LDFLAGS = (
					"$(inherited)",
					"-ObjC",
					"-l\"sqlite3\"",
					"-l\"z\"",
					"-framework",
					"\"AVFoundation\"",
					"-framework",
					"\"Alamofire\"",
					"-framework",
					"\"CFNetwork\"",
					"-framework",
					"\"CocoaAsyncSocket\"",
					"-framework",
					"\"CoreGraphics\"",
					"-framework",
					"\"CoreMedia\"",
					"-framework",
					"\"CoreVideo\"",
					"-framework",
					"\"GCDWebServer\"",
					"-framework",
					"\"GEOSwift\"",
					"-framework",
					"\"ImageIO\"",
					"-framework",
					"\"KTVJSONWebToken\"",
					"-framework",
					"\"MobileCoreServices\"",
					"-framework",
					"\"PSSRedisClient\"",
					"-framework",
					"\"QuartzCore\"",
					"-framework",
					"\"SQLite\"",
					"-framework",
					"\"Security\"",
					"-framework",
					"\"SwiftSVG\"",
					"-framework",
					"\"Toast_Swift\"",
					"-framework",
					"\"ZXingObjC\"",
					"-framework",
					"\"Zip\"",
					"-framework",
					"\"geos\"",
					"-framework",
					"\"WebRTC\"",
				);
				PRODUCT_BUNDLE_IDENTIFIER = edu.mit.appinventor.AIComponentKit;
				PRODUCT_NAME = "$(TARGET_NAME)";
				SKIP_INSTALL = YES;
				SWIFT_INCLUDE_PATHS = "$(SRCROOT)/CommonCrypto";
				SWIFT_OPTIMIZATION_LEVEL = "-Owholemodule";
				SWIFT_VERSION = 5.0;
				TARGETED_DEVICE_FAMILY = "1,2";
				VERSIONING_SYSTEM = "apple-generic";
				VERSION_INFO_PREFIX = "";
			};
			name = Release;
		};
		0618A2991D8CF4EE0013A191 /* Debug */ = {
			isa = XCBuildConfiguration;
			baseConfigurationReference = D5BBCD0FB0908B711892BA4C /* Pods-AIComponentKit-AIComponentKitTests.debug.xcconfig */;
			buildSettings = {
				CLANG_ENABLE_MODULES = YES;
				FRAMEWORK_SEARCH_PATHS = (
					"$(inherited)",
					"$(PROJECT_DIR)/prebuilts/$(PLATFORM_NAME)/",
				);
				HEADER_SEARCH_PATHS = (
					"$(inherited)",
					"\"${PODS_CONFIGURATION_BUILD_DIR}/Alamofire/Alamofire.framework/Headers\"",
					"\"${PODS_CONFIGURATION_BUILD_DIR}/CocoaAsyncSocket/CocoaAsyncSocket.framework/Headers\"",
					"\"${PODS_CONFIGURATION_BUILD_DIR}/GCDWebServer/GCDWebServer.framework/Headers\"",
					"\"${PODS_CONFIGURATION_BUILD_DIR}/GEOSwift/GEOSwift.framework/Headers\"",
					"\"${PODS_CONFIGURATION_BUILD_DIR}/KTVJSONWebToken/KTVJSONWebToken.framework/Headers\"",
					"\"${PODS_CONFIGURATION_BUILD_DIR}/PSSRedisClient/PSSRedisClient.framework/Headers\"",
					"\"${PODS_CONFIGURATION_BUILD_DIR}/SQLite.swift/SQLite.framework/Headers\"",
					"\"${PODS_CONFIGURATION_BUILD_DIR}/SwiftSVG/SwiftSVG.framework/Headers\"",
					"\"${PODS_CONFIGURATION_BUILD_DIR}/Toast-Swift/Toast_Swift.framework/Headers\"",
					"\"${PODS_CONFIGURATION_BUILD_DIR}/ZXingObjC/ZXingObjC.framework/Headers\"",
					"\"${PODS_CONFIGURATION_BUILD_DIR}/Zip/Zip.framework/Headers\"",
					"\"${PODS_CONFIGURATION_BUILD_DIR}/geos/geos.framework/Headers\"",
					"$(PROJECT_DIR)/prebuilts/$(PLATFORM_NAME)/WebRTC.framework/Headers",
				);
				INFOPLIST_FILE = "components-ios/tests/Info.plist";
				LD_RUNPATH_SEARCH_PATHS = "$(inherited)";
				OTHER_LDFLAGS = (
					"$(inherited)",
					"-ObjC",
					"-l\"sqlite3\"",
					"-l\"z\"",
					"-framework",
					"\"AVFoundation\"",
					"-framework",
					"\"Alamofire\"",
					"-framework",
					"\"CFNetwork\"",
					"-framework",
					"\"CocoaAsyncSocket\"",
					"-framework",
					"\"CoreGraphics\"",
					"-framework",
					"\"CoreMedia\"",
					"-framework",
					"\"CoreVideo\"",
					"-framework",
					"\"GCDWebServer\"",
					"-framework",
					"\"GEOSwift\"",
					"-framework",
					"\"ImageIO\"",
					"-framework",
					"\"KTVJSONWebToken\"",
					"-framework",
					"\"MobileCoreServices\"",
					"-framework",
					"\"PSSRedisClient\"",
					"-framework",
					"\"QuartzCore\"",
					"-framework",
					"\"SQLite\"",
					"-framework",
					"\"Security\"",
					"-framework",
					"\"SwiftSVG\"",
					"-framework",
					"\"Toast_Swift\"",
					"-framework",
					"\"ZXingObjC\"",
					"-framework",
					"\"Zip\"",
					"-framework",
					"\"geos\"",
					"-weak_framework",
					"\"WebRTC\"",
				);
				PRODUCT_BUNDLE_IDENTIFIER = edu.mit.appinventor.AIComponentKitTests;
				PRODUCT_NAME = "$(TARGET_NAME)";
				SWIFT_ACTIVE_COMPILATION_CONDITIONS = DEBUG;
				SWIFT_OBJC_BRIDGING_HEADER = "components-ios/tests/AIComponentKitTests-Bridging-Header.h";
				SWIFT_OPTIMIZATION_LEVEL = "-Onone";
				SWIFT_VERSION = 5.0;
			};
			name = Debug;
		};
		0618A29A1D8CF4EE0013A191 /* Release */ = {
			isa = XCBuildConfiguration;
			baseConfigurationReference = 58E89B4AF39EEFF895CBBDD1 /* Pods-AIComponentKit-AIComponentKitTests.release.xcconfig */;
			buildSettings = {
				CLANG_ENABLE_MODULES = YES;
				FRAMEWORK_SEARCH_PATHS = "$(inherited)";
				INFOPLIST_FILE = "components-ios/tests/Info.plist";
				LD_RUNPATH_SEARCH_PATHS = "$(inherited)";
				OTHER_LDFLAGS = (
					"$(inherited)",
					"-ObjC",
					"-l\"sqlite3\"",
					"-l\"z\"",
					"-framework",
					"\"AVFoundation\"",
					"-framework",
					"\"Alamofire\"",
					"-framework",
					"\"CFNetwork\"",
					"-framework",
					"\"CocoaAsyncSocket\"",
					"-framework",
					"\"CoreGraphics\"",
					"-framework",
					"\"CoreMedia\"",
					"-framework",
					"\"CoreVideo\"",
					"-framework",
					"\"GCDWebServer\"",
					"-framework",
					"\"GEOSwift\"",
					"-framework",
					"\"ImageIO\"",
					"-framework",
					"\"KTVJSONWebToken\"",
					"-framework",
					"\"MobileCoreServices\"",
					"-framework",
					"\"PSSRedisClient\"",
					"-framework",
					"\"QuartzCore\"",
					"-framework",
					"\"SQLite\"",
					"-framework",
					"\"Security\"",
					"-framework",
					"\"SwiftSVG\"",
					"-framework",
					"\"Toast_Swift\"",
					"-framework",
					"\"ZXingObjC\"",
					"-framework",
					"\"Zip\"",
					"-framework",
					"\"geos\"",
					"-weak_framework",
					"\"WebRTC\"",
				);
				PRODUCT_BUNDLE_IDENTIFIER = edu.mit.appinventor.AIComponentKitTests;
				PRODUCT_NAME = "$(TARGET_NAME)";
				SWIFT_OBJC_BRIDGING_HEADER = "components-ios/tests/AIComponentKitTests-Bridging-Header.h";
				SWIFT_OPTIMIZATION_LEVEL = "-Owholemodule";
				SWIFT_VERSION = 5.0;
			};
			name = Release;
		};
		06EF8CEF1D8CE2F7009FB227 /* Debug */ = {
			isa = XCBuildConfiguration;
			buildSettings = {
				ALWAYS_SEARCH_USER_PATHS = NO;
				CLANG_ANALYZER_LOCALIZABILITY_NONLOCALIZED = YES;
				CLANG_ANALYZER_NONNULL = YES;
				CLANG_CXX_LANGUAGE_STANDARD = "gnu++0x";
				CLANG_CXX_LIBRARY = "libc++";
				CLANG_ENABLE_MODULES = YES;
				CLANG_ENABLE_OBJC_ARC = YES;
				CLANG_WARN_BLOCK_CAPTURE_AUTORELEASING = YES;
				CLANG_WARN_BOOL_CONVERSION = YES;
				CLANG_WARN_COMMA = YES;
				CLANG_WARN_CONSTANT_CONVERSION = YES;
				CLANG_WARN_DEPRECATED_OBJC_IMPLEMENTATIONS = YES;
				CLANG_WARN_DIRECT_OBJC_ISA_USAGE = YES_ERROR;
				CLANG_WARN_DOCUMENTATION_COMMENTS = YES;
				CLANG_WARN_EMPTY_BODY = YES;
				CLANG_WARN_ENUM_CONVERSION = YES;
				CLANG_WARN_INFINITE_RECURSION = YES;
				CLANG_WARN_INT_CONVERSION = YES;
				CLANG_WARN_NON_LITERAL_NULL_CONVERSION = YES;
				CLANG_WARN_OBJC_IMPLICIT_RETAIN_SELF = YES;
				CLANG_WARN_OBJC_LITERAL_CONVERSION = YES;
				CLANG_WARN_OBJC_ROOT_CLASS = YES_ERROR;
				CLANG_WARN_RANGE_LOOP_ANALYSIS = YES;
				CLANG_WARN_STRICT_PROTOTYPES = YES;
				CLANG_WARN_SUSPICIOUS_MOVE = YES;
				CLANG_WARN_SUSPICIOUS_MOVES = YES;
				CLANG_WARN_UNREACHABLE_CODE = YES;
				CLANG_WARN__DUPLICATE_METHOD_MATCH = YES;
				"CODE_SIGN_IDENTITY[sdk=iphoneos*]" = "iPhone Developer";
				COPY_PHASE_STRIP = NO;
				DEBUG_INFORMATION_FORMAT = dwarf;
				DEFINES_MODULE = YES;
				ENABLE_STRICT_OBJC_MSGSEND = YES;
				ENABLE_TESTABILITY = YES;
				EXCLUDED_ARCHS = "";
				"EXCLUDED_ARCHS[sdk=*]" = "";
				GCC_C_LANGUAGE_STANDARD = gnu99;
				GCC_DYNAMIC_NO_PIC = NO;
				GCC_NO_COMMON_BLOCKS = YES;
				GCC_OPTIMIZATION_LEVEL = 0;
				GCC_PREPROCESSOR_DEFINITIONS = (
					"DEBUG=1",
					"$(inherited)",
				);
				GCC_WARN_64_TO_32_BIT_CONVERSION = YES;
				GCC_WARN_ABOUT_RETURN_TYPE = YES_ERROR;
				GCC_WARN_UNDECLARED_SELECTOR = YES;
				GCC_WARN_UNINITIALIZED_AUTOS = YES_AGGRESSIVE;
				GCC_WARN_UNUSED_FUNCTION = YES;
				GCC_WARN_UNUSED_VARIABLE = YES;
				IPHONEOS_DEPLOYMENT_TARGET = 12.0;
				MTL_ENABLE_DEBUG_INFO = YES;
				ONLY_ACTIVE_ARCH = YES;
				SDKROOT = iphoneos;
			};
			name = Debug;
		};
		06EF8CF01D8CE2F7009FB227 /* Release */ = {
			isa = XCBuildConfiguration;
			buildSettings = {
				ALWAYS_SEARCH_USER_PATHS = NO;
				CLANG_ANALYZER_LOCALIZABILITY_NONLOCALIZED = YES;
				CLANG_ANALYZER_NONNULL = YES;
				CLANG_CXX_LANGUAGE_STANDARD = "gnu++0x";
				CLANG_CXX_LIBRARY = "libc++";
				CLANG_ENABLE_MODULES = YES;
				CLANG_ENABLE_OBJC_ARC = YES;
				CLANG_WARN_BLOCK_CAPTURE_AUTORELEASING = YES;
				CLANG_WARN_BOOL_CONVERSION = YES;
				CLANG_WARN_COMMA = YES;
				CLANG_WARN_CONSTANT_CONVERSION = YES;
				CLANG_WARN_DEPRECATED_OBJC_IMPLEMENTATIONS = YES;
				CLANG_WARN_DIRECT_OBJC_ISA_USAGE = YES_ERROR;
				CLANG_WARN_DOCUMENTATION_COMMENTS = YES;
				CLANG_WARN_EMPTY_BODY = YES;
				CLANG_WARN_ENUM_CONVERSION = YES;
				CLANG_WARN_INFINITE_RECURSION = YES;
				CLANG_WARN_INT_CONVERSION = YES;
				CLANG_WARN_NON_LITERAL_NULL_CONVERSION = YES;
				CLANG_WARN_OBJC_IMPLICIT_RETAIN_SELF = YES;
				CLANG_WARN_OBJC_LITERAL_CONVERSION = YES;
				CLANG_WARN_OBJC_ROOT_CLASS = YES_ERROR;
				CLANG_WARN_RANGE_LOOP_ANALYSIS = YES;
				CLANG_WARN_STRICT_PROTOTYPES = YES;
				CLANG_WARN_SUSPICIOUS_MOVE = YES;
				CLANG_WARN_SUSPICIOUS_MOVES = YES;
				CLANG_WARN_UNREACHABLE_CODE = YES;
				CLANG_WARN__DUPLICATE_METHOD_MATCH = YES;
				"CODE_SIGN_IDENTITY[sdk=iphoneos*]" = "iPhone Developer";
				COPY_PHASE_STRIP = NO;
				DEBUG_INFORMATION_FORMAT = "dwarf-with-dsym";
				DEFINES_MODULE = YES;
				ENABLE_NS_ASSERTIONS = NO;
				ENABLE_STRICT_OBJC_MSGSEND = YES;
				GCC_C_LANGUAGE_STANDARD = gnu99;
				GCC_NO_COMMON_BLOCKS = YES;
				GCC_PREPROCESSOR_DEFINITIONS = NDEBUG;
				GCC_WARN_64_TO_32_BIT_CONVERSION = YES;
				GCC_WARN_ABOUT_RETURN_TYPE = YES_ERROR;
				GCC_WARN_UNDECLARED_SELECTOR = YES;
				GCC_WARN_UNINITIALIZED_AUTOS = YES_AGGRESSIVE;
				GCC_WARN_UNUSED_FUNCTION = YES;
				GCC_WARN_UNUSED_VARIABLE = YES;
				IPHONEOS_DEPLOYMENT_TARGET = 12.0;
				MTL_ENABLE_DEBUG_INFO = NO;
				SDKROOT = iphoneos;
				VALIDATE_PRODUCT = YES;
			};
			name = Release;
		};
/* End XCBuildConfiguration section */

/* Begin XCConfigurationList section */
		0618A2951D8CF4EE0013A191 /* Build configuration list for PBXNativeTarget "AIComponentKit" */ = {
			isa = XCConfigurationList;
			buildConfigurations = (
				0618A2961D8CF4EE0013A191 /* Debug */,
				0618A2971D8CF4EE0013A191 /* Release */,
			);
			defaultConfigurationIsVisible = 0;
			defaultConfigurationName = Release;
		};
		0618A2981D8CF4EE0013A191 /* Build configuration list for PBXNativeTarget "AIComponentKitTests" */ = {
			isa = XCConfigurationList;
			buildConfigurations = (
				0618A2991D8CF4EE0013A191 /* Debug */,
				0618A29A1D8CF4EE0013A191 /* Release */,
			);
			defaultConfigurationIsVisible = 0;
			defaultConfigurationName = Release;
		};
		06EF8CE31D8CE2F6009FB227 /* Build configuration list for PBXProject "AIComponentKit" */ = {
			isa = XCConfigurationList;
			buildConfigurations = (
				06EF8CEF1D8CE2F7009FB227 /* Debug */,
				06EF8CF01D8CE2F7009FB227 /* Release */,
			);
			defaultConfigurationIsVisible = 0;
			defaultConfigurationName = Release;
		};
/* End XCConfigurationList section */
	};
	rootObject = 06EF8CE01D8CE2F6009FB227 /* Project object */;
}<|MERGE_RESOLUTION|>--- conflicted
+++ resolved
@@ -718,11 +718,8 @@
 				06F91463252CE50B00AF8F88 /* BundledApp.swift */,
 				CBC7868520113A3C005363A3 /* CircularBuffer.swift */,
 				06B216071DB954A5000B3366 /* ColorUtil.swift */,
-<<<<<<< HEAD
 				06EF26592998A94600D6093C /* ComponentUtil.swift */,
-=======
 				46E77D8D29DD6894002CCDFB /* ShowAlert.swift */,
->>>>>>> cce12c6c
 				06604B722034EFE70066C459 /* CsvUtil.swift */,
 				06AEDC571E04C12900371E72 /* FormatUtil.swift */,
 				06D151E71DC4FE2A00FC981E /* ElementsUtil.swift */,
@@ -1320,11 +1317,8 @@
 				0417585520098566007D2C31 /* File.swift in Sources */,
 				060A83D51E004E1E00C6B7D9 /* JsonUtil.swift in Sources */,
 				DED1129F20E53D940051DEDC /* FeatureCollection.swift in Sources */,
-<<<<<<< HEAD
+				06C8CE982A3B5EFA00C39EBC /* ChatBot.swift in Sources */,
 				06EF265A2998A94600D6093C /* ComponentUtil.swift in Sources */,
-=======
-				06C8CE982A3B5EFA00C39EBC /* ChatBot.swift in Sources */,
->>>>>>> cce12c6c
 				043ACD8B20104F52002C74DD /* DatePicker.swift in Sources */,
 				0644F6C21F37D20700642E4D /* LifecycleDelegate.swift in Sources */,
 				06D151E81DC4FE2A00FC981E /* ElementsUtil.swift in Sources */,
