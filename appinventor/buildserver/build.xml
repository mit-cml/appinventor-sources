--- conflicted
+++ resolved
@@ -69,11 +69,8 @@
       <!-- Map assets for build server -->
       <fileset dir="${lib.dir}/leaflet" includes="leaflet.js,leaflet.css" />
       <fileset dir="${lib.dir}/leaflet/assets" includes="*"/>
-<<<<<<< HEAD
       <!-- TensorFlow assets for build server -->
       <fileset dir="${lib.dir}/tensorflowjs" includes="*"/>
-=======
->>>>>>> 3e533338
       <!-- Component/extension assets (for testing) -->
       <fileset dir="${appinventor.dir}/components/src" includes="**/assets/*"/>
     </copy>
