--- conflicted
+++ resolved
@@ -5,15 +5,10 @@
 
 package com.google.appinventor.buildserver.tasks.android;
 
-<<<<<<< HEAD
-import static com.google.appinventor.common.constants.YoungAndroidStructureConstants.ASSETS_FOLDER;
-
-import com.google.appinventor.buildserver.BuildType;
-=======
 import com.google.appinventor.buildserver.interfaces.BuildType;
->>>>>>> b727fa61
 import com.google.appinventor.buildserver.Signatures;
 import com.google.appinventor.buildserver.TaskResult;
+import com.google.appinventor.buildserver.YoungAndroidConstants;
 import com.google.appinventor.buildserver.context.AndroidCompilerContext;
 import com.google.appinventor.buildserver.interfaces.AndroidTask;
 import com.google.appinventor.buildserver.util.Execution;
@@ -34,7 +29,7 @@
     // Need to make sure assets directory exists otherwise aapt will fail.
     context.getPaths().setAssetsDir(
         ExecutorUtils.createDir(context.getProject().getBuildDirectory(),
-            ASSETS_FOLDER));
+            YoungAndroidConstants.ASSET_DIR_NAME));
 
     File sourceOutputDir = ExecutorUtils.createDir(context.getPaths().getBuildDir(),
         "generated/src");
@@ -78,7 +73,7 @@
     // Using System.err and System.out on purpose. Don't want to pollute build messages with
     // tools output
     if (!Execution.execute(null, aaptPackageCommandLine,
-        System.out, System.err, Execution.Timeout.MEDIUM)) {
+        System.out, System.err)) {
       return TaskResult.generateError("Error running AAPT");
     }
 
