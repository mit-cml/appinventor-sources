// -*- mode: java; c-basic-offset: 2; -*-
// Copyright 2021-2023 MIT, All rights reserved
// Released under the Apache License, Version 2.0
// http://www.apache.org/licenses/LICENSE-2.0

package com.google.appinventor.buildserver.tasks.android;

<<<<<<< HEAD
import com.google.appinventor.buildserver.interfaces.BuildType;
=======
import static com.google.appinventor.common.constants.YoungAndroidStructureConstants.ASSETS_FOLDER;

>>>>>>> c65243dd
import com.google.appinventor.buildserver.Signatures;
import com.google.appinventor.buildserver.TaskResult;
import com.google.appinventor.buildserver.YoungAndroidConstants;
import com.google.appinventor.buildserver.context.AndroidCompilerContext;
import com.google.appinventor.buildserver.interfaces.AndroidTask;
import com.google.appinventor.buildserver.interfaces.BuildType;
import com.google.appinventor.buildserver.util.Execution;
import com.google.appinventor.buildserver.util.ExecutorUtils;

import java.io.File;
import java.util.ArrayList;
import java.util.List;

/**
 * compiler.aapt()
 */
// RunAapt
@BuildType(apk = true)
public class RunAapt implements AndroidTask {
  @Override
  public TaskResult execute(AndroidCompilerContext context) {
    // Need to make sure assets directory exists otherwise aapt will fail.
    context.getPaths().setAssetsDir(
        ExecutorUtils.createDir(context.getProject().getBuildDirectory(),
            YoungAndroidConstants.ASSET_DIR_NAME));

    File sourceOutputDir = ExecutorUtils.createDir(context.getPaths().getBuildDir(),
        "generated/src");
    File symbolOutputDir = ExecutorUtils.createDir(context.getPaths().getBuildDir(),
        "generated/symbols");

    String aaptTool = context.getResources().aapt();
    if (aaptTool == null) {
      return TaskResult.generateError("Could not find a suitable AAPT tool for this OS");
    }

    List<String> aaptPackageCommandLineArgs = new ArrayList<>();
    aaptPackageCommandLineArgs.add(aaptTool);
    aaptPackageCommandLineArgs.add("package");
    aaptPackageCommandLineArgs.add("-v");
    aaptPackageCommandLineArgs.add("-f");
    aaptPackageCommandLineArgs.add("-M");
    aaptPackageCommandLineArgs.add(context.getPaths().getManifest().getAbsolutePath());
    aaptPackageCommandLineArgs.add("-S");
    aaptPackageCommandLineArgs.add(context.getPaths().getMergedResDir().getAbsolutePath());
    aaptPackageCommandLineArgs.add("-A");
    aaptPackageCommandLineArgs.add(context.getPaths().getAssetsDir().getAbsolutePath());
    aaptPackageCommandLineArgs.add("-I");
    aaptPackageCommandLineArgs.add(context.getResources().getAndroidRuntime());
    aaptPackageCommandLineArgs.add("-F");
    aaptPackageCommandLineArgs.add(context.getPaths().getTmpPackageName().getAbsolutePath());
    if (!context.getComponentInfo().getExplodedAarLibs().isEmpty()) {
      // If AARs are used, generate R.txt for later processing
      String packageName = Signatures.getPackageName(context.getProject().getMainClass());
      aaptPackageCommandLineArgs.add("-m");
      aaptPackageCommandLineArgs.add("-J");
      aaptPackageCommandLineArgs.add(sourceOutputDir.getAbsolutePath());
      aaptPackageCommandLineArgs.add("--custom-package");
      aaptPackageCommandLineArgs.add(packageName);
      aaptPackageCommandLineArgs.add("--output-text-symbols");
      aaptPackageCommandLineArgs.add(symbolOutputDir.getAbsolutePath());
      aaptPackageCommandLineArgs.add("--no-version-vectors");
      context.getResources().setAppRTxt(new File(symbolOutputDir, "R.txt"));
    }
    String[] aaptPackageCommandLine = aaptPackageCommandLineArgs.toArray(new String[0]);
    // Using System.err and System.out on purpose. Don't want to pollute build messages with
    // tools output
    if (!Execution.execute(null, aaptPackageCommandLine,
        System.out, System.err)) {
      return TaskResult.generateError("Error running AAPT");
    }

    return TaskResult.generateSuccess();
  }
}<|MERGE_RESOLUTION|>--- conflicted
+++ resolved
@@ -5,15 +5,10 @@
 
 package com.google.appinventor.buildserver.tasks.android;
 
-<<<<<<< HEAD
-import com.google.appinventor.buildserver.interfaces.BuildType;
-=======
 import static com.google.appinventor.common.constants.YoungAndroidStructureConstants.ASSETS_FOLDER;
 
->>>>>>> c65243dd
 import com.google.appinventor.buildserver.Signatures;
 import com.google.appinventor.buildserver.TaskResult;
-import com.google.appinventor.buildserver.YoungAndroidConstants;
 import com.google.appinventor.buildserver.context.AndroidCompilerContext;
 import com.google.appinventor.buildserver.interfaces.AndroidTask;
 import com.google.appinventor.buildserver.interfaces.BuildType;
@@ -35,7 +30,7 @@
     // Need to make sure assets directory exists otherwise aapt will fail.
     context.getPaths().setAssetsDir(
         ExecutorUtils.createDir(context.getProject().getBuildDirectory(),
-            YoungAndroidConstants.ASSET_DIR_NAME));
+            ASSETS_FOLDER));
 
     File sourceOutputDir = ExecutorUtils.createDir(context.getPaths().getBuildDir(),
         "generated/src");
@@ -79,7 +74,7 @@
     // Using System.err and System.out on purpose. Don't want to pollute build messages with
     // tools output
     if (!Execution.execute(null, aaptPackageCommandLine,
-        System.out, System.err)) {
+        System.out, System.err, Execution.Timeout.MEDIUM)) {
       return TaskResult.generateError("Error running AAPT");
     }
 
