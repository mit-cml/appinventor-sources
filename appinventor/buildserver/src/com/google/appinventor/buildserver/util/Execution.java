// -*- mode: java; c-basic-offset: 2; -*-
// Copyright 2009-2011 Google, All Rights reserved
// Copyright 2011-2025 MIT, All rights reserved
// Released under the Apache License, Version 2.0
// http://www.apache.org/licenses/LICENSE-2.0

package com.google.appinventor.buildserver.util;

import com.google.appinventor.buildserver.context.CompilerContext;
import com.google.common.base.Joiner;
import com.google.common.base.Preconditions;

import java.io.BufferedReader;
import java.io.File;
import java.io.IOException;
import java.io.InputStream;
import java.io.InputStreamReader;
import java.io.PrintStream;
import java.io.PrintWriter;
<<<<<<< HEAD
import java.util.concurrent.TimeUnit;
=======
import java.util.Map;
>>>>>>> b727fa61
import java.util.logging.Level;
import java.util.logging.Logger;
import org.apache.commons.io.IOUtils;

/**
 * Utility class for command execution and I/O redirection.
 *
 */
public final class Execution {

  // Logging support
  private static final Logger LOG = Logger.getLogger(Execution.class.getName());
  private static final Joiner joiner = Joiner.on(" ");

  private static boolean DISABLE_TIMEOUTS = false;

  public enum Timeout {
    SHORT(5), // 5 seconds
    MEDIUM(30), // 30 seconds
    LONG(120); // 2 minutes

    private final int seconds;

    Timeout(int seconds) {
      this.seconds = seconds;
    }

    public int getSeconds() {
      return seconds;
    }
  }

  public static void disableTimeouts() {
    DISABLE_TIMEOUTS = true;
  }

  /*
   * Input stream handler used for stdout and stderr redirection.
   */
  private static class RedirectStreamHandler extends Thread {
    // Streams to redirect from and to
    private final InputStream input;
    private final PrintWriter output;

    RedirectStreamHandler(PrintWriter output, InputStream input) {
      this.input = Preconditions.checkNotNull(input);
      this.output = Preconditions.checkNotNull(output);
      start();
    }

    @Override
    public void run() {
      try {
        BufferedReader reader = new BufferedReader(new InputStreamReader(input));
        String line;
        while ((line = reader.readLine()) != null) {
            output.println(line);
        }
      } catch (IOException ioe) {
        // OK to ignore...
        LOG.log(Level.WARNING, "____I/O Redirection failure: ", ioe);
      }
    }
  }

  private Execution() {
  }

  /**
   *
   * @param workingDir
   * @param command
   * @param env
   * @param out
   * @param err
   * @return
   */
  public static boolean execute(File workingDir, String[] command, Map<String, String> env,
      PrintStream out, PrintStream err) {
    LOG.log(Level.INFO, "____Executing " + joiner.join(command));
    ProcessBuilder pb = new ProcessBuilder(command).directory(workingDir);
    pb.environment().putAll(env);
    Process proc;
    try {
      proc = pb.start();
      int result = proc.waitFor();
      IOUtils.copy(proc.getInputStream(), out);
      IOUtils.copy(proc.getErrorStream(), err);
      return result == 0;
    } catch (IOException | InterruptedException e) {
      LOG.log(Level.WARNING, "____Execution failure: ", e);
      return false;
    }
  }

  /**
   * Executes a command in a command shell.
   *
   * @param workingDir  working directory for the command
   * @param command  command to execute and its arguments
   * @param out  standard output stream to redirect to
   * @param err  standard error stream to redirect to
   * @param timeoutSeconds  timeout in seconds for the command execution
   * @return  {@code true} if the command succeeds, {@code false} otherwise
   */
  public static boolean execute(File workingDir, String[] command, PrintStream out,
      PrintStream err, int timeoutSeconds) {
    LOG.log(Level.INFO, "____Executing " + joiner.join(command));
    if (System.getProperty("os.name").startsWith("Windows")){
      for(int i =0; i < command.length; i++){
        command[i] = command[i].replace("\"", "\\\"");
      }
    }

    try {
      Process process = Runtime.getRuntime().exec(command, null, workingDir);
      // Prevent any interactive shell from waiting for input
      process.getOutputStream().close();
      new RedirectStreamHandler(new PrintWriter(out, true), process.getInputStream());
      new RedirectStreamHandler(new PrintWriter(err, true), process.getErrorStream());

      if (timeoutSeconds <= 0 || DISABLE_TIMEOUTS) {
        return process.waitFor() == 0;
      }

      if (!process.waitFor(timeoutSeconds, TimeUnit.SECONDS)) {
        process.destroyForcibly();
        err.println("Process had to be forcibly terminated due to timeout");
        return false;
      }

      return process.exitValue() == 0;
    } catch (Exception e) {
      LOG.log(Level.WARNING, "____Execution failure: ", e);
      return false;
    }
  }

  /**
   * Executes a command in a command shell.
   *
   * @param workingDir  working directory for the command
   * @param command  command to execute and its arguments
   * @param out  standard output stream to redirect to
   * @param err  standard error stream to redirect to
   * @param timeout  timeout for the command execution
   * @return  {@code true} if the command succeeds, {@code false} otherwise
   */
  public static boolean execute(File workingDir, String[] command, PrintStream out,
      PrintStream err, Timeout timeout) {
    return execute(workingDir, command, out, err, timeout.getSeconds());
  }

  /**
   * Executes a command in a command shell.
   *
   * @param workingDir  working directory for the command
   * @param command  command to execute and its arguments
   * @param out  standard output stream to redirect to
   * @param err  standard error stream to redirect to
   * @return  {@code true} if the command succeeds, {@code false} otherwise
   */
  public static boolean execute(File workingDir, String[] command, PrintStream out,
      PrintStream err) {
    return execute(workingDir, command, out, err, Timeout.SHORT);
  }

  /**
   *
   * @param context
   * @param command
   * @return
   */
  public static boolean execute(CompilerContext<?> context, String[] command) {
    return execute(context.getPaths().getTmpDir(), command, context.getReporter().getSystemOut(),
        System.err);
  }

  /**
   *
   * @param context
   * @param command
   * @param env
   * @return
   */
  public static boolean execute(CompilerContext<?> context, String[] command, Map<String, String> env) {
    return execute(context.getPaths().getTmpDir(), command, env,
        context.getReporter().getSystemOut(), System.err);
  }
}<|MERGE_RESOLUTION|>--- conflicted
+++ resolved
@@ -17,11 +17,8 @@
 import java.io.InputStreamReader;
 import java.io.PrintStream;
 import java.io.PrintWriter;
-<<<<<<< HEAD
+import java.util.Map;
 import java.util.concurrent.TimeUnit;
-=======
-import java.util.Map;
->>>>>>> b727fa61
 import java.util.logging.Level;
 import java.util.logging.Logger;
 import org.apache.commons.io.IOUtils;
@@ -88,6 +85,64 @@
   }
 
   private Execution() {
+  }
+
+  /**
+   * Executes a command in a command shell.
+   *
+   * @param workingDir  working directory for the command
+   * @param command  command to execute and its arguments
+   * @param out  standard output stream to redirect to
+   * @param err  standard error stream to redirect to
+   * @param timeoutSeconds  timeout in seconds for the command execution
+   * @return  {@code true} if the command succeeds, {@code false} otherwise
+   */
+  public static boolean execute(File workingDir, String[] command, PrintStream out,
+      PrintStream err, int timeoutSeconds) {
+    LOG.log(Level.INFO, "____Executing " + joiner.join(command));
+    if (System.getProperty("os.name").startsWith("Windows")){
+      for(int i =0; i < command.length; i++){
+        command[i] = command[i].replace("\"", "\\\"");
+      }
+    }
+
+    try {
+      Process process = Runtime.getRuntime().exec(command, null, workingDir);
+      // Prevent any interactive shell from waiting for input
+      process.getOutputStream().close();
+      new RedirectStreamHandler(new PrintWriter(out, true), process.getInputStream());
+      new RedirectStreamHandler(new PrintWriter(err, true), process.getErrorStream());
+
+      if (timeoutSeconds <= 0 || DISABLE_TIMEOUTS) {
+        return process.waitFor() == 0;
+      }
+
+      if (!process.waitFor(timeoutSeconds, TimeUnit.SECONDS)) {
+        process.destroyForcibly();
+        err.println("Process had to be forcibly terminated due to timeout");
+        return false;
+      }
+
+      return process.exitValue() == 0;
+    } catch (Exception e) {
+      LOG.log(Level.WARNING, "____Execution failure: ", e);
+      return false;
+    }
+  }
+
+  /**
+   * Executes a command in a command shell.
+   *
+   * @param workingDir  working directory for the command
+   * @param command  command to execute and its arguments
+   * @param out  standard output stream to redirect to
+   * @param err  standard error stream to redirect to
+   * @param timeout  timeout for the command execution
+   * @return  {@code true} if the command succeeds, {@code false} otherwise
+   */
+  public static boolean execute(File workingDir, String[] command, PrintStream out,
+      PrintStream err, Timeout timeout) {
+    return execute(workingDir, command, out, err, timeout.getSeconds());
   }
 
   /**
@@ -124,64 +179,6 @@
    * @param command  command to execute and its arguments
    * @param out  standard output stream to redirect to
    * @param err  standard error stream to redirect to
-   * @param timeoutSeconds  timeout in seconds for the command execution
-   * @return  {@code true} if the command succeeds, {@code false} otherwise
-   */
-  public static boolean execute(File workingDir, String[] command, PrintStream out,
-      PrintStream err, int timeoutSeconds) {
-    LOG.log(Level.INFO, "____Executing " + joiner.join(command));
-    if (System.getProperty("os.name").startsWith("Windows")){
-      for(int i =0; i < command.length; i++){
-        command[i] = command[i].replace("\"", "\\\"");
-      }
-    }
-
-    try {
-      Process process = Runtime.getRuntime().exec(command, null, workingDir);
-      // Prevent any interactive shell from waiting for input
-      process.getOutputStream().close();
-      new RedirectStreamHandler(new PrintWriter(out, true), process.getInputStream());
-      new RedirectStreamHandler(new PrintWriter(err, true), process.getErrorStream());
-
-      if (timeoutSeconds <= 0 || DISABLE_TIMEOUTS) {
-        return process.waitFor() == 0;
-      }
-
-      if (!process.waitFor(timeoutSeconds, TimeUnit.SECONDS)) {
-        process.destroyForcibly();
-        err.println("Process had to be forcibly terminated due to timeout");
-        return false;
-      }
-
-      return process.exitValue() == 0;
-    } catch (Exception e) {
-      LOG.log(Level.WARNING, "____Execution failure: ", e);
-      return false;
-    }
-  }
-
-  /**
-   * Executes a command in a command shell.
-   *
-   * @param workingDir  working directory for the command
-   * @param command  command to execute and its arguments
-   * @param out  standard output stream to redirect to
-   * @param err  standard error stream to redirect to
-   * @param timeout  timeout for the command execution
-   * @return  {@code true} if the command succeeds, {@code false} otherwise
-   */
-  public static boolean execute(File workingDir, String[] command, PrintStream out,
-      PrintStream err, Timeout timeout) {
-    return execute(workingDir, command, out, err, timeout.getSeconds());
-  }
-
-  /**
-   * Executes a command in a command shell.
-   *
-   * @param workingDir  working directory for the command
-   * @param command  command to execute and its arguments
-   * @param out  standard output stream to redirect to
-   * @param err  standard error stream to redirect to
    * @return  {@code true} if the command succeeds, {@code false} otherwise
    */
   public static boolean execute(File workingDir, String[] command, PrintStream out,
