--- conflicted
+++ resolved
@@ -288,11 +288,8 @@
 
   private BuildServer.ProgressReporter reporter; // Used to report progress of the build
   
-<<<<<<< HEAD
   private String simpleCompTypesString="";
-=======
   private static String minSDK;
->>>>>>> 9c1bd839
   /*
    * Generate the set of Android permissions needed by this project.
    */
@@ -805,11 +802,8 @@
     String aName = (project.getAName() == null) ? DEFAULT_APP_NAME : cleanName(project.getAName());
     LOG.log(Level.INFO, "VCode: " + project.getVCode());
     LOG.log(Level.INFO, "VName: " + project.getVName());
-<<<<<<< HEAD
     String appId = (project.getAppId() == null) ? DEFAULT_APP_ID : cleanName(project.getAppId().trim());
-=======
     minSDK = (project.getMinApi() == null) ? DEFAULT_MIN_SDK : cleanName(project.getMinApi().trim());
->>>>>>> 9c1bd839
 
     // TODO(user): Use com.google.common.xml.XmlWriter
     try {
