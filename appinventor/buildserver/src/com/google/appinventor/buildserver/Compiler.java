--- conflicted
+++ resolved
@@ -96,47 +96,10 @@
   /**
    * Adds a new Task to the build.
    */
-<<<<<<< HEAD
-  private boolean createProviderXml(File providerDir) {
-    File paths = new File(providerDir, "provider_paths.xml");
-    try {
-      BufferedWriter out = new BufferedWriter(new OutputStreamWriter(new FileOutputStream(paths), "UTF-8"));
-      out.write("<?xml version=\"1.0\" encoding=\"utf-8\"?>\n");
-      out.write("<paths xmlns:android=\"http://schemas.android.com/apk/res/android\">\n");
-      out.write("   <files-path name=\"internal_files\" path=\".\"/>\n");
-      out.write("   <external-path name=\"external_files\" path=\".\"/>\n");
-      out.write("</paths>\n");
-      out.close();
-    } catch (IOException e) {
-      return false;
-    }
-    return true;
-  }
-
-  // Writes ic_launcher.xml to initialize adaptive icon
-  private boolean writeICLauncher(File adaptiveIconFile, boolean isRound) {
-    String mainClass = project.getMainClass();
-    String packageName = Signatures.getPackageName(mainClass);
-    try {
-      BufferedWriter out = new BufferedWriter(new OutputStreamWriter(new FileOutputStream(adaptiveIconFile), "UTF-8"));
-      out.write("<?xml version=\"1.0\" encoding=\"utf-8\"?>\n");
-      out.write("<adaptive-icon " + "xmlns:android=\"http://schemas.android.com/apk/res/android\" " + ">\n");
-      out.write("<background android:drawable=\"@color/ic_launcher_background\" />\n");
-      out.write("<foreground android:drawable=\"@mipmap/ic_launcher_foreground\" />\n");
-      out.write("</adaptive-icon>\n");
-      out.close();
-    } catch (IOException e) {
-      e.printStackTrace();
-      userErrors.print(String.format(ERROR_IN_STAGE, "ic launcher"));
-      return false;
-    }
-    return true;
-=======
   public Compiler<P, T> add(Class<? extends Task<? super T>> task) {
     assert task != null;
     this.tasks.add(task);
     return this;
->>>>>>> 86ca5b1e
   }
 
   // "Main" method that returns either true or false, depending
