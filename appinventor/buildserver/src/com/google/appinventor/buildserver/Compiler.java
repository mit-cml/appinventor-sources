// -*- mode: java; c-basic-offset: 2; -*-
// Copyright 2009-2011 Google, All Rights reserved
// Copyright 2011-2021 MIT, All rights reserved
// Released under the Apache License, Version 2.0
// http://www.apache.org/licenses/LICENSE-2.0

package com.google.appinventor.buildserver;

import com.android.ide.common.internal.AaptCruncher;
import com.android.ide.common.internal.PngCruncher;
import com.android.sdklib.build.ApkBuilder;
import com.google.appinventor.buildserver.stats.StatReporter;
import com.google.appinventor.buildserver.util.AARLibraries;
import com.google.appinventor.buildserver.util.AARLibrary;
import com.google.appinventor.components.common.ComponentDescriptorConstants;
import com.google.appinventor.components.common.YaVersion;
import com.google.common.annotations.VisibleForTesting;
import com.google.common.base.Charsets;
import com.google.common.base.Strings;
import com.google.common.collect.Lists;
import com.google.common.collect.Sets;
import com.google.common.io.Files;
import com.google.common.io.Resources;
import java.awt.Graphics2D;
import java.awt.Image;
import java.awt.geom.Ellipse2D;
import java.awt.geom.RoundRectangle2D;
import java.awt.image.BufferedImage;
import java.io.BufferedReader;
import java.io.BufferedWriter;
import java.io.ByteArrayOutputStream;
import java.io.File;
import java.io.FileInputStream;
import java.io.FileNotFoundException;
import java.io.FileOutputStream;
import java.io.FileReader;
import java.io.FileWriter;
import java.io.FilenameFilter;
import java.io.IOException;
import java.io.InputStreamReader;
import java.io.OutputStreamWriter;
import java.io.PrintStream;
import java.io.PrintWriter;
import java.io.Reader;
import java.io.Writer;
import java.util.ArrayList;
import java.util.Arrays;
import java.util.Collections;
import java.util.HashMap;
import java.util.HashSet;
import java.util.Iterator;
import java.util.List;
import java.util.Locale;
import java.util.Map;
import java.util.Set;
import java.util.TreeSet;
import java.util.concurrent.ConcurrentHashMap;
import java.util.concurrent.ConcurrentMap;
import java.util.concurrent.ExecutionException;
import java.util.concurrent.Executors;
import java.util.concurrent.Future;
import java.util.logging.Level;
import java.util.logging.Logger;
import java.util.zip.ZipEntry;
import java.util.zip.ZipInputStream;
import javax.imageio.ImageIO;

import org.codehaus.jettison.json.JSONArray;
import org.codehaus.jettison.json.JSONException;
import org.codehaus.jettison.json.JSONObject;
import org.codehaus.jettison.json.JSONTokener;

/**
 * Main entry point for the YAIL compiler.
 *
 * <p>Supplies entry points for building Young Android projects.
 *
 * @author markf@google.com (Mark Friedman)
 * @author lizlooney@google.com (Liz Looney)
 *
 * [Will 2016/9/20, Refactored {@link #writeAndroidManifest(File)} to
 *   accomodate the new annotations for adding <activity> and <receiver>
 *   elements.]
 */
public final class Compiler {
  /**
   * reading guide:
   * Comp == Component, comp == component, COMP == COMPONENT
   * Ext == External, ext == external, EXT == EXTERNAL
   */

  public static int currentProgress = 10;

  // Kawa and DX processes can use a lot of memory. We only launch one Kawa or DX process at a time.
  private static final Object SYNC_KAWA_OR_DX = new Object();

  private static final String SLASH = File.separator;
  private static final String SLASHREGEX = File.separatorChar == '\\' ? "\\\\" : "/";
  private static final String COLON = File.pathSeparator;
  private static final String ZIPSLASH = "/";

  public static final String RUNTIME_FILES_DIR = "/files/";
  public static final String RUNTIME_TOOLS_DIR = "/tools/";

  // Native library directory names
  private static final String LIBS_DIR_NAME = "libs";
  private static final String ARMEABI_DIR_NAME = "armeabi";
  private static final String ARMEABI_V7A_DIR_NAME = "armeabi-v7a";
  private static final String ARM64_V8A_DIR_NAME = "arm64-v8a";
  private static final String X86_64_DIR_NAME = "x86_64";

  private static final String ASSET_DIR_NAME = "assets";
  private static final String EXT_COMPS_DIR_NAME = "external_comps";

  private static final String DEFAULT_ICON = RUNTIME_FILES_DIR + "ya.png";

  /*
   * Resource paths to yail runtime, runtime library files and sdk tools.
   * To get the real file paths, call getResource() with one of these constants.
   */
  private static final String ACRA_RUNTIME =
      RUNTIME_FILES_DIR + "acra-4.4.0.jar";
  private static final String ANDROID_RUNTIME =
      RUNTIME_FILES_DIR + "android.jar";
  private static final String[] SUPPORT_JARS;
  private static final String[] SUPPORT_AARS;
  private static final String COMP_BUILD_INFO =
      RUNTIME_FILES_DIR + "simple_components_build_info.json";
  private static final String DX_JAR =
      RUNTIME_TOOLS_DIR + "dx.jar";
  private static final String KAWA_RUNTIME =
      RUNTIME_FILES_DIR + "kawa.jar";
  private static final String SIMPLE_ANDROID_RUNTIME_JAR =
      RUNTIME_FILES_DIR + "AndroidRuntime.jar";
  private static final String APKSIGNER_JAR =
      RUNTIME_TOOLS_DIR + "apksigner.jar";

  /*
   * Note for future updates: This list can be obtained from an Android Studio project running the
   * following command:
   *
   * ./gradlew :app:dependencies --configuration releaseRuntimeClasspath --console=plain | \
   *     awk 'BEGIN {FS="--- "} {print $2}' | cut -d : -f2 | sort -u
   */
  private static final Set<String> CRITICAL_JARS =
      new HashSet<>(Arrays.asList(
          // Minimum required for Android 4.x
          RUNTIME_FILES_DIR + "appcompat.jar",
          RUNTIME_FILES_DIR + "collection.jar",
          RUNTIME_FILES_DIR + "core.jar",
          RUNTIME_FILES_DIR + "core-common.jar",
          RUNTIME_FILES_DIR + "lifecycle-common.jar",
          RUNTIME_FILES_DIR + "vectordrawable.jar",
          RUNTIME_FILES_DIR + "vectordrawable-animated.jar",

          // Extras that may be pulled
          RUNTIME_FILES_DIR + "annotation.jar",
          RUNTIME_FILES_DIR + "asynclayoutinflater.jar",
          RUNTIME_FILES_DIR + "coordinatorlayout.jar",
          RUNTIME_FILES_DIR + "core-runtime.jar",
          RUNTIME_FILES_DIR + "cursoradapter.jar",
          RUNTIME_FILES_DIR + "customview.jar",
          RUNTIME_FILES_DIR + "documentfile.jar",
          RUNTIME_FILES_DIR + "drawerlayout.jar",
          RUNTIME_FILES_DIR + "fragment.jar",
          RUNTIME_FILES_DIR + "interpolator.jar",
          RUNTIME_FILES_DIR + "legacy-support-core-ui.jar",
          RUNTIME_FILES_DIR + "legacy-support-core-utils.jar",
          RUNTIME_FILES_DIR + "lifecycle-livedata.jar",
          RUNTIME_FILES_DIR + "lifecycle-livedata-core.jar",
          RUNTIME_FILES_DIR + "lifecycle-runtime.jar",
          RUNTIME_FILES_DIR + "lifecycle-viewmodel.jar",
          RUNTIME_FILES_DIR + "loader.jar",
          RUNTIME_FILES_DIR + "localbroadcastmanager.jar",
          RUNTIME_FILES_DIR + "print.jar",
          RUNTIME_FILES_DIR + "slidingpanelayout.jar",
          RUNTIME_FILES_DIR + "swiperefreshlayout.jar",
          RUNTIME_FILES_DIR + "versionedparcelable.jar",
          RUNTIME_FILES_DIR + "viewpager.jar"
      ));

  private static final String LINUX_AAPT_TOOL =
      RUNTIME_TOOLS_DIR + "linux/aapt";
  private static final String LINUX_ZIPALIGN_TOOL =
      RUNTIME_TOOLS_DIR + "linux/zipalign";
  private static final String MAC_AAPT_TOOL =
      RUNTIME_TOOLS_DIR + "mac/aapt";
  private static final String MAC_ZIPALIGN_TOOL =
      RUNTIME_TOOLS_DIR + "mac/zipalign";
  private static final String WINDOWS_AAPT_TOOL =
      RUNTIME_TOOLS_DIR + "windows/aapt";
  private static final String WINDOWS_PTHEAD_DLL =
      RUNTIME_TOOLS_DIR + "windows/libwinpthread-1.dll";
  private static final String WINDOWS_ZIPALIGN_TOOL =
      RUNTIME_TOOLS_DIR + "windows/zipalign";

  private static final String LINUX_AAPT2_TOOL =
      RUNTIME_TOOLS_DIR + "linux/aapt2";
  private static final String MAC_AAPT2_TOOL =
      RUNTIME_TOOLS_DIR + "mac/aapt2";
  private static final String WINDOWS_AAPT2_TOOL =
      RUNTIME_TOOLS_DIR + "windows/aapt2";
  private static final String BUNDLETOOL_JAR =
      RUNTIME_TOOLS_DIR + "bundletool.jar";

  @VisibleForTesting
  static final String YAIL_RUNTIME = RUNTIME_FILES_DIR + "runtime.scm";

  private final ConcurrentMap<String, Set<String>> assetsNeeded =
      new ConcurrentHashMap<String, Set<String>>();
  private final ConcurrentMap<String, Set<String>> activitiesNeeded =
      new ConcurrentHashMap<String, Set<String>>();
  private final ConcurrentMap<String, Set<String>> metadataNeeded =
      new ConcurrentHashMap<String, Set<String>>();
  private final ConcurrentMap<String, Set<String>> activityMetadataNeeded =
      new ConcurrentHashMap<String, Set<String>>();
  private final ConcurrentMap<String, Set<String>> broadcastReceiversNeeded =
      new ConcurrentHashMap<String, Set<String>>();
  private final ConcurrentMap<String, Set<String>> queriesNeeded =
      new ConcurrentHashMap<>();
  private final ConcurrentMap<String, Set<String>> servicesNeeded =
      new ConcurrentHashMap<String, Set<String>>();
  private final ConcurrentMap<String, Set<String>> contentProvidersNeeded =
      new ConcurrentHashMap<String, Set<String>>();
  private final ConcurrentMap<String, Set<String>> libsNeeded =
      new ConcurrentHashMap<String, Set<String>>();
  private final ConcurrentMap<String, Set<String>> nativeLibsNeeded =
      new ConcurrentHashMap<String, Set<String>>();
  private final ConcurrentMap<String, Set<String>> permissionsNeeded =
      new ConcurrentHashMap<String, Set<String>>();
  private final ConcurrentMap<String, Set<String>> minSdksNeeded =
      new ConcurrentHashMap<String, Set<String>>();
  private final Set<String> uniqueLibsNeeded = Sets.newHashSet();
  private final ConcurrentMap<String, Map<String, Map<String, Set<String>>>> conditionals =
      new ConcurrentHashMap<>();
  /**
   * Maps component type names to a set of blocks used in the project from the
   * named component. For example, Hello Purr might produce:
   *
   * <code>
   *   {
   *     "Button": {"Click", "Image", "Text"},
   *     "Screen": {"Title"},
   *     "Sound": {"Play", "Source", "Vibrate"}
   *   }
   * </code>
   */
  private final Map<String, Set<String>> compBlocks;

  /**
   * Set of exploded AAR libraries.
   */
  private AARLibraries explodedAarLibs;

  /**
   * File where the compiled R resources are written.
   */
  private File appRJava;

  /**
   * The file containing the text version of the R resources map.
   */
  private File appRTxt;

  /**
   * Directory where the merged resource XML files are placed.
   */
  private File mergedResDir;

  /**
   * Zip file containing all compiled resources with AAPT2
   */
  private File resourcesZip;

  // TODO(Will): Remove the following Set once the deprecated
  //             @SimpleBroadcastReceiver annotation is removed. It should
  //             should remain for the time being because otherwise we'll break
  //             extensions currently using @SimpleBroadcastReceiver.
  private final ConcurrentMap<String, Set<String>> componentBroadcastReceiver =
      new ConcurrentHashMap<String, Set<String>>();

  /**
   * Map used to hold the names and paths of resources that we've written out
   * as temp files.
   * Don't use this map directly. Please call getResource() with one of the
   * constants above to get the (temp file) path to a resource.
   */
  private static final ConcurrentMap<String, File> resources =
      new ConcurrentHashMap<String, File>();

  // TODO(user,lizlooney): i18n here and in lines below that call String.format(...)
  private static final String COMPILATION_ERROR =
      "Error: Your build failed due to an error when compiling %s.\n";
  private static final String ERROR_IN_STAGE =
      "Error: Your build failed due to an error in the %s stage, " +
      "not because of an error in your program.\n";
  private static final String ICON_ERROR =
      "Error: Your build failed because %s cannot be used as the application icon.\n";
  private static final String NO_USER_CODE_ERROR =
      "Error: No user code exists.\n";

  static {
    List<String> aars = new ArrayList<>();
    List<String> jars = new ArrayList<>();
    try (BufferedReader in = new BufferedReader(new InputStreamReader(Compiler.class.getResourceAsStream(RUNTIME_FILES_DIR + "aars.txt")))) {
      String line;
      while ((line = in.readLine()) != null) {
        if (!line.isEmpty()) {
          aars.add(line);
        } else {
          break;
        }
      }
    } catch (IOException e) {
      System.err.println("Fatal error on startup reading aars.txt");
      e.printStackTrace();
      System.exit(1);
    }
    SUPPORT_AARS = aars.toArray(new String[0]);
    try (BufferedReader in = new  BufferedReader(new InputStreamReader(Compiler.class.getResourceAsStream(RUNTIME_FILES_DIR + "jars.txt")))) {
      String line;
      while ((line = in.readLine()) != null) {
        if (!line.isEmpty()) {
          jars.add(RUNTIME_FILES_DIR + line);
        } else {
          break;
        }
      }
    } catch (IOException e) {
      System.err.println("Fatal error on startup reading jars.txt");
      e.printStackTrace();
      System.exit(1);
    }
    SUPPORT_JARS = jars.toArray(new String[0]);
  }

  private final int childProcessRamMb;  // Maximum ram that can be used by a child processes, in MB.
  private final boolean isForCompanion;
  private final boolean isForEmulator;
  private final boolean includeDangerousPermissions;
  private final Project project;
  private final PrintStream out;
  private final PrintStream err;
  private final PrintStream userErrors;

  private File libsDir; // The directory that will contain any native libraries for packaging
  private String dexCacheDir;

  private JSONArray simpleCompsBuildInfo;
  private JSONArray extCompsBuildInfo;
  private Set<String> simpleCompTypes;  // types needed by the project
  private Set<String> extCompTypes; // types needed by the project

  /**
   * A list of the dex files created by {@link #runMultidex}.
   */
  private List<File> dexFiles = new ArrayList<>();

  /**
   * Mapping from type name to path in project to minimize tests against the file system.
   */
  private Map<String, String> extTypePathCache = new HashMap<String, String>();

  private static final Logger LOG = Logger.getLogger(Compiler.class.getName());

  private BuildServer.ProgressReporter reporter; // Used to report progress of the build

  /*
   * Generate the set of Android permissions needed by this project.
   */
  @VisibleForTesting
  void generatePermissions() {
    try {
      loadJsonInfo(permissionsNeeded, ComponentDescriptorConstants.PERMISSIONS_TARGET);
      if (project != null) {    // Only do this if we have a project (testing doesn't provide one :-( ).
        LOG.log(Level.INFO, "usesLocation = " + project.getUsesLocation());
        if (project.getUsesLocation().equals("True")) { // Add location permissions if any WebViewer requests it
          Set<String> locationPermissions = Sets.newHashSet(); // via a Property.
          // See ProjectEditor.recordLocationSettings()
          locationPermissions.add("android.permission.ACCESS_FINE_LOCATION");
          locationPermissions.add("android.permission.ACCESS_COARSE_LOCATION");
          locationPermissions.add("android.permission.ACCESS_MOCK_LOCATION");
          permissionsNeeded.put("com.google.appinventor.components.runtime.WebViewer", locationPermissions);
        }
      }
    } catch (IOException e) {
      // This is fatal.
      e.printStackTrace();
      userErrors.print(String.format(ERROR_IN_STAGE, "Permissions"));
    } catch (JSONException e) {
      // This is fatal, but shouldn't actually ever happen.
      e.printStackTrace();
      userErrors.print(String.format(ERROR_IN_STAGE, "Permissions"));
    }

    mergeConditionals(conditionals.get(ComponentDescriptorConstants.PERMISSIONS_TARGET), permissionsNeeded);

    int n = 0;
    for (String type : permissionsNeeded.keySet()) {
      n += permissionsNeeded.get(type).size();
    }

    System.out.println("Permissions needed, n = " + n);
  }

  /**
   * Merge the given {@code values} into the set at {@code key} in {@code map}.
   * If {@code key} is not set, then its value is treated as the empty set and
   * the key is set to a copy of {@code values}. {@code values} can be unmodifiable.
   * @param map A mapping of strings to sets of strings, representing component
   *            types to, e.g., permissions
   * @param key The key to evaluate, e.g., "Texting"
   * @param values The values associated with the key that need to be merged, e.g.,
   *               {"android.permission.SEND_SMS"}
   */
  private void setOrMerge(Map<String, Set<String>> map, String key, Set<String> values) {
    if (map.containsKey(key)) {
      map.get(key).addAll(values);
    } else {
      map.put(key, new HashSet<>(values));
    }
  }

  /**
   * Merge the conditionals from the given conditional map into the existing
   * map of required infos.
   * @param conditionalMap A map of component type names to maps of blocks to
   *                       sets of values (e.g., permission names)
   * @param infoMap A map of component type names to sets of values (e.g.,
   *                permission names)
   */
  private void mergeConditionals(Map<String, Map<String, Set<String>>> conditionalMap,
                                 Map<String, Set<String>> infoMap) {
    if (conditionalMap != null) {
      if (isForCompanion) {
        // For the companion, we take all of the conditionals
        for (Map.Entry<String, Map<String, Set<String>>> entry : conditionalMap.entrySet()) {
          for (Set<String> items : entry.getValue().values()) {
            setOrMerge(infoMap, entry.getKey(), items);
          }
        }
        // If necessary, we can remove permissions at this point (e.g., Texting, PhoneCall)
      } else {
        // We walk the set of components and the blocks used in the project. If
        // any <component, block> combination is in the set of conditionals,
        // then we merge the associated set of values into the existing set. If
        // no existing set exists, we create one.
        for (Map.Entry<String, Set<String>> entry : compBlocks.entrySet()) {
          if (conditionalMap.containsKey(entry.getKey())) {
            Map<String, Set<String>> blockPermsMap = conditionalMap.get(entry.getKey());
            for (String blockName : entry.getValue()) {
              Set<String> blockPerms = blockPermsMap.get(blockName);
              if (blockPerms != null) {
                Set<String> typePerms = infoMap.get(entry.getKey());
                if (typePerms != null) {
                  typePerms.addAll(blockPerms);
                } else {
                  infoMap.put(entry.getKey(), new HashSet<>(blockPerms));
                }
              }
            }
          }
        }
      }
    }
  }

  // Just used for testing
  @VisibleForTesting
  Map<String,Set<String>> getPermissions() {
    return permissionsNeeded;
  }

  // Just used for testing
  @VisibleForTesting
  Map<String, Set<String>> getBroadcastReceivers() {
    return broadcastReceiversNeeded;
  }

  @VisibleForTesting
  Map<String, Set<String>> getQueries() {
    return queriesNeeded;
  }

  // Just used for testing
  @VisibleForTesting
  Map<String, Set<String>> getServices() {
    return servicesNeeded;
  }

  // Just used for testing
  @VisibleForTesting
  Map<String, Set<String>> getContentProviders() {
    return contentProvidersNeeded;
  }

  // Just used for testing
  @VisibleForTesting
  Map<String, Set<String>> getActivities() {
    return activitiesNeeded;
  }

  /*
   * Generate the set of Android libraries needed by this project.
   */
  @VisibleForTesting
  void generateLibNames() {
    try {
      loadJsonInfo(libsNeeded, ComponentDescriptorConstants.LIBRARIES_TARGET);
    } catch (IOException e) {
      // This is fatal.
      e.printStackTrace();
      userErrors.print(String.format(ERROR_IN_STAGE, "Libraries"));
    } catch (JSONException e) {
      // This is fatal, but shouldn't actually ever happen.
      e.printStackTrace();
      userErrors.print(String.format(ERROR_IN_STAGE, "Libraries"));
    }

    int n = 0;
    for (String type : libsNeeded.keySet()) {
      n += libsNeeded.get(type).size();
    }

    System.out.println("Libraries needed, n = " + n);
  }

  /*
   * Generate the set of conditionally included libraries needed by this project.
   */
  @VisibleForTesting
  void generateNativeLibNames() {
    if (isForEmulator) {  // no libraries for emulator
      return;
    }
    try {
      loadJsonInfo(nativeLibsNeeded, ComponentDescriptorConstants.NATIVE_TARGET);
    } catch (IOException e) {
      // This is fatal.
      e.printStackTrace();
      userErrors.print(String.format(ERROR_IN_STAGE, "Native Libraries"));
    } catch (JSONException e) {
      // This is fatal, but shouldn't actually ever happen.
      e.printStackTrace();
      userErrors.print(String.format(ERROR_IN_STAGE, "Native Libraries"));
    }

    int n = 0;
    for (String type : nativeLibsNeeded.keySet()) {
      n += nativeLibsNeeded.get(type).size();
    }

    System.out.println("Native Libraries needed, n = " + n);
  }

  /*
   * Generate the set of conditionally included assets needed by this project.
   */
  @VisibleForTesting
  void generateAssets() {
    try {
      loadJsonInfo(assetsNeeded, ComponentDescriptorConstants.ASSETS_TARGET);
    } catch (IOException e) {
      // This is fatal.
      e.printStackTrace();
      userErrors.print(String.format(ERROR_IN_STAGE, "Assets"));
    } catch (JSONException e) {
      // This is fatal, but shouldn't actually ever happen.
      e.printStackTrace();
      userErrors.print(String.format(ERROR_IN_STAGE, "Assets"));
    }

    int n = 0;
    for (String type : assetsNeeded.keySet()) {
      n += assetsNeeded.get(type).size();
    }

    System.out.println("Component assets needed, n = " + n);
  }

  /*
   * Generate the set of conditionally included activities needed by this project.
   */
  @VisibleForTesting
  void generateActivities() {
    try {
      loadJsonInfo(activitiesNeeded, ComponentDescriptorConstants.ACTIVITIES_TARGET);
    } catch (IOException e) {
      // This is fatal.
      e.printStackTrace();
      userErrors.print(String.format(ERROR_IN_STAGE, "Activities"));
    } catch (JSONException e) {
      // This is fatal, but shouldn't actually ever happen.
      e.printStackTrace();
      userErrors.print(String.format(ERROR_IN_STAGE, "Activities"));
    }

    int n = 0;
    for (String type : activitiesNeeded.keySet()) {
      n += activitiesNeeded.get(type).size();
    }

    System.out.println("Component activities needed, n = " + n);
  }

  /**
   * Generate a set of conditionally included metadata needed by this project.
   */
  @VisibleForTesting
  void generateMetadata() {
    try {
      loadJsonInfo(metadataNeeded, ComponentDescriptorConstants.METADATA_TARGET);
    } catch (IOException e) {
      // This is fatal.
      e.printStackTrace();
      userErrors.print(String.format(ERROR_IN_STAGE, "Metadata"));
    } catch (JSONException e) {
      // This is fatal, but shouldn't actually ever happen.
      e.printStackTrace();
      userErrors.print(String.format(ERROR_IN_STAGE, "Metadata"));
    }

    int n = 0;
    for (String type : metadataNeeded.keySet()) {
      n += metadataNeeded.get(type).size();
    }

    System.out.println("Component metadata needed, n = " + n);
  }

  /**
   * Generate a set of conditionally included activity metadata needed by this project.
   */
  @VisibleForTesting
  void generateActivityMetadata() {
    try {
      loadJsonInfo(activityMetadataNeeded, ComponentDescriptorConstants.ACTIVITY_METADATA_TARGET);
    } catch (IOException e) {
      // This is fatal.
      e.printStackTrace();
      userErrors.print(String.format(ERROR_IN_STAGE, "Activity Metadata"));
    } catch (JSONException e) {
      // This is fatal, but shouldn't actually ever happen.
      e.printStackTrace();
      userErrors.print(String.format(ERROR_IN_STAGE, "Activity Metadata"));
    }

    int n = 0;
    for (String type : activityMetadataNeeded.keySet()) {
      n += activityMetadataNeeded.get(type).size();
    }

    System.out.println("Component activity metadata needed, n = " + n);
  }

  /*
   * Generate a set of conditionally included broadcast receivers needed by this project.
   */
  @VisibleForTesting
  void generateBroadcastReceivers() {
    try {
      loadJsonInfo(broadcastReceiversNeeded, ComponentDescriptorConstants.BROADCAST_RECEIVERS_TARGET);
    }
    catch (IOException e) {
      // This is fatal.
      e.printStackTrace();
      userErrors.print(String.format(ERROR_IN_STAGE, "BroadcastReceivers"));
    } catch (JSONException e) {
      // This is fatal, but shouldn't actually ever happen.
      e.printStackTrace();
      userErrors.print(String.format(ERROR_IN_STAGE, "BroadcastReceivers"));
    }

    mergeConditionals(conditionals.get(ComponentDescriptorConstants.BROADCAST_RECEIVERS_TARGET), broadcastReceiversNeeded);
  }

  /*
   * Generate a set of conditionally included queries needed by this project.
   */
  @VisibleForTesting
  void generateQueries() {
    try {
      loadJsonInfo(queriesNeeded, ComponentDescriptorConstants.QUERIES_TARGET);
    } catch (IOException e) {
      // This is fatal.
      userErrors.print(String.format(ERROR_IN_STAGE, "Services"));
    } catch (JSONException e) {
      // This is fatal, but shouldn't actually ever happen.
      userErrors.print(String.format(ERROR_IN_STAGE, "Services"));
    }

    mergeConditionals(conditionals.get(ComponentDescriptorConstants.QUERIES_TARGET), queriesNeeded);
  }

  /*
   * Generate a set of conditionally included services needed by this project.
   */
  @VisibleForTesting
  void generateServices() {
    try {
      loadJsonInfo(servicesNeeded, ComponentDescriptorConstants.SERVICES_TARGET);
    } catch (IOException e) {
      // This is fatal.
      e.printStackTrace();
      userErrors.print(String.format(ERROR_IN_STAGE, "Services"));
    } catch (JSONException e) {
      // This is fatal, but shouldn't actually ever happen.
      e.printStackTrace();
      userErrors.print(String.format(ERROR_IN_STAGE, "Services"));
    }

    mergeConditionals(conditionals.get(ComponentDescriptorConstants.SERVICES_TARGET), servicesNeeded);
  }

  /*
   * Generate a set of conditionally included content providers needed by this project.
   */
  @VisibleForTesting
  void generateContentProviders() {
    try {
      loadJsonInfo(contentProvidersNeeded, ComponentDescriptorConstants.CONTENT_PROVIDERS_TARGET);
    } catch (IOException e) {
      // This is fatal.
      e.printStackTrace();
      userErrors.print(String.format(ERROR_IN_STAGE, "Content Providers"));
    } catch (JSONException e) {
      // This is fatal, but shouldn't actually ever happen.
      e.printStackTrace();
      userErrors.print(String.format(ERROR_IN_STAGE, "Content Providers"));
    }

    mergeConditionals(conditionals.get(ComponentDescriptorConstants.CONTENT_PROVIDERS_TARGET), contentProvidersNeeded);
  }

  /*
   * TODO(Will): Remove this method once the deprecated @SimpleBroadcastReceiver
   *             annotation is removed. This should remain for the time being so
   *             that we don't break extensions currently using the
   *             @SimpleBroadcastReceiver annotation.
   */
  @VisibleForTesting
  void generateBroadcastReceiver() {
    try {
      loadJsonInfo(componentBroadcastReceiver, ComponentDescriptorConstants.BROADCAST_RECEIVER_TARGET);
    }
    catch (IOException e) {
      // This is fatal.
      e.printStackTrace();
      userErrors.print(String.format(ERROR_IN_STAGE, "BroadcastReceiver"));
    } catch (JSONException e) {
      // This is fatal, but shouldn't actually ever happen.
      e.printStackTrace();
      userErrors.print(String.format(ERROR_IN_STAGE, "BroadcastReceiver"));
    }
  }

  private void generateMinSdks() {
    try {
      loadJsonInfo(minSdksNeeded, ComponentDescriptorConstants.ANDROIDMINSDK_TARGET);
    } catch (IOException|JSONException e) {
      // This is fatal.
      e.printStackTrace();
      userErrors.print(String.format(ERROR_IN_STAGE, "AndroidMinSDK"));
    }
  }

  // This patches around a bug in AAPT (and other placed in Android)
  // where an ampersand in the name string breaks AAPT.
  private String cleanName(String name) {
    return name.replace("&", "and");
  }

  private String cleanColor(String color, boolean makeOpaque) {
    String result = color;
    if (color.startsWith("&H") || color.startsWith("&h")) {
      result =  "#" + color.substring(2);
    }
    if (makeOpaque && result.length() == 9) {  // true for #AARRGGBB strings
      result = "#" + result.substring(3);  // remove any alpha value
    }
    return result;
  }

  /**
   * Write out a style definition customized with the given colors.
   *
   * @param out The writer the style will be written to.
   * @param name The name of the new style.
   * @param parent The parent style to inherit from.
   * @param sdk The SDK version that the theme overlays
   * @throws IOException if the writer cannot be written to.
   */
  private static void writeTheme(Writer out, String name, String parent, int sdk) throws IOException {
    out.write("<style name=\"");
    out.write(name);
    out.write("\" parent=\"");
    out.write(parent);
    out.write("\">\n");
    out.write("<item name=\"colorPrimary\">@color/colorPrimary</item>\n");
    out.write("<item name=\"colorPrimaryDark\">@color/colorPrimaryDark</item>\n");
    out.write("<item name=\"colorAccent\">@color/colorAccent</item>\n");
    boolean holo = sdk >= 11 && sdk < 21;
    boolean needsClassicSwitch = false;
    if (!parent.equals("android:Theme")) {
      out.write("<item name=\"windowActionBar\">true</item>\n");
      out.write("<item name=\"android:windowActionBar\">true</item>\n");  // Honeycomb ActionBar
      if (parent.contains("Holo") || holo) {
        out.write("<item name=\"android:actionBarStyle\">@style/AIActionBar</item>\n");
        out.write("<item name=\"actionBarStyle\">@style/AIActionBar</item>\n");
      }
      // Handles theme for Notifier
      out.write("<item name=\"android:dialogTheme\">@style/AIDialog</item>\n");
      out.write("<item name=\"dialogTheme\">@style/AIDialog</item>\n");
      out.write("<item name=\"android:cacheColorHint\">#000</item>\n");  // Fixes crash in ListPickerActivity
    } else {
      out.write("<item name=\"switchStyle\">@style/ClassicSwitch</item>\n");
      needsClassicSwitch = true;
    }
    out.write("</style>\n");
    if (needsClassicSwitch) {
      out.write("<style name=\"ClassicSwitch\" parent=\"Widget.AppCompat.CompoundButton.Switch\">\n");
      if (sdk == 23) {
        out.write("<item name=\"android:background\">@drawable/abc_control_background_material</item>\n");
      } else {
        out.write("<item name=\"android:background\">@drawable/abc_item_background_holo_light</item>\n");
      }
      out.write("</style>\n");
    }
  }

  private static void writeActionBarStyle(Writer out, String name, String parent,
      boolean blackText) throws IOException {
    out.write("<style name=\"");
    out.write(name);
    out.write("\" parent=\"");
    out.write(parent);
    out.write("\">\n");
    out.write("<item name=\"android:background\">@color/colorPrimary</item>\n");
    out.write("<item name=\"android:titleTextStyle\">@style/AIActionBarTitle</item>\n");
    out.write("</style>\n");
    out.write("<style name=\"AIActionBarTitle\" parent=\"android:TextAppearance.Holo.Widget.ActionBar.Title\">\n");
    out.write("<item name=\"android:textColor\">" + (blackText ? "#000" : "#fff") + "</item>\n");
    out.write("</style>\n");
  }

  private static void writeDialogTheme(Writer out, String name, String parent) throws IOException {
    out.write("<style name=\"");
    out.write(name);
    out.write("\" parent=\"");
    out.write(parent);
    out.write("\">\n");
    out.write("<item name=\"colorPrimary\">@color/colorPrimary</item>\n");
    out.write("<item name=\"colorPrimaryDark\">@color/colorPrimaryDark</item>\n");
    out.write("<item name=\"colorAccent\">@color/colorAccent</item>\n");
    if (parent.contains("Holo")) {
      // workaround for weird window border effect
      out.write("<item name=\"android:windowBackground\">@android:color/transparent</item>\n");
      out.write("<item name=\"android:gravity\">center</item>\n");
      out.write("<item name=\"android:layout_gravity\">center</item>\n");
      out.write("<item name=\"android:textColor\">@color/colorPrimary</item>\n");
    }
    out.write("</style>\n");
  }

  /**
   * Create the default color and styling for the app.
   */
  private boolean createValuesXml(File valuesDir, String suffix) {
    String colorPrimary = project.getPrimaryColor();
    String colorPrimaryDark = project.getPrimaryColorDark();
    String colorAccent = project.getAccentColor();
    String theme = project.getTheme();
    String actionbar = project.getActionBar();
    String parentTheme;
    boolean isClassicTheme = "Classic".equals(theme) || suffix.isEmpty();  // Default to classic theme prior to SDK 11
    boolean needsBlackTitleText = false;
    boolean holo = "-v11".equals(suffix) || "-v14".equals(suffix);
    if (isClassicTheme) {
      parentTheme = "android:Theme";
    } else {
      if (suffix.equals("-v11")) {  // AppCompat needs SDK 14, so we explicitly name Holo for SDK 11 through 13
        parentTheme = theme.replace("AppTheme", "android:Theme.Holo");
        needsBlackTitleText = theme.contains("Light") && !theme.contains("DarkActionBar");
        if (theme.contains("Light")) {
          parentTheme = "android:Theme.Holo.Light";
        }
      } else {
        parentTheme = theme.replace("AppTheme", "Theme.AppCompat");
      }
      if (!"true".equalsIgnoreCase(actionbar)) {
        if (parentTheme.endsWith("DarkActionBar")) {
          parentTheme = parentTheme.replace("DarkActionBar", "NoActionBar");
        } else {
          parentTheme += ".NoActionBar";
        }
      }
    }
    colorPrimary = cleanColor(colorPrimary, true);
    colorPrimaryDark = cleanColor(colorPrimaryDark, true);
    colorAccent = cleanColor(colorAccent, true);
    File colorsXml = new File(valuesDir, "colors" + suffix + ".xml");
    File stylesXml = new File(valuesDir, "styles" + suffix + ".xml");
    try {
      BufferedWriter out = new BufferedWriter(new OutputStreamWriter(new FileOutputStream(colorsXml), "UTF-8"));
      out.write("<?xml version=\"1.0\" encoding=\"utf-8\"?>\n");
      out.write("<resources>\n");
      out.write("<color name=\"colorPrimary\">");
      out.write(colorPrimary);
      out.write("</color>\n");
      out.write("<color name=\"colorPrimaryDark\">");
      out.write(colorPrimaryDark);
      out.write("</color>\n");
      out.write("<color name=\"colorAccent\">");
      out.write(colorAccent);
      out.write("</color>\n");
      out.write("</resources>\n");
      out.close();
      out = new BufferedWriter(new OutputStreamWriter(new FileOutputStream(stylesXml), "UTF-8"));
      out.write("<?xml version=\"1.0\" encoding=\"utf-8\"?>\n");
      out.write("<resources>\n");

      writeTheme(out, "AppTheme", parentTheme,
          suffix.isEmpty() ? 7 : Integer.parseInt(suffix.substring(2)));
      if (!isClassicTheme) {
        if (holo) {  // Handle Holo
          if (parentTheme.contains("Light")) {
            writeActionBarStyle(out, "AIActionBar", "android:Widget.Holo.Light.ActionBar", needsBlackTitleText);
          } else {
            writeActionBarStyle(out, "AIActionBar", "android:Widget.Holo.ActionBar", needsBlackTitleText);
          }
        }
        if (parentTheme.contains("Light")) {
          writeDialogTheme(out, "AIDialog", "Theme.AppCompat.Light.Dialog");
          writeDialogTheme(out, "AIAlertDialog", "Theme.AppCompat.Light.Dialog.Alert");
        } else {
          writeDialogTheme(out, "AIDialog", "Theme.AppCompat.Dialog");
          writeDialogTheme(out, "AIAlertDialog", "Theme.AppCompat.Dialog.Alert");
        }
      }
      out.write("<style name=\"TextAppearance.AppCompat.Button\">\n");
      out.write("<item name=\"textAllCaps\">false</item>\n");
      out.write("</style>\n");
      out.write("</resources>\n");
      out.close();
    } catch(IOException e) {
      return false;
    }
    return true;
  }

  private boolean createNetworkConfigXml(File configDir) {
    File networkConfig = new File(configDir, "network_security_config.xml");
    try (PrintWriter out = new PrintWriter(new OutputStreamWriter(new FileOutputStream(networkConfig)))) {
      out.println("<?xml version=\"1.0\" encoding=\"utf-8\"?>");
      out.println("<network-security-config>");
      out.println("<base-config cleartextTrafficPermitted=\"true\">");
      out.println("<trust-anchors>");
      out.println("<certificates src=\"system\"/>");
      out.println("</trust-anchors>");
      out.println("</base-config>");
      out.println("</network-security-config>");
    } catch(IOException e) {
      return false;
    }
    return true;
  }

  /*
   * Creates the provider_paths file which is used to setup a "Files" content
   * provider.
   */
  private boolean createProviderXml(File providerDir) {
    File paths = new File(providerDir, "provider_paths.xml");
    try {
      BufferedWriter out = new BufferedWriter(new OutputStreamWriter(new FileOutputStream(paths), "UTF-8"));
      out.write("<?xml version=\"1.0\" encoding=\"utf-8\"?>\n");
      out.write("<paths xmlns:android=\"http://schemas.android.com/apk/res/android\">\n");
      out.write("   <external-path name=\"external_files\" path=\".\"/>\n");
      out.write("</paths>\n");
      out.close();
    } catch (IOException e) {
      return false;
    }
    return true;
  }

  // Writes ic_launcher.xml to initialize adaptive icon
  private boolean writeICLauncher(File adaptiveIconFile, boolean isRound) {
    String mainClass = project.getMainClass();
    String packageName = Signatures.getPackageName(mainClass);
    try {
      BufferedWriter out = new BufferedWriter(new OutputStreamWriter(new FileOutputStream(adaptiveIconFile), "UTF-8"));
      out.write("<?xml version=\"1.0\" encoding=\"utf-8\"?>\n");
      out.write("<adaptive-icon " + "xmlns:android=\"http://schemas.android.com/apk/res/android\" " + ">\n");
      out.write("<background android:drawable=\"@color/ic_launcher_background\" />\n");
      out.write("<foreground android:drawable=\"@mipmap/ic_launcher_foreground\" />\n");
      out.write("</adaptive-icon>\n");
      out.close();
    } catch (IOException e) {
      e.printStackTrace();
      userErrors.print(String.format(ERROR_IN_STAGE, "ic launcher"));
      return false;
    }
    return true;
  }

  // Writes ic_launcher_background.xml to indicate background color of adaptive icon
  private boolean writeICLauncherBackground(File icBackgroundFile) {
    try {
      BufferedWriter out = new BufferedWriter(new OutputStreamWriter(new FileOutputStream(icBackgroundFile), "UTF-8"));
      out.write("<?xml version=\"1.0\" encoding=\"utf-8\"?>\n");
      out.write("<resources>\n");
      out.write("<color name=\"ic_launcher_background\">#ffffff</color>\n");
      out.write("</resources>\n");
      out.close();
    } catch (IOException e) {
      e.printStackTrace();
      userErrors.print(String.format(ERROR_IN_STAGE, "ic launcher background"));
      return false;
    }
    return true;
  }

  /*
   * Creates an AndroidManifest.xml file needed for the Android application.
   */
  private boolean writeAndroidManifest(File manifestFile) {
    // Create AndroidManifest.xml
    String mainClass = project.getMainClass();
    String packageName = Signatures.getPackageName(mainClass);
    String className = Signatures.getClassName(mainClass);
    String projectName = project.getProjectName();
    String vCode = project.getVCode();
    String vName = cleanName(project.getVName());
    if (includeDangerousPermissions) {
      vName += "u";
    }
    String aName = cleanName(project.getAName());
    LOG.log(Level.INFO, "VCode: " + vCode);
    LOG.log(Level.INFO, "VName: " + vName);

    // TODO(user): Use com.google.common.xml.XmlWriter
    try {
      BufferedWriter out = new BufferedWriter(new OutputStreamWriter(new FileOutputStream(manifestFile), "UTF-8"));
      out.write("<?xml version=\"1.0\" encoding=\"utf-8\"?>\n");
      // TODO(markf) Allow users to set versionCode and versionName attributes.
      // See http://developer.android.com/guide/publishing/publishing.html for
      // more info.
      out.write("<manifest " +
          "xmlns:android=\"http://schemas.android.com/apk/res/android\" " +
          "package=\"" + packageName + "\" " +
          // TODO(markf): uncomment the following line when we're ready to enable publishing to the
          // Android Market.
          "android:versionCode=\"" + vCode +"\" " + "android:versionName=\"" + vName + "\" " +
          ">\n");

      // If we are building the Wireless Debugger (AppInventorDebugger) add the uses-feature tag which
      // is used by the Google Play store to determine which devices the app is available for. By adding
      // these lines we indicate that we use these features BUT THAT THEY ARE NOT REQUIRED so it is ok
      // to make the app available on devices that lack the feature. Without these lines the Play Store
      // makes a guess based on permissions and assumes that they are required features.
      if (isForCompanion) {
        out.write("  <uses-feature android:name=\"android.hardware.bluetooth\" android:required=\"false\" />\n");
        out.write("  <uses-feature android:name=\"android.hardware.location\" android:required=\"false\" />\n");
        out.write("  <uses-feature android:name=\"android.hardware.telephony\" android:required=\"false\" />\n");
        out.write("  <uses-feature android:name=\"android.hardware.location.network\" android:required=\"false\" />\n");
        out.write("  <uses-feature android:name=\"android.hardware.location.gps\" android:required=\"false\" />\n");
        out.write("  <uses-feature android:name=\"android.hardware.microphone\" android:required=\"false\" />\n");
        out.write("  <uses-feature android:name=\"android.hardware.touchscreen\" android:required=\"false\" />\n");
        out.write("  <uses-feature android:name=\"android.hardware.camera\" android:required=\"false\" />\n");
        out.write("  <uses-feature android:name=\"android.hardware.camera.autofocus\" android:required=\"false\" />\n");
        if (isForEmulator) {
          out.write("  <uses-feature android:name=\"android.hardware.wifi\" android:required=\"false\" />\n"); // We actually require wifi
        } else {
          out.write("  <uses-feature android:name=\"android.hardware.wifi\" />\n"); // We actually require wifi
        }
      }

<<<<<<< HEAD
      int minSdk = Integer.parseInt(project.getMinSdk());
=======
      if (queriesNeeded.size() > 0) {
        out.write("  <queries>\n");
        for (Map.Entry<String, Set<String>> componentSubElSetPair : queriesNeeded.entrySet()) {
          Set<String> subelementSet = componentSubElSetPair.getValue();
          for (String subelement : subelementSet) {
            // replace %packageName% with the actual packageName
            out.write(subelement.replace("%packageName%", packageName));
          }
        }
        out.write("  </queries>\n");
      }

      int minSdk = Integer.parseInt((project.getMinSdk() == null) ? DEFAULT_MIN_SDK : project.getMinSdk());
>>>>>>> 1f378b28
      if (!isForCompanion) {
        for (Set<String> minSdks : minSdksNeeded.values()) {
          for (String sdk : minSdks) {
            int sdkInt = Integer.parseInt(sdk);
            if (sdkInt > minSdk) {
              minSdk = sdkInt;
            }
          }
        }
      }

      // make permissions unique by putting them in one set
      Set<String> permissions = Sets.newHashSet();
      for (Set<String> compPermissions : permissionsNeeded.values()) {
        permissions.addAll(compPermissions);
      }
      if (usesLegacyFileAccess()) {
        permissions.add("android.permission.READ_EXTERNAL_STORAGE");
        permissions.add("android.permission.WRITE_EXTERNAL_STORAGE");
      }

      // Remove Google's Forbidden Permissions
      // This code is crude because we had to do this on short notice
      // List of permissions taken from
      // https://support.google.com/googleplay/android-developer/answer/9047303#intended
      if (isForCompanion && !includeDangerousPermissions) {
        // Default SMS handler
        permissions.remove("android.permission.READ_SMS");
        permissions.remove("android.permission.RECEIVE_MMS");
        permissions.remove("android.permission.RECEIVE_SMS");
        permissions.remove("android.permission.RECEIVE_WAP_PUSH");
        permissions.remove("android.permission.SEND_SMS");
        permissions.remove("android.permission.WRITE_SMS");
        // Default Phone handler
        permissions.remove("android.permission.PROCESS_OUTGOING_CALLS");
        permissions.remove("android.permission.CALL_PHONE");
        permissions.remove("android.permission.READ_CALL_LOG");
        permissions.remove("android.permission.WRITE_CALL_LOG");
      }

      for (String permission : permissions) {
        if ("android.permission.WRITE_EXTERNAL_STORAGE".equals(permission)) {
          out.write("  <uses-permission android:name=\"" + permission + "\"");

          // we don't need these permissions post KitKat, but we do need them for the companion
          if (!isForCompanion && !usesLegacyFileAccess() && minSdk < 29) {
            out.write(" android:maxSdkVersion=\"29\"");
          }

          out.write(" />");
        } else {
          out.write("  <uses-permission android:name=\""
              // replace %packageName% with the actual packageName
              + permission.replace("%packageName%", packageName)
              + "\" />\n");
        }
      }

      if (isForCompanion) {      // This is so ACRA can do a logcat on phones older then Jelly Bean
        out.write("  <uses-permission android:name=\"android.permission.READ_LOGS\" />\n");
      }

      // TODO(markf): Change the minSdkVersion below if we ever require an SDK beyond 1.5.
      // The market will use the following to filter apps shown to devices that don't support
      // the specified SDK version.  We right now support building for minSDK 4.
      // We might also want to allow users to specify minSdk version or targetSDK version.
      out.write("  <uses-sdk android:minSdkVersion=\"" + minSdk + "\" android:targetSdkVersion=\"" +
          YaVersion.TARGET_SDK_VERSION + "\" />\n");

      out.write("  <application ");

      // TODO(markf): The preparing to publish doc at
      // http://developer.android.com/guide/publishing/preparing.html suggests removing the
      // 'debuggable=true' but I'm not sure that our users would want that while they're still
      // testing their packaged apps.  Maybe we should make that an option, somehow.
      // TODONE(jis): Turned off debuggable. No one really uses it and it represents a security
      // risk for App Inventor App end-users.
      out.write("android:debuggable=\"false\" ");
      // out.write("android:debuggable=\"true\" "); // DEBUGGING
      if (aName.equals("")) {
        out.write("android:label=\"" + projectName + "\" ");
      } else {
        out.write("android:label=\"" + aName + "\" ");
      }
      out.write("android:networkSecurityConfig=\"@xml/network_security_config\" ");
      out.write("android:requestLegacyExternalStorage=\"true\" ");  // For SDK 29 (Android Q)
      if (YaVersion.TARGET_SDK_VERSION >= 30) {
        out.write("android:preserveLegacyExternalStorage=\"true\" ");  // For SDK 30 (Android R)
      }
      out.write("android:icon=\"@mipmap/ic_launcher\" ");
      out.write("android:roundIcon=\"@mipmap/ic_launcher\" ");
      if (isForCompanion) {              // This is to hook into ACRA
        out.write("android:name=\"com.google.appinventor.components.runtime.ReplApplication\" ");
      } else {
        out.write("android:name=\"com.google.appinventor.components.runtime.multidex.MultiDexApplication\" ");
      }
      // Write theme info if we are not using the "Classic" theme (i.e., no theme)
      if (true) {
//      if (!"Classic".equalsIgnoreCase(project.getTheme())) {
        out.write("android:theme=\"@style/AppTheme\" ");
      }
      out.write(">\n");

      out.write("<uses-library android:name=\"org.apache.http.legacy\" android:required=\"false\" />");

      for (Project.SourceDescriptor source : project.getSources()) {
        String formClassName = source.getQualifiedName();
        // String screenName = formClassName.substring(formClassName.lastIndexOf('.') + 1);
        boolean isMain = formClassName.equals(mainClass);

        if (isMain) {
          // The main activity of the application.
          out.write("    <activity android:name=\"." + className + "\" ");
        } else {
          // A secondary activity of the application.
          out.write("    <activity android:name=\"" + formClassName + "\" ");
        }

        // This line is here for NearField and NFC.   It keeps the activity from
        // restarting every time NDEF_DISCOVERED is signaled.
        // TODO:  Check that this doesn't screw up other components.  Also, it might be
        // better to do this programmatically when the NearField component is created, rather
        // than here in the manifest.
        if (simpleCompTypes.contains("com.google.appinventor.components.runtime.NearField") &&
            !isForCompanion && isMain) {
          out.write("android:launchMode=\"singleTask\" ");
        } else if (isMain && isForCompanion) {
          out.write("android:launchMode=\"singleTop\" ");
        }

        out.write("android:windowSoftInputMode=\"stateHidden\" ");

        // The keyboard option prevents the app from stopping when a external (bluetooth)
        // keyboard is attached.
        out.write("android:configChanges=\"orientation|screenSize|keyboardHidden|keyboard|"
            + "screenLayout|smallestScreenSize\">\n");

        out.write("      <intent-filter>\n");
        out.write("        <action android:name=\"android.intent.action.MAIN\" />\n");
        if (isMain) {
          out.write("        <category android:name=\"android.intent.category.LAUNCHER\" />\n");
        }
        out.write("      </intent-filter>\n");
        if (isForCompanion) {
          out.write("<intent-filter>\n");
          out.write("<action android:name=\"android.intent.action.VIEW\" />\n");
          out.write("<category android:name=\"android.intent.category.DEFAULT\" />\n");
          out.write("<category android:name=\"android.intent.category.BROWSABLE\" />\n");
          out.write("<data android:scheme=\"aicompanion\" android:host=\"comp\" />\n");
          out.write("</intent-filter>\n");
        }

        if (simpleCompTypes.contains("com.google.appinventor.components.runtime.NearField") &&
            !isForCompanion && isMain) {
          //  make the form respond to NDEF_DISCOVERED
          //  this will trigger the form's onResume method
          //  For now, we're handling text/plain only,but we can add more and make the Nearfield
          // component check the type.
          out.write("      <intent-filter>\n");
          out.write("        <action android:name=\"android.nfc.action.NDEF_DISCOVERED\" />\n");
          out.write("        <category android:name=\"android.intent.category.DEFAULT\" />\n");
          out.write("        <data android:mimeType=\"text/plain\" />\n");
          out.write("      </intent-filter>\n");
        }

        Set<Map.Entry<String, Set<String>>> metadataElements = activityMetadataNeeded.entrySet();

        // If any component needs to register additional activity metadata,
        // insert them into the manifest here.
        if (!metadataElements.isEmpty()) {
          for (Map.Entry<String, Set<String>> metadataElementSetPair : metadataElements) {
            Set<String> metadataElementSet = metadataElementSetPair.getValue();
            for (String metadataElement : metadataElementSet) {
              out.write(
                metadataElement
                  .replace("%packageName%", packageName) // replace %packageName% with the actual packageName
              );
            }
          }
        }

        out.write("    </activity>\n");

        // Companion display a splash screen... define it's activity here
        if (isMain && isForCompanion) {
          out.write("    <activity android:name=\"com.google.appinventor.components.runtime.SplashActivity\" android:screenOrientation=\"behind\" android:configChanges=\"keyboardHidden|orientation\">\n");
          out.write("      <intent-filter>\n");
          out.write("        <action android:name=\"android.intent.action.MAIN\" />\n");
          out.write("      </intent-filter>\n");
          out.write("    </activity>\n");
        }
      }

      // Collect any additional <application> subelements into a single set.
      Set<Map.Entry<String, Set<String>>> subelements = Sets.newHashSet();
      subelements.addAll(activitiesNeeded.entrySet());
      subelements.addAll(metadataNeeded.entrySet());
      subelements.addAll(broadcastReceiversNeeded.entrySet());
      subelements.addAll(servicesNeeded.entrySet());
      subelements.addAll(contentProvidersNeeded.entrySet());


      // If any component needs to register additional activities, 
      // broadcast receivers, services or content providers, insert 
      // them into the manifest here.
      if (!subelements.isEmpty()) {
        for (Map.Entry<String, Set<String>> componentSubElSetPair : subelements) {
          Set<String> subelementSet = componentSubElSetPair.getValue();
          for (String subelement : subelementSet) {
            if (isForCompanion && !includeDangerousPermissions &&
                subelement.contains("android.provider.Telephony.SMS_RECEIVED")) {
              continue;
            }
            out.write(
              subelement
                .replace("%packageName%", packageName) // replace %packageName% with the actual packageName
            );
          }
        }
      }

      // TODO(Will): Remove the following legacy code once the deprecated
      //             @SimpleBroadcastReceiver annotation is removed. It should
      //             should remain for the time being because otherwise we'll break
      //             extensions currently using @SimpleBroadcastReceiver.

      // Collect any legacy simple broadcast receivers
      Set<String> simpleBroadcastReceivers = Sets.newHashSet();
      for (String componentType : componentBroadcastReceiver.keySet()) {
        simpleBroadcastReceivers.addAll(componentBroadcastReceiver.get(componentType));
      }

      // The format for each legacy Broadcast Receiver in simpleBroadcastReceivers is
      // "className,Action1,Action2,..." where the class name is mandatory, and
      // actions are optional (and as many as needed).
      for (String broadcastReceiver : simpleBroadcastReceivers) {
        String[] brNameAndActions = broadcastReceiver.split(",");
        if (brNameAndActions.length == 0) {
          continue;
        }
        // Remove the SMS_RECEIVED broadcast receiver if we aren't including dangerous permissions
        if (isForCompanion && !includeDangerousPermissions) {
          boolean skip = false;
          for (String action : brNameAndActions) {
            if (action.equalsIgnoreCase("android.provider.Telephony.SMS_RECEIVED")) {
              skip = true;
              break;
            }
          }
          if (skip) {
            continue;
          }
        }
        out.write(
            "<receiver android:name=\"" + brNameAndActions[0] + "\" >\n");
        if (brNameAndActions.length > 1) {
          out.write("  <intent-filter>\n");
          for (int i = 1; i < brNameAndActions.length; i++) {
            out.write("    <action android:name=\"" + brNameAndActions[i] + "\" />\n");
          }
          out.write("  </intent-filter>\n");
        }
        out.write("</receiver> \n");
      }

      // Add the FileProvider because in Sdk >=24 we cannot pass file:
      // URLs in intents (and in other contexts)

      out.write("      <provider\n");
      out.write("         android:name=\"androidx.core.content.FileProvider\"\n");
      out.write("         android:authorities=\"" + packageName + ".provider\"\n");
      out.write("         android:exported=\"false\"\n");
      out.write("         android:grantUriPermissions=\"true\">\n");
      out.write("         <meta-data\n");
      out.write("            android:name=\"android.support.FILE_PROVIDER_PATHS\"\n");
      out.write("            android:resource=\"@xml/provider_paths\"/>\n");
      out.write("      </provider>\n");

      out.write("  </application>\n");
      out.write("</manifest>\n");
      out.close();
    } catch (IOException e) {
      e.printStackTrace();
      userErrors.print(String.format(ERROR_IN_STAGE, "manifest"));
      return false;
    }

    return true;
  }

  /**
   * Builds a YAIL project.
   *
   * @param project  project to build
   * @param compTypes component types used in the project
   * @param compBlocks component type mapped to blocks used in project
   * @param out  stdout stream for compiler messages
   * @param err  stderr stream for compiler messages
   * @param userErrors stream to write user-visible error messages
   * @param keystoreFilePath
   * @param childProcessRam   maximum RAM for child processes, in MBs.
   * @return  {@code true} if the compilation succeeds, {@code false} otherwise
   * @throws JSONException
   * @throws IOException
   */
  public static boolean compile(Project project, Set<String> compTypes,
      Map<String, Set<String>> compBlocks, PrintStream out, PrintStream err, PrintStream userErrors,
      boolean isForCompanion, boolean isForEmulator, boolean includeDangerousPermissions,
      String keystoreFilePath, int childProcessRam, String dexCacheDir, String outputFileName,
      BuildServer.ProgressReporter reporter, boolean isAab, StatReporter statReporter)
      throws IOException, JSONException {
    // Create a new compiler instance for the compilation
    Compiler compiler = new Compiler(project, compTypes, compBlocks, out, err, userErrors,
        isForCompanion, isForEmulator, includeDangerousPermissions, childProcessRam, dexCacheDir,
        reporter);

    return compileWithStats(compiler, project, isAab, keystoreFilePath, outputFileName, out,
        reporter, statReporter);
  }

  private static boolean compileWithStats(Compiler compiler, Project project, boolean isAab,
      String keystoreFilePath, String outputFileName, PrintStream out,
      BuildServer.ProgressReporter reporter, StatReporter statReporter) {
    boolean success = false;
    long start = System.currentTimeMillis();
    statReporter.startBuild(compiler);

    try {
      // Set initial progress to 0%
      if (reporter != null) {
        reporter.report(0);
      }

      statReporter.nextStage(compiler, "generateActivities");
      compiler.generateActivities();
      statReporter.nextStage(compiler, "generateActivityMetadata");
      compiler.generateActivityMetadata();
      statReporter.nextStage(compiler, "generateAssets");
      compiler.generateAssets();
      statReporter.nextStage(compiler, "generateBroadcastReceivers");
      compiler.generateBroadcastReceivers();
      statReporter.nextStage(compiler, "generateContentProviders");
      compiler.generateContentProviders();
      statReporter.nextStage(compiler, "generateLibNames");
      compiler.generateLibNames();
      statReporter.nextStage(compiler, "generateMetadata");
      compiler.generateMetadata();
      statReporter.nextStage(compiler, "generateMinSdks");
      compiler.generateMinSdks();
      statReporter.nextStage(compiler, "generateNativeLibNames");
      compiler.generateNativeLibNames();
      statReporter.nextStage(compiler, "generatePermissions");
      compiler.generatePermissions();
      statReporter.nextStage(compiler, "generateQueries");
      compiler.generateQueries();
      statReporter.nextStage(compiler, "generateServices");
      compiler.generateServices();

      // TODO(Will): Remove the following call once the deprecated
      //             @SimpleBroadcastReceiver annotation is removed. It should
      //             should remain for the time being because otherwise we'll break
      //             extensions currently using @SimpleBroadcastReceiver.
      statReporter.nextStage(compiler, "generateBroadcastReceiver");
      compiler.generateBroadcastReceiver();

      // Create build directory.
      File buildDir = createDir(project.getBuildDirectory());

      // Prepare application icon.
      out.println("________Preparing application icon");
      File resDir = createDir(buildDir, "res");
      File drawableDir = createDir(resDir, "drawable");

      // Create mipmap directories
      File mipmapHdpi = createDir(resDir,"mipmap-hdpi");
      File mipmapMdpi = createDir(resDir,"mipmap-mdpi");
      File mipmapXhdpi = createDir(resDir,"mipmap-xhdpi");
      File mipmapXxhdpi = createDir(resDir,"mipmap-xxhdpi");
      File mipmapXxxhdpi = createDir(resDir,"mipmap-xxxhdpi");

      // Create list of mipmaps for all icon types with respective sizes
      List<File> mipmapDirectoriesForIcons = Arrays.asList(mipmapMdpi, mipmapHdpi, mipmapXhdpi,
          mipmapXxhdpi, mipmapXxxhdpi);
      List<Integer> standardSizesForMipmaps = Arrays.asList(48,72,96,144,192);
      List<Integer> foregroundSizesForMipmaps = Arrays.asList(108,162,216,324,432);

      statReporter.nextStage(compiler, "prepareApplicationIcon");
      if (!compiler.prepareApplicationIcon(new File(drawableDir, "ya.png"),
          mipmapDirectoriesForIcons, standardSizesForMipmaps, foregroundSizesForMipmaps)) {
        return false;
      }
      if (reporter != null) {
        reporter.report(15);        // Have to call directly because we are in a
      }                             // Static context

      statReporter.nextStage(compiler, "createAnimationXml");
      // Create anim directory and animation xml files
      out.println("________Creating animation xml");
      File animDir = createDir(resDir, "anim");
      if (!compiler.createAnimationXml(animDir)) {
        return false;
      }

      statReporter.nextStage(compiler, "createValuesXml");
      // Create values directory and style xml files
      out.println("________Creating style xml");
      File styleDir = createDir(resDir, "values");
      File style11Dir = createDir(resDir, "values-v11");
      File style14Dir = createDir(resDir, "values-v14");
      File style21Dir = createDir(resDir, "values-v21");
      File style23Dir = createDir(resDir, "values-v23");
      if (!compiler.createValuesXml(styleDir, "")
          || !compiler.createValuesXml(style11Dir, "-v11")
          || !compiler.createValuesXml(style14Dir, "-v14")
          || !compiler.createValuesXml(style21Dir, "-v21")
          || !compiler.createValuesXml(style23Dir, "-v23")) {
        return false;
      }

      statReporter.nextStage(compiler, "createProviderXml");
      out.println("________Creating provider_path xml");
      File providerDir = createDir(resDir, "xml");
      if (!compiler.createProviderXml(providerDir)) {
        return false;
      }

      statReporter.nextStage(compiler, "createNetworkConfigXml");
      out.println("________Creating network_security_config xml");
      if (!compiler.createNetworkConfigXml(providerDir)) {
        return false;
      }

      statReporter.nextStage(compiler, "writeICLauncher");
      // Generate ic_launcher.xml
      out.println("________Generating adaptive icon file");
      File mipmapV26 = createDir(resDir, "mipmap-anydpi-v26");
      File icLauncher = new File(mipmapV26, "ic_launcher.xml");
      if (!compiler.writeICLauncher(icLauncher, false)) {
        return false;
      }

      // Generate ic_launcher_round.xml
      out.println("________Generating round adaptive icon file");
      File icLauncherRound = new File(mipmapV26, "ic_launcher_round.xml");
      if (!compiler.writeICLauncher(icLauncherRound, true)) {
        return false;
      }

      // Generate ic_launcher_background.xml
      out.println("________Generating adaptive icon background file");
      File icBackgroundColor = new File(styleDir, "ic_launcher_background.xml");
      if (!compiler.writeICLauncherBackground(icBackgroundColor)) {
        return false;
      }

      statReporter.nextStage(compiler, "writeAndroidManifest");
      // Generate AndroidManifest.xml
      out.println("________Generating manifest file");
      File manifestFile = new File(buildDir, "AndroidManifest.xml");
      if (!compiler.writeAndroidManifest(manifestFile)) {
        return false;
      }
      if (reporter != null) {
        reporter.report(20);
      }

      statReporter.nextStage(compiler, "insertNativeLibs");
      // Insert native libraries
      out.println("________Attaching native libraries");
      if (!compiler.insertNativeLibs(buildDir)) {
        return false;
      }

      statReporter.nextStage(compiler, "attachAarLibraries");
      // Attach Android AAR Library dependencies
      out.println("________Attaching Android Archive (AAR) libraries");
      if (!compiler.attachAarLibraries(buildDir)) {
        return false;
      }

      statReporter.nextStage(compiler, "attachCompAssets");
      // Add raw assets to sub-directory of project assets.
      out.println("________Attaching component assets");
      if (!compiler.attachCompAssets()) {
        return false;
      }

      // Invoke aapt to package everything up
      out.println("________Invoking AAPT");
      File deployDir = createDir(buildDir, "deploy");
      String tmpPackageName = deployDir.getAbsolutePath() + SLASH
          + project.getProjectName() + "." + (isAab ? "apk" : "ap_");
      File srcJavaDir = createDir(buildDir, "generated/src");
      File rconstJavaDir = createDir(buildDir, "generated/symbols");
      if (isAab) {
        statReporter.nextStage(compiler, "aapt2");
        if (!compiler.runAapt2Compile(resDir)) {
          return false;
        }
        if (!compiler.runAapt2Link(manifestFile, tmpPackageName, rconstJavaDir)) {
          return false;
        }
      } else {
        statReporter.nextStage(compiler, "aapt");
        if (!compiler.runAaptPackage(manifestFile, resDir, tmpPackageName, srcJavaDir,
            rconstJavaDir)) {
          return false;
        }
      }
      if (reporter != null) {
        reporter.report(30);
      }

      statReporter.nextStage(compiler, "generateClasses");
      // Create class files.
      out.println("________Compiling source files");
      File classesDir = createDir(buildDir, "classes");
      if (!compiler.generateRClasses(classesDir)) {
        return false;
      }
      if (!compiler.generateClasses(classesDir)) {
        return false;
      }
      if (reporter != null) {
        reporter.report(35);
      }

      statReporter.nextStage(compiler, "runMultidex");
      // Invoke dx on class files
      out.println("________Invoking DX");
      File tmpDir = createDir(buildDir, "tmp");
      String dexedClassesDir = tmpDir.getAbsolutePath();
      // TODO(markf): Running DX is now pretty slow (~25 sec overhead the first time and ~15 sec
      // overhead for subsequent runs).  I think it's because of the need to dx the entire
      // kawa runtime every time.  We should probably only do that once and then copy all the
      // kawa runtime dx files into the generated classes.dex (which would only contain the
      // files compiled for this project).
      // Aargh.  It turns out that there's no way to manipulate .dex files to do the above.  An
      // Android guy suggested an alternate approach of shipping the kawa runtime .dex file as
      // data with the application and then creating a new DexClassLoader using that .dex file
      // and with the original app class loader as the parent of the new one.
      // TODONE(zhuowei): Now using the new Android DX tool to merge dex files
      // Needs to specify a writable cache dir on the command line that persists after shutdown
      // Each pre-dexed file is identified via its MD5 hash (since the standard Android SDK's
      // method of identifying via a hash of the path won't work when files
      // are copied into temporary storage) and processed via a hacked up version of
      // Android SDK's Dex Ant task
      if (!compiler.runMultidex(classesDir, dexedClassesDir)) {
        return false;
      }
      if (reporter != null) {
        reporter.report(85);
      }

      if (isAab) {
        statReporter.nextStage(compiler, "bundletool");
        if (!compiler.bundleTool(buildDir, tmpPackageName, outputFileName, deployDir,
            keystoreFilePath, dexedClassesDir)) {
          return false;
        }
      } else {
        statReporter.nextStage(compiler, "runApkBuilder");
        // Seal the apk with ApkBuilder
        out.println("________Invoking ApkBuilder");
        String fileName = outputFileName;
        if (fileName == null) {
          fileName = project.getProjectName() + ".apk";
        }
        String apkAbsolutePath = deployDir.getAbsolutePath() + SLASH + fileName;
        if (!compiler.runApkBuilder(apkAbsolutePath, tmpPackageName, dexedClassesDir)) {
          return false;
        }
        if (reporter != null) {
          reporter.report(95);
        }

        // ZipAlign the apk file
        out.println("________ZipAligning the apk file");
        if (!compiler.runZipAlign(apkAbsolutePath, tmpDir)) {
          return false;
        }

        // Sign the apk file
        out.println("________Signing the apk file");
        if (!compiler.runApkSigner(apkAbsolutePath, keystoreFilePath)) {
          return false;
        }
      }

      if (reporter != null) {
        reporter.report(100);
      }

      out.println("Build finished in "
          + ((System.currentTimeMillis() - start) / 1000.0) + " seconds");

      success = true;
    } finally {
      statReporter.stopBuild(compiler, success);
    }
    return true;
  }

  /*
   * Creates all the animation xml files.
   */
  private boolean createAnimationXml(File animDir) {
    // Store the filenames, and their contents into a HashMap
    // so that we can easily add more, and also to iterate
    // through creating the files.
    Map<String, String> files = new HashMap<String, String>();
    files.put("fadein.xml", AnimationXmlConstants.FADE_IN_XML);
    files.put("fadeout.xml", AnimationXmlConstants.FADE_OUT_XML);
    files.put("hold.xml", AnimationXmlConstants.HOLD_XML);
    files.put("zoom_enter.xml", AnimationXmlConstants.ZOOM_ENTER);
    files.put("zoom_exit.xml", AnimationXmlConstants.ZOOM_EXIT);
    files.put("zoom_enter_reverse.xml", AnimationXmlConstants.ZOOM_ENTER_REVERSE);
    files.put("zoom_exit_reverse.xml", AnimationXmlConstants.ZOOM_EXIT_REVERSE);
    files.put("slide_exit.xml", AnimationXmlConstants.SLIDE_EXIT);
    files.put("slide_enter.xml", AnimationXmlConstants.SLIDE_ENTER);
    files.put("slide_exit_reverse.xml", AnimationXmlConstants.SLIDE_EXIT_REVERSE);
    files.put("slide_enter_reverse.xml", AnimationXmlConstants.SLIDE_ENTER_REVERSE);
    files.put("slide_v_exit.xml", AnimationXmlConstants.SLIDE_V_EXIT);
    files.put("slide_v_enter.xml", AnimationXmlConstants.SLIDE_V_ENTER);
    files.put("slide_v_exit_reverse.xml", AnimationXmlConstants.SLIDE_V_EXIT_REVERSE);
    files.put("slide_v_enter_reverse.xml", AnimationXmlConstants.SLIDE_V_ENTER_REVERSE);

    for (String filename : files.keySet()) {
      File file = new File(animDir, filename);
      if (!writeXmlFile(file, files.get(filename))) {
        return false;
      }
    }
    return true;
  }

  /*
   * Writes the given string input to the provided file.
   */
  private boolean writeXmlFile(File file, String input) {
    try {
      BufferedWriter writer = new BufferedWriter(new FileWriter(file));
      writer.write(input);
      writer.close();
    } catch (IOException e) {
      e.printStackTrace();
      return false;
    }
    return true;
  }

  /*
   * Runs ApkBuilder by using the API instead of calling its main method because the main method
   * can call System.exit(1), which will bring down our server.
   */
  private boolean runApkBuilder(String apkAbsolutePath, String zipArchive, String dexedClassesDir) {
    try {
      ApkBuilder apkBuilder =
          new ApkBuilder(apkAbsolutePath, zipArchive,
            dexedClassesDir + File.separator + "classes.dex", null, System.out);
      if (dexFiles.size() > 1) {
        for (File f : dexFiles) {
          if (!f.getName().equals("classes.dex")) {
            apkBuilder.addFile(f, f.getName());
          }
        }
      }
      if (nativeLibsNeeded.size() != 0) { // Need to add native libraries...
        apkBuilder.addNativeLibraries(libsDir);
      }
      apkBuilder.sealApk();
      return true;
    } catch (Exception e) {
      // This is fatal.
      e.printStackTrace();
      LOG.warning("YAIL compiler - ApkBuilder failed.");
      err.println("YAIL compiler - ApkBuilder failed.");
      userErrors.print(String.format(ERROR_IN_STAGE, "ApkBuilder"));
      return false;
    }
  }

  /**
   * Creates a new YAIL compiler.
   *
   * @param project  project to build
   * @param compTypes component types used in the project
   * @param compBlocks component types mapped to blocks used in project
   * @param out  stdout stream for compiler messages
   * @param err  stderr stream for compiler messages
   * @param userErrors stream to write user-visible error messages
   * @param childProcessMaxRam  maximum RAM for child processes, in MBs.
   */
  @VisibleForTesting
  Compiler(Project project, Set<String> compTypes, Map<String, Set<String>> compBlocks, PrintStream out, PrintStream err,
           PrintStream userErrors, boolean isForCompanion, boolean isForEmulator, boolean includeDangerousPermissions,
           int childProcessMaxRam, String dexCacheDir, BuildServer.ProgressReporter reporter) {
    this.project = project;
    this.compBlocks = compBlocks;

    prepareCompTypes(compTypes);
    readBuildInfo();

    this.out = out;
    this.err = err;
    this.userErrors = userErrors;
    this.isForCompanion = isForCompanion;
    this.isForEmulator = isForEmulator;
    this.includeDangerousPermissions = includeDangerousPermissions;
    this.childProcessRamMb = childProcessMaxRam;
    this.dexCacheDir = dexCacheDir;
    this.reporter = reporter;

  }

  /*
   * Runs the Kawa compiler in a separate process to generate classes. Returns false if not able to
   * create a class file for every source file in the project.
   *
   * As a side effect, we generate uniqueLibsNeeded which contains a set of libraries used by
   * runDx. Each library appears in the set only once (which is why it is a set!). This is
   * important because when we Dex the libraries, a given library can only appear once.
   *
   */
  private boolean generateClasses(File classesDir) {
    try {
      List<Project.SourceDescriptor> sources = project.getSources();
      List<String> sourceFileNames = Lists.newArrayListWithCapacity(sources.size());
      List<String> classFileNames = Lists.newArrayListWithCapacity(sources.size());
      boolean userCodeExists = false;
      for (Project.SourceDescriptor source : sources) {
        String sourceFileName = source.getFile().getAbsolutePath();
        LOG.log(Level.INFO, "source file: " + sourceFileName);
        int srcIndex = sourceFileName.indexOf(File.separator + ".." + File.separator + "src" + File.separator);
        String sourceFileRelativePath = sourceFileName.substring(srcIndex + 8);
        String classFileName = (classesDir.getAbsolutePath() + "/" + sourceFileRelativePath)
          .replace(YoungAndroidConstants.YAIL_EXTENSION, ".class");

        // Check whether user code exists by seeing if a left parenthesis exists at the beginning of
        // a line in the file
        // TODO(user): Replace with more robust test of empty source file.
        if (!userCodeExists) {
          Reader fileReader = new FileReader(sourceFileName);
          try {
            while (fileReader.ready()) {
              int c = fileReader.read();
              if (c == '(') {
                userCodeExists = true;
                break;
              }
            }
          } finally {
            fileReader.close();
          }
        }
        sourceFileNames.add(sourceFileName);
        classFileNames.add(classFileName);
      }

      if (!userCodeExists) {
        userErrors.print(NO_USER_CODE_ERROR);
        return false;
      }

      // Construct the class path including component libraries (jars)
      StringBuilder classpath = new StringBuilder(getResource(KAWA_RUNTIME));
      classpath.append(COLON);
      classpath.append(getResource(ACRA_RUNTIME));
      classpath.append(COLON);
      classpath.append(getResource(SIMPLE_ANDROID_RUNTIME_JAR));
      classpath.append(COLON);

      for (String jar : SUPPORT_JARS) {
        classpath.append(getResource(jar));
        classpath.append(COLON);
      }

      // attach the jars of external comps
      Set<String> addedExtJars = new HashSet<String>();
      for (String type : extCompTypes) {
        String sourcePath = getExtCompDirPath(type) + SIMPLE_ANDROID_RUNTIME_JAR;
        if (!addedExtJars.contains(sourcePath)) {  // don't add multiple copies for bundled extensions
          classpath.append(sourcePath);
          classpath.append(COLON);
          addedExtJars.add(sourcePath);
        }
      }

      // Add component library names to classpath
      for (String type : libsNeeded.keySet()) {
        for (String lib : libsNeeded.get(type)) {
          String sourcePath = "";
          String pathSuffix = RUNTIME_FILES_DIR + lib;

          if (simpleCompTypes.contains(type)) {
            sourcePath = getResource(pathSuffix);
          } else if (extCompTypes.contains(type)) {
            sourcePath = getExtCompDirPath(type) + pathSuffix;
          } else {
            userErrors.print(String.format(ERROR_IN_STAGE, "Compile"));
            return false;
          }

          uniqueLibsNeeded.add(sourcePath);

          classpath.append(sourcePath);
          classpath.append(COLON);
        }
      }

      // Add dependencies for classes.jar in any AAR libraries
      for (File classesJar : explodedAarLibs.getClasses()) {
        if (classesJar != null) {  // true for optimized AARs in App Inventor libs
          final String abspath = classesJar.getAbsolutePath();
          uniqueLibsNeeded.add(abspath);
          classpath.append(abspath);
          classpath.append(COLON);
        }
      }
      if (explodedAarLibs.size() > 0) {
        classpath.append(explodedAarLibs.getOutputDirectory().getAbsolutePath());
        classpath.append(COLON);
      }

      classpath.append(getResource(ANDROID_RUNTIME));

      System.out.println("Libraries Classpath = " + classpath);

      String yailRuntime = getResource(YAIL_RUNTIME);
      List<String> kawaCommandArgs = Lists.newArrayList();
      int mx = childProcessRamMb - 200;
      Collections.addAll(kawaCommandArgs,
          System.getProperty("java.home") + "/bin/java",
          "-Dfile.encoding=UTF-8",
          "-mx" + mx + "M",
          "-cp", classpath.toString(),
          "kawa.repl",
          "-f", yailRuntime,
          "-d", classesDir.getAbsolutePath(),
          "-P", Signatures.getPackageName(project.getMainClass()) + ".",
          "-C");
      // TODO(lizlooney) - we are currently using (and have always used) absolute paths for the
      // source file names. The resulting .class files contain references to the source file names,
      // including the name of the tmp directory that contains them. We may be able to avoid that
      // by using source file names that are relative to the project root and using the project
      // root as the working directory for the Kawa compiler process.
      kawaCommandArgs.addAll(sourceFileNames);
      kawaCommandArgs.add(yailRuntime);
      String[] kawaCommandLine = kawaCommandArgs.toArray(new String[kawaCommandArgs.size()]);

      long start = System.currentTimeMillis();
      // Capture Kawa compiler stderr. The ODE server parses out the warnings and errors and adds
      // them to the protocol buffer for logging purposes. (See
      // buildserver/ProjectBuilder.processCompilerOutout.
      ByteArrayOutputStream kawaOutputStream = new ByteArrayOutputStream();
      boolean kawaSuccess;
      synchronized (SYNC_KAWA_OR_DX) {
        kawaSuccess = Execution.execute(null, kawaCommandLine,
            System.out, new PrintStream(kawaOutputStream));
      }
      if (!kawaSuccess) {
        LOG.log(Level.SEVERE, "Kawa compile has failed.");
      }
      String kawaOutput = kawaOutputStream.toString();
      out.print(kawaOutput);
      String kawaCompileTimeMessage = "Kawa compile time: " +
          ((System.currentTimeMillis() - start) / 1000.0) + " seconds";
      out.println(kawaCompileTimeMessage);
      LOG.info(kawaCompileTimeMessage);

      // Check that all of the class files were created.
      // If they weren't, return with an error.
      for (String classFileName : classFileNames) {
        File classFile = new File(classFileName);
        if (!classFile.exists()) {
          LOG.log(Level.INFO, "Can't find class file: " + classFileName);
          String screenName = classFileName.substring(classFileName.lastIndexOf('/') + 1,
              classFileName.lastIndexOf('.'));
          userErrors.print(String.format(COMPILATION_ERROR, screenName));
          return false;
        }
      }
    } catch (IOException e) {
      e.printStackTrace();
      userErrors.print(String.format(ERROR_IN_STAGE, "Compile"));
      return false;
    }

    return true;
  }

  private boolean runZipAlign(String apkAbsolutePath, File tmpDir) {
    // TODO(user): add zipalign tool appinventor->lib->android->tools->linux and windows
    // Need to make sure assets directory exists otherwise zipalign will fail.
    createDir(project.getAssetsDirectory());
    String zipAlignTool;
    String osName = System.getProperty("os.name");
    if (osName.equals("Mac OS X")) {
      zipAlignTool = MAC_ZIPALIGN_TOOL;
    } else if (osName.equals("Linux")) {
      zipAlignTool = LINUX_ZIPALIGN_TOOL;
    } else if (osName.startsWith("Windows")) {
      zipAlignTool = WINDOWS_ZIPALIGN_TOOL;
    } else {
      LOG.warning("YAIL compiler - cannot run ZIPALIGN on OS " + osName);
      err.println("YAIL compiler - cannot run ZIPALIGN on OS " + osName);
      userErrors.print(String.format(ERROR_IN_STAGE, "ZIPALIGN"));
      return false;
    }
    // TODO: create tmp file for zipaling result
    String zipAlignedPath = tmpDir.getAbsolutePath() + SLASH + "zipaligned.apk";
    // zipalign -f 4 infile.zip outfile.zip
    String[] zipAlignCommandLine = {
        getResource(zipAlignTool),
        "-f",
        "4",
        apkAbsolutePath,
        zipAlignedPath
    };
    long startZipAlign = System.currentTimeMillis();
    // Using System.err and System.out on purpose. Don't want to pollute build messages with
    // tools output
    if (!Execution.execute(null, zipAlignCommandLine, System.out, System.err)) {
      LOG.warning("YAIL compiler - ZIPALIGN execution failed.");
      err.println("YAIL compiler - ZIPALIGN execution failed.");
      userErrors.print(String.format(ERROR_IN_STAGE, "ZIPALIGN"));
      return false;
    }
    if (!copyFile(zipAlignedPath, apkAbsolutePath)) {
      LOG.warning("YAIL compiler - ZIPALIGN file copy failed.");
      err.println("YAIL compiler - ZIPALIGN file copy failed.");
      userErrors.print(String.format(ERROR_IN_STAGE, "ZIPALIGN"));
      return false;
    }
    String zipALignTimeMessage = "ZIPALIGN time: " +
        ((System.currentTimeMillis() - startZipAlign) / 1000.0) + " seconds";
    out.println(zipALignTimeMessage);
    LOG.info(zipALignTimeMessage);
    return true;
  }

  private boolean runApkSigner(String apkAbsolutePath, String keystoreAbsolutePath) {
    int mx = childProcessRamMb - 200;
    /*
      apksigner sign\
      --ks <keystore file>\
      --ks-key-alias AndroidKey\
      --ks-pass pass:android\
      <APK>
    */
    String[] apksignerCommandLine = {
      System.getProperty("java.home") + "/bin/java", "-jar",
      "-mx" + mx + "M",
      getResource(APKSIGNER_JAR), "sign",
      "-ks", keystoreAbsolutePath,
      "-ks-key-alias", "AndroidKey",
      "-ks-pass", "pass:android",
      apkAbsolutePath
    };

    long startApkSigner = System.currentTimeMillis();
    if (!Execution.execute(null, apksignerCommandLine, System.out, System.err)) {
      LOG.warning("YAIL compiler - apksigner execution failed.");
      err.println("YAIL compiler - apksigner execution failed.");
      userErrors.print(String.format(ERROR_IN_STAGE, "APKSIGNER"));
      return false;
    }
    String apkSignerTimeMessage = "APKSIGNER time: " + ((System.currentTimeMillis() - startApkSigner) / 1000.0) + " seconds";
    out.println(apkSignerTimeMessage);
    LOG.info(apkSignerTimeMessage);
    return true;
  }

  /*
   * Returns a resized image given a new width and height
   */
  private BufferedImage resizeImage(BufferedImage icon, int height, int width) {
    Image tmp = icon.getScaledInstance(width, height, Image.SCALE_SMOOTH);
    BufferedImage finalResized = new BufferedImage(width, height, BufferedImage.TYPE_INT_ARGB);
    Graphics2D g2 = finalResized.createGraphics();
    g2.drawImage(tmp, 0, 0, null);
    return finalResized;
  }

  /*
   * Creates the circle image of an icon
   */
  private BufferedImage produceRoundIcon(BufferedImage icon) {
    int imageWidth = icon.getWidth();
    // Ratio of icon size to png image size for round icon is 0.80
    double iconWidth = imageWidth * 0.80;
    // Round iconWidth value to even int for a centered png
    int intIconWidth = ((int)Math.round(iconWidth / 2) * 2);
    Image tmp = icon.getScaledInstance(intIconWidth, intIconWidth, Image.SCALE_SMOOTH);
    int marginWidth = ((imageWidth - intIconWidth) / 2);
    BufferedImage roundIcon = new BufferedImage(imageWidth, imageWidth, BufferedImage.TYPE_INT_ARGB);
    Graphics2D g2 = roundIcon.createGraphics();
    g2.setClip(new Ellipse2D.Float(marginWidth, marginWidth, intIconWidth, intIconWidth));
    g2.drawImage(tmp, marginWidth, marginWidth, null);
    return roundIcon;
  }

  /*
   * Creates the image of an icon with rounded corners
   */
  private BufferedImage produceRoundedCornerIcon(BufferedImage icon) {
    int imageWidth = icon.getWidth();
    // Ratio of icon size to png image size for roundRect icon is 0.93
    double iconWidth = imageWidth * 0.93;
    // Round iconWidth value to even int for a centered png
    int intIconWidth = ((int)Math.round(iconWidth / 2) * 2);
    Image tmp = icon.getScaledInstance(intIconWidth, intIconWidth, Image.SCALE_SMOOTH);
    int marginWidth = ((imageWidth - intIconWidth) / 2);
    // Corner radius of roundedCornerIcon needs to be 1/12 of width according to Android material guidelines
    float cornerRadius = intIconWidth / 12;
    BufferedImage roundedCornerIcon = new BufferedImage(imageWidth, imageWidth, BufferedImage.TYPE_INT_ARGB);
    Graphics2D g2 = roundedCornerIcon.createGraphics();
    g2.setClip(new RoundRectangle2D.Float(marginWidth, marginWidth, intIconWidth, intIconWidth, cornerRadius, cornerRadius));
    g2.drawImage(tmp, marginWidth, marginWidth, null);
    return roundedCornerIcon;
  }

  /*
   * Creates the foreground image of an icon
   */
  private BufferedImage produceForegroundImageIcon(BufferedImage icon) {
    int imageWidth = icon.getWidth();
    // According to the adaptive icon documentation, both layers are 108x108dp but only the inner
    // 72x72dp appears in the masked viewport, so we shrink down the size of the image accordingly.
    double iconWidth = imageWidth * 72.0 / 108.0;
    // Round iconWidth value to even int for a centered png
    int intIconWidth = ((int)Math.round(iconWidth / 2) * 2);
    Image tmp = icon.getScaledInstance(intIconWidth, intIconWidth, Image.SCALE_SMOOTH);
    int marginWidth = ((imageWidth - intIconWidth) / 2);
    BufferedImage foregroundImageIcon = new BufferedImage(imageWidth, imageWidth, BufferedImage.TYPE_INT_ARGB);
    Graphics2D g2 = foregroundImageIcon.createGraphics();
    g2.drawImage(tmp, marginWidth, marginWidth, null);
    return foregroundImageIcon;
  }

  /*
   * Loads the icon for the application, either a user provided one or the default one.
   */
  private boolean prepareApplicationIcon(File outputPngFile, List<File> mipmapDirectories, List<Integer> standardICSizes, List<Integer> foregroundICSizes) {
    String userSpecifiedIcon = Strings.nullToEmpty(project.getIcon());
    try {
      BufferedImage icon;
      if (!userSpecifiedIcon.isEmpty()) {
        File iconFile = new File(project.getAssetsDirectory(), userSpecifiedIcon);
        icon = ImageIO.read(iconFile);
        if (icon == null) {
          // This can happen if the iconFile isn't an image file.
          // For example, icon is null if the file is a .wav file.
          // TODO(lizlooney) - This happens if the user specifies a .ico file. We should
          // fix that.
          userErrors.print(String.format(ICON_ERROR, userSpecifiedIcon));
          return false;
        }
      } else {
        // Load the default image.
        icon = ImageIO.read(Compiler.class.getResource(DEFAULT_ICON));
      }

      BufferedImage roundIcon = produceRoundIcon(icon);
      BufferedImage roundRectIcon = produceRoundedCornerIcon(icon);
      BufferedImage foregroundIcon = produceForegroundImageIcon(icon);

      // For each mipmap directory, create all types of ic_launcher photos with respective mipmap sizes
      for(int i=0; i < mipmapDirectories.size(); i++){
        File mipmapDirectory = mipmapDirectories.get(i);
        Integer standardSize = standardICSizes.get(i);
        Integer foregroundSize = foregroundICSizes.get(i);

        BufferedImage round = resizeImage(roundIcon,standardSize,standardSize);
        BufferedImage roundRect = resizeImage(roundRectIcon,standardSize,standardSize);
        BufferedImage foreground = resizeImage(foregroundIcon,foregroundSize,foregroundSize);

        File roundIconPng = new File(mipmapDirectory,"ic_launcher_round.png");
        File roundRectIconPng = new File(mipmapDirectory,"ic_launcher.png");
        File foregroundPng = new File(mipmapDirectory,"ic_launcher_foreground.png");

        ImageIO.write(round, "png", roundIconPng);
        ImageIO.write(roundRect, "png", roundRectIconPng);
        ImageIO.write(foreground, "png", foregroundPng);
      }
      ImageIO.write(icon, "png", outputPngFile);
    } catch (Exception e) {
      e.printStackTrace();
      // If the user specified the icon, this is fatal.
      if (!userSpecifiedIcon.isEmpty()) {
        userErrors.print(String.format(ICON_ERROR, userSpecifiedIcon));
        return false;
      }
    }

    return true;
  }

  /**
   * Processes recursively the directory pointed at by {@code dir} and adds any class files
   * encountered to the {@code classes} set.
   *
   * @param dir the directory to examine for class files
   * @param classes the Set used to record the classes
   * @param root the root path where the recursion started, which gets stripped from the file name
   *             to determine the class name
   */
  private void recordDirectoryForMainDex(File dir, Set<String> classes, String root) {
    File[] files = dir.listFiles();
    if (files == null) {
      return;
    }
    for (File f : files) {
      if (f.isDirectory()) {
        recordDirectoryForMainDex(f, classes, root);
      } else if (f.getName().endsWith(".class")) {
        String className = f.getAbsolutePath().replace(root, "");
        className = className.substring(0, className.length() - 6);
        classes.add(className.replaceAll("/", "."));
      }
    }
  }

  /**
   * Processes the JAR file pointed at by {@code file} and adds the contained class names to
   * {@code classes}.
   *
   * @param file a File object pointing to a JAR file
   * @param classes the Set used to record the classes
   * @throws IOException if the input file cannot be read
   */
  private void recordJarForMainDex(File file, Set<String> classes) throws IOException {
    try (ZipInputStream is = new ZipInputStream(new FileInputStream(file))) {
      ZipEntry entry;
      while ((entry = is.getNextEntry()) != null) {
        String className = entry.getName();
        if (className.endsWith(".class")) {
          className = className.substring(0, className.length() - 6);
          classes.add(className.replaceAll("/", "."));
        }
      }
    }
  }

  /**
   * Examines the given file and records its classes for the main dex class list.
   *
   * @param file a File object pointing to a JAR file or a directory containing class files
   * @param classes the Set used to record the classes
   * @return the input file
   * @throws IOException if the input file cannot be read
   */
  private File recordForMainDex(File file, Set<String> classes) throws IOException {
    if (file.isDirectory()) {
      recordDirectoryForMainDex(file, classes, file.getAbsolutePath() + File.separator);
    } else if (file.getName().endsWith(".jar")) {
      recordJarForMainDex(file, classes);
    }
    return file;
  }

  /**
   * Writes out the class list for the main dex file. The format of this file is the pathname of
   * the class, including the .class extension, one per line.
   *
   * @param classesDir directory to place the main classes list
   * @param classes the set of classes to include in the main dex file
   * @return the path to the file containing the main classes list
   */
  private String writeClassList(File classesDir, Set<String> classes) {
    File target = new File(classesDir, "main-classes.txt");
    try (PrintStream out = new PrintStream(new FileOutputStream(target))) {
      for (String name : new TreeSet<>(classes)) {
        out.println(name.replaceAll("\\.", "/") + ".class");
      }
      return target.getAbsolutePath();
    } catch (IOException e) {
      return null;
    }
  }

  /**
   * Compiles Java class files and JAR files into the Dex file format using dx.
   *
   * @param classesDir directory containing compiled App Inventor screens
   * @param dexedClassesDir output directory for classes.dex
   * @return true if successful or false if an error occurred
   */
  private boolean runMultidex(File classesDir, String dexedClassesDir) {
    Set<String> mainDexClasses = new HashSet<>();
    List<File> inputList = new ArrayList<>();
    boolean success;
    try {
      // Set up classes for main dex file
      inputList.add(recordForMainDex(classesDir, mainDexClasses));
      inputList.add(recordForMainDex(new File(getResource(SIMPLE_ANDROID_RUNTIME_JAR)),
          mainDexClasses));
      inputList.add(recordForMainDex(new File(getResource(KAWA_RUNTIME)), mainDexClasses));
      for (String jar : CRITICAL_JARS) {
        inputList.add(recordForMainDex(new File(getResource(jar)), mainDexClasses));
      }

      // Only include ACRA for the companion app
      if (isForCompanion) {
        inputList.add(recordForMainDex(new File(getResource(ACRA_RUNTIME)), mainDexClasses));
      }

      for (String jar : SUPPORT_JARS) {
        if (CRITICAL_JARS.contains(jar)) {  // already covered above
          continue;
        }
        inputList.add(new File(getResource(jar)));
      }

      // Add the rest of the libraries in any order
      for (String lib : uniqueLibsNeeded) {
        inputList.add(new File(lib));
      }

      // Add extension libraries
      Set<String> addedExtJars = new HashSet<>();
      for (String type : extCompTypes) {
        String sourcePath = getExtCompDirPath(type) + SIMPLE_ANDROID_RUNTIME_JAR;
        if (!addedExtJars.contains(sourcePath)) {
          inputList.add(new File(sourcePath));
          addedExtJars.add(sourcePath);
        }
      }

      // Run the dx utility
      DexExecTask dexTask = new DexExecTask();
      dexTask.setExecutable(getResource(DX_JAR));
      dexTask.setMainDexClassesFile(writeClassList(classesDir, mainDexClasses));
      dexTask.setOutput(dexedClassesDir);
      dexTask.setChildProcessRamMb(childProcessRamMb);
      if (dexCacheDir == null) {
        dexTask.setDisableDexMerger(true);
      } else {
        createDir(new File(dexCacheDir));
        dexTask.setDexedLibs(dexCacheDir);
      }
      String dxTimeMessage;
      synchronized (SYNC_KAWA_OR_DX) {
        setProgress(50);
        long startDx = System.currentTimeMillis();
        success = dexTask.execute(inputList);
        dxTimeMessage = String.format(Locale.getDefault(), "DX time: %f seconds",
            (System.currentTimeMillis() - startDx) / 1000.0);
        setProgress(75);
      }

      // Aggregate all of the classes.dex files output by dx
      File[] files = new File(dexedClassesDir).listFiles(new FilenameFilter() {
        @Override
        public boolean accept(File dir, String name) {
          return name.endsWith(".dex");
        }
      });
      if (files == null) {
        throw new FileNotFoundException("Could not find classes.dex");
      }
      Collections.addAll(dexFiles, files);

      // Log status
      out.println(dxTimeMessage);
      LOG.info(dxTimeMessage);
    } catch (IOException e) {
      // Error will be reported below
      success = false;
    }
    if (!success) {
      LOG.warning("YAIL compiler - DX execution failed.");
      err.println("YAIL compiler - DX execution failed.");
      userErrors.print(String.format(ERROR_IN_STAGE, "DX"));
    }
    return success;
  }

  private boolean runAaptPackage(File manifestFile, File resDir, String tmpPackageName, File sourceOutputDir, File symbolOutputDir) {
    // Need to make sure assets directory exists otherwise aapt will fail.
    final File mergedAssetsDir = createDir(project.getBuildDirectory(), ASSET_DIR_NAME);
    String aaptTool;
    String osName = System.getProperty("os.name");
    if (osName.equals("Mac OS X")) {
      aaptTool = MAC_AAPT_TOOL;
    } else if (osName.equals("Linux")) {
      aaptTool = LINUX_AAPT_TOOL;
    } else if (osName.startsWith("Windows")) {
      aaptTool = WINDOWS_AAPT_TOOL;
    } else {
      LOG.warning("YAIL compiler - cannot run AAPT on OS " + osName);
      err.println("YAIL compiler - cannot run AAPT on OS " + osName);
      userErrors.print(String.format(ERROR_IN_STAGE, "AAPT"));
      return false;
    }
    if (!mergeResources(resDir, project.getBuildDirectory(), aaptTool)) {
      LOG.warning("Unable to merge resources");
      err.println("Unable to merge resources");
      userErrors.print(String.format(ERROR_IN_STAGE, "AAPT"));
      return false;
    }
    List<String> aaptPackageCommandLineArgs = new ArrayList<String>();
    aaptPackageCommandLineArgs.add(getResource(aaptTool));
    aaptPackageCommandLineArgs.add("package");
    aaptPackageCommandLineArgs.add("-v");
    aaptPackageCommandLineArgs.add("-f");
    aaptPackageCommandLineArgs.add("-M");
    aaptPackageCommandLineArgs.add(manifestFile.getAbsolutePath());
    aaptPackageCommandLineArgs.add("-S");
    aaptPackageCommandLineArgs.add(mergedResDir.getAbsolutePath());
    aaptPackageCommandLineArgs.add("-A");
    aaptPackageCommandLineArgs.add(mergedAssetsDir.getAbsolutePath());
    aaptPackageCommandLineArgs.add("-I");
    aaptPackageCommandLineArgs.add(getResource(ANDROID_RUNTIME));
    aaptPackageCommandLineArgs.add("-F");
    aaptPackageCommandLineArgs.add(tmpPackageName);
    if (explodedAarLibs.size() > 0) {
      // If AARs are used, generate R.txt for later processing
      String packageName = Signatures.getPackageName(project.getMainClass());
      aaptPackageCommandLineArgs.add("-m");
      aaptPackageCommandLineArgs.add("-J");
      aaptPackageCommandLineArgs.add(sourceOutputDir.getAbsolutePath());
      aaptPackageCommandLineArgs.add("--custom-package");
      aaptPackageCommandLineArgs.add(packageName);
      aaptPackageCommandLineArgs.add("--output-text-symbols");
      aaptPackageCommandLineArgs.add(symbolOutputDir.getAbsolutePath());
      aaptPackageCommandLineArgs.add("--no-version-vectors");
      appRJava = new File(sourceOutputDir, packageName.replaceAll("\\.", SLASHREGEX) + SLASH + "R.java");
      appRTxt = new File(symbolOutputDir, "R.txt");
    }
    String[] aaptPackageCommandLine = aaptPackageCommandLineArgs.toArray(new String[aaptPackageCommandLineArgs.size()]);
    libSetup();                 // Setup /tmp/lib64 on Linux
    long startAapt = System.currentTimeMillis();
    // Using System.err and System.out on purpose. Don't want to pollute build messages with
    // tools output
    if (!Execution.execute(null, aaptPackageCommandLine, System.out, System.err)) {
      LOG.warning("YAIL compiler - AAPT execution failed.");
      err.println("YAIL compiler - AAPT execution failed.");
      userErrors.print(String.format(ERROR_IN_STAGE, "AAPT"));
      return false;
    }
    String aaptTimeMessage = "AAPT time: " +
        ((System.currentTimeMillis() - startAapt) / 1000.0) + " seconds";
    out.println(aaptTimeMessage);
    LOG.info(aaptTimeMessage);

    return true;
  }

  private boolean runAapt2Compile(File resDir) {
    resourcesZip = new File(resDir, "resources.zip");
    String aaptTool;
    String aapt2Tool;
    String osName = System.getProperty("os.name");
    if (osName.equals("Mac OS X")) {
      aaptTool = MAC_AAPT_TOOL;
      aapt2Tool = MAC_AAPT2_TOOL;
    } else if (osName.equals("Linux")) {
      aaptTool = LINUX_AAPT_TOOL;
      aapt2Tool = LINUX_AAPT2_TOOL;
    } else if (osName.startsWith("Windows")) {
      aaptTool = WINDOWS_AAPT_TOOL;
      aapt2Tool = WINDOWS_AAPT2_TOOL;
    } else {
      LOG.warning("YAIL compiler - cannot run AAPT2 on OS " + osName);
      err.println("YAIL compiler - cannot run AAPT2 on OS " + osName);
      userErrors.print(String.format(ERROR_IN_STAGE, "AAPT2"));
      return false;
    }

    if (!mergeResources(resDir, project.getBuildDirectory(), aaptTool)) {
      LOG.warning("Unable to merge resources");
      err.println("Unable to merge resources");
      userErrors.print(String.format(ERROR_IN_STAGE, "AAPT"));
      return false;
    }
    
    libSetup();                 // Setup /tmp/lib64 on Linux

    List<String> aapt2CommandLine = new ArrayList<>();
    aapt2CommandLine.add(getResource(aapt2Tool));
    aapt2CommandLine.add("compile");
    aapt2CommandLine.add("--dir");
    aapt2CommandLine.add(mergedResDir.getAbsolutePath());
    aapt2CommandLine.add("-o");
    aapt2CommandLine.add(resourcesZip.getAbsolutePath());
    aapt2CommandLine.add("--no-crunch");
    aapt2CommandLine.add("-v");
    String[] aapt2CompileCommandLine = aapt2CommandLine.toArray(new String[0]);

    long startAapt2 = System.currentTimeMillis();
    if (!Execution.execute(null, aapt2CompileCommandLine, System.out, System.err)) {
      LOG.warning("YAIL compiler - AAPT2 compile execution failed.");
      err.println("YAIL compiler - AAPT2 compile execution failed.");
      userErrors.print(String.format(ERROR_IN_STAGE, "AAPT2 compile"));
      return false;
    }

    String aaptTimeMessage = "AAPT2 compile time: " + ((System.currentTimeMillis() - startAapt2) / 1000.0) + " seconds";
    out.println(aaptTimeMessage);
    LOG.info(aaptTimeMessage);
    return true;
  }

  private boolean runAapt2Link(File manifestFile, String tmpPackageName, File symbolOutputDir) {
    String aapt2Tool;
    String osName = System.getProperty("os.name");
    if (osName.equals("Mac OS X")) {
      aapt2Tool = MAC_AAPT2_TOOL;
    } else if (osName.equals("Linux")) {
      aapt2Tool = LINUX_AAPT2_TOOL;
    } else if (osName.startsWith("Windows")) {
      aapt2Tool = WINDOWS_AAPT2_TOOL;
    } else {
      LOG.warning("YAIL compiler - cannot run AAPT2 on OS " + osName);
      err.println("YAIL compiler - cannot run AAPT2 on OS " + osName);
      userErrors.print(String.format(ERROR_IN_STAGE, "AAPT2"));
      return false;
    }
    appRTxt = new File(symbolOutputDir, "R.txt");

    List<String> aapt2CommandLine = new ArrayList<>();
    aapt2CommandLine.add(getResource(aapt2Tool));
    aapt2CommandLine.add("link");
    aapt2CommandLine.add("--proto-format");
    aapt2CommandLine.add("-o");
    aapt2CommandLine.add(tmpPackageName);
    aapt2CommandLine.add("-I");
    aapt2CommandLine.add(getResource(ANDROID_RUNTIME));
    aapt2CommandLine.add("-R");
    aapt2CommandLine.add(resourcesZip.getAbsolutePath());
    aapt2CommandLine.add("-A");
    aapt2CommandLine.add(createDir(project.getBuildDirectory(), ASSET_DIR_NAME).getAbsolutePath());
    aapt2CommandLine.add("--manifest");
    aapt2CommandLine.add(manifestFile.getAbsolutePath());
    aapt2CommandLine.add("--output-text-symbols");
    aapt2CommandLine.add(appRTxt.getAbsolutePath());
    aapt2CommandLine.add("--auto-add-overlay");
    aapt2CommandLine.add("--no-version-vectors");
    aapt2CommandLine.add("--no-auto-version");
    aapt2CommandLine.add("--no-version-transitions");
    aapt2CommandLine.add("--no-resource-deduping");
    aapt2CommandLine.add("-v");
    String[] aapt2LinkCommandLine = aapt2CommandLine.toArray(new String[0]);

    long startAapt2 = System.currentTimeMillis();
    if (!Execution.execute(null, aapt2LinkCommandLine, System.out, System.err)) {
      LOG.warning("YAIL compiler - AAPT2 link execution failed.");
      err.println("YAIL compiler - AAPT2 link execution failed.");
      userErrors.print(String.format(ERROR_IN_STAGE, "AAPT2 link"));
      return false;
    }

    String aaptTimeMessage = "AAPT2 link time: " + ((System.currentTimeMillis() - startAapt2) / 1000.0) + " seconds";
    out.println(aaptTimeMessage);
    LOG.info(aaptTimeMessage);
    return true;
  }

  private boolean bundleTool(File buildDir, String tmpPackageName,
                             String outputFileName, File deployDir, String keystoreFilePath, String dexedClassesDir) {
    try {
      String jarsignerTool = "jarsigner";
      String fileName = outputFileName;
      if (fileName == null) {
        fileName = project.getProjectName() + ".aab";
      }

      AabCompiler aabCompiler = new AabCompiler(out, buildDir, childProcessRamMb - 200)
            .setLibsDir(libsDir)
            .setProtoApk(new File(tmpPackageName))
            .setJarsigner(jarsignerTool)
            .setBundletool(getResource(BUNDLETOOL_JAR))
            .setDeploy(deployDir.getAbsolutePath() + SLASH + fileName)
            .setKeystore(keystoreFilePath)
            .setDexDir(dexedClassesDir);

      Future<Boolean> aab = Executors.newSingleThreadExecutor().submit(aabCompiler);
      return aab.get();
    } catch (InterruptedException | ExecutionException e) {
      e.printStackTrace();
    }
    return false;
  }

  private boolean insertNativeLibs(File buildDir){
    /**
     * Native libraries are targeted for particular processor architectures.
     * Here, non-default architectures (ARMv5TE is default) are identified with suffixes
     * before being placed in the appropriate directory with their suffix removed.
     */
    libsDir = createDir(buildDir, LIBS_DIR_NAME);
    File armeabiDir = createDir(libsDir, ARMEABI_DIR_NAME);
    File armeabiV7aDir = createDir(libsDir, ARMEABI_V7A_DIR_NAME);
    File arm64V8aDir = createDir(libsDir, ARM64_V8A_DIR_NAME);
    File x8664Dir = createDir(libsDir, X86_64_DIR_NAME);

    try {
      for (String type : nativeLibsNeeded.keySet()) {
        for (String lib : nativeLibsNeeded.get(type)) {
          boolean isV7a = lib.endsWith(ComponentDescriptorConstants.ARMEABI_V7A_SUFFIX);
          boolean isV8a = lib.endsWith(ComponentDescriptorConstants.ARM64_V8A_SUFFIX);
          boolean isx8664 = lib.endsWith(ComponentDescriptorConstants.X86_64_SUFFIX);

          String sourceDirName;
          File targetDir;
          if (isV7a) {
            sourceDirName = ARMEABI_V7A_DIR_NAME;
            targetDir = armeabiV7aDir;
            lib = lib.substring(0, lib.length() - ComponentDescriptorConstants.ARMEABI_V7A_SUFFIX.length());
          } else if (isV8a) {
            sourceDirName = ARM64_V8A_DIR_NAME;
            targetDir = arm64V8aDir;
            lib = lib.substring(0, lib.length() - ComponentDescriptorConstants.ARM64_V8A_SUFFIX.length());
          } else if (isx8664) {
            sourceDirName = X86_64_DIR_NAME;
            targetDir = x8664Dir;
            lib = lib.substring(0, lib.length() - ComponentDescriptorConstants.X86_64_SUFFIX.length());
          } else {
            sourceDirName = ARMEABI_DIR_NAME;
            targetDir = armeabiDir;
          }

          String sourcePath = "";
          String pathSuffix = RUNTIME_FILES_DIR + sourceDirName + ZIPSLASH + lib;

          if (simpleCompTypes.contains(type)) {
            sourcePath = getResource(pathSuffix);
          } else if (extCompTypes.contains(type)) {
            sourcePath = getExtCompDirPath(type) + pathSuffix;
            targetDir = createDir(targetDir, EXT_COMPS_DIR_NAME);
            targetDir = createDir(targetDir, type);
          } else {
            userErrors.print(String.format(ERROR_IN_STAGE, "Native Code"));
            return false;
          }

          Files.copy(new File(sourcePath), new File(targetDir, lib));
        }
      }
      return true;
    } catch (IOException e) {
      e.printStackTrace();
      userErrors.print(String.format(ERROR_IN_STAGE, "Native Code"));
      return false;
    }
  }

  /**
   * Attach any AAR libraries to the build.
   *
   * @param buildDir Base directory of the build
   * @return true on success, otherwise false
   */
  private boolean attachAarLibraries(File buildDir) {
    final File explodedBaseDir = createDir(buildDir, "exploded-aars");
    final File generatedDir = createDir(buildDir, "generated");
    final File genSrcDir = createDir(generatedDir, "src");
    explodedAarLibs = new AARLibraries(genSrcDir);
    final Set<String> processedLibs = new HashSet<>();

    // Attach the Android support libraries (needed by every app)
    libsNeeded.put("ANDROID", new HashSet<>(Arrays.asList(SUPPORT_AARS)));

    // walk components list for libraries ending in ".aar"
    try {
      for (Set<String> libs : libsNeeded.values()) {
        Iterator<String> i = libs.iterator();
        while (i.hasNext()) {
          String libname = i.next();
          if (libname.endsWith(".aar")) {
            i.remove();
            if (!processedLibs.contains(libname)) {
              // explode libraries into ${buildDir}/exploded-aars/<package>/
              AARLibrary aarLib = new AARLibrary(new File(getResource(RUNTIME_FILES_DIR + libname)));
              aarLib.unpackToDirectory(explodedBaseDir);
              explodedAarLibs.add(aarLib);
              processedLibs.add(libname);
            }
          }
        }
      }
      return true;
    } catch(IOException e) {
      e.printStackTrace();
      userErrors.print(String.format(ERROR_IN_STAGE, "Attach AAR Libraries"));
      return false;
    }
  }

  private boolean attachCompAssets() {
    createDir(project.getBuildDirectory()); // Needed to insert resources.
    try {
      // Gather non-library assets to be added to apk's Asset directory.
      // The assets directory have been created before this.
      File mergedAssetDir = createDir(project.getBuildDirectory(), ASSET_DIR_NAME);

      // Copy component/extension assets to build/assets
      for (String type : assetsNeeded.keySet()) {
        for (String assetName : assetsNeeded.get(type)) {
          File targetDir = mergedAssetDir;
          String sourcePath;

          if (simpleCompTypes.contains(type)) {
            String pathSuffix = RUNTIME_FILES_DIR + assetName;
            sourcePath = getResource(pathSuffix);
          } else if (extCompTypes.contains(type)) {
            final String extCompDir = getExtCompDirPath(type);
            sourcePath = getExtAssetPath(extCompDir, assetName);
            // If targetDir's location is changed here, you must update Form.java in components to
            // reference the new location. The path for assets in compiled apps is assumed to be
            // assets/EXTERNAL-COMP-PACKAGE/ASSET-NAME
            targetDir = createDir(targetDir, basename(extCompDir));
          } else {
            userErrors.print(String.format(ERROR_IN_STAGE, "Assets"));
            return false;
          }

          Files.copy(new File(sourcePath), new File(targetDir, assetName));
        }
      }

      // Copy project assets to build/assets
      File[] assets = project.getAssetsDirectory().listFiles();
      if (assets != null) {
        for (File asset : assets) {
          if (asset.isFile()) {
            Files.copy(asset, new File(mergedAssetDir, asset.getName()));
          }
        }
      }
      return true;
    } catch (IOException e) {
      e.printStackTrace();
      userErrors.print(String.format(ERROR_IN_STAGE, "Assets"));
      return false;
    }
  }

  /**
   * Merge XML resources from different dependencies into a single file that can be passed to AAPT.
   *
   * @param mainResDir Directory for resources from the application (i.e., not libraries)
   * @param buildDir Build directory path. Merged resources will be placed at $buildDir/intermediates/res/merged
   * @param aaptTool Path to the AAPT tool
   * @return true if the resources were merged successfully, otherwise false
   */
  private boolean mergeResources(File mainResDir, File buildDir, String aaptTool) {
    // these should exist from earlier build steps
    File intermediates = createDir(buildDir, "intermediates");
    File resDir = createDir(intermediates, "res");
    mergedResDir = createDir(resDir, "merged");
    PngCruncher cruncher = new AaptCruncher(getResource(aaptTool), null, null);
    return explodedAarLibs.mergeResources(mergedResDir, mainResDir, cruncher);
  }

  private boolean generateRClasses(File outputDir) {
    if (explodedAarLibs.size() == 0) {
      return true;  // nothing to see here
    }
    int error;
    try {
      error = explodedAarLibs.writeRClasses(outputDir, Signatures.getPackageName(project.getMainClass()), appRTxt);
    } catch (IOException|InterruptedException e) {
      e.printStackTrace();
      userErrors.print(String.format(ERROR_IN_STAGE, "Generate R Classes"));
      return false;
    }
    if (error != 0) {
      System.err.println("javac returned error code " + error);
      userErrors.print(String.format(ERROR_IN_STAGE, "Attach AAR Libraries"));
      return false;
    }
    return true;
  }

  /**
   * Writes out the given resource as a temp file and returns the absolute path.
   * Caches the location of the files, so we can reuse them.
   *
   * @param resourcePath the name of the resource
   */
  static synchronized String getResource(String resourcePath) {
    try {
      File file = resources.get(resourcePath);
      if (file == null) {
        String basename = PathUtil.basename(resourcePath);
        String prefix;
        String suffix;
        int lastDot = basename.lastIndexOf(".");
        if (lastDot != -1) {
          prefix = basename.substring(0, lastDot);
          suffix = basename.substring(lastDot);
        } else {
          prefix = basename;
          suffix = "";
        }
        while (prefix.length() < 3) {
          prefix = prefix + "_";
        }
        file = File.createTempFile(prefix, suffix);
        file.setExecutable(true);
        file.deleteOnExit();
        file.getParentFile().mkdirs();
        Files.copy(Resources.newInputStreamSupplier(Compiler.class.getResource(resourcePath)),
            file);
        resources.put(resourcePath, file);
      }
      return file.getAbsolutePath();
    } catch (NullPointerException e) {
      throw new IllegalStateException("Unable to find required library: " + resourcePath, e);
    } catch (IOException e) {
      throw new RuntimeException(e);
    }
  }

  private void ensureLib(String tempdir, String name, String resource) {
    try {
      File outFile = new File(tempdir, name);
      if (outFile.exists()) {
        return;
      }
      File tmpLibDir = new File(tempdir);
      tmpLibDir.mkdirs();
      Files.copy(Resources.newInputStreamSupplier(Compiler.class.getResource(resource)), outFile);
    } catch (IOException e) {
      throw new RuntimeException(e);
    }
  }

  /*
   * This code extracts platform specific dynamic libraries needed by the build tools. These
   * libraries cannot be extracted using the usual mechanism as that assigns a random suffix,
   * causing dynamic linking to fail.
   */
  private void libSetup() {
    String osName = System.getProperty("os.name");
    if (osName.equals("Linux")) {
      ensureLib("/tmp/lib64", "libc++.so", RUNTIME_TOOLS_DIR + "linux/lib64/libc++.so");
    } else if (osName.startsWith("Windows")) {
      ensureLib(System.getProperty("java.io.tmpdir"), "libwinpthread-1.dll", WINDOWS_PTHEAD_DLL);
    }
  }

  /*
   *  Loads permissions and information on component libraries and assets.
   */
  private void loadJsonInfo(ConcurrentMap<String, Set<String>> infoMap, String targetInfo)
      throws IOException, JSONException {
    synchronized (infoMap) {
      if (!infoMap.isEmpty()) {
        return;
      }

      JSONArray buildInfo = new JSONArray(
          "[" + simpleCompsBuildInfo.join(",") + "," +
          extCompsBuildInfo.join(",") + "]");

      for (int i = 0; i < buildInfo.length(); ++i) {
        JSONObject compJson = buildInfo.getJSONObject(i);
        JSONArray infoArray = null;
        String type = compJson.getString("type");
        infoArray = compJson.optJSONArray(targetInfo);
        if (infoArray == null) {
          LOG.log(Level.INFO, "Component \"" + type + "\" does not specify " + targetInfo);
          // Continue to process other components
          continue;
        }

        if (!simpleCompTypes.contains(type) && !extCompTypes.contains(type)) {
          continue;
        }

        Set<String> infoSet = Sets.newHashSet();
        for (int j = 0; j < infoArray.length(); ++j) {
          String info = infoArray.getString(j);
          if (!info.isEmpty()) {
            infoSet.add(info);
          }
        }

        if (!infoSet.isEmpty()) {
          infoMap.put(type, infoSet);
        }

        processConditionalInfo(compJson, type, targetInfo);
      }
    }
  }

  /**
   * Processes the conditional info from simple_components_build_info.json into
   * a structure mapping annotation types to component names to block names to
   * values.
   *
   * @param compJson Parsed component data from JSON
   * @param type The name of the type being processed
   * @param targetInfo Name of the annotation target being processed (e.g.,
   *                   permissions). Any of: PERMISSIONS_TARGET,
   *                   BROADCAST_RECEIVERS_TARGET, SERVICES_TARGET,
   *                   CONTENT_PROVIDERS_TARGET
   */
  private void processConditionalInfo(JSONObject compJson, String type, String targetInfo) {
    // Strip off the package name since SCM and BKY use unqualified names
    type = type.substring(type.lastIndexOf('.') + 1);

    JSONObject conditionals = compJson.optJSONObject(ComponentDescriptorConstants.CONDITIONALS_TARGET);
    if (conditionals != null) {
      JSONObject jsonBlockMap = conditionals.optJSONObject(targetInfo);
      if (jsonBlockMap != null) {
        if (!this.conditionals.containsKey(targetInfo)) {
          this.conditionals.put(targetInfo, new HashMap<String, Map<String, Set<String>>>());
        }
        Map<String, Set<String>> blockMap = new HashMap<>();
        this.conditionals.get(targetInfo).put(type, blockMap);
        for (String key : (List<String>) Lists.newArrayList(jsonBlockMap.keys())) {
          JSONArray data = jsonBlockMap.optJSONArray(key);
          HashSet<String> result = new HashSet<>();
          for (int i = 0; i < data.length(); i++) {
            result.add(data.optString(i));
          }
          blockMap.put(key, result);
        }
      }
    }
  }

  /**
   * Copy one file to another. If destination file does not exist, it is created.
   *
   * @param srcPath absolute path to source file
   * @param dstPath absolute path to destination file
   * @return  {@code true} if the copy succeeds, {@code false} otherwise
   */
  private static Boolean copyFile(String srcPath, String dstPath) {
    try {
      FileInputStream in = new FileInputStream(srcPath);
      FileOutputStream out = new FileOutputStream(dstPath);
      byte[] buf = new byte[1024];
      int len;
      while ((len = in.read(buf)) > 0) {
        out.write(buf, 0, len);
      }
      in.close();
      out.close();
    }
    catch (IOException e) {
      e.printStackTrace();
      return false;
    }
    return true;
  }

  /**
   * Creates a new directory (if it doesn't exist already).
   *
   * @param dir  new directory
   * @return  new directory
   */
  private static File createDir(File dir) {
    if (!dir.exists()) {
      dir.mkdir();
    }
    return dir;
  }

  /**
   * Creates a new directory (if it doesn't exist already).
   *
   * @param parentDir  parent directory of new directory
   * @param name  name of new directory
   * @return  new directory
   */
  private static File createDir(File parentDir, String name) {
    File dir = new File(parentDir, name);
    if (!dir.exists()) {
      dir.mkdir();
    }
    return dir;
  }

  private void setProgress(int increments) {
    LOG.info("The current progress is "
              + increments + "%");
    if (reporter != null) {
      reporter.report(increments);
    }
  }

  private void readBuildInfo() {
    try {
      simpleCompsBuildInfo = new JSONArray(Resources.toString(
          Compiler.class.getResource(COMP_BUILD_INFO), Charsets.UTF_8));

      extCompsBuildInfo = new JSONArray();
      Set<String> readComponentInfos = new HashSet<String>();
      for (String type : extCompTypes) {
        // .../assets/external_comps/com.package.MyExtComp/files/component_build_info.json
        File extCompRuntimeFileDir = new File(getExtCompDirPath(type) + RUNTIME_FILES_DIR);
        if (!extCompRuntimeFileDir.exists()) {
          // try extension package name for multi-extension files
          String path = getExtCompDirPath(type);
          path = path.substring(0, path.lastIndexOf('.'));
          extCompRuntimeFileDir = new File(path + RUNTIME_FILES_DIR);
        }
        File jsonFile = new File(extCompRuntimeFileDir, "component_build_infos.json");
        if (!jsonFile.exists()) {
          // old extension with a single component?
          jsonFile = new File(extCompRuntimeFileDir, "component_build_info.json");
          if (!jsonFile.exists()) {
            throw new IllegalStateException("No component_build_info.json in extension for " +
                type);
          }
        }
        if (readComponentInfos.contains(jsonFile.getAbsolutePath())) {
          continue;  // already read the build infos for this type (bundle extension)
        }

        String buildInfo = Resources.toString(jsonFile.toURI().toURL(), Charsets.UTF_8);
        JSONTokener tokener = new JSONTokener(buildInfo);
        Object value = tokener.nextValue();
        if (value instanceof JSONObject) {
          extCompsBuildInfo.put((JSONObject) value);
          readComponentInfos.add(jsonFile.getAbsolutePath());
        } else if (value instanceof JSONArray) {
          JSONArray infos = (JSONArray) value;
          for (int i = 0; i < infos.length(); i++) {
            extCompsBuildInfo.put(infos.getJSONObject(i));
          }
          readComponentInfos.add(jsonFile.getAbsolutePath());
        }
      }
    } catch (Exception e) {
      e.printStackTrace();
    }
  }

  private void prepareCompTypes(Set<String> neededTypes) {
    try {
      JSONArray buildInfo = new JSONArray(Resources.toString(
          Compiler.class.getResource(COMP_BUILD_INFO), Charsets.UTF_8));

      Set<String> allSimpleTypes = Sets.newHashSet();
      for (int i = 0; i < buildInfo.length(); ++i) {
        JSONObject comp = buildInfo.getJSONObject(i);
        allSimpleTypes.add(comp.getString("type"));
      }

      simpleCompTypes = Sets.newHashSet(neededTypes);
      simpleCompTypes.retainAll(allSimpleTypes);

      extCompTypes = Sets.newHashSet(neededTypes);
      extCompTypes.removeAll(allSimpleTypes);

    } catch (Exception e) {
      e.printStackTrace();
    }
  }

  private String getExtCompDirPath(String type) {
    createDir(project.getAssetsDirectory());
    String candidate = extTypePathCache.get(type);
    if (candidate != null) {  // already computed the path
      return candidate;
    }
    candidate = project.getAssetsDirectory().getAbsolutePath() + SLASH + EXT_COMPS_DIR_NAME +
        SLASH + type;
    if (new File(candidate).exists()) {  // extension has FCQN as path element
      extTypePathCache.put(type, candidate);
      return candidate;
    }
    candidate = project.getAssetsDirectory().getAbsolutePath() + SLASH +
        EXT_COMPS_DIR_NAME + SLASH + type.substring(0, type.lastIndexOf('.'));
    if (new File(candidate).exists()) {  // extension has package name as path element
      extTypePathCache.put(type, candidate);
      return candidate;
    }
    throw new IllegalStateException("Project lacks extension directory for " + type);
  }

  private boolean usesLegacyFileAccess() {
    return "Legacy".equals(project.getDefaultFileScope());
  }

  private static String basename(String path) {
    return new File(path).getName();
  }

  private static String getExtAssetPath(String extCompDir, String assetName) {
    return extCompDir + File.separator + ASSET_DIR_NAME + File.separator + assetName;
  }
}<|MERGE_RESOLUTION|>--- conflicted
+++ resolved
@@ -1076,9 +1076,6 @@
         }
       }
 
-<<<<<<< HEAD
-      int minSdk = Integer.parseInt(project.getMinSdk());
-=======
       if (queriesNeeded.size() > 0) {
         out.write("  <queries>\n");
         for (Map.Entry<String, Set<String>> componentSubElSetPair : queriesNeeded.entrySet()) {
@@ -1090,9 +1087,7 @@
         }
         out.write("  </queries>\n");
       }
-
-      int minSdk = Integer.parseInt((project.getMinSdk() == null) ? DEFAULT_MIN_SDK : project.getMinSdk());
->>>>>>> 1f378b28
+      int minSdk = Integer.parseInt(project.getMinSdk());
       if (!isForCompanion) {
         for (Set<String> minSdks : minSdksNeeded.values()) {
           for (String sdk : minSdks) {
