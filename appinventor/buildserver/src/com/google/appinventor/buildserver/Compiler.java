// -*- mode: java; c-basic-offset: 2; -*-
// Copyright 2009-2011 Google, All Rights reserved
// Copyright 2011-2012 MIT, All rights reserved
// Released under the Apache License, Version 2.0
// http://www.apache.org/licenses/LICENSE-2.0

package com.google.appinventor.buildserver;

import com.google.common.annotations.VisibleForTesting;
import com.google.common.base.Charsets;
import com.google.common.base.Strings;
import com.google.common.collect.Lists;
import com.google.common.collect.Sets;
import com.google.common.io.Files;
import com.google.common.io.Resources;

import com.android.sdklib.build.ApkBuilder;

import org.codehaus.jettison.json.JSONArray;
import org.codehaus.jettison.json.JSONException;
import org.codehaus.jettison.json.JSONObject;

import java.awt.image.BufferedImage;
import java.io.BufferedWriter;
import java.io.ByteArrayOutputStream;
import java.io.File;
import java.io.FileInputStream;
import java.io.FileOutputStream;
import java.io.FileReader;
import java.io.FileWriter;
import java.io.IOException;
import java.io.OutputStreamWriter;
import java.io.PrintStream;
import java.io.Reader;
import java.util.ArrayList;
import java.util.Collections;
import java.util.HashMap;
import java.util.List;
import java.util.Map;
import java.util.Set;
import java.util.concurrent.ConcurrentHashMap;
import java.util.concurrent.ConcurrentMap;
import java.util.logging.Level;
import java.util.logging.Logger;

import javax.imageio.ImageIO;

/**
 * Main entry point for the YAIL compiler.
 *
 * <p>Supplies entry points for building Young Android projects.
 *
 * @author markf@google.com (Mark Friedman)
 * @author lizlooney@google.com (Liz Looney)
 */
public final class Compiler {
  /**
   * reading guide:
   * Comp == Component, comp == component, COMP == COMPONENT
   * Ext == External, ext == external, EXT == EXTERNAL
   */

  public static int currentProgress = 10;

  // Kawa and DX processes can use a lot of memory. We only launch one Kawa or DX process at a time.
  private static final Object SYNC_KAWA_OR_DX = new Object();

  private static final String SLASH = File.separator;
  private static final String COLON = File.pathSeparator;

  public static final String RUNTIME_FILES_DIR = SLASH + "files" + SLASH;

  // Build info constants.  Used for permissions, libraries and assets.
  // Must match ComponentProcessor.ARMEABI_V7A_SUFFIX
  private static final String ARMEABI_V7A_SUFFIX = "-v7a";
  // Must match Component.ASSET_DIRECTORY
  private static final String ASSET_DIRECTORY = "component";
  // Must match ComponentListGenerator.ASSETS_TARGET
  private static final String ASSETS_TARGET = "assets";
  // Must match ComponentListGenerator.LIBRARIES_TARGET
  public static final String LIBRARIES_TARGET = "libraries";
  // Must match ComponentListGenerator.NATIVE_TARGET
  public static final String NATIVE_TARGET = "native";
  // Must match ComponentListGenerator.PERMISSIONS_TARGET
  private static final String PERMISSIONS_TARGET = "permissions";

  // Native library directory names
  private static final String LIBS_DIR_NAME = "libs";
  private static final String ARMEABI_DIR_NAME = "armeabi";
  private static final String ARMEABI_V7A_DIR_NAME = "armeabi-v7a";

  private static final String EXT_COMPS_DIR_NAME = "external_comps";

  private static final String DEFAULT_APP_NAME = "";
  private static final String DEFAULT_ICON = RUNTIME_FILES_DIR + "ya.png";
  private static final String DEFAULT_VERSION_CODE = "1";
  private static final String DEFAULT_VERSION_NAME = "1.0";
  private static final String DEFAULT_MIN_SDK = "4";

  /*
   * Resource paths to yail runtime, runtime library files and sdk tools.
   * To get the real file paths, call getResource() with one of these constants.
   */
  private static final String ACRA_RUNTIME =
      RUNTIME_FILES_DIR + "acra-4.4.0.jar";
  private static final String ANDROID_RUNTIME =
      RUNTIME_FILES_DIR + "android.jar";
  private static final String COMP_BUILD_INFO =
      RUNTIME_FILES_DIR + "simple_components_build_info.json";
  private static final String DX_JAR =
      RUNTIME_FILES_DIR + "dx.jar";
  private static final String KAWA_RUNTIME =
      RUNTIME_FILES_DIR + "kawa.jar";
  private static final String SIMPLE_ANDROID_RUNTIME_JAR =
      RUNTIME_FILES_DIR + "AndroidRuntime.jar";

  private static final String LINUX_AAPT_TOOL =
      "/tools/linux/aapt";
  private static final String LINUX_ZIPALIGN_TOOL =
      "/tools/linux/zipalign";
  private static final String MAC_AAPT_TOOL =
      "/tools/mac/aapt";
  private static final String MAC_ZIPALIGN_TOOL =
      "/tools/mac/zipalign";
  private static final String WINDOWS_AAPT_TOOL =
      "/tools/windows/aapt";
  private static final String WINDOWS_ZIPALIGN_TOOL =
      "/tools/windows/zipalign";

  @VisibleForTesting
  static final String YAIL_RUNTIME = RUNTIME_FILES_DIR + "runtime.scm";

  private final ConcurrentMap<String, Set<String>> assetsNeeded =
      new ConcurrentHashMap<String, Set<String>>();
  private final ConcurrentMap<String, Set<String>> libsNeeded =
      new ConcurrentHashMap<String, Set<String>>();
  private final ConcurrentMap<String, Set<String>> nativeLibsNeeded =
      new ConcurrentHashMap<String, Set<String>>();
  private final ConcurrentMap<String, Set<String>> permissionsNeeded =
      new ConcurrentHashMap<String, Set<String>>();

  /**
   * Map used to hold the names and paths of resources that we've written out
   * as temp files.
   * Don't use this map directly. Please call getResource() with one of the
   * constants above to get the (temp file) path to a resource.
   */
  private static final ConcurrentMap<String, File> resources =
      new ConcurrentHashMap<String, File>();

  // TODO(user,lizlooney): i18n here and in lines below that call String.format(...)
  private static final String COMPILATION_ERROR =
      "Error: Your build failed due to an error when compiling %s.\n";
  private static final String ERROR_IN_STAGE =
      "Error: Your build failed due to an error in the %s stage, " +
      "not because of an error in your program.\n";
  private static final String ICON_ERROR =
      "Error: Your build failed because %s cannot be used as the application icon.\n";
  private static final String NO_USER_CODE_ERROR =
      "Error: No user code exists.\n";

  private final int childProcessRamMb;  // Maximum ram that can be used by a child processes, in MB.
  private final boolean isForCompanion;
  private final Project project;
  private final PrintStream out;
  private final PrintStream err;
  private final PrintStream userErrors;

  private File libsDir; // The directory that will contain any native libraries for packaging
  private String dexCacheDir;
  private boolean hasSecondDex = false; // True if classes2.dex should be added to the APK

  private JSONArray simpleCompsBuildInfo;
  private JSONArray extCompsBuildInfo;
  private Set<String> simpleCompTypes;  // types needed by the project
  private Set<String> extCompTypes; // types needed by the project

  private static final Logger LOG = Logger.getLogger(Compiler.class.getName());

  /*
   * Generate the set of Android permissions needed by this project.
   */
  @VisibleForTesting
  void generatePermissions() {
    try {
      loadJsonInfo(permissionsNeeded, PERMISSIONS_TARGET);
      if (project != null) {    // Only do this if we have a project (testing doesn't provide one :-( ).
        LOG.log(Level.INFO, "usesLocation = " + project.getUsesLocation());
        if (project.getUsesLocation().equals("True")) { // Add location permissions if any WebViewer requests it
          Set<String> locationPermissions = Sets.newHashSet(); // via a Property.
          // See ProjectEditor.recordLocationSettings()
          locationPermissions.add("android.permission.ACCESS_FINE_LOCATION");
          locationPermissions.add("android.permission.ACCESS_COARSE_LOCATION");
          locationPermissions.add("android.permission.ACCESS_MOCK_LOCATION");
          permissionsNeeded.put("com.google.appinventor.components.runtime.WebViewer", locationPermissions);
        }
      }
    } catch (IOException e) {
      // This is fatal.
      e.printStackTrace();
      userErrors.print(String.format(ERROR_IN_STAGE, "Permissions"));
    } catch (JSONException e) {
      // This is fatal, but shouldn't actually ever happen.
      e.printStackTrace();
      userErrors.print(String.format(ERROR_IN_STAGE, "Permissions"));
    }

    int n = 0;
    for (String type : permissionsNeeded.keySet()) {
      n += permissionsNeeded.get(type).size();
    }

    System.out.println("Permissions needed, n = " + n);
  }

  // Just used for testing
  @VisibleForTesting
  Map<String,Set<String>> getPermissions() {
    return permissionsNeeded;
  }

  /*
   * Generate the set of Android libraries needed by this project.
   */
  @VisibleForTesting
  void generateLibNames() {
    try {
      loadJsonInfo(libsNeeded, LIBRARIES_TARGET);
    } catch (IOException e) {
      // This is fatal.
      e.printStackTrace();
      userErrors.print(String.format(ERROR_IN_STAGE, "Libraries"));
    } catch (JSONException e) {
      // This is fatal, but shouldn't actually ever happen.
      e.printStackTrace();
      userErrors.print(String.format(ERROR_IN_STAGE, "Libraries"));
    }

    int n = 0;
    for (String type : libsNeeded.keySet()) {
      n += libsNeeded.get(type).size();
    }

    System.out.println("Libraries needed, n = " + n);
  }

  /*
   * Generate the set of conditionally included libraries needed by this project.
   */
  @VisibleForTesting
  void generateNativeLibNames() {
    try {
      loadJsonInfo(nativeLibsNeeded, NATIVE_TARGET);
    } catch (IOException e) {
      // This is fatal.
      e.printStackTrace();
      userErrors.print(String.format(ERROR_IN_STAGE, "Native Libraries"));
    } catch (JSONException e) {
      // This is fatal, but shouldn't actually ever happen.
      e.printStackTrace();
      userErrors.print(String.format(ERROR_IN_STAGE, "Native Libraries"));
    }

    int n = 0;
    for (String type : nativeLibsNeeded.keySet()) {
      n += nativeLibsNeeded.get(type).size();
    }

    System.out.println("Native Libraries needed, n = " + n);
  }

  /*
   * Generate the set of conditionally included assets needed by this project.
   */
  @VisibleForTesting
  void generateAssets() {
    try {
      loadJsonInfo(assetsNeeded, ASSETS_TARGET);
    } catch (IOException e) {
      // This is fatal.
      e.printStackTrace();
      userErrors.print(String.format(ERROR_IN_STAGE, "Assets"));
    } catch (JSONException e) {
      // This is fatal, but shouldn't actually ever happen.
      e.printStackTrace();
      userErrors.print(String.format(ERROR_IN_STAGE, "Assets"));
    }

    int n = 0;
    for (String type : assetsNeeded.keySet()) {
      n += assetsNeeded.get(type).size();
    }

    System.out.println("Component assets needed, n = " + n);
  }


  // This patches around a bug in AAPT (and other placed in Android)
  // where an ampersand in the name string breaks AAPT.
  private String cleanName(String name) {
    return name.replace("&", "and");
  }

  /*
   * Creates an AndroidManifest.xml file needed for the Android application.
   */
  private boolean writeAndroidManifest(File manifestFile) {
    // Create AndroidManifest.xml
    String mainClass = project.getMainClass();
    String packageName = Signatures.getPackageName(mainClass);
    String className = Signatures.getClassName(mainClass);
    String projectName = project.getProjectName();
    String vCode = (project.getVCode() == null) ? DEFAULT_VERSION_CODE : project.getVCode();
    String vName = (project.getVName() == null) ? DEFAULT_VERSION_NAME : cleanName(project.getVName());
    String aName = (project.getAName() == null) ? DEFAULT_APP_NAME : cleanName(project.getAName());
    String minSDK = DEFAULT_MIN_SDK;
    LOG.log(Level.INFO, "VCode: " + project.getVCode());
    LOG.log(Level.INFO, "VName: " + project.getVName());

    // TODO(user): Use com.google.common.xml.XmlWriter
    try {
      BufferedWriter out = new BufferedWriter(new OutputStreamWriter(new FileOutputStream(manifestFile), "UTF-8"));
      out.write("<?xml version=\"1.0\" encoding=\"utf-8\"?>\n");
      // TODO(markf) Allow users to set versionCode and versionName attributes.
      // See http://developer.android.com/guide/publishing/publishing.html for
      // more info.
      out.write("<manifest " +
          "xmlns:android=\"http://schemas.android.com/apk/res/android\" " +
          "package=\"" + packageName + "\" " +
          // TODO(markf): uncomment the following line when we're ready to enable publishing to the
          // Android Market.
         "android:versionCode=\"" + vCode +"\" " + "android:versionName=\"" + vName + "\" " +
          ">\n");

      // If we are building the Wireless Debugger (AppInventorDebugger) add the uses-feature tag which
      // is used by the Google Play store to determine which devices the app is available for. By adding
      // these lines we indicate that we use these features BUT THAT THEY ARE NOT REQUIRED so it is ok
      // to make the app available on devices that lack the feature. Without these lines the Play Store
      // makes a guess based on permissions and assumes that they are required features.
      if (isForCompanion) {
          out.write("  <uses-feature android:name=\"android.hardware.bluetooth\" android:required=\"false\" />\n");
          out.write("  <uses-feature android:name=\"android.hardware.location\" android:required=\"false\" />\n");
          out.write("  <uses-feature android:name=\"android.hardware.telephony\" android:required=\"false\" />\n");
          out.write("  <uses-feature android:name=\"android.hardware.location.network\" android:required=\"false\" />\n");
          out.write("  <uses-feature android:name=\"android.hardware.location.gps\" android:required=\"false\" />\n");
          out.write("  <uses-feature android:name=\"android.hardware.microphone\" android:required=\"false\" />\n");
          out.write("  <uses-feature android:name=\"android.hardware.touchscreen\" android:required=\"false\" />\n");
          out.write("  <uses-feature android:name=\"android.hardware.camera\" android:required=\"false\" />\n");
          out.write("  <uses-feature android:name=\"android.hardware.camera.autofocus\" android:required=\"false\" />\n");
          out.write("  <uses-feature android:name=\"android.hardware.wifi\" />\n"); // We actually require wifi
      }

      // make permissions unique by putting them in one set
      Set<String> permissions = Sets.newHashSet();
      for (Set<String> compPermissions : permissionsNeeded.values()) {
        permissions.addAll(compPermissions);
      }

      for (String permission : permissions) {
        out.write("  <uses-permission android:name=\"" + permission + "\" />\n");
      }

      if (isForCompanion) {      // This is so ACRA can do a logcat on phones older then Jelly Bean
        out.write("  <uses-permission android:name=\"android.permission.READ_LOGS\" />\n");
      }

      // TODO(markf): Change the minSdkVersion below if we ever require an SDK beyond 1.5.
      // The market will use the following to filter apps shown to devices that don't support
      // the specified SDK version.  We right now support building for minSDK 4,
      // and minSDK 3 as compatibility mode (through a property in Screen 1).
      // We might also want to allow users to specify minSdk version or targetSDK version.
      out.write("  <uses-sdk android:minSdkVersion=\"" + minSDK + "\" />\n");

      out.write("  <application ");

      // TODO(markf): The preparing to publish doc at
      // http://developer.android.com/guide/publishing/preparing.html suggests removing the
      // 'debuggable=true' but I'm not sure that our users would want that while they're still
      // testing their packaged apps.  Maybe we should make that an option, somehow.
      // TODONE(jis): Turned off debuggable. No one really uses it and it represents a security
      // risk for App Inventor App end-users.
      out.write("android:debuggable=\"false\" ");
      if (aName.equals("")) {
        out.write("android:label=\"" + projectName + "\" ");
      } else {
        out.write("android:label=\"" + aName + "\" ");
      }
      out.write("android:icon=\"@drawable/ya\" ");
      if (isForCompanion) {              // This is to hook into ACRA
        out.write("android:name=\"com.google.appinventor.components.runtime.ReplApplication\" ");
      } else {
        out.write("android:name=\"com.google.appinventor.components.runtime.multidex.MultiDexApplication\" ");
      }
      out.write(">\n");

      for (Project.SourceDescriptor source : project.getSources()) {
        String formClassName = source.getQualifiedName();
        // String screenName = formClassName.substring(formClassName.lastIndexOf('.') + 1);
        boolean isMain = formClassName.equals(mainClass);

        if (isMain) {
          // The main activity of the application.
          out.write("    <activity android:name=\"." + className + "\" ");
        } else {
          // A secondary activity of the application.
          out.write("    <activity android:name=\"" + formClassName + "\" ");
        }

        // This line is here for NearField and NFC.   It keeps the activity from
        // restarting every time NDEF_DISCOVERED is signaled.
        // TODO:  Check that this doesn't screw up other components.  Also, it might be
        // better to do this programmatically when the NearField component is created, rather
        // than here in the manifest.
        if (simpleCompTypes.contains("com.google.appinventor.components.runtime.NearField") &&
            !isForCompanion && isMain) {
          out.write("android:launchMode=\"singleTask\" ");
        } else if (isMain && isForCompanion) {
          out.write("android:launchMode=\"singleTop\" ");
        }

        out.write("android:windowSoftInputMode=\"stateHidden\" ");

        // The keyboard option prevents the app from stopping when a external (bluetooth)
        // keyboard is attached.
        out.write("android:configChanges=\"orientation|keyboardHidden|keyboard\">\n");


        out.write("      <intent-filter>\n");
        out.write("        <action android:name=\"android.intent.action.MAIN\" />\n");
        if (isMain) {
          out.write("        <category android:name=\"android.intent.category.LAUNCHER\" />\n");
        }
        out.write("      </intent-filter>\n");

        if (simpleCompTypes.contains("com.google.appinventor.components.runtime.NearField") &&
            !isForCompanion && isMain) {
          //  make the form respond to NDEF_DISCOVERED
          //  this will trigger the form's onResume method
          //  For now, we're handling text/plain only,but we can add more and make the Nearfield
          // component check the type.
          out.write("      <intent-filter>\n");
          out.write("        <action android:name=\"android.nfc.action.NDEF_DISCOVERED\" />\n");
          out.write("        <category android:name=\"android.intent.category.DEFAULT\" />\n");
          out.write("        <data android:mimeType=\"text/plain\" />\n");
          out.write("      </intent-filter>\n");
        }
        out.write("    </activity>\n");
      }

      // Add ListPickerActivity to the manifest only if a ListPicker component is used in the app
      if (simpleCompTypes.contains("com.google.appinventor.components.runtime.ListPicker")){
        // TODO(sharon): temporary until we add support for new activities
        String LIST_ACTIVITY_CLASS =
            "com.google.appinventor.components.runtime.ListPickerActivity";

        out.write("    <activity android:name=\"" + LIST_ACTIVITY_CLASS + "\" " +
            "android:configChanges=\"orientation|keyboardHidden\" " +
            "android:screenOrientation=\"behind\">\n");
        out.write("    </activity>\n");
      }

      // Add WebViewActivity to the manifest only if a Twitter component is used in the app
      if (simpleCompTypes.contains("com.google.appinventor.components.runtime.Twitter")){
        String WEBVIEW_ACTIVITY_CLASS =
            "com.google.appinventor.components.runtime.WebViewActivity";

        out.write("    <activity android:name=\"" + WEBVIEW_ACTIVITY_CLASS + "\" " +
            "android:configChanges=\"orientation|keyboardHidden\" " +
            "android:screenOrientation=\"behind\">\n");
        out.write("      <intent-filter>\n");
        out.write("        <action android:name=\"android.intent.action.MAIN\" />\n");
        out.write("      </intent-filter>\n");
        out.write("    </activity>\n");
      }

      if (simpleCompTypes.contains("com.google.appinventor.components.runtime.BarcodeScanner")) {
        // Barcode Activity
        out.write("    <activity android:name=\"com.google.zxing.client.android.AppInvCaptureActivity\"\n");
        out.write("              android:screenOrientation=\"landscape\"\n");
        out.write("              android:stateNotNeeded=\"true\"\n");
        out.write("              android:configChanges=\"orientation|keyboardHidden\"\n");
        out.write("              android:theme=\"@android:style/Theme.NoTitleBar.Fullscreen\"\n");
        out.write("              android:windowSoftInputMode=\"stateAlwaysHidden\" />\n");
      }

      // BroadcastReceiver for Texting Component
      if (simpleCompTypes.contains("com.google.appinventor.components.runtime.Texting")) {
        System.out.println("Android Manifest: including <receiver> tag");
        out.write(
            "<receiver \n" +
            "android:name=\"com.google.appinventor.components.runtime.util.SmsBroadcastReceiver\" \n" +
            "android:enabled=\"true\" \n" +
            "android:exported=\"true\" >\n "  +
            "<intent-filter> \n" +
            "<action android:name=\"android.provider.Telephony.SMS_RECEIVED\" /> \n" +
            "<action \n" +
            "android:name=\"com.google.android.apps.googlevoice.SMS_RECEIVED\" \n" +
            "android:permission=\"com.google.android.apps.googlevoice.permission.RECEIVE_SMS\" /> \n" +
            "</intent-filter>  \n" +
        "</receiver> \n");
      }

      out.write("  </application>\n");
      out.write("</manifest>\n");
      out.close();
    } catch (IOException e) {
      e.printStackTrace();
      userErrors.print(String.format(ERROR_IN_STAGE, "manifest"));
      return false;
    }

    return true;
  }

  /**
   * Builds a YAIL project.
   *
   * @param project  project to build
   * @param compTypes component types used in the project
   * @param out  stdout stream for compiler messages
   * @param err  stderr stream for compiler messages
   * @param userErrors stream to write user-visible error messages
   * @param keystoreFilePath
   * @param childProcessRam   maximum RAM for child processes, in MBs.
   * @return  {@code true} if the compilation succeeds, {@code false} otherwise
   * @throws JSONException
   * @throws IOException
   */
  public static boolean compile(Project project, Set<String> compTypes,
                                PrintStream out, PrintStream err, PrintStream userErrors,
                                boolean isForCompanion, String keystoreFilePath,
                                int childProcessRam, String dexCacheDir) throws IOException, JSONException {
    long start = System.currentTimeMillis();

    // Create a new compiler instance for the compilation
    Compiler compiler = new Compiler(project, compTypes, out, err, userErrors, isForCompanion,
                                     childProcessRam, dexCacheDir);

    compiler.generateAssets();
    compiler.generateLibNames();
    compiler.generateNativeLibNames();
    compiler.generatePermissions();

    // Create build directory.
    File buildDir = createDir(project.getBuildDirectory());

    // Prepare application icon.
    out.println("________Preparing application icon");
    File resDir = createDir(buildDir, "res");
    File drawableDir = createDir(resDir, "drawable");
    if (!compiler.prepareApplicationIcon(new File(drawableDir, "ya.png"))) {
      return false;
    }
    setProgress(10);

    // Create anim directory and animation xml files
    out.println("________Creating animation xml");
    File animDir = createDir(resDir, "anim");
    if (!compiler.createAnimationXml(animDir)) {
      return false;
    }
    setProgress(15);

    // Generate AndroidManifest.xml
    out.println("________Generating manifest file");
    File manifestFile = new File(buildDir, "AndroidManifest.xml");
    if (!compiler.writeAndroidManifest(manifestFile)) {
      return false;
    }
    setProgress(20);

    // Insert native libraries
    out.println("________Attaching native libraries");
    if (!compiler.insertNativeLibs(buildDir)) {
      return false;
    }

    // Add raw assets to sub-directory of project assets.
    out.println("________Attaching component assets");
    if (!compiler.attachCompAssets()) {
      return false;
    }

    // Create class files.
    out.println("________Compiling source files");
    File classesDir = createDir(buildDir, "classes");
    if (!compiler.generateClasses(classesDir)) {
      return false;
    }
    setProgress(35);

    // Invoke dx on class files
    out.println("________Invoking DX");
    // TODO(markf): Running DX is now pretty slow (~25 sec overhead the first time and ~15 sec
    // overhead for subsequent runs).  I think it's because of the need to dx the entire
    // kawa runtime every time.  We should probably only do that once and then copy all the
    // kawa runtime dx files into the generated classes.dex (which would only contain the
    // files compiled for this project).
    // Aargh.  It turns out that there's no way to manipulate .dex files to do the above.  An
    // Android guy suggested an alternate approach of shipping the kawa runtime .dex file as
    // data with the application and then creating a new DexClassLoader using that .dex file
    // and with the original app class loader as the parent of the new one.
    // TODONE(zhuowei): Now using the new Android DX tool to merge dex files
    // Needs to specify a writable cache dir on the command line that persists after shutdown
    // Each pre-dexed file is identified via its MD5 hash (since the standard Android SDK's
    // method of identifying via a hash of the path won't work when files
    // are copied into temporary storage) and processed via a hacked up version of
    // Android SDK's Dex Ant task
<<<<<<< HEAD
    File tmpDir = createDir(buildDir, "tmp");
    String dexedClassesPath = tmpDir.getAbsolutePath() + SLASH + "classes.dex";
    if (!compiler.runDx(classesDir, dexedClassesPath)) {
=======
    File tmpDir = createDirectory(buildDir, "tmp");
    String dexedClassesDir = tmpDir.getAbsolutePath();
    if (!compiler.runDx(classesDir, dexedClassesDir, false)) {
>>>>>>> 0e6dec19
      return false;
    }
    setProgress(85);

    // Invoke aapt to package everything up
    out.println("________Invoking AAPT");
    File deployDir = createDir(buildDir, "deploy");
    String tmpPackageName = deployDir.getAbsolutePath() + SLASH +
        project.getProjectName() + ".ap_";
    if (!compiler.runAaptPackage(manifestFile, resDir, tmpPackageName)) {
      return false;
    }
    setProgress(90);

    // Seal the apk with ApkBuilder
    out.println("________Invoking ApkBuilder");
    String apkAbsolutePath = deployDir.getAbsolutePath() + SLASH +
        project.getProjectName() + ".apk";
<<<<<<< HEAD
    if (!compiler.runApkBuilder(apkAbsolutePath, tmpPackageName, dexedClassesPath)) {
=======
    if (!compiler.runApkBuilder(apkAbsolutePath, tmpPackageName, dexedClassesDir)) {
>>>>>>> 0e6dec19
      return false;
    }
    setProgress(95);

    // Sign the apk file
    out.println("________Signing the apk file");
    if (!compiler.runJarSigner(apkAbsolutePath, keystoreFilePath)) {
      return false;
    }

    // ZipAlign the apk file
    out.println("________ZipAligning the apk file");
    if (!compiler.runZipAlign(apkAbsolutePath, tmpDir)) {
      return false;
    }

    setProgress(100);

    out.println("Build finished in " +
        ((System.currentTimeMillis() - start) / 1000.0) + " seconds");

    return true;
  }

  /*
   * Creates all the animation xml files.
   */
  private boolean createAnimationXml(File animDir) {
    // Store the filenames, and their contents into a HashMap
    // so that we can easily add more, and also to iterate
    // through creating the files.
    Map<String, String> files = new HashMap<String, String>();
    files.put("fadein.xml", AnimationXmlConstants.FADE_IN_XML);
    files.put("fadeout.xml", AnimationXmlConstants.FADE_OUT_XML);
    files.put("hold.xml", AnimationXmlConstants.HOLD_XML);
    files.put("zoom_enter.xml", AnimationXmlConstants.ZOOM_ENTER);
    files.put("zoom_exit.xml", AnimationXmlConstants.ZOOM_EXIT);
    files.put("zoom_enter_reverse.xml", AnimationXmlConstants.ZOOM_ENTER_REVERSE);
    files.put("zoom_exit_reverse.xml", AnimationXmlConstants.ZOOM_EXIT_REVERSE);
    files.put("slide_exit.xml", AnimationXmlConstants.SLIDE_EXIT);
    files.put("slide_enter.xml", AnimationXmlConstants.SLIDE_ENTER);
    files.put("slide_exit_reverse.xml", AnimationXmlConstants.SLIDE_EXIT_REVERSE);
    files.put("slide_enter_reverse.xml", AnimationXmlConstants.SLIDE_ENTER_REVERSE);
    files.put("slide_v_exit.xml", AnimationXmlConstants.SLIDE_V_EXIT);
    files.put("slide_v_enter.xml", AnimationXmlConstants.SLIDE_V_ENTER);
    files.put("slide_v_exit_reverse.xml", AnimationXmlConstants.SLIDE_V_EXIT_REVERSE);
    files.put("slide_v_enter_reverse.xml", AnimationXmlConstants.SLIDE_V_ENTER_REVERSE);

    for (String filename : files.keySet()) {
      File file = new File(animDir, filename);
      if (!writeXmlFile(file, files.get(filename))) {
        return false;
      }
    }
    return true;
  }

  /*
   * Writes the given string input to the provided file.
   */
  private boolean writeXmlFile(File file, String input) {
    try {
      BufferedWriter writer = new BufferedWriter(new FileWriter(file));
      writer.write(input);
      writer.close();
    } catch (IOException e) {
      e.printStackTrace();
      return false;
    }
    return true;
  }

  /*
   * Runs ApkBuilder by using the API instead of calling its main method because the main method
   * can call System.exit(1), which will bring down our server.
   */
<<<<<<< HEAD
  private boolean runApkBuilder(String apkAbsolutePath, String zipArchive, String dexedClassesPath) {
    try {
      ApkBuilder apkBuilder =
          new ApkBuilder(apkAbsolutePath, zipArchive, dexedClassesPath, null, System.out);
=======
  private boolean runApkBuilder(String apkAbsolutePath, String zipArchive, String dexedClassesDir) {
    try {
      ApkBuilder apkBuilder =
          new ApkBuilder(apkAbsolutePath, zipArchive,
            dexedClassesDir + File.separator + "classes.dex", null, System.out);
      if (hasSecondDex) {
        apkBuilder.addFile(new File(dexedClassesDir + File.separator + "classes2.dex"),
          "classes2.dex");
      }
>>>>>>> 0e6dec19
      apkBuilder.sealApk();
      return true;
    } catch (Exception e) {
      // This is fatal.
      e.printStackTrace();
      LOG.warning("YAIL compiler - ApkBuilder failed.");
      err.println("YAIL compiler - ApkBuilder failed.");
      userErrors.print(String.format(ERROR_IN_STAGE, "ApkBuilder"));
      return false;
    }
  }

  /**
   * Creates a new YAIL compiler.
   *
   * @param project  project to build
   * @param compTypes component types used in the project
   * @param out  stdout stream for compiler messages
   * @param err  stderr stream for compiler messages
   * @param userErrors stream to write user-visible error messages
   * @param childProcessMaxRam  maximum RAM for child processes, in MBs.
   */
  @VisibleForTesting
  Compiler(Project project, Set<String> compTypes, PrintStream out, PrintStream err,
           PrintStream userErrors, boolean isForCompanion,
           int childProcessMaxRam, String dexCacheDir) {
    this.project = project;

    prepareCompTypes(compTypes);
    readBuildInfo();

    this.out = out;
    this.err = err;
    this.userErrors = userErrors;
    this.isForCompanion = isForCompanion;
    this.childProcessRamMb = childProcessMaxRam;
    this.dexCacheDir = dexCacheDir;

  }

  /*
   * Runs the Kawa compiler in a separate process to generate classes. Returns false if not able to
   * create a class file for every source file in the project.
   */
  private boolean generateClasses(File classesDir) {
    try {
      List<Project.SourceDescriptor> sources = project.getSources();
      List<String> sourceFileNames = Lists.newArrayListWithCapacity(sources.size());
      List<String> classFileNames = Lists.newArrayListWithCapacity(sources.size());
      boolean userCodeExists = false;
      for (Project.SourceDescriptor source : sources) {
        String sourceFileName = source.getFile().getAbsolutePath();
        LOG.log(Level.INFO, "source file: " + sourceFileName);
        int srcIndex = sourceFileName.indexOf("/../src/");
        String sourceFileRelativePath = sourceFileName.substring(srcIndex + 8);
        String classFileName = (classesDir.getAbsolutePath() + "/" + sourceFileRelativePath)
        .replace(YoungAndroidConstants.YAIL_EXTENSION, ".class");
        if (System.getProperty("os.name").startsWith("Windows")) {
          classFileName = classesDir.getAbsolutePath()
            .replace(YoungAndroidConstants.YAIL_EXTENSION, ".class");
        }

        // Check whether user code exists by seeing if a left parenthesis exists at the beginning of
        // a line in the file
        // TODO(user): Replace with more robust test of empty source file.
        if (!userCodeExists) {
          Reader fileReader = new FileReader(sourceFileName);
          try {
            while (fileReader.ready()) {
              int c = fileReader.read();
              if (c == '(') {
                userCodeExists = true;
                break;
              }
            }
          } finally {
            fileReader.close();
          }
        }
        sourceFileNames.add(sourceFileName);
        classFileNames.add(classFileName);
      }

      if (!userCodeExists) {
        userErrors.print(NO_USER_CODE_ERROR);
        return false;
      }

      // Construct the class path including component libraries (jars)
      String classpath =
        getResource(KAWA_RUNTIME) + COLON +
        getResource(ACRA_RUNTIME) + COLON +
        getResource(SIMPLE_ANDROID_RUNTIME_JAR) + COLON;

      // attach the jars of external comps
      for (String type : extCompTypes) {
        String sourcePath = getExtCompDirPath(type) + SIMPLE_ANDROID_RUNTIME_JAR;
        classpath += sourcePath + COLON;
      }

      // Add component library names to classpath
      for (String type : libsNeeded.keySet()) {
        for (String lib : libsNeeded.get(type)) {
          String sourcePath = "";
          String pathSuffix = RUNTIME_FILES_DIR + lib;

          if (simpleCompTypes.contains(type)) {
            sourcePath = getResource(pathSuffix);
          } else if (extCompTypes.contains(type)) {
            sourcePath = getExtCompDirPath(type) + pathSuffix;
          } else {
            userErrors.print(String.format(ERROR_IN_STAGE, "Compile"));
            return false;
          }

          classpath += sourcePath + COLON;
        }
      }

      classpath +=
        getResource(ANDROID_RUNTIME);

      System.out.println("Libraries Classpath = " + classpath);

      String yailRuntime = getResource(YAIL_RUNTIME);
      List<String> kawaCommandArgs = Lists.newArrayList();
      int mx = childProcessRamMb - 200;
      Collections.addAll(kawaCommandArgs,
          System.getProperty("java.home") + "/bin/java",
          "-mx" + mx + "M",
          "-cp", classpath,
          "kawa.repl",
          "-f", yailRuntime,
          "-d", classesDir.getAbsolutePath(),
          "-P", Signatures.getPackageName(project.getMainClass()) + ".",
          "-C");
      // TODO(lizlooney) - we are currently using (and have always used) absolute paths for the
      // source file names. The resulting .class files contain references to the source file names,
      // including the name of the tmp directory that contains them. We may be able to avoid that
      // by using source file names that are relative to the project root and using the project
      // root as the working directory for the Kawa compiler process.
      kawaCommandArgs.addAll(sourceFileNames);
      kawaCommandArgs.add(yailRuntime);
      String[] kawaCommandLine = kawaCommandArgs.toArray(new String[kawaCommandArgs.size()]);

      long start = System.currentTimeMillis();
      // Capture Kawa compiler stderr. The ODE server parses out the warnings and errors and adds
      // them to the protocol buffer for logging purposes. (See
      // buildserver/ProjectBuilder.processCompilerOutout.
      ByteArrayOutputStream kawaOutputStream = new ByteArrayOutputStream();
      boolean kawaSuccess;
      synchronized (SYNC_KAWA_OR_DX) {
        kawaSuccess = Execution.execute(null, kawaCommandLine,
            System.out, new PrintStream(kawaOutputStream));
      }
      if (!kawaSuccess) {
        LOG.log(Level.SEVERE, "Kawa compile has failed.");
      }
      String kawaOutput = kawaOutputStream.toString();
      out.print(kawaOutput);
      String kawaCompileTimeMessage = "Kawa compile time: " +
          ((System.currentTimeMillis() - start) / 1000.0) + " seconds";
      out.println(kawaCompileTimeMessage);
      LOG.info(kawaCompileTimeMessage);

      // Check that all of the class files were created.
      // If they weren't, return with an error.
      for (String classFileName : classFileNames) {
        File classFile = new File(classFileName);
        if (!classFile.exists()) {
          LOG.log(Level.INFO, "Can't find class file: " + classFileName);
          String screenName = classFileName.substring(classFileName.lastIndexOf('/') + 1,
              classFileName.lastIndexOf('.'));
          userErrors.print(String.format(COMPILATION_ERROR, screenName));
          return false;
        }
      }
    } catch (IOException e) {
      e.printStackTrace();
      userErrors.print(String.format(ERROR_IN_STAGE, "Compile"));
      return false;
    }

    return true;
  }

  private boolean runJarSigner(String apkAbsolutePath, String keystoreAbsolutePath) {
    // TODO(user): maybe make a command line flag for the jarsigner location
    String javaHome = System.getProperty("java.home");
    // This works on Mac OS X.
    File jarsignerFile = new File(javaHome + SLASH + "bin" +
        SLASH + "jarsigner");
    if (!jarsignerFile.exists()) {
      // This works when a JDK is installed with the JRE.
      jarsignerFile = new File(javaHome + SLASH + ".." + SLASH + "bin" +
          SLASH + "jarsigner");
      if (System.getProperty("os.name").startsWith("Windows")) {
        jarsignerFile = new File(javaHome + SLASH + ".." + SLASH + "bin" +
            SLASH + "jarsigner.exe");
      }
      if (!jarsignerFile.exists()) {
        LOG.warning("YAIL compiler - could not find jarsigner.");
        err.println("YAIL compiler - could not find jarsigner.");
        userErrors.print(String.format(ERROR_IN_STAGE, "JarSigner"));
        return false;
      }
    }

    String[] jarsignerCommandLine = {
        jarsignerFile.getAbsolutePath(),
        "-digestalg", "SHA1",
        "-sigalg", "MD5withRSA",
        "-keystore", keystoreAbsolutePath,
        "-storepass", "android",
        apkAbsolutePath,
        "AndroidKey"
    };
    if (!Execution.execute(null, jarsignerCommandLine, System.out, System.err)) {
      LOG.warning("YAIL compiler - jarsigner execution failed.");
      err.println("YAIL compiler - jarsigner execution failed.");
      userErrors.print(String.format(ERROR_IN_STAGE, "JarSigner"));
      return false;
    }

    return true;
  }

  private boolean runZipAlign(String apkAbsolutePath, File tmpDir) {
    // TODO(user): add zipalign tool appinventor->lib->android->tools->linux and windows
    // Need to make sure assets directory exists otherwise zipalign will fail.
    createDir(project.getAssetsDirectory());
    String zipAlignTool;
    String osName = System.getProperty("os.name");
    if (osName.equals("Mac OS X")) {
      zipAlignTool = MAC_ZIPALIGN_TOOL;
    } else if (osName.equals("Linux")) {
      zipAlignTool = LINUX_ZIPALIGN_TOOL;
    } else if (osName.startsWith("Windows")) {
      zipAlignTool = WINDOWS_ZIPALIGN_TOOL;
    } else {
      LOG.warning("YAIL compiler - cannot run ZIPALIGN on OS " + osName);
      err.println("YAIL compiler - cannot run ZIPALIGN on OS " + osName);
      userErrors.print(String.format(ERROR_IN_STAGE, "ZIPALIGN"));
      return false;
    }
    // TODO: create tmp file for zipaling result
    String zipAlignedPath = tmpDir.getAbsolutePath() + SLASH + "zipaligned.apk";
    // zipalign -f -v 4 infile.zip outfile.zip
    String[] zipAlignCommandLine = {
        getResource(zipAlignTool),
        "-f",
        "4",
        apkAbsolutePath,
        zipAlignedPath
    };
    long startZipAlign = System.currentTimeMillis();
    // Using System.err and System.out on purpose. Don't want to pollute build messages with
    // tools output
    if (!Execution.execute(null, zipAlignCommandLine, System.out, System.err)) {
      LOG.warning("YAIL compiler - ZIPALIGN execution failed.");
      err.println("YAIL compiler - ZIPALIGN execution failed.");
      userErrors.print(String.format(ERROR_IN_STAGE, "ZIPALIGN"));
      return false;
    }
    if (!copyFile(zipAlignedPath, apkAbsolutePath)) {
      LOG.warning("YAIL compiler - ZIPALIGN file copy failed.");
      err.println("YAIL compiler - ZIPALIGN file copy failed.");
      userErrors.print(String.format(ERROR_IN_STAGE, "ZIPALIGN"));
      return false;
    }
    String zipALignTimeMessage = "ZIPALIGN time: " +
        ((System.currentTimeMillis() - startZipAlign) / 1000.0) + " seconds";
    out.println(zipALignTimeMessage);
    LOG.info(zipALignTimeMessage);
    return true;
  }

  /*
   * Loads the icon for the application, either a user provided one or the default one.
   */
  private boolean prepareApplicationIcon(File outputPngFile) {
    String userSpecifiedIcon = Strings.nullToEmpty(project.getIcon());
    try {
      BufferedImage icon;
      if (!userSpecifiedIcon.isEmpty()) {
        File iconFile = new File(project.getAssetsDirectory(), userSpecifiedIcon);
        icon = ImageIO.read(iconFile);
        if (icon == null) {
          // This can happen if the iconFile isn't an image file.
          // For example, icon is null if the file is a .wav file.
          // TODO(lizlooney) - This happens if the user specifies a .ico file. We should fix that.
          userErrors.print(String.format(ICON_ERROR, userSpecifiedIcon));
          return false;
        }
      } else {
        // Load the default image.
        icon = ImageIO.read(Compiler.class.getResource(DEFAULT_ICON));
      }
      ImageIO.write(icon, "png", outputPngFile);
    } catch (Exception e) {
      e.printStackTrace();
      // If the user specified the icon, this is fatal.
      if (!userSpecifiedIcon.isEmpty()) {
        userErrors.print(String.format(ICON_ERROR, userSpecifiedIcon));
        return false;
      }
    }

    return true;
  }

<<<<<<< HEAD
  private boolean runDx(File classesDir, String dexedClassesPath) {
    Set<File> inputList = Sets.newHashSet();
=======
  private boolean runDx(File classesDir, String dexedClassesDir, boolean secondTry) {
    List<File> libList = new ArrayList<File>();
    List<File> inputList = new ArrayList<File>();
    List<File> class2List = new ArrayList<File>();
>>>>>>> 0e6dec19
    inputList.add(classesDir); //this is a directory, and won't be cached into the dex cache
    inputList.add(new File(getResource(SIMPLE_ANDROID_RUNTIME_JAR)));
    inputList.add(new File(getResource(KAWA_RUNTIME)));
    inputList.add(new File(getResource(ACRA_RUNTIME)));

<<<<<<< HEAD
    // attach the jars of external comps
    for (String type : extCompTypes) {
      String sourcePath = getExtCompDirPath(type) + SIMPLE_ANDROID_RUNTIME_JAR;
      inputList.add(new File(sourcePath));
    }

    // Add libraries to command line arguments
    for (String type : libsNeeded.keySet()) {
      for (String lib : libsNeeded.get(type)) {
        String sourcePath = "";
        String pathSuffix = RUNTIME_FILES_DIR + lib;

        if (simpleCompTypes.contains(type)) {
          sourcePath = getResource(pathSuffix);
        } else if (extCompTypes.contains(type)) {
          sourcePath = getExtCompDirPath(type) + pathSuffix;
        } else {
          userErrors.print(String.format(ERROR_IN_STAGE, "DX"));
          return false;
        }

        inputList.add(new File(sourcePath));
=======
    for (String library : librariesNeeded) {
      libList.add(new File(getResource(RUNTIME_FILES_DIR + library)));
    }

    int offset = libList.size();
    // Note: The choice of 12 libraries is arbitrary. We note that things
    // worked to put all libraries into the first classes.dex file when we
    // had 16 libraries and broke at 17. So this is a conservative number
    // to try.
    if (!secondTry) {           // First time through, try base + 12 libraries
      if (offset > 12)
        offset = 12;
    } else {
      offset = 0;               // Add NO libraries the second time through!
    }
    for (int i = 0; i < offset; i++) {
      inputList.add(libList.get(i));
    }

    if (libList.size() - offset > 0) { // Any left over for classes2?
      for (int i = offset; i < libList.size(); i++) {
        class2List.add(libList.get(i));
>>>>>>> 0e6dec19
      }
    }

    DexExecTask dexTask = new DexExecTask();
    dexTask.setExecutable(getResource(DX_JAR));
<<<<<<< HEAD
    dexTask.setOutput(dexedClassesPath);
=======
    dexTask.setOutput(dexedClassesDir + File.separator + "classes.dex");
>>>>>>> 0e6dec19
    dexTask.setChildProcessRamMb(childProcessRamMb);
    if (dexCacheDir == null) {
      dexTask.setDisableDexMerger(true);
    } else {
      createDir(new File(dexCacheDir));
      dexTask.setDexedLibs(dexCacheDir);
    }

    long startDx = System.currentTimeMillis();
    // Using System.err and System.out on purpose. Don't want to pollute build messages with
    // tools output
    boolean dxSuccess;
    synchronized (SYNC_KAWA_OR_DX) {
      setProgress(50);
<<<<<<< HEAD
      dxSuccess = dexTask.execute(Lists.newArrayList(inputList));
      setProgress(75);
=======
      dxSuccess = dexTask.execute(inputList);
      if (dxSuccess && (class2List.size() > 0)) {
        setProgress(60);
        dexTask.setOutput(dexedClassesDir + File.separator + "classes2.dex");
        inputList = new ArrayList<File>();
        dxSuccess = dexTask.execute(class2List);
        setProgress(75);
        hasSecondDex = true;
      } else if (!dxSuccess) {
        // If we get into this block of code, it means that the Dexer
        // returned an error. It *might* be because of overflowing the
        // the fixed table of methods, but we cannot know that for
        // sure so we try Dexing again, but this time we put all
        // support libraries into classes2.dex. If this second pass
        // fails, we return the error to the user.
        LOG.info("DX execution failed, trying with fewer libraries.");
        if (secondTry) {        // Already tried the more conservative approach!
          LOG.warning("YAIL compiler - DX execution failed (secondTry!).");
          err.println("YAIL compiler - DX execution failed.");
          userErrors.print(String.format(ERROR_IN_STAGE, "DX"));
          return false;
        } else {
          return runDx(classesDir, dexedClassesDir, true);
        }
      }
>>>>>>> 0e6dec19
    }
    if (!dxSuccess) {
      LOG.warning("YAIL compiler - DX execution failed.");
      err.println("YAIL compiler - DX execution failed.");
      userErrors.print(String.format(ERROR_IN_STAGE, "DX"));
      return false;
    }
    String dxTimeMessage = "DX time: " +
        ((System.currentTimeMillis() - startDx) / 1000.0) + " seconds";
    out.println(dxTimeMessage);
    LOG.info(dxTimeMessage);

    return true;
  }

  private boolean runAaptPackage(File manifestFile, File resDir, String tmpPackageName) {
    // Need to make sure assets directory exists otherwise aapt will fail.
    createDir(project.getAssetsDirectory());
    String aaptTool;
    String osName = System.getProperty("os.name");
    if (osName.equals("Mac OS X")) {
      aaptTool = MAC_AAPT_TOOL;
    } else if (osName.equals("Linux")) {
      aaptTool = LINUX_AAPT_TOOL;
    } else if (osName.startsWith("Windows")) {
      aaptTool = WINDOWS_AAPT_TOOL;
    } else {
      LOG.warning("YAIL compiler - cannot run AAPT on OS " + osName);
      err.println("YAIL compiler - cannot run AAPT on OS " + osName);
      userErrors.print(String.format(ERROR_IN_STAGE, "AAPT"));
      return false;
    }
    String[] aaptPackageCommandLine = {
        getResource(aaptTool),
        "package",
        "-v",
        "-f",
        "-M", manifestFile.getAbsolutePath(),
        "-S", resDir.getAbsolutePath(),
        "-A", project.getAssetsDirectory().getAbsolutePath(),
        "-I", getResource(ANDROID_RUNTIME),
        "-F", tmpPackageName,
        libsDir.getAbsolutePath()
    };
    long startAapt = System.currentTimeMillis();
    // Using System.err and System.out on purpose. Don't want to pollute build messages with
    // tools output
    if (!Execution.execute(null, aaptPackageCommandLine, System.out, System.err)) {
      LOG.warning("YAIL compiler - AAPT execution failed.");
      err.println("YAIL compiler - AAPT execution failed.");
      userErrors.print(String.format(ERROR_IN_STAGE, "AAPT"));
      return false;
    }
    String aaptTimeMessage = "AAPT time: " +
        ((System.currentTimeMillis() - startAapt) / 1000.0) + " seconds";
    out.println(aaptTimeMessage);
    LOG.info(aaptTimeMessage);

    return true;
  }

  private boolean insertNativeLibs(File buildDir){
    /**
     * Native libraries are targeted for particular processor architectures.
     * Here, non-default architectures (ARMv5TE is default) are identified with suffixes
     * before being placed in the appropriate directory with their suffix removed.
     */
    libsDir = createDir(buildDir, LIBS_DIR_NAME);
    File armeabiDir = createDir(libsDir, ARMEABI_DIR_NAME);
    File armeabiV7aDir = createDir(libsDir, ARMEABI_V7A_DIR_NAME);

    try {
      for (String type : nativeLibsNeeded.keySet()) {
        for (String lib : nativeLibsNeeded.get(type)) {
          boolean isV7a = lib.endsWith(ARMEABI_V7A_SUFFIX);

          String sourceDirName = isV7a ? ARMEABI_V7A_DIR_NAME : ARMEABI_DIR_NAME;
          File targetDir = isV7a ? armeabiV7aDir : armeabiDir;
          lib = isV7a ? lib.substring(0, lib.length() - ARMEABI_V7A_SUFFIX.length()) : lib;

          String sourcePath = "";
          String pathSuffix = RUNTIME_FILES_DIR + sourceDirName + SLASH + lib;

          if (simpleCompTypes.contains(type)) {
            sourcePath = getResource(pathSuffix);
          } else if (extCompTypes.contains(type)) {
            sourcePath = getExtCompDirPath(type) + pathSuffix;
            targetDir = createDir(targetDir, EXT_COMPS_DIR_NAME);
            targetDir = createDir(targetDir, type);
          } else {
            userErrors.print(String.format(ERROR_IN_STAGE, "Native Code"));
            return false;
          }

          Files.copy(new File(sourcePath), new File(targetDir, lib));
        }
      }
      return true;
    } catch (IOException e) {
      e.printStackTrace();
      userErrors.print(String.format(ERROR_IN_STAGE, "Native Code"));
      return false;
    }
  }

  private boolean attachCompAssets() {
    createDir(project.getAssetsDirectory()); // Needed to insert resources.
    try {
      // Gather non-library assets to be added to apk's Asset directory.
      // The assets directory have been created before this.
      File compAssetDir = createDir(project.getAssetsDirectory(),
          ASSET_DIRECTORY);

      for (String type : assetsNeeded.keySet()) {
        for (String assetName : assetsNeeded.get(type)) {
          File targetDir = compAssetDir;
          String sourcePath = "";
          String pathSuffix = RUNTIME_FILES_DIR + assetName;

          if (simpleCompTypes.contains(type)) {
            sourcePath = getResource(pathSuffix);
          } else if (extCompTypes.contains(type)) {
            sourcePath = getExtCompDirPath(type) + pathSuffix;
            targetDir = createDir(targetDir, EXT_COMPS_DIR_NAME);
            targetDir = createDir(targetDir, type);
          } else {
            userErrors.print(String.format(ERROR_IN_STAGE, "Assets"));
            return false;
          }

          Files.copy(new File(sourcePath), new File(targetDir, assetName));
        }
      }
      return true;
    } catch (IOException e) {
      e.printStackTrace();
      userErrors.print(String.format(ERROR_IN_STAGE, "Assets"));
      return false;
    }
  }

  /**
   * Writes out the given resource as a temp file and returns the absolute path.
   * Caches the location of the files, so we can reuse them.
   *
   * @param resourcePath the name of the resource
   */
  static synchronized String getResource(String resourcePath) {
    try {
      File file = resources.get(resourcePath);
      if (file == null) {
        String basename = PathUtil.basename(resourcePath);
        String prefix;
        String suffix;
        int lastDot = basename.lastIndexOf(".");
        if (lastDot != -1) {
          prefix = basename.substring(0, lastDot);
          suffix = basename.substring(lastDot);
        } else {
          prefix = basename;
          suffix = "";
        }
        while (prefix.length() < 3) {
          prefix = prefix + "_";
        }
        file = File.createTempFile(prefix, suffix);
        file.setExecutable(true);
        file.deleteOnExit();
        file.getParentFile().mkdirs();
        Files.copy(Resources.newInputStreamSupplier(Compiler.class.getResource(resourcePath)),
            file);
        resources.put(resourcePath, file);
      }
      return file.getAbsolutePath();
    } catch (IOException e) {
      throw new RuntimeException(e);
    }
  }

  /*
   *  Loads permissions and information on component libraries and assets.
   */
  private void loadJsonInfo(ConcurrentMap<String, Set<String>> infoMap, String targetInfo)
      throws IOException, JSONException {
    synchronized (infoMap) {
      if (!infoMap.isEmpty()) {
        return;
      }

      JSONArray buildInfo = new JSONArray(
          "[" + simpleCompsBuildInfo.join(",") + "," +
          extCompsBuildInfo.join(",") + "]");

      for (int i = 0; i < buildInfo.length(); ++i) {
        JSONObject compJson = buildInfo.getJSONObject(i);
        JSONArray infoArray = compJson.getJSONArray(targetInfo);
        String type = compJson.getString("type");

        if (!simpleCompTypes.contains(type) && !extCompTypes.contains(type)) {
          continue;
        }

        Set<String> infoSet = Sets.newHashSet();
        for (int j = 0; j < infoArray.length(); ++j) {
          String info = infoArray.getString(j);
          infoSet.add(info);
        }

        if (!infoSet.isEmpty()) {
          infoMap.put(type, infoSet);
        }
      }
    }
  }

  /**
   * Copy one file to another. If destination file does not exist, it is created.
   *
   * @param srcPath absolute path to source file
   * @param dstPath absolute path to destination file
   * @return  {@code true} if the copy succeeds, {@code false} otherwise
   */
  private static Boolean copyFile(String srcPath, String dstPath) {
    try {
      FileInputStream in = new FileInputStream(srcPath);
      FileOutputStream out = new FileOutputStream(dstPath);
      byte[] buf = new byte[1024];
      int len;
      while ((len = in.read(buf)) > 0) {
        out.write(buf, 0, len);
      }
      in.close();
      out.close();
    }
    catch (IOException e) {
      e.printStackTrace();
      return false;
    }
    return true;
  }

  /**
   * Creates a new directory (if it doesn't exist already).
   *
   * @param dir  new directory
   * @return  new directory
   */
  private static File createDir(File dir) {
    if (!dir.exists()) {
      dir.mkdir();
    }
    return dir;
  }

  /**
   * Creates a new directory (if it doesn't exist already).
   *
   * @param parentDir  parent directory of new directory
   * @param name  name of new directory
   * @return  new directory
   */
  private static File createDir(File parentDir, String name) {
    File dir = new File(parentDir, name);
    if (!dir.exists()) {
      dir.mkdir();
    }
    return dir;
  }

  private static int setProgress(int increments) {
    Compiler.currentProgress = increments;
    LOG.info("The current progress is "
              + Compiler.currentProgress + "%");
    return Compiler.currentProgress;
  }

  public static int getProgress() {
    if (Compiler.currentProgress==100) {
      Compiler.currentProgress = 10;
      return 100;
    } else {
      return Compiler.currentProgress;
    }
  }

  private void readBuildInfo() {
    try {
      simpleCompsBuildInfo = new JSONArray(Resources.toString(
          Compiler.class.getResource(COMP_BUILD_INFO), Charsets.UTF_8));

      extCompsBuildInfo = new JSONArray();
      for (String type : extCompTypes) {
        // .../assets/external_comps/com.package.MyExtComp/files/component_build_info.json
        File extCompRuntimeFileDir = new File(getExtCompDirPath(type) + RUNTIME_FILES_DIR);
        String jsonFileName = "component_build_info.json";
        File jsonFile = new File(extCompRuntimeFileDir, jsonFileName);

        extCompsBuildInfo.put(new JSONObject(Resources.toString(
            jsonFile.toURI().toURL(), Charsets.UTF_8)));
      }
    } catch (Exception e) {
      e.printStackTrace();
    }
  }

  private void prepareCompTypes(Set<String> neededTypes) {
    try {
      JSONArray buildInfo = new JSONArray(Resources.toString(
          Compiler.class.getResource(COMP_BUILD_INFO), Charsets.UTF_8));

      Set<String> allSimpleTypes = Sets.newHashSet();
      for (int i = 0; i < buildInfo.length(); ++i) {
        JSONObject comp = buildInfo.getJSONObject(i);
        allSimpleTypes.add(comp.getString("type"));
      }

      simpleCompTypes = Sets.newHashSet(neededTypes);
      simpleCompTypes.retainAll(allSimpleTypes);

      extCompTypes = Sets.newHashSet(neededTypes);
      extCompTypes.removeAll(allSimpleTypes);

    } catch (Exception e) {
      e.printStackTrace();
    }
  }

  private String getExtCompDirPath(String type) {
    createDir(project.getAssetsDirectory());
    return project.getAssetsDirectory().getAbsolutePath() + SLASH +
        EXT_COMPS_DIR_NAME + SLASH + type;
  }
}<|MERGE_RESOLUTION|>--- conflicted
+++ resolved
@@ -138,6 +138,7 @@
       new ConcurrentHashMap<String, Set<String>>();
   private final ConcurrentMap<String, Set<String>> permissionsNeeded =
       new ConcurrentHashMap<String, Set<String>>();
+  private final Set<String> uniqueLibsNeeded = Sets.newHashSet();
 
   /**
    * Map used to hold the names and paths of resources that we've written out
@@ -606,15 +607,9 @@
     // method of identifying via a hash of the path won't work when files
     // are copied into temporary storage) and processed via a hacked up version of
     // Android SDK's Dex Ant task
-<<<<<<< HEAD
-    File tmpDir = createDir(buildDir, "tmp");
-    String dexedClassesPath = tmpDir.getAbsolutePath() + SLASH + "classes.dex";
-    if (!compiler.runDx(classesDir, dexedClassesPath)) {
-=======
     File tmpDir = createDirectory(buildDir, "tmp");
     String dexedClassesDir = tmpDir.getAbsolutePath();
     if (!compiler.runDx(classesDir, dexedClassesDir, false)) {
->>>>>>> 0e6dec19
       return false;
     }
     setProgress(85);
@@ -633,11 +628,7 @@
     out.println("________Invoking ApkBuilder");
     String apkAbsolutePath = deployDir.getAbsolutePath() + SLASH +
         project.getProjectName() + ".apk";
-<<<<<<< HEAD
-    if (!compiler.runApkBuilder(apkAbsolutePath, tmpPackageName, dexedClassesPath)) {
-=======
     if (!compiler.runApkBuilder(apkAbsolutePath, tmpPackageName, dexedClassesDir)) {
->>>>>>> 0e6dec19
       return false;
     }
     setProgress(95);
@@ -714,12 +705,6 @@
    * Runs ApkBuilder by using the API instead of calling its main method because the main method
    * can call System.exit(1), which will bring down our server.
    */
-<<<<<<< HEAD
-  private boolean runApkBuilder(String apkAbsolutePath, String zipArchive, String dexedClassesPath) {
-    try {
-      ApkBuilder apkBuilder =
-          new ApkBuilder(apkAbsolutePath, zipArchive, dexedClassesPath, null, System.out);
-=======
   private boolean runApkBuilder(String apkAbsolutePath, String zipArchive, String dexedClassesDir) {
     try {
       ApkBuilder apkBuilder =
@@ -729,7 +714,6 @@
         apkBuilder.addFile(new File(dexedClassesDir + File.separator + "classes2.dex"),
           "classes2.dex");
       }
->>>>>>> 0e6dec19
       apkBuilder.sealApk();
       return true;
     } catch (Exception e) {
@@ -773,6 +757,11 @@
   /*
    * Runs the Kawa compiler in a separate process to generate classes. Returns false if not able to
    * create a class file for every source file in the project.
+   *
+   * As a side effect, we generate uniqueLibsNeeded which contains a set of libraries used by
+   * runDx. Each library appears in the set only once (which is why it is a set!). This is
+   * important because when we Dex the libraries, a given library can only appear once.
+   *
    */
   private boolean generateClasses(File classesDir) {
     try {
@@ -844,6 +833,8 @@
             userErrors.print(String.format(ERROR_IN_STAGE, "Compile"));
             return false;
           }
+
+          uniqueLibsNeeded.add(sourcePath);
 
           classpath += sourcePath + COLON;
         }
@@ -1041,46 +1032,33 @@
     return true;
   }
 
-<<<<<<< HEAD
-  private boolean runDx(File classesDir, String dexedClassesPath) {
-    Set<File> inputList = Sets.newHashSet();
-=======
   private boolean runDx(File classesDir, String dexedClassesDir, boolean secondTry) {
     List<File> libList = new ArrayList<File>();
     List<File> inputList = new ArrayList<File>();
     List<File> class2List = new ArrayList<File>();
->>>>>>> 0e6dec19
     inputList.add(classesDir); //this is a directory, and won't be cached into the dex cache
     inputList.add(new File(getResource(SIMPLE_ANDROID_RUNTIME_JAR)));
     inputList.add(new File(getResource(KAWA_RUNTIME)));
     inputList.add(new File(getResource(ACRA_RUNTIME)));
 
-<<<<<<< HEAD
-    // attach the jars of external comps
+    for (String lib : uniqueLibsNeeded) {
+      libList.add(new File(lib));
+    }
+
+    // BEGIN DEBUG -- XXX --
+    System.err.println("runDx -- libraries");
+    for (File aFile : inputList) {
+      System.err.println(" inputList => " + aFile.getAbsolutePath());
+    }
+    for (File aFile : libList) {
+      System.err.println(" libList => " + aFile.getAbsolutePath());
+    }
+    // END DEBUG -- XXX --
+
+    // attach the jars of external comps to the libraries list
     for (String type : extCompTypes) {
       String sourcePath = getExtCompDirPath(type) + SIMPLE_ANDROID_RUNTIME_JAR;
-      inputList.add(new File(sourcePath));
-    }
-
-    // Add libraries to command line arguments
-    for (String type : libsNeeded.keySet()) {
-      for (String lib : libsNeeded.get(type)) {
-        String sourcePath = "";
-        String pathSuffix = RUNTIME_FILES_DIR + lib;
-
-        if (simpleCompTypes.contains(type)) {
-          sourcePath = getResource(pathSuffix);
-        } else if (extCompTypes.contains(type)) {
-          sourcePath = getExtCompDirPath(type) + pathSuffix;
-        } else {
-          userErrors.print(String.format(ERROR_IN_STAGE, "DX"));
-          return false;
-        }
-
-        inputList.add(new File(sourcePath));
-=======
-    for (String library : librariesNeeded) {
-      libList.add(new File(getResource(RUNTIME_FILES_DIR + library)));
+      libList.add(new File(sourcePath));
     }
 
     int offset = libList.size();
@@ -1101,17 +1079,12 @@
     if (libList.size() - offset > 0) { // Any left over for classes2?
       for (int i = offset; i < libList.size(); i++) {
         class2List.add(libList.get(i));
->>>>>>> 0e6dec19
       }
     }
 
     DexExecTask dexTask = new DexExecTask();
     dexTask.setExecutable(getResource(DX_JAR));
-<<<<<<< HEAD
-    dexTask.setOutput(dexedClassesPath);
-=======
     dexTask.setOutput(dexedClassesDir + File.separator + "classes.dex");
->>>>>>> 0e6dec19
     dexTask.setChildProcessRamMb(childProcessRamMb);
     if (dexCacheDir == null) {
       dexTask.setDisableDexMerger(true);
@@ -1126,10 +1099,6 @@
     boolean dxSuccess;
     synchronized (SYNC_KAWA_OR_DX) {
       setProgress(50);
-<<<<<<< HEAD
-      dxSuccess = dexTask.execute(Lists.newArrayList(inputList));
-      setProgress(75);
-=======
       dxSuccess = dexTask.execute(inputList);
       if (dxSuccess && (class2List.size() > 0)) {
         setProgress(60);
@@ -1138,13 +1107,7 @@
         dxSuccess = dexTask.execute(class2List);
         setProgress(75);
         hasSecondDex = true;
-      } else if (!dxSuccess) {
-        // If we get into this block of code, it means that the Dexer
-        // returned an error. It *might* be because of overflowing the
-        // the fixed table of methods, but we cannot know that for
-        // sure so we try Dexing again, but this time we put all
-        // support libraries into classes2.dex. If this second pass
-        // fails, we return the error to the user.
+      } else if (!dxSuccess) {  // The initial dx blew out, try more conservative
         LOG.info("DX execution failed, trying with fewer libraries.");
         if (secondTry) {        // Already tried the more conservative approach!
           LOG.warning("YAIL compiler - DX execution failed (secondTry!).");
@@ -1155,7 +1118,6 @@
           return runDx(classesDir, dexedClassesDir, true);
         }
       }
->>>>>>> 0e6dec19
     }
     if (!dxSuccess) {
       LOG.warning("YAIL compiler - DX execution failed.");
@@ -1425,6 +1387,21 @@
     return dir;
   }
 
+  /**
+   * Creates a new directory (if it doesn't exist already).
+   *
+   * @param parentDirectory  parent directory of new directory
+   * @param name  name of new directory
+   * @return  new directory
+   */
+  private static File createDirectory(File parentDirectory, String name) {
+    File dir = new File(parentDirectory, name);
+    if (!dir.exists()) {
+      dir.mkdir();
+    }
+    return dir;
+  }
+
   private static int setProgress(int increments) {
     Compiler.currentProgress = increments;
     LOG.info("The current progress is "
