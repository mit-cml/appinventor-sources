--- conflicted
+++ resolved
@@ -2591,7 +2591,6 @@
          "Bad list argument to map")
          (kawa-list->yail-list (map proc (yail-list-contents verified-list))))))
 
-<<<<<<< HEAD
 ;; This commented code is used in the PHOLO blocks to switch between non-destructive and destructive version.
 ;; There are still bugs need to be fixed so this part is commented out.
 ;;(define (map-destructive proc lst)
@@ -2611,8 +2610,6 @@
 ;;      "Bad list argument to map")
 ;;    (map-destructive proc (yail-list-contents verified-list)))))
 
-=======
->>>>>>> d4fe6b7b
 ;; Throws "unbound location filter", hence defined own filter_ function
 (define (yail-list-filter pred yail-list)
   (define filter_
@@ -2629,7 +2626,6 @@
          "Bad list argument to filter")
         (kawa-list->yail-list (filter_ pred (yail-list-contents verified-list))))))
 
-<<<<<<< HEAD
 ;; This commented code is used in the PHOLO blocks to switch between non-destructive and destructive version.
 ;; There are still bugs need to be fixed so this part is commented out.
 ;;(define (yail-list-filter! pred yail-list)
@@ -2642,8 +2638,6 @@
 ;;      "Bad list argument to map")
 ;;    (set-cdr! verified-list (filter pred (yail-list-contents verified-list))))))
 
-=======
->>>>>>> d4fe6b7b
 (define (yail-list-reduce ans binop yail-list)
   (define (reduce accum func lst)
     (cond ((null? lst) accum)
@@ -2657,7 +2651,6 @@
         "Bad list argument to reduce")
       (kawa-list->yail-list (reduce ans binop (yail-list-contents verified-list))))))
 
-<<<<<<< HEAD
 ;; This commented code is used in the PHOLO blocks to switch between non-destructive and destructive version.
 ;; There are still bugs need to be fixed so this part is commented out.
 ;(define (reverse-list lst)
@@ -2671,8 +2664,6 @@
 ;(define (yail-list-reverse! y1)
 ;  (set-cdr! y1 (reverse-list (yail-list-contents y1))))
 
-=======
->>>>>>> d4fe6b7b
 ;;Implements a generic sorting procedure that works on lists of any type.
 
 (define typeordering '(boolean number text list component))
@@ -2868,7 +2859,11 @@
     ((not (pair? y1)) y1)
     (else (kawa-list->yail-list (mergesort-key is-leq? key (yail-list-contents y1))))))
 
-<<<<<<< HEAD
+(define (list-number-only lst)
+  (cond ((null? lst) '())
+    ((number? (car lst)) (cons (car lst) (list-number-only (cdr lst))))
+    (else (list-number-only (cdr lst)))))
+
 ;; This commented code is used in the PHOLO blocks to switch between non-destructive and destructive version.
 ;; There are still bugs need to be fixed so this part is commented out.
 ;;(define (yail-list-sort-key! key y1)
@@ -2876,12 +2871,6 @@
 ;;  ((not (pair? y1)) y1)
 ;;  (else
 ;;    (set-cdr! y1 (mergesort-key is-leq? key (yail-list-contents y1))))))
-=======
-(define (list-number-only lst)
-  (cond ((null? lst) '())
-    ((number? (car lst)) (cons (car lst) (list-number-only (cdr lst))))
-    (else (list-number-only (cdr lst)))))
->>>>>>> d4fe6b7b
 
 (define (list-min lst)
   (cond ((null? lst) '())
@@ -2889,23 +2878,14 @@
     ((is-leq? (car lst) (list-min (cdr lst))) (car lst))
     (else (list-min (cdr lst)))))
 
-<<<<<<< HEAD
-(define (yail-list-minimum yail-list)
-=======
 (define (yail-list-minimum-number yail-list)
->>>>>>> d4fe6b7b
   (let ((contents (yail-list-contents yail-list)))
     (if (null? contents)
       (signal-runtime-error
         (format #f
           "The list cannot be empty")
-<<<<<<< HEAD
-        "Bad list argument to yail-list-minimum")
-      (list-min contents))))
-=======
         "Bad list argument to yail-list-minimum-number")
       (list-min (list-number-only contents)))))
->>>>>>> d4fe6b7b
 
 (define (list-max lst)
   (cond ((null? lst) '())
@@ -2913,23 +2893,14 @@
     ((is-leq? (list-max (cdr lst)) (car lst)) (car lst))
     (else (list-max (cdr lst)))))
 
-<<<<<<< HEAD
-(define (yail-list-maximum yail-list)
-=======
 (define (yail-list-maximum-number yail-list)
->>>>>>> d4fe6b7b
   (let ((contents (yail-list-contents yail-list)))
     (if (null? contents)
       (signal-runtime-error
         (format #f
           "The list cannot be empty")
-<<<<<<< HEAD
-        "Bad list argument to yail-list-maximum")
-      (list-max contents))))
-=======
         "Bad list argument to yail-list-maximum-number")
       (list-max (list-number-only contents)))))
->>>>>>> d4fe6b7b
 
 (define (yail-list-but-first yail-list)
   (let ((contents (yail-list-contents yail-list)))
@@ -2940,7 +2911,6 @@
       ((null? (cdr contents)) '())
       (else (kawa-list->yail-list (cdr contents))))))
 
-<<<<<<< HEAD
 ;; This commented code is used in the PHOLO blocks to switch between non-destructive and destructive version.
 ;; There are still bugs need to be fixed so this part is commented out.
 ;;(define (yail-list-but-first! yail-list)
@@ -2952,8 +2922,6 @@
 ;;    ((null? (cdr contents)) '())
 ;;    (else (set-cdr! yail-list (cdr contents))))))
 
-=======
->>>>>>> d4fe6b7b
 (define (but-last lst)
   (cond ((null? lst) '())
     ((null? (cdr lst)) '())
@@ -2967,7 +2935,6 @@
                               "Bad list argument to but-last"))
       (else  (kawa-list->yail-list (but-last (yail-list-contents yail-list)))))))
 
-<<<<<<< HEAD
 ;; This commented code is used in the PHOLO blocks to switch between non-destructive and destructive version.
 ;; There are still bugs need to be fixed so this part is commented out.
 ;;(define (yail-list-but-last! yail-list)
@@ -2978,8 +2945,6 @@
 ;;                            "Bad list argument to but-last"))
 ;;    (else  (set-cdr! yail-list (but-last (yail-list-contents yail-list)))))))
 
-=======
->>>>>>> d4fe6b7b
 (define (front lst n)
   (cond ((= n 1) lst)
     (else (front (cdr lst) (- n 1)))))
@@ -3017,7 +2982,6 @@
           "List index too large"))
       (kawa-list->yail-list (take (- verified-index2 verified-index1) (drop (- verified-index1 1) (yail-list-contents yail-list)))))))
 
-<<<<<<< HEAD
 ;; This commented code is used in the PHOLO blocks to switch between non-destructive and destructive version.
 ;; There are still bugs need to be fixed so this part is commented out.
 ;;(define (yail-list-slice! yail-list index1 index2)
@@ -3049,8 +3013,6 @@
 ;;        "List index too large"))
 ;;      (set-cdr! yail-list (front (back (yail-list-contents yail-list) 0 verified-index2) verified-index1)))))
 
-=======
->>>>>>> d4fe6b7b
 ;; yail-for-range needs to check that its args are numeric
 ;; because the blocks editor can't guarantee this
 (define (yail-for-range proc start end step)
