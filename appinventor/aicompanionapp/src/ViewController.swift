// -*- mode: swift; swift-mode:basic-offset: 2; -*-
// Copyright 2016-2023 MIT, All rights reserved
// Released under the Apache License, Version 2.0
// http://www.apache.org/licenses/LICENSE-2.0

import UIKit
import AIComponentKit
import AVKit
import Zip

/**
 * Menu for the iPad REPL.
 */
class MenuViewController: UITableViewController {

  weak var delegate: ViewController?

  public override func tableView(_ tableView: UITableView, numberOfRowsInSection section: Int) -> Int {
    return 1
  }

  public override func tableView(_ tableView: UITableView, cellForRowAt indexPath: IndexPath) -> UITableViewCell {
    let cell = UITableViewCell()
    cell.textLabel?.text = "Close Project"
    cell.textLabel?.textColor = UIColor.red
    return cell
  }

  public override func tableView(_ tableView: UITableView, didSelectRowAt indexPath: IndexPath) {
    delegate?.reset()
  }
}

/**
 * Root view controller for the MIT AI Companion for iOS. Eventually this will go away
 * once we have the capability to build apps from YAIL files, in which case we will be
 * able to build the app from the aiplayapp sources.
 *
 * @author ewpatton@mit.edu (Evan W. Patton)
 */
public class ViewController: UINavigationController, UITextFieldDelegate {
  @objc public var Height: Int32 = 0
  @objc public var Width: Int32 = 0
  private static var controller: ViewController?
  private var connectProgressDialog: UIAlertController?
  private var connectProgressView: UIProgressView?

  @objc public func setChildHeight(of component: ViewComponent, height: Int32) {
    
  }

  @objc public func setChildWidth(of component: ViewComponent, width: Int32) {
    
  }

  @IBOutlet public var form: ReplForm!

  @IBOutlet weak var ipAddrLabel: UILabel?
  @IBOutlet weak var versionNumber: UILabel?
  @IBOutlet weak var connectCode: UITextField?
  @IBOutlet weak var connectButton: UIButton?
  @IBOutlet weak var barcodeButton: UIButton?
  @IBOutlet weak var libraryButton: UIButton?
  @IBOutlet weak var legacyCheckbox: CheckBoxView!
  @objc var barcodeScanner: BarcodeScanner?
  @objc var phoneStatus: PhoneStatus!
  @objc var notifier1: Notifier!
  private var onboardingScreen: OnboardViewController? = nil
  private var didWifiCheck = false

  private static var _interpreterInitialized = false

  public override func viewDidLoad() {
    super.viewDidLoad()
    // Do any additional setup after loading the view, typically from a nib.
    SCMInterpreter.shared.protect(self)
    ViewController.controller = self
    NotificationCenter.default.addObserver(self, selector: #selector(settingsChanged(_:)), name: UserDefaults.didChangeNotification, object: nil)
    self.delegate = self
  }

  @objc func settingsChanged(_ sender: AnyObject?) {
    maybeShowOnboardingScreen()
  }

  public override func viewDidAppear(_ animated: Bool) {
    super.viewDidAppear(animated)
    maybeShowOnboardingScreen()
  }

  // We override this function to handle the Form's ScreenOrientation setting.
  open override var supportedInterfaceOrientations: UIInterfaceOrientationMask {
    guard form != nil else {
      return .all
    }
    switch form.ScreenOrientation {
    case "portrait":
      return .portrait
    case "landscape":
      return .landscape
    default:
      return .all
    }
  }

  open override var shouldAutorotate: Bool {
    return true
  }

  private func initializeInterpreter() -> SCMInterpreter {
    guard !ViewController._interpreterInitialized else {
      return SCMInterpreter.shared
    }
    let interpreter = SCMInterpreter.shared
    do {
      if let url = Bundle(for: ReplForm.self).path(forResource: "runtime", ofType: "scm") {
        let runtime = try! String(contentsOfFile: url)
        interpreter.evalForm(runtime)
        if interpreter.exception != nil {
          let title = "Error"
          let message = "Unable to initialize runtime: \(interpreter.exception!)"
          let alertController = UIAlertController(title: title, message: message, preferredStyle: .alert)
          let okAction = UIAlertAction(title: "OK", style: .default, handler: nil)
          alertController.addAction(okAction)
          if let topController = UIApplication.shared.keyWindow?.rootViewController {
            topController.present(alertController, animated: true, completion: nil)
          }
          return interpreter
        }
        ViewController._interpreterInitialized = true
      }
    }
    return interpreter
  }

  public override func viewWillAppear(_ animated: Bool) {
    super.viewWillAppear(animated)
    if let menuButton = viewControllers.last?.navigationItem.rightBarButtonItem {
      menuButton.action = #selector(openMenu(caller:))
      menuButton.target = self
    }
    if (form == nil) {
      let interpreter = initializeInterpreter()
      form = self.viewControllers[self.viewControllers.count - 1] as? ReplForm
      form.makeTopForm()
      interpreter.setCurrentForm(form!)
      form.AccentColor = Int32(bitPattern: 0xFF128BA8)
      if let mooning = UIImage(named: "Mooning") {
        form.view.backgroundColor = UIColor(patternImage: mooning)
      }
      form.PrimaryColor = Int32(bitPattern: 0xFFA5CF47)
      form.PrimaryColorDark = Int32(bitPattern: 0xFF516623)
      form.title = "MIT App Inventor 2"
      interpreter.evalForm("(add-component Screen1 AIComponentKit.BarcodeScanner BarcodeScanner1)")
      interpreter.evalForm("(define-event BarcodeScanner1 AfterScan(result) (yail:invoke AICompanionApp.ViewController 'gotText result))")
      if let exception = interpreter.exception {
        NSLog("Exception: \(exception.name) (\(exception))")
      }
      interpreter.evalForm("(add-component Screen1 AIComponentKit.PhoneStatus PhoneStatus1)")
      interpreter.evalForm("(add-component Screen1 AIComponentKit.Notifier Notifier1)")
      interpreter.evalForm("""
        (define-event Notifier1 AfterChoosing($choice)(set-this-form)
          (if (call-yail-primitive yail-equal? (*list-for-runtime* (lexical-value $choice) "Exit") '(any any) "=") (begin   (call-component-method 'PhoneStatus1 'shutdown (*list-for-runtime*) '()))))
        """)
      phoneStatus = form.environment["PhoneStatus1"] as? PhoneStatus
      notifier1 = form.environment["Notifier1"] as? Notifier
      ipAddrLabel = form.view.viewWithTag(1) as! UILabel?
      versionNumber = form.view.viewWithTag(2) as! UILabel?
      connectCode = form.view.viewWithTag(3) as! UITextField?
      connectButton = form.view.viewWithTag(4) as! UIButton?
      barcodeButton = form.view.viewWithTag(5) as! UIButton?
      legacyCheckbox = form.view.viewWithTag(6) as? CheckBoxView
      libraryButton = form.view.viewWithTag(7) as! UIButton?
      legacyCheckbox.Text = "Use Legacy Connection"
      let ipaddr: String! = NetworkUtils.getIPAddress()
      let version = Bundle.main.infoDictionary?["CFBundleShortVersionString"] ?? "unknown"
      let build = Bundle.main.infoDictionary?["CFBundleVersion"] ?? "?"
      ipAddrLabel?.text = "IP Address: \(ipaddr!)"
      versionNumber?.text = "Version: \(version) (build \(build))"
      connectCode?.delegate = self
      connectButton?.addTarget(self, action: #selector(connect(_:)), for: UIControl.Event.primaryActionTriggered)
      barcodeButton?.addTarget(self, action: #selector(showBarcodeScanner(_:)), for: UIControl.Event.primaryActionTriggered)
      libraryButton?.addTarget(self, action: #selector(openLibrary), for: .touchUpInside)
      navigationBar.barTintColor = argbToColor(form.PrimaryColor)
      navigationBar.isTranslucent = false
      form.updateNavbar()
      form.Initialize()
    }
  }

  public override func didReceiveMemoryWarning() {
    super.didReceiveMemoryWarning()
    // Dispose of any resources that can be recreated.
    SCMInterpreter.shared.runGC()
  }

  @objc func canDispatchEvent(of component: Component, called eventName: String) -> Bool {
    return true
  }

  @objc func dispatchEvent(of component: Component, called componentName: String, with eventName: String, having args: [AnyObject]) -> Bool {
    return true
  }

  @objc func add(_ component: ViewComponent) {
    
  }
  
  @objc func connect(_ sender: UIButton?) {
    guard let text = connectCode?.text else {
      return
    }
    if (text.hasPrefix("\u{02}") && text.hasSuffix("\u{03}")) || text.hasPrefix("https:") {
      ViewController.gotText(text)
      return
    }
    guard text.count == 6 else {
      notifier1.ShowAlert("Invalid code: Code must be 6 characters")
      return
    }
    phoneStatus.WebRTC = !(legacyCheckbox?.Checked ?? true)
    RetValManager.shared().usingWebRTC = phoneStatus.WebRTC
    form.startHTTPD(false)
    form.application?.makeCurrent()
    let alertView = UIAlertController(title: "Connecting", message: nil, preferredStyle: .alert)
    alertView.addAction(UIAlertAction(title: "Cancel", style: .cancel))
    present(alertView, animated: true) {
      let rect = CGRect(x: 8.0, y: 72.0, width: alertView.view.frame.width - 16.0, height: 2.0)
      let progressView = UIProgressView(frame: rect)
      self.connectProgressView = progressView
      progressView.progress = 0.05
      progressView.tintColor = self.view.tintColor
      alertView.view.addSubview(progressView)
      alertView.message = "Initial Rendezvous"
    }
    self.connectProgressDialog = alertView
    let code = phoneStatus.setHmacSeedReturnCode(text)
    NSLog("Seed = \(text)")
    NSLog("Code = \(code)")
    let url = URL(string: "https://\(kDefaultRendezvousServer)/rendezvous/");
    var request = URLRequest(url: url!)
    let values = [
      "key": code,
      "ipaddr": NetworkUtils.getIPAddress(),
      "port": "9987",
      "webrtc": phoneStatus.WebRTC ? "true" : "false",
      "version": phoneStatus.GetVersionName(),
      "api": phoneStatus.SdkLevel(),
      "installer": phoneStatus.GetInstaller(),
      "os": form.Platform,
      "aid": phoneStatus.InstallationId(),
      "r2": "true",
      "extensions": """
      [
      \"edu.mit.appinventor.ble\",
      \"com.bbc.microbit.profile\",
      \"edu.mit.appinventor.ai.personalimageclassifier\",
      \"edu.mit.appinventor.ai.personalaudioclassifier\",
      \"edu.mit.appinventor.ai.posenet\",
      \"edu.mit.appinventor.ai.facemesh\",
      \"edu.mit.appinventor.ai.teachablemachine\",
      \"fun.microblocks.microblocks\"
      ]
      """,
      "useproxy": phoneStatus.UseProxy ? "true" : "false"
    ].map({ (key: String, value: String) -> String in
      return "\(key)=\(value)"
    }).joined(separator: "&")
    NSLog("Values = \(values)")
    request.httpMethod = "POST"
    request.httpBody = values.data(using: String.Encoding.utf8)
    let task = URLSession.shared.dataTask(with: request, completionHandler: { (data, response, error) in
      if self.phoneStatus.WebRTC {
        guard let data = data, let responseContent = String(data: data, encoding: .utf8) else {
          return
        }
        print("response content: \(responseContent)")
        DispatchQueue.main.async {
          self.connectProgressDialog?.message = "Waiting for remote..."
          self.connectProgressView?.progress = 0.15
          self.phoneStatus.startWebRTC(kDefaultRendezvousServer, responseContent, self)
        }
      } else {
        self.connectProgressDialog?.dismiss(animated: true)
        var responseContent = ""
        if let data = data {
          guard let responseContentStr = String(data: data, encoding: .utf8) else {
            return
          }
          responseContent = responseContentStr
        }
        self.setPopup(popup: responseContent)
      }
      SystemVariables.inConnectedApp = true
    }
    )
    task.priority = 1.0
    task.resume()
  }
  
  @objc func showBarcodeScanner(_ sender: UIButton?) {
    form.interpreter.evalForm("(call-component-method 'BarcodeScanner1 'DoScan (*list-for-runtime*) '())")
    if let exception = form.interpreter.exception {
      NSLog("Exception: \(exception.name) (\(exception))")
    }
  }
  
  @objc func openLibrary(){
      let libraryVC = storyboard?.instantiateViewController(withIdentifier: "library") as! AppLibraryViewController
      libraryVC.form = self.form
      self.pushViewController(libraryVC, animated:true)
    }
  
  @objc public class func gotText(_ text: String) {
    ViewController.controller?.connectCode?.text = text
    if !text.isEmpty {
      if let first = text.first, Character("a") <= first && first <= Character("z") {
        ViewController.controller?.connect(nil)
      } else if text.hasPrefix("\u{02}") && text.hasSuffix("\u{03}") {
        let code = String(text[text.index(after: text.startIndex)..<text.index(before: text.endIndex)])
        ViewController.controller?.openProject(named: code)
      }
    }
  }
  
  override public var childForStatusBarStyle: UIViewController? {
    return form
  }

  @objc func openMenu(caller: UIBarButtonItem) {
    if UIDevice.current.userInterfaceIdiom == .phone {
      let controller = UIAlertController(title: nil, message: nil, preferredStyle: .actionSheet)
      controller.addAction(UIAlertAction(title: "Close Project", style: .destructive) { [weak self] (UIAlertAction) in
        self?.reset()
        SystemVariables.inConnectedApp = false
        controller.dismiss(animated: false)
      })
      if SystemVariables.inConnectedApp {
        controller.addAction(UIAlertAction(title: "Download Project", style: .default) { (UIAlertAction) in
          RetValManager.shared().startCache()
          controller.dismiss(animated:true)
        })
      }
      controller.addAction(UIAlertAction(title: "Cancel", style: .cancel) { (UIAlertAction) in
        controller.dismiss(animated: true)
      })
      present(controller, animated: true)
    } else {
      let menu = MenuViewController()
      menu.modalPresentationStyle = .popover
      menu.delegate = self
      menu.preferredContentSize = UITableViewCell().frame.size
      menu.popoverPresentationController?.barButtonItem = caller
      self.present(menu, animated: true)
    }
  }

  open func textFieldShouldReturn(_ textField: UITextField) -> Bool {
    if textField.text?.count == 6 {
      DispatchQueue.main.async {
        self.connect(nil)
      }
      textField.resignFirstResponder()
      return false
    }
    return true
  }

  @objc func mark() {
    for vc in self.viewControllers {
      if let form = vc as? Form {
        form.mark()
      }
    }
  }

  @objc public func reset() {
    form.stopHTTPD()
    form.clear()
    form.environment.removeAllObjects()
    form.initThunks.removeAllObjects()
    form.stopWebRTC()
    EventDispatcher.removeDispatchDelegate(form)
    form = nil
    self.viewControllers = []
    let storyboard = UIStoryboard(name: "Main", bundle: nil)
    if let newRoot = storyboard.instantiateInitialViewController() {
      UIApplication.shared.delegate?.window??.rootViewController = newRoot
    }
  }

  private func openProject(named name: String) {
    if Bundle.main.path(forResource: "Screen1", ofType: "yail", inDirectory: "samples/\(name)/") != nil {
<<<<<<< HEAD
      print("----Creating new app-----")
=======
>>>>>>> c18b814b
      let newapp = BundledApp(named: name, at: "samples/\(name)/")
      newapp.makeCurrent()
      newapp.loadScreen1(form)
    } else {
<<<<<<< HEAD
      openProjectFromWeb(named: name)
=======
      view.makeToast("Unable to locate project \(name)")
>>>>>>> c18b814b
    }
  }

  private func setPopup(popup: String) {
    phoneStatus.setPopup(popup)
  }

  private var urlSession = URLSession(configuration: .ephemeral)

  private func openProjectFromWeb(named name: String) {
    DispatchQueue(label: "ProjectLoader").async {
      guard let url = URL(string: "https://appserver.appinventor.mit.edu/serve/\(name).aia") else {
        return
      }
      let task = self.urlSession.dataTask(with: url) { (data, response, error) in
        do {
          let paths = FileManager.default.urls(for: .documentDirectory, in: .userDomainMask)
          var destination = paths[0]
          destination.appendPathComponent("\(name).aia")
          if let data = data {
            do {
              try data.write(to: destination)
              let app = BundledApp(aiaPath: destination)
              DispatchQueue.main.async {
                app.makeCurrent()
                app.loadScreen1(self.form)
              }
            } catch {
              print(error)
            }
          }
        }
      }
      task.priority = 1.0
      task.resume()
    }
  }

  /**
   * Show the onboarding screen when certain conditions are met.
   *
   * The following two conditions must be true.
   *
   * 1. The new user flag is present
   * 2. The onboarding screen isn't already shown
   *
   * If the onboarding screen is already visible but the flag is false, this will hide the
   * onboarding screen as this indicates the user toggled the Show Welcome Screen switch
   * in the Settings app.
   */
  private func maybeShowOnboardingScreen() {
    guard SystemVariables.newUser && onboardingScreen == nil else {
      if !SystemVariables.newUser {
        // Hide the welcome screen if visible
        onboardingScreen?.dismiss(animated: true, completion: {
          self.onboardingScreen = nil
        })
      }
      if !self.didWifiCheck {
        DispatchQueue.main.async {
          self.checkWifi()
        }
      }
      return
    }

    // Show onboarding
    let vc = storyboard?.instantiateViewController(withIdentifier: "onboard") as! OnboardViewController
    vc.modalPresentationStyle = .fullScreen
    present(vc, animated: true)
    onboardingScreen = vc
    vc.onCompletionHandler = {
      if !self.didWifiCheck {
        self.checkWifi()
      }
    }
  }

  // Implemented in Swift based on aiplayapp/src/edu/mit/appinventor/aicompanion3/Screen1.yail
  private func checkWifi() {
    guard !didWifiCheck else {
      return
    }
    didWifiCheck = true
    if PhoneStatus.GetWifiIpAddress().hasPrefix("Error") {
      notifier1.ShowChooseDialog("Your Device does not appear to have a Wifi Connection",
                                 "No WiFi", "Continue without WiFi", "Exit", false)
    }
  }
}

extension ViewController: UINavigationControllerDelegate {
  public func navigationController(_ navigationController: UINavigationController,
      animationControllerFor operation: UINavigationController.Operation,
      from fromVC: UIViewController,
      to toVC: UIViewController) -> UIViewControllerAnimatedTransitioning? {
    guard let oldForm = fromVC as? Form, let newForm = toVC as? Form else {
      return nil
    }
    oldForm.onPause()
    if operation == .pop {
      oldForm.onDestroy()
    }
    newForm.onResume()
    return nil
  }
}

extension ViewController: WebRTCConnectionDelegate {
  public func webRTCDidGetLocalOffer() {
    connectProgressView?.progress = 0.4
    connectProgressDialog?.message = "Generating routes..."
  }

  public func webRTCDidGetRemoteOffer() {
    connectProgressView?.progress = 0.3
    connectProgressDialog?.message = "Sending local answer..."
  }

  public func webRTCDidGenerateICECandidate() {
    guard let progressView = connectProgressView else {
      return
    }
    progressView.progress = min(0.01 + progressView.progress, 0.9)
  }

  public func webRTCDataChannelOpened() {
    connectProgressDialog?.dismiss(animated: true)
    connectProgressView = nil
    connectProgressDialog = nil
  }
}<|MERGE_RESOLUTION|>--- conflicted
+++ resolved
@@ -391,19 +391,11 @@
 
   private func openProject(named name: String) {
     if Bundle.main.path(forResource: "Screen1", ofType: "yail", inDirectory: "samples/\(name)/") != nil {
-<<<<<<< HEAD
-      print("----Creating new app-----")
-=======
->>>>>>> c18b814b
       let newapp = BundledApp(named: name, at: "samples/\(name)/")
       newapp.makeCurrent()
       newapp.loadScreen1(form)
     } else {
-<<<<<<< HEAD
       openProjectFromWeb(named: name)
-=======
-      view.makeToast("Unable to locate project \(name)")
->>>>>>> c18b814b
     }
   }
 
