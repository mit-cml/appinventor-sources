// -*- mode: swift; swift-mode:basic-offset: 2; -*-
// Copyright 2016-2023 MIT, All rights reserved
// Released under the Apache License, Version 2.0
// http://www.apache.org/licenses/LICENSE-2.0

import UIKit
import AIComponentKit
import AVKit
import Zip

/**
 * Menu for the iPad REPL.
 */
class MenuViewController: UITableViewController {

  weak var delegate: ViewController?

  public override func tableView(_ tableView: UITableView, numberOfRowsInSection section: Int) -> Int {
    return 1
  }

  public override func tableView(_ tableView: UITableView, cellForRowAt indexPath: IndexPath) -> UITableViewCell {
    let cell = UITableViewCell()
    cell.textLabel?.text = "Close Project"
    cell.textLabel?.textColor = UIColor.red
    return cell
  }

  public override func tableView(_ tableView: UITableView, didSelectRowAt indexPath: IndexPath) {
    delegate?.reset()
  }
}

/**
 * Root view controller for the MIT AI Companion for iOS. Eventually this will go away
 * once we have the capability to build apps from YAIL files, in which case we will be
 * able to build the app from the aiplayapp sources.
 *
 * @author ewpatton@mit.edu (Evan W. Patton)
 */
public class ViewController: UINavigationController, UITextFieldDelegate {
  @objc public var Height: Int32 = 0
  @objc public var Width: Int32 = 0
  private static var controller: ViewController?
  private var connectProgressDialog: UIAlertController?
  private var connectProgressView: UIProgressView?

  @objc public func setChildHeight(of component: ViewComponent, height: Int32) {
    
  }

  @objc public func setChildWidth(of component: ViewComponent, width: Int32) {
    
  }

  @IBOutlet public var form: ReplForm!

  @IBOutlet weak var ipAddrLabel: UILabel?
  @IBOutlet weak var versionNumber: UILabel?
  @IBOutlet weak var connectCode: UITextField?
  @IBOutlet weak var connectButton: UIButton?
  @IBOutlet weak var barcodeButton: UIButton?
  @IBOutlet weak var libraryButton: UIButton?
  @IBOutlet weak var legacyCheckbox: CheckBoxView!
  @objc var barcodeScanner: BarcodeScanner?
  @objc var phoneStatus: PhoneStatus!
  @objc var notifier1: Notifier!
  private var onboardingScreen: OnboardViewController? = nil
  private var didWifiCheck = false

  private static var _interpreterInitialized = false

  public override func viewDidLoad() {
    super.viewDidLoad()
    // Do any additional setup after loading the view, typically from a nib.
    SCMInterpreter.shared.protect(self)
    ViewController.controller = self
    NotificationCenter.default.addObserver(self, selector: #selector(settingsChanged(_:)), name: UserDefaults.didChangeNotification, object: nil)
    self.delegate = self
  }

  @objc func settingsChanged(_ sender: AnyObject?) {
    maybeShowOnboardingScreen()
  }
  
  

  public override func viewDidAppear(_ animated: Bool) {
    super.viewDidAppear(animated)
    maybeShowOnboardingScreen()
  }

  // We override this function to handle the Form's ScreenOrientation setting.
  open override var supportedInterfaceOrientations: UIInterfaceOrientationMask {
    guard form != nil else {
      return .all
    }
    switch form.ScreenOrientation {
    case "portrait":
      return .portrait
    case "landscape":
      return .landscape
    default:
      return .all
    }
  }

  open override var shouldAutorotate: Bool {
    return true
  }

  private func initializeInterpreter() -> SCMInterpreter {
    guard !ViewController._interpreterInitialized else {
      return SCMInterpreter.shared
    }
    let interpreter = SCMInterpreter.shared
    do {
      if let url = Bundle(for: ReplForm.self).path(forResource: "runtime", ofType: "scm") {
        let runtime = try! String(contentsOfFile: url)
        interpreter.evalForm(runtime)
        if interpreter.exception != nil {
          let title = "Error"
          let message = "Unable to initialize runtime: \(interpreter.exception!)"
          let alertController = UIAlertController(title: title, message: message, preferredStyle: .alert)
          let okAction = UIAlertAction(title: "OK", style: .default, handler: nil)
          alertController.addAction(okAction)
          if let topController = UIApplication.shared.keyWindow?.rootViewController {
            topController.present(alertController, animated: true, completion: nil)
          }
          return interpreter
        }
        ViewController._interpreterInitialized = true
      }
    }
    return interpreter
  }
  

  public override func viewWillAppear(_ animated: Bool) {
    super.viewWillAppear(animated)
    if let menuButton = viewControllers.last?.navigationItem.rightBarButtonItem {
      menuButton.action = #selector(openMenu(caller:))
      menuButton.target = self
    }
    if (form == nil) {
      let interpreter = initializeInterpreter()
      form = self.viewControllers[self.viewControllers.count - 1] as? ReplForm
      form.makeTopForm()
      interpreter.setCurrentForm(form!)
      form.AccentColor = Int32(bitPattern: 0xFF128BA8)
      if let mooning = UIImage(named: "Mooning") {
        form.view.backgroundColor = UIColor(patternImage: mooning)
      }
      form.PrimaryColor = Int32(bitPattern: 0xFFA5CF47)
      form.PrimaryColorDark = Int32(bitPattern: 0xFF516623)
      form.title = "MIT App Inventor 2"
      interpreter.evalForm("(add-component Screen1 AIComponentKit.BarcodeScanner BarcodeScanner1)")
      interpreter.evalForm("(define-event BarcodeScanner1 AfterScan(result) (yail:invoke AICompanionApp.ViewController 'gotText result))")
      if let exception = interpreter.exception {
        NSLog("Exception: \(exception.name) (\(exception))")
      }
      interpreter.evalForm("(add-component Screen1 AIComponentKit.PhoneStatus PhoneStatus1)")
      interpreter.evalForm("(add-component Screen1 AIComponentKit.Notifier Notifier1)")
      interpreter.evalForm("""
        (define-event Notifier1 AfterChoosing($choice)(set-this-form)
          (if (call-yail-primitive yail-equal? (*list-for-runtime* (lexical-value $choice) "Exit") '(any any) "=") (begin   (call-component-method 'PhoneStatus1 'shutdown (*list-for-runtime*) '()))))
        """)
      phoneStatus = form.environment["PhoneStatus1"] as? PhoneStatus
      notifier1 = form.environment["Notifier1"] as? Notifier
      ipAddrLabel = form.view.viewWithTag(1) as! UILabel?
      versionNumber = form.view.viewWithTag(2) as! UILabel?
      connectCode = form.view.viewWithTag(3) as! UITextField?
      connectButton = form.view.viewWithTag(4) as! UIButton?
      barcodeButton = form.view.viewWithTag(5) as! UIButton?
      legacyCheckbox = form.view.viewWithTag(6) as? CheckBoxView
      libraryButton = form.view.viewWithTag(7) as! UIButton?
      legacyCheckbox.Text = "Use Legacy Connection"
      let ipaddr: String! = NetworkUtils.getIPAddress()
      let version = Bundle.main.infoDictionary?["CFBundleShortVersionString"] ?? "unknown"
      let build = Bundle.main.infoDictionary?["CFBundleVersion"] ?? "?"
      ipAddrLabel?.text = "IP Address: \(ipaddr!)"
      versionNumber?.text = "Version: \(version) (build \(build))"
      connectCode?.delegate = self
      connectButton?.addTarget(self, action: #selector(connect(_:)), for: UIControl.Event.primaryActionTriggered)
      barcodeButton?.addTarget(self, action: #selector(showBarcodeScanner(_:)), for: UIControl.Event.primaryActionTriggered)
      libraryButton?.addTarget(self, action: #selector(openLibrary), for: .touchUpInside)
      navigationBar.barTintColor = argbToColor(form.PrimaryColor)
      navigationBar.isTranslucent = false
      form.updateNavbar()
      form.Initialize()
    }
    
  }

  public override func didReceiveMemoryWarning() {
    super.didReceiveMemoryWarning()
    // Dispose of any resources that can be recreated.
    SCMInterpreter.shared.runGC()
  }

  @objc func canDispatchEvent(of component: Component, called eventName: String) -> Bool {
    return true
  }

  @objc func dispatchEvent(of component: Component, called componentName: String, with eventName: String, having args: [AnyObject]) -> Bool {
    return true
  }

  @objc func add(_ component: ViewComponent) {
    
  }
  
  @objc func connect(_ sender: UIButton?) {
    guard let text = connectCode?.text else {
      return
    }
    if (text.hasPrefix("\u{02}") && text.hasSuffix("\u{03}")) || text.hasPrefix("https:") {
      ViewController.gotText(text)
      return
    }
    guard text.count == 6 else {
      notifier1.ShowAlert("Invalid code: Code must be 6 characters")
      return
    }
    phoneStatus.WebRTC = !(legacyCheckbox?.Checked ?? true)
    RetValManager.shared().usingWebRTC = phoneStatus.WebRTC
    form.startHTTPD(false)
    form.application?.makeCurrent()
    let alertView = UIAlertController(title: "Connecting", message: nil, preferredStyle: .alert)
    alertView.addAction(UIAlertAction(title: "Cancel", style: .cancel))
    present(alertView, animated: true) {
      let rect = CGRect(x: 8.0, y: 72.0, width: alertView.view.frame.width - 16.0, height: 2.0)
      let progressView = UIProgressView(frame: rect)
      self.connectProgressView = progressView
      progressView.progress = 0.05
      progressView.tintColor = self.view.tintColor
      alertView.view.addSubview(progressView)
      alertView.message = "Initial Rendezvous"
    }
    self.connectProgressDialog = alertView
    let code = phoneStatus.setHmacSeedReturnCode(text)
    NSLog("Seed = \(text)")
    NSLog("Code = \(code)")
    let url = URL(string: "https://\(kDefaultRendezvousServer)/rendezvous/");
    var request = URLRequest(url: url!)
    let values = [
      "key": code,
      "ipaddr": NetworkUtils.getIPAddress(),
      "port": "9987",
      "webrtc": phoneStatus.WebRTC ? "true" : "false",
      "version": phoneStatus.GetVersionName(),
      "api": phoneStatus.SdkLevel(),
      "installer": phoneStatus.GetInstaller(),
      "os": form.Platform,
      "aid": phoneStatus.InstallationId(),
      "r2": "true",
      "extensions": """
      [
      \"edu.mit.appinventor.ble\",
      \"com.bbc.microbit.profile\",
      \"edu.mit.appinventor.ai.personalimageclassifier\",
      \"edu.mit.appinventor.ai.personalaudioclassifier\",
      \"edu.mit.appinventor.ai.posenet\",
      \"edu.mit.appinventor.ai.facemesh\",
      \"edu.mit.appinventor.ai.teachablemachine\",
      \"fun.microblocks.microblocks\"
      ]
      """,
      "useproxy": phoneStatus.UseProxy ? "true" : "false"
    ].map({ (key: String, value: String) -> String in
      return "\(key)=\(value)"
    }).joined(separator: "&")
    NSLog("Values = \(values)")
    request.httpMethod = "POST"
    request.httpBody = values.data(using: String.Encoding.utf8)
    let task = URLSession.shared.dataTask(with: request, completionHandler: { (data, response, error) in
      if self.phoneStatus.WebRTC {
        guard let data = data, let responseContent = String(data: data, encoding: .utf8) else {
          return
        }
        print("response content: \(responseContent)")
        DispatchQueue.main.async {
          self.connectProgressDialog?.message = "Waiting for remote..."
          self.connectProgressView?.progress = 0.15
          self.phoneStatus.startWebRTC(kDefaultRendezvousServer, responseContent, self)
        }
      } else {
        self.connectProgressDialog?.dismiss(animated: true)
        var responseContent = ""
        if let data = data {
          guard let responseContentStr = String(data: data, encoding: .utf8) else {
            return
          }
          responseContent = responseContentStr
        }
        self.setPopup(popup: responseContent)
      }
      SystemVariables.inConnectedApp = true
    }
    )
    task.priority = 1.0
    task.resume()
  }
  
  @objc func showBarcodeScanner(_ sender: UIButton?) {
    form.interpreter.evalForm("(call-component-method 'BarcodeScanner1 'DoScan (*list-for-runtime*) '())")
    if let exception = form.interpreter.exception {
      NSLog("Exception: \(exception.name) (\(exception))")
    }
  }
  
  @objc func openLibrary(){
      let libraryVC = storyboard?.instantiateViewController(withIdentifier: "library") as! AppLibraryViewController
      libraryVC.form = self.form
      self.pushViewController(libraryVC, animated:true)
    }
  
  @objc public class func gotText(_ text: String) {
    ViewController.controller?.connectCode?.text = text
    if !text.isEmpty {
      if let first = text.first, Character("a") <= first && first <= Character("z") {
        ViewController.controller?.connect(nil)
      } else if text.hasPrefix("\u{02}") && text.hasSuffix("\u{03}") {
        let code = String(text[text.index(after: text.startIndex)..<text.index(before: text.endIndex)])
        ViewController.controller?.openProject(named: code)
      }
    }
  }
  
  override public var childForStatusBarStyle: UIViewController? {
    return form
  }

  @objc func openMenu(caller: UIBarButtonItem) {
    if UIDevice.current.userInterfaceIdiom == .phone {
      let controller = UIAlertController(title: nil, message: nil, preferredStyle: .actionSheet)
      controller.addAction(UIAlertAction(title: "Close Project", style: .destructive) { [weak self] (UIAlertAction) in
        self?.reset()
        SystemVariables.inConnectedApp = false
        controller.dismiss(animated: false)
      })
      if SystemVariables.inConnectedApp {
        controller.addAction(UIAlertAction(title: "Download Project", style: .default) { (UIAlertAction) in
          RetValManager.shared().startCache()
          controller.dismiss(animated:true)
        })
      }
      controller.addAction(UIAlertAction(title: "Cancel", style: .cancel) { (UIAlertAction) in
        controller.dismiss(animated: true)
      })
      present(controller, animated: true)
    } else {
      let menu = MenuViewController()
      menu.modalPresentationStyle = .popover
      menu.delegate = self
      menu.preferredContentSize = UITableViewCell().frame.size
      menu.popoverPresentationController?.barButtonItem = caller
      self.present(menu, animated: true)
    }
  }

  open func textFieldShouldReturn(_ textField: UITextField) -> Bool {
    if textField.text?.count == 6 {
      DispatchQueue.main.async {
        self.connect(nil)
      }
      textField.resignFirstResponder()
      return false
    }
    return true
  }

  @objc func mark() {
    for vc in self.viewControllers {
      if let form = vc as? Form {
        form.mark()
      }
    }
  }

  @objc public func reset() {
    form.stopHTTPD()
    form.clear()
    form.environment.removeAllObjects()
    form.initThunks.removeAllObjects()
    form.stopWebRTC()
    EventDispatcher.removeDispatchDelegate(form)
    form = nil
    self.viewControllers = []
    let storyboard = UIStoryboard(name: "Main", bundle: nil)
    if let newRoot = storyboard.instantiateInitialViewController() {
      UIApplication.shared.delegate?.window??.rootViewController = newRoot
    }
  }

  private func openProject(named name: String) {
    if Bundle.main.path(forResource: "Screen1", ofType: "yail", inDirectory: "samples/\(name)/") != nil {
<<<<<<< HEAD
      print("----Creating new app-----")
=======
>>>>>>> 748aab76
      let newapp = BundledApp(named: name, at: "samples/\(name)/")
      newapp.makeCurrent()
      newapp.loadScreen1(form)
    } else {
<<<<<<< HEAD
      openProjectFromWeb(named: name)
=======
      view.makeToast("Unable to locate project \(name)")
>>>>>>> 748aab76
    }
  }

  private func setPopup(popup: String) {
    phoneStatus.setPopup(popup)
  }

  private var urlSession = URLSession(configuration: .ephemeral)

  private func openProjectFromWeb(named name: String) {
    DispatchQueue(label: "ProjectLoader").async {
      guard let url = URL(string: "https://appserver.appinventor.mit.edu/serve/\(name).aia") else {
        return
      }
      let task = self.urlSession.dataTask(with: url) { (data, response, error) in
        do {
          let paths = FileManager.default.urls(for: .documentDirectory, in: .userDomainMask)
          var destination = paths[0]
          destination.appendPathComponent("\(name).aia")
          if let data = data {
            do {
              try data.write(to: destination)
              let app = BundledApp(aiaPath: destination)
              DispatchQueue.main.async {
                app.makeCurrent()
                app.loadScreen1(self.form)
              }
            } catch {
              print(error)
            }
          }
        }
      }
      task.priority = 1.0
      task.resume()
    }
  }

  /**
   * Show the onboarding screen when certain conditions are met.
   *
   * The following two conditions must be true.
   *
   * 1. The new user flag is present
   * 2. The onboarding screen isn't already shown
   *
   * If the onboarding screen is already visible but the flag is false, this will hide the
   * onboarding screen as this indicates the user toggled the Show Welcome Screen switch
   * in the Settings app.
   */
  private func maybeShowOnboardingScreen() {
    guard SystemVariables.newUser && onboardingScreen == nil else {
      if !SystemVariables.newUser {
        // Hide the welcome screen if visible
        onboardingScreen?.dismiss(animated: true, completion: {
          self.onboardingScreen = nil
        })
      }
      if !self.didWifiCheck {
        DispatchQueue.main.async {
          self.checkWifi()
        }
      }
      return
    }

    // Show onboarding
    let vc = storyboard?.instantiateViewController(withIdentifier: "onboard") as! OnboardViewController
    vc.modalPresentationStyle = .fullScreen
    present(vc, animated: true)
    onboardingScreen = vc
    vc.onCompletionHandler = {
      if !self.didWifiCheck {
        self.checkWifi()
      }
    }
  }

  // Implemented in Swift based on aiplayapp/src/edu/mit/appinventor/aicompanion3/Screen1.yail
  private func checkWifi() {
    guard !didWifiCheck else {
      return
    }
    didWifiCheck = true
    if PhoneStatus.GetWifiIpAddress().hasPrefix("Error") {
      notifier1.ShowChooseDialog("Your Device does not appear to have a Wifi Connection",
                                 "No WiFi", "Continue without WiFi", "Exit", false)
    }
  }
}

extension ViewController: UINavigationControllerDelegate {
  public func navigationController(_ navigationController: UINavigationController,
      animationControllerFor operation: UINavigationController.Operation,
      from fromVC: UIViewController,
      to toVC: UIViewController) -> UIViewControllerAnimatedTransitioning? {
    guard let oldForm = fromVC as? Form, let newForm = toVC as? Form else {
      return nil
    }
    oldForm.onPause()
    if operation == .pop {
      oldForm.onDestroy()
    }
    newForm.onResume()
    return nil
  }
}

extension ViewController: WebRTCConnectionDelegate {
  public func webRTCDidGetLocalOffer() {
    connectProgressView?.progress = 0.4
    connectProgressDialog?.message = "Generating routes..."
  }

  public func webRTCDidGetRemoteOffer() {
    connectProgressView?.progress = 0.3
    connectProgressDialog?.message = "Sending local answer..."
  }

  public func webRTCDidGenerateICECandidate() {
    guard let progressView = connectProgressView else {
      return
    }
    progressView.progress = min(0.01 + progressView.progress, 0.9)
  }

  public func webRTCDataChannelOpened() {
    connectProgressDialog?.dismiss(animated: true)
    connectProgressView = nil
    connectProgressDialog = nil
  }
  
  
}<|MERGE_RESOLUTION|>--- conflicted
+++ resolved
@@ -6,7 +6,6 @@
 import UIKit
 import AIComponentKit
 import AVKit
-import Zip
 
 /**
  * Menu for the iPad REPL.
@@ -60,7 +59,6 @@
   @IBOutlet weak var connectCode: UITextField?
   @IBOutlet weak var connectButton: UIButton?
   @IBOutlet weak var barcodeButton: UIButton?
-  @IBOutlet weak var libraryButton: UIButton?
   @IBOutlet weak var legacyCheckbox: CheckBoxView!
   @objc var barcodeScanner: BarcodeScanner?
   @objc var phoneStatus: PhoneStatus!
@@ -82,8 +80,6 @@
   @objc func settingsChanged(_ sender: AnyObject?) {
     maybeShowOnboardingScreen()
   }
-  
-  
 
   public override func viewDidAppear(_ animated: Bool) {
     super.viewDidAppear(animated)
@@ -134,7 +130,6 @@
     }
     return interpreter
   }
-  
 
   public override func viewWillAppear(_ animated: Bool) {
     super.viewWillAppear(animated)
@@ -173,7 +168,6 @@
       connectButton = form.view.viewWithTag(4) as! UIButton?
       barcodeButton = form.view.viewWithTag(5) as! UIButton?
       legacyCheckbox = form.view.viewWithTag(6) as? CheckBoxView
-      libraryButton = form.view.viewWithTag(7) as! UIButton?
       legacyCheckbox.Text = "Use Legacy Connection"
       let ipaddr: String! = NetworkUtils.getIPAddress()
       let version = Bundle.main.infoDictionary?["CFBundleShortVersionString"] ?? "unknown"
@@ -183,13 +177,11 @@
       connectCode?.delegate = self
       connectButton?.addTarget(self, action: #selector(connect(_:)), for: UIControl.Event.primaryActionTriggered)
       barcodeButton?.addTarget(self, action: #selector(showBarcodeScanner(_:)), for: UIControl.Event.primaryActionTriggered)
-      libraryButton?.addTarget(self, action: #selector(openLibrary), for: .touchUpInside)
       navigationBar.barTintColor = argbToColor(form.PrimaryColor)
       navigationBar.isTranslucent = false
       form.updateNavbar()
       form.Initialize()
     }
-    
   }
 
   public override func didReceiveMemoryWarning() {
@@ -278,7 +270,6 @@
         guard let data = data, let responseContent = String(data: data, encoding: .utf8) else {
           return
         }
-        print("response content: \(responseContent)")
         DispatchQueue.main.async {
           self.connectProgressDialog?.message = "Waiting for remote..."
           self.connectProgressView?.progress = 0.15
@@ -295,7 +286,6 @@
         }
         self.setPopup(popup: responseContent)
       }
-      SystemVariables.inConnectedApp = true
     }
     )
     task.priority = 1.0
@@ -308,12 +298,6 @@
       NSLog("Exception: \(exception.name) (\(exception))")
     }
   }
-  
-  @objc func openLibrary(){
-      let libraryVC = storyboard?.instantiateViewController(withIdentifier: "library") as! AppLibraryViewController
-      libraryVC.form = self.form
-      self.pushViewController(libraryVC, animated:true)
-    }
   
   @objc public class func gotText(_ text: String) {
     ViewController.controller?.connectCode?.text = text
@@ -336,15 +320,8 @@
       let controller = UIAlertController(title: nil, message: nil, preferredStyle: .actionSheet)
       controller.addAction(UIAlertAction(title: "Close Project", style: .destructive) { [weak self] (UIAlertAction) in
         self?.reset()
-        SystemVariables.inConnectedApp = false
         controller.dismiss(animated: false)
       })
-      if SystemVariables.inConnectedApp {
-        controller.addAction(UIAlertAction(title: "Download Project", style: .default) { (UIAlertAction) in
-          RetValManager.shared().startCache()
-          controller.dismiss(animated:true)
-        })
-      }
       controller.addAction(UIAlertAction(title: "Cancel", style: .cancel) { (UIAlertAction) in
         controller.dismiss(animated: true)
       })
@@ -395,55 +372,16 @@
 
   private func openProject(named name: String) {
     if Bundle.main.path(forResource: "Screen1", ofType: "yail", inDirectory: "samples/\(name)/") != nil {
-<<<<<<< HEAD
-      print("----Creating new app-----")
-=======
->>>>>>> 748aab76
       let newapp = BundledApp(named: name, at: "samples/\(name)/")
       newapp.makeCurrent()
       newapp.loadScreen1(form)
     } else {
-<<<<<<< HEAD
-      openProjectFromWeb(named: name)
-=======
       view.makeToast("Unable to locate project \(name)")
->>>>>>> 748aab76
     }
   }
 
   private func setPopup(popup: String) {
     phoneStatus.setPopup(popup)
-  }
-
-  private var urlSession = URLSession(configuration: .ephemeral)
-
-  private func openProjectFromWeb(named name: String) {
-    DispatchQueue(label: "ProjectLoader").async {
-      guard let url = URL(string: "https://appserver.appinventor.mit.edu/serve/\(name).aia") else {
-        return
-      }
-      let task = self.urlSession.dataTask(with: url) { (data, response, error) in
-        do {
-          let paths = FileManager.default.urls(for: .documentDirectory, in: .userDomainMask)
-          var destination = paths[0]
-          destination.appendPathComponent("\(name).aia")
-          if let data = data {
-            do {
-              try data.write(to: destination)
-              let app = BundledApp(aiaPath: destination)
-              DispatchQueue.main.async {
-                app.makeCurrent()
-                app.loadScreen1(self.form)
-              }
-            } catch {
-              print(error)
-            }
-          }
-        }
-      }
-      task.priority = 1.0
-      task.resume()
-    }
   }
 
   /**
@@ -539,6 +477,4 @@
     connectProgressView = nil
     connectProgressDialog = nil
   }
-  
-  
 }