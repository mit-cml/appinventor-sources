// !$*UTF8*$!
{
	archiveVersion = 1;
	classes = {
	};
	objectVersion = 46;
	objects = {

/* Begin PBXBuildFile section */
		062ACEF81F705CD200FA31AD /* Pods_AICompanionApp.framework in Frameworks */ = {isa = PBXBuildFile; fileRef = 062ACEF71F705CD200FA31AD /* Pods_AICompanionApp.framework */; };
		062ACEF91F705D3F00FA31AD /* CoreData.framework in Frameworks */ = {isa = PBXBuildFile; fileRef = 062ACEF31F705B5C00FA31AD /* CoreData.framework */; settings = {ATTRIBUTES = (Required, ); }; };
		062B743D2BC07549002E221F /* PrivacyInfo.xcprivacy in Resources */ = {isa = PBXBuildFile; fileRef = 062B743C2BC07549002E221F /* PrivacyInfo.xcprivacy */; };
		063D678F1FA0CEB1002E907D /* SchemeKit.framework in Frameworks */ = {isa = PBXBuildFile; fileRef = 063D678E1FA0CEB1002E907D /* SchemeKit.framework */; };
		063D67901FA0CEB1002E907D /* SchemeKit.framework in Embed Frameworks */ = {isa = PBXBuildFile; fileRef = 063D678E1FA0CEB1002E907D /* SchemeKit.framework */; settings = {ATTRIBUTES = (CodeSignOnCopy, RemoveHeadersOnCopy, ); }; };
		063D67921FA0CEB1002E907D /* AIComponentKit.framework in Frameworks */ = {isa = PBXBuildFile; fileRef = 063D67911FA0CEB1002E907D /* AIComponentKit.framework */; };
		063D67931FA0CEB1002E907D /* AIComponentKit.framework in Embed Frameworks */ = {isa = PBXBuildFile; fileRef = 063D67911FA0CEB1002E907D /* AIComponentKit.framework */; settings = {ATTRIBUTES = (CodeSignOnCopy, RemoveHeadersOnCopy, ); }; };
		06463EFC1D95956800B23DCD /* AppDelegate.swift in Sources */ = {isa = PBXBuildFile; fileRef = 06463EFB1D95956800B23DCD /* AppDelegate.swift */; };
		06463EFE1D95956800B23DCD /* ViewController.swift in Sources */ = {isa = PBXBuildFile; fileRef = 06463EFD1D95956800B23DCD /* ViewController.swift */; };
		06463F011D95956800B23DCD /* Main.storyboard in Resources */ = {isa = PBXBuildFile; fileRef = 06463EFF1D95956800B23DCD /* Main.storyboard */; };
		06463F031D95956800B23DCD /* Assets.xcassets in Resources */ = {isa = PBXBuildFile; fileRef = 06463F021D95956800B23DCD /* Assets.xcassets */; };
		06463F061D95956800B23DCD /* LaunchScreen.storyboard in Resources */ = {isa = PBXBuildFile; fileRef = 06463F041D95956800B23DCD /* LaunchScreen.storyboard */; };
		06463F111D95956800B23DCD /* AICompanionTests.swift in Sources */ = {isa = PBXBuildFile; fileRef = 06463F101D95956800B23DCD /* AICompanionTests.swift */; };
		06463F1C1D95956800B23DCD /* AICompanionUITests.swift in Sources */ = {isa = PBXBuildFile; fileRef = 06463F1B1D95956800B23DCD /* AICompanionUITests.swift */; };
		06647F4B29CA1EB90009F29C /* AICompanionApp.xcconfig in Resources */ = {isa = PBXBuildFile; fileRef = 06647F4A29CA1EB90009F29C /* AICompanionApp.xcconfig */; };
		066FE95725AC9E7300C6193B /* Settings.bundle in Resources */ = {isa = PBXBuildFile; fileRef = 066FE95625AC9E7300C6193B /* Settings.bundle */; };
		066FE95B25ACB94C00C6193B /* SystemVariables.swift in Sources */ = {isa = PBXBuildFile; fileRef = 066FE95A25ACB94C00C6193B /* SystemVariables.swift */; };
		066FE95F25ACB98100C6193B /* UIFont_Fitting.swift in Sources */ = {isa = PBXBuildFile; fileRef = 066FE95E25ACB98100C6193B /* UIFont_Fitting.swift */; };
		0693A7BF2575527700256540 /* mooning-dark.png in Resources */ = {isa = PBXBuildFile; fileRef = 0693A7BE2575527600256540 /* mooning-dark.png */; };
		06984C3E1DBFE3D100FD4FA7 /* NSString_SHA1.m in Sources */ = {isa = PBXBuildFile; fileRef = 06984C3D1DBFE3D100FD4FA7 /* NSString_SHA1.m */; };
		06A686982225D4B3006E7F60 /* Foundation.framework in Frameworks */ = {isa = PBXBuildFile; fileRef = 06A686962225D3FA006E7F60 /* Foundation.framework */; };
		06A6869E2225D886006E7F60 /* Alamofire.framework in Frameworks */ = {isa = PBXBuildFile; fileRef = 06A6869D2225D886006E7F60 /* Alamofire.framework */; };
		06B216161DBC5F1B000B3366 /* connectwCode.png in Resources */ = {isa = PBXBuildFile; fileRef = 06B216111DBC5F1B000B3366 /* connectwCode.png */; };
		06B216171DBC5F1B000B3366 /* connectwQR.png in Resources */ = {isa = PBXBuildFile; fileRef = 06B216121DBC5F1B000B3366 /* connectwQR.png */; };
		06B216181DBC5F1B000B3366 /* Instructions.png in Resources */ = {isa = PBXBuildFile; fileRef = 06B216131DBC5F1B000B3366 /* Instructions.png */; };
		06B216191DBC5F1B000B3366 /* mooning.png in Resources */ = {isa = PBXBuildFile; fileRef = 06B216141DBC5F1B000B3366 /* mooning.png */; };
		06B2161A1DBC5F1B000B3366 /* Title.png in Resources */ = {isa = PBXBuildFile; fileRef = 06B216151DBC5F1B000B3366 /* Title.png */; };
		18E5FC598EC2641EE2906982 /* Pods_AICompanionAppTests.framework in Frameworks */ = {isa = PBXBuildFile; fileRef = C01449183537A983DD2DFCD9 /* Pods_AICompanionAppTests.framework */; };
		38829AF53FE13FED53595325 /* Pods_AICompanionApp.framework in Frameworks */ = {isa = PBXBuildFile; fileRef = 9D09BF116318FEDD37A5C99E /* Pods_AICompanionApp.framework */; };
		7F7E5B7A8803069CB632C0AD /* Pods_AICompanionApp_AICompanionAppUITests.framework in Frameworks */ = {isa = PBXBuildFile; fileRef = 6451CBF0DDB708F46262A9A8 /* Pods_AICompanionApp_AICompanionAppUITests.framework */; };
		C498B0CF25476E84002FCAC8 /* OnboardViewController.swift in Sources */ = {isa = PBXBuildFile; fileRef = C498B0CE25476E84002FCAC8 /* OnboardViewController.swift */; };
/* End PBXBuildFile section */

/* Begin PBXContainerItemProxy section */
		06463F0D1D95956800B23DCD /* PBXContainerItemProxy */ = {
			isa = PBXContainerItemProxy;
			containerPortal = 06463EF01D95956800B23DCD /* Project object */;
			proxyType = 1;
			remoteGlobalIDString = 06463EF71D95956800B23DCD;
			remoteInfo = AICompanionApp;
		};
		06463F181D95956800B23DCD /* PBXContainerItemProxy */ = {
			isa = PBXContainerItemProxy;
			containerPortal = 06463EF01D95956800B23DCD /* Project object */;
			proxyType = 1;
			remoteGlobalIDString = 06463EF71D95956800B23DCD;
			remoteInfo = AICompanionApp;
		};
/* End PBXContainerItemProxy section */

/* Begin PBXCopyFilesBuildPhase section */
		063D67941FA0CEB2002E907D /* Embed Frameworks */ = {
			isa = PBXCopyFilesBuildPhase;
			buildActionMask = 2147483647;
			dstPath = "";
			dstSubfolderSpec = 10;
			files = (
				063D67901FA0CEB1002E907D /* SchemeKit.framework in Embed Frameworks */,
				063D67931FA0CEB1002E907D /* AIComponentKit.framework in Embed Frameworks */,
			);
			name = "Embed Frameworks";
			runOnlyForDeploymentPostprocessing = 0;
		};
/* End PBXCopyFilesBuildPhase section */

/* Begin PBXFileReference section */
		029CF71CE0370CD2A0080B44 /* Pods-AICompanionAppUITests.release.xcconfig */ = {isa = PBXFileReference; includeInIndex = 1; lastKnownFileType = text.xcconfig; name = "Pods-AICompanionAppUITests.release.xcconfig"; path = "Pods/Target Support Files/Pods-AICompanionAppUITests/Pods-AICompanionAppUITests.release.xcconfig"; sourceTree = "<group>"; };
		062ACEF31F705B5C00FA31AD /* CoreData.framework */ = {isa = PBXFileReference; lastKnownFileType = wrapper.framework; name = CoreData.framework; path = System/Library/Frameworks/CoreData.framework; sourceTree = SDKROOT; };
		062ACEF71F705CD200FA31AD /* Pods_AICompanionApp.framework */ = {isa = PBXFileReference; lastKnownFileType = wrapper.framework; name = Pods_AICompanionApp.framework; path = "../../../../../Library/Developer/Xcode/DerivedData/AIComponentKit-czkmnbdmmcqhgpfhwphanoynsffy/Build/Products/Debug-iphonesimulator/Pods_AICompanionApp.framework"; sourceTree = "<group>"; };
		062ACEFA1F705D7700FA31AD /* AIComponentKit.framework */ = {isa = PBXFileReference; lastKnownFileType = wrapper.framework; name = AIComponentKit.framework; path = "build/Debug-iphoneos/AIComponentKit.framework"; sourceTree = "<group>"; };
		062B743C2BC07549002E221F /* PrivacyInfo.xcprivacy */ = {isa = PBXFileReference; lastKnownFileType = text.xml; name = PrivacyInfo.xcprivacy; path = aicompanionapp/src/PrivacyInfo.xcprivacy; sourceTree = "<group>"; };
		063D678E1FA0CEB1002E907D /* SchemeKit.framework */ = {isa = PBXFileReference; explicitFileType = wrapper.framework; path = SchemeKit.framework; sourceTree = BUILT_PRODUCTS_DIR; };
		063D67911FA0CEB1002E907D /* AIComponentKit.framework */ = {isa = PBXFileReference; explicitFileType = wrapper.framework; path = AIComponentKit.framework; sourceTree = BUILT_PRODUCTS_DIR; };
		06463EF81D95956800B23DCD /* AICompanionApp.app */ = {isa = PBXFileReference; explicitFileType = wrapper.application; includeInIndex = 0; path = AICompanionApp.app; sourceTree = BUILT_PRODUCTS_DIR; };
		06463EFB1D95956800B23DCD /* AppDelegate.swift */ = {isa = PBXFileReference; lastKnownFileType = sourcecode.swift; path = AppDelegate.swift; sourceTree = "<group>"; };
		06463EFD1D95956800B23DCD /* ViewController.swift */ = {isa = PBXFileReference; lastKnownFileType = sourcecode.swift; path = ViewController.swift; sourceTree = "<group>"; };
		06463F001D95956800B23DCD /* Base */ = {isa = PBXFileReference; lastKnownFileType = file.storyboard; name = Base; path = Base.lproj/Main.storyboard; sourceTree = "<group>"; };
		06463F021D95956800B23DCD /* Assets.xcassets */ = {isa = PBXFileReference; lastKnownFileType = folder.assetcatalog; path = Assets.xcassets; sourceTree = "<group>"; };
		06463F051D95956800B23DCD /* Base */ = {isa = PBXFileReference; lastKnownFileType = file.storyboard; name = Base; path = Base.lproj/LaunchScreen.storyboard; sourceTree = "<group>"; };
		06463F071D95956800B23DCD /* Info.plist */ = {isa = PBXFileReference; lastKnownFileType = text.plist.xml; path = Info.plist; sourceTree = "<group>"; };
		06463F0C1D95956800B23DCD /* AICompanionAppTests.xctest */ = {isa = PBXFileReference; explicitFileType = wrapper.cfbundle; includeInIndex = 0; path = AICompanionAppTests.xctest; sourceTree = BUILT_PRODUCTS_DIR; };
		06463F101D95956800B23DCD /* AICompanionTests.swift */ = {isa = PBXFileReference; lastKnownFileType = sourcecode.swift; path = AICompanionTests.swift; sourceTree = "<group>"; };
		06463F121D95956800B23DCD /* Info.plist */ = {isa = PBXFileReference; lastKnownFileType = text.plist.xml; path = Info.plist; sourceTree = "<group>"; };
		06463F171D95956800B23DCD /* AICompanionAppUITests.xctest */ = {isa = PBXFileReference; explicitFileType = wrapper.cfbundle; includeInIndex = 0; path = AICompanionAppUITests.xctest; sourceTree = BUILT_PRODUCTS_DIR; };
		06463F1B1D95956800B23DCD /* AICompanionUITests.swift */ = {isa = PBXFileReference; lastKnownFileType = sourcecode.swift; path = AICompanionUITests.swift; sourceTree = "<group>"; };
		06463F1D1D95956800B23DCD /* Info.plist */ = {isa = PBXFileReference; lastKnownFileType = text.plist.xml; path = Info.plist; sourceTree = "<group>"; };
		06647F4A29CA1EB90009F29C /* AICompanionApp.xcconfig */ = {isa = PBXFileReference; lastKnownFileType = text.xcconfig; path = AICompanionApp.xcconfig; sourceTree = "<group>"; };
		066EA0A72979D46C008203B1 /* WebRTC.framework */ = {isa = PBXFileReference; lastKnownFileType = wrapper.framework; name = WebRTC.framework; path = "webrtc/out/ios_arm64-Release/WebRTC.framework"; sourceTree = "<group>"; };
		066FE95625AC9E7300C6193B /* Settings.bundle */ = {isa = PBXFileReference; lastKnownFileType = "wrapper.plug-in"; name = Settings.bundle; path = aicompanionapp/src/Settings.bundle; sourceTree = "<group>"; };
		066FE95A25ACB94C00C6193B /* SystemVariables.swift */ = {isa = PBXFileReference; lastKnownFileType = sourcecode.swift; path = SystemVariables.swift; sourceTree = "<group>"; };
		066FE95E25ACB98100C6193B /* UIFont_Fitting.swift */ = {isa = PBXFileReference; lastKnownFileType = sourcecode.swift; path = UIFont_Fitting.swift; sourceTree = "<group>"; };
		0693A7BE2575527600256540 /* mooning-dark.png */ = {isa = PBXFileReference; lastKnownFileType = image.png; name = "mooning-dark.png"; path = "../../aiplayapp/assets/mooning-dark.png"; sourceTree = "<group>"; };
		06984C3C1DBFE39500FD4FA7 /* NSString_SHA1.h */ = {isa = PBXFileReference; fileEncoding = 4; lastKnownFileType = sourcecode.c.h; path = NSString_SHA1.h; sourceTree = "<group>"; };
		06984C3D1DBFE3D100FD4FA7 /* NSString_SHA1.m */ = {isa = PBXFileReference; fileEncoding = 4; lastKnownFileType = sourcecode.c.objc; path = NSString_SHA1.m; sourceTree = "<group>"; };
		06A686962225D3FA006E7F60 /* Foundation.framework */ = {isa = PBXFileReference; lastKnownFileType = wrapper.framework; name = Foundation.framework; path = System/Library/Frameworks/Foundation.framework; sourceTree = SDKROOT; };
		06A6869B2225D516006E7F60 /* Alamofire.framework */ = {isa = PBXFileReference; explicitFileType = wrapper.framework; path = Alamofire.framework; sourceTree = BUILT_PRODUCTS_DIR; };
		06A6869D2225D886006E7F60 /* Alamofire.framework */ = {isa = PBXFileReference; explicitFileType = wrapper.framework; path = Alamofire.framework; sourceTree = BUILT_PRODUCTS_DIR; };
		06B216111DBC5F1B000B3366 /* connectwCode.png */ = {isa = PBXFileReference; lastKnownFileType = image.png; path = connectwCode.png; sourceTree = "<group>"; };
		06B216121DBC5F1B000B3366 /* connectwQR.png */ = {isa = PBXFileReference; lastKnownFileType = image.png; path = connectwQR.png; sourceTree = "<group>"; };
		06B216131DBC5F1B000B3366 /* Instructions.png */ = {isa = PBXFileReference; lastKnownFileType = image.png; path = Instructions.png; sourceTree = "<group>"; };
		06B216141DBC5F1B000B3366 /* mooning.png */ = {isa = PBXFileReference; lastKnownFileType = image.png; path = mooning.png; sourceTree = "<group>"; };
		06B216151DBC5F1B000B3366 /* Title.png */ = {isa = PBXFileReference; lastKnownFileType = image.png; path = Title.png; sourceTree = "<group>"; };
		06E353341D95A7040099BE0F /* AICompanionApp-Bridging-Header.h */ = {isa = PBXFileReference; lastKnownFileType = sourcecode.c.h; path = "AICompanionApp-Bridging-Header.h"; sourceTree = "<group>"; };
		0B5F0E886334FD3FB7921E2A /* Pods-AICompanionApp-AICompanionAppUITests.release.xcconfig */ = {isa = PBXFileReference; includeInIndex = 1; lastKnownFileType = text.xcconfig; name = "Pods-AICompanionApp-AICompanionAppUITests.release.xcconfig"; path = "Pods/Target Support Files/Pods-AICompanionApp-AICompanionAppUITests/Pods-AICompanionApp-AICompanionAppUITests.release.xcconfig"; sourceTree = "<group>"; };
		27D9D934728B60311591CBCD /* Pods-AICompanionApp-AICompanionAppTests.debug.xcconfig */ = {isa = PBXFileReference; includeInIndex = 1; lastKnownFileType = text.xcconfig; name = "Pods-AICompanionApp-AICompanionAppTests.debug.xcconfig"; path = "Pods/Target Support Files/Pods-AICompanionApp-AICompanionAppTests/Pods-AICompanionApp-AICompanionAppTests.debug.xcconfig"; sourceTree = "<group>"; };
		3D0329B479305BA955F33EC1 /* Pods-AICompanionAppTests.debug.xcconfig */ = {isa = PBXFileReference; includeInIndex = 1; lastKnownFileType = text.xcconfig; name = "Pods-AICompanionAppTests.debug.xcconfig"; path = "Pods/Target Support Files/Pods-AICompanionAppTests/Pods-AICompanionAppTests.debug.xcconfig"; sourceTree = "<group>"; };
		48988B3241F275E69F533B33 /* Pods-AICompanionAppUITests.debug.xcconfig */ = {isa = PBXFileReference; includeInIndex = 1; lastKnownFileType = text.xcconfig; name = "Pods-AICompanionAppUITests.debug.xcconfig"; path = "Pods/Target Support Files/Pods-AICompanionAppUITests/Pods-AICompanionAppUITests.debug.xcconfig"; sourceTree = "<group>"; };
		508620DE32C8BAF851F5708A /* Pods-AICompanionApp-AICompanionAppTests.release.xcconfig */ = {isa = PBXFileReference; includeInIndex = 1; lastKnownFileType = text.xcconfig; name = "Pods-AICompanionApp-AICompanionAppTests.release.xcconfig"; path = "Pods/Target Support Files/Pods-AICompanionApp-AICompanionAppTests/Pods-AICompanionApp-AICompanionAppTests.release.xcconfig"; sourceTree = "<group>"; };
		52712EFD54D64AB76B9ABB68 /* Pods-AICompanionAppTests.release.xcconfig */ = {isa = PBXFileReference; includeInIndex = 1; lastKnownFileType = text.xcconfig; name = "Pods-AICompanionAppTests.release.xcconfig"; path = "Pods/Target Support Files/Pods-AICompanionAppTests/Pods-AICompanionAppTests.release.xcconfig"; sourceTree = "<group>"; };
		6451CBF0DDB708F46262A9A8 /* Pods_AICompanionApp_AICompanionAppUITests.framework */ = {isa = PBXFileReference; explicitFileType = wrapper.framework; includeInIndex = 0; path = Pods_AICompanionApp_AICompanionAppUITests.framework; sourceTree = BUILT_PRODUCTS_DIR; };
		79510811268599A5F3A2E75B /* Pods-AICompanionApp-AICompanionAppUITests.debug.xcconfig */ = {isa = PBXFileReference; includeInIndex = 1; lastKnownFileType = text.xcconfig; name = "Pods-AICompanionApp-AICompanionAppUITests.debug.xcconfig"; path = "Pods/Target Support Files/Pods-AICompanionApp-AICompanionAppUITests/Pods-AICompanionApp-AICompanionAppUITests.debug.xcconfig"; sourceTree = "<group>"; };
		917EBEF8E1E3632C01B06EE1 /* Pods-AICompanionApp.debug.xcconfig */ = {isa = PBXFileReference; includeInIndex = 1; lastKnownFileType = text.xcconfig; name = "Pods-AICompanionApp.debug.xcconfig"; path = "Pods/Target Support Files/Pods-AICompanionApp/Pods-AICompanionApp.debug.xcconfig"; sourceTree = "<group>"; };
		9D09BF116318FEDD37A5C99E /* Pods_AICompanionApp.framework */ = {isa = PBXFileReference; explicitFileType = wrapper.framework; includeInIndex = 0; path = Pods_AICompanionApp.framework; sourceTree = BUILT_PRODUCTS_DIR; };
		B38B7B1653C63EEF4FC1429B /* Pods_AICompanionApp_AICompanionAppTests.framework */ = {isa = PBXFileReference; explicitFileType = wrapper.framework; includeInIndex = 0; path = Pods_AICompanionApp_AICompanionAppTests.framework; sourceTree = BUILT_PRODUCTS_DIR; };
		BA22D71D260E9C27E2D63CBE /* Pods_AICompanionAppUITests.framework */ = {isa = PBXFileReference; explicitFileType = wrapper.framework; includeInIndex = 0; path = Pods_AICompanionAppUITests.framework; sourceTree = BUILT_PRODUCTS_DIR; };
		C01449183537A983DD2DFCD9 /* Pods_AICompanionAppTests.framework */ = {isa = PBXFileReference; explicitFileType = wrapper.framework; includeInIndex = 0; path = Pods_AICompanionAppTests.framework; sourceTree = BUILT_PRODUCTS_DIR; };
		C498B0CE25476E84002FCAC8 /* OnboardViewController.swift */ = {isa = PBXFileReference; lastKnownFileType = sourcecode.swift; path = OnboardViewController.swift; sourceTree = "<group>"; };
		FE5CAE0EE58EBC32C4E5ADFC /* Pods-AICompanionApp.release.xcconfig */ = {isa = PBXFileReference; includeInIndex = 1; lastKnownFileType = text.xcconfig; name = "Pods-AICompanionApp.release.xcconfig"; path = "Pods/Target Support Files/Pods-AICompanionApp/Pods-AICompanionApp.release.xcconfig"; sourceTree = "<group>"; };
/* End PBXFileReference section */

/* Begin PBXFrameworksBuildPhase section */
		06463EF51D95956800B23DCD /* Frameworks */ = {
			isa = PBXFrameworksBuildPhase;
			buildActionMask = 2147483647;
			files = (
				06A686982225D4B3006E7F60 /* Foundation.framework in Frameworks */,
				063D67921FA0CEB1002E907D /* AIComponentKit.framework in Frameworks */,
				063D678F1FA0CEB1002E907D /* SchemeKit.framework in Frameworks */,
				062ACEF91F705D3F00FA31AD /* CoreData.framework in Frameworks */,
				062ACEF81F705CD200FA31AD /* Pods_AICompanionApp.framework in Frameworks */,
				38829AF53FE13FED53595325 /* Pods_AICompanionApp.framework in Frameworks */,
			);
			runOnlyForDeploymentPostprocessing = 0;
		};
		06463F091D95956800B23DCD /* Frameworks */ = {
			isa = PBXFrameworksBuildPhase;
			buildActionMask = 2147483647;
			files = (
				18E5FC598EC2641EE2906982 /* Pods_AICompanionAppTests.framework in Frameworks */,
			);
			runOnlyForDeploymentPostprocessing = 0;
		};
		06463F141D95956800B23DCD /* Frameworks */ = {
			isa = PBXFrameworksBuildPhase;
			buildActionMask = 2147483647;
			files = (
				06A6869E2225D886006E7F60 /* Alamofire.framework in Frameworks */,
				7F7E5B7A8803069CB632C0AD /* Pods_AICompanionApp_AICompanionAppUITests.framework in Frameworks */,
			);
			runOnlyForDeploymentPostprocessing = 0;
		};
/* End PBXFrameworksBuildPhase section */

/* Begin PBXGroup section */
		06463EEF1D95956800B23DCD = {
			isa = PBXGroup;
			children = (
				062B743C2BC07549002E221F /* PrivacyInfo.xcprivacy */,
				06647F4A29CA1EB90009F29C /* AICompanionApp.xcconfig */,
				066FE95625AC9E7300C6193B /* Settings.bundle */,
				063D67911FA0CEB1002E907D /* AIComponentKit.framework */,
				063D678E1FA0CEB1002E907D /* SchemeKit.framework */,
				06463EFA1D95956800B23DCD /* aicompanionapp/src */,
				06463F0F1D95956800B23DCD /* aicompanionapp/tests */,
				06463F1A1D95956800B23DCD /* aicompanionapp/uitests */,
				06463EF91D95956800B23DCD /* Products */,
				06EC0A1A1D959648001CD8DC /* Frameworks */,
				9F048C59E0A8D7BC18969732 /* Pods */,
			);
			indentWidth = 2;
			sourceTree = "<group>";
			tabWidth = 2;
		};
		06463EF91D95956800B23DCD /* Products */ = {
			isa = PBXGroup;
			children = (
				06463EF81D95956800B23DCD /* AICompanionApp.app */,
				06463F0C1D95956800B23DCD /* AICompanionAppTests.xctest */,
				06463F171D95956800B23DCD /* AICompanionAppUITests.xctest */,
			);
			name = Products;
			sourceTree = "<group>";
		};
		06463EFA1D95956800B23DCD /* aicompanionapp/src */ = {
			isa = PBXGroup;
			children = (
				06B2161D1DBC7B4C000B3366 /* resources */,
				06E353341D95A7040099BE0F /* AICompanionApp-Bridging-Header.h */,
				06463EFB1D95956800B23DCD /* AppDelegate.swift */,
				06463F021D95956800B23DCD /* Assets.xcassets */,
				06463F071D95956800B23DCD /* Info.plist */,
				06463F041D95956800B23DCD /* LaunchScreen.storyboard */,
				06463EFF1D95956800B23DCD /* Main.storyboard */,
				06984C3C1DBFE39500FD4FA7 /* NSString_SHA1.h */,
				06984C3D1DBFE3D100FD4FA7 /* NSString_SHA1.m */,
				C498B0CE25476E84002FCAC8 /* OnboardViewController.swift */,
				066FE95A25ACB94C00C6193B /* SystemVariables.swift */,
				066FE95E25ACB98100C6193B /* UIFont_Fitting.swift */,
				06463EFD1D95956800B23DCD /* ViewController.swift */,
			);
			path = aicompanionapp/src;
			sourceTree = "<group>";
		};
		06463F0F1D95956800B23DCD /* aicompanionapp/tests */ = {
			isa = PBXGroup;
			children = (
				06463F101D95956800B23DCD /* AICompanionTests.swift */,
				06463F121D95956800B23DCD /* Info.plist */,
			);
			path = aicompanionapp/tests;
			sourceTree = "<group>";
		};
		06463F1A1D95956800B23DCD /* aicompanionapp/uitests */ = {
			isa = PBXGroup;
			children = (
				06463F1B1D95956800B23DCD /* AICompanionUITests.swift */,
				06463F1D1D95956800B23DCD /* Info.plist */,
			);
			path = aicompanionapp/uitests;
			sourceTree = "<group>";
		};
		06B2161D1DBC7B4C000B3366 /* resources */ = {
			isa = PBXGroup;
			children = (
				0693A7BE2575527600256540 /* mooning-dark.png */,
				06B216111DBC5F1B000B3366 /* connectwCode.png */,
				06B216121DBC5F1B000B3366 /* connectwQR.png */,
				06B216131DBC5F1B000B3366 /* Instructions.png */,
				06B216141DBC5F1B000B3366 /* mooning.png */,
				06B216151DBC5F1B000B3366 /* Title.png */,
			);
			name = resources;
			sourceTree = "<group>";
		};
		06EC0A1A1D959648001CD8DC /* Frameworks */ = {
			isa = PBXGroup;
			children = (
				066EA0A72979D46C008203B1 /* WebRTC.framework */,
				06A6869D2225D886006E7F60 /* Alamofire.framework */,
				06A6869B2225D516006E7F60 /* Alamofire.framework */,
				06A686962225D3FA006E7F60 /* Foundation.framework */,
				062ACEFA1F705D7700FA31AD /* AIComponentKit.framework */,
				062ACEF71F705CD200FA31AD /* Pods_AICompanionApp.framework */,
				062ACEF31F705B5C00FA31AD /* CoreData.framework */,
				9D09BF116318FEDD37A5C99E /* Pods_AICompanionApp.framework */,
				C01449183537A983DD2DFCD9 /* Pods_AICompanionAppTests.framework */,
				BA22D71D260E9C27E2D63CBE /* Pods_AICompanionAppUITests.framework */,
				B38B7B1653C63EEF4FC1429B /* Pods_AICompanionApp_AICompanionAppTests.framework */,
				6451CBF0DDB708F46262A9A8 /* Pods_AICompanionApp_AICompanionAppUITests.framework */,
			);
			name = Frameworks;
			sourceTree = "<group>";
		};
		9F048C59E0A8D7BC18969732 /* Pods */ = {
			isa = PBXGroup;
			children = (
				917EBEF8E1E3632C01B06EE1 /* Pods-AICompanionApp.debug.xcconfig */,
				FE5CAE0EE58EBC32C4E5ADFC /* Pods-AICompanionApp.release.xcconfig */,
				3D0329B479305BA955F33EC1 /* Pods-AICompanionAppTests.debug.xcconfig */,
				52712EFD54D64AB76B9ABB68 /* Pods-AICompanionAppTests.release.xcconfig */,
				48988B3241F275E69F533B33 /* Pods-AICompanionAppUITests.debug.xcconfig */,
				029CF71CE0370CD2A0080B44 /* Pods-AICompanionAppUITests.release.xcconfig */,
				27D9D934728B60311591CBCD /* Pods-AICompanionApp-AICompanionAppTests.debug.xcconfig */,
				508620DE32C8BAF851F5708A /* Pods-AICompanionApp-AICompanionAppTests.release.xcconfig */,
				79510811268599A5F3A2E75B /* Pods-AICompanionApp-AICompanionAppUITests.debug.xcconfig */,
				0B5F0E886334FD3FB7921E2A /* Pods-AICompanionApp-AICompanionAppUITests.release.xcconfig */,
			);
			name = Pods;
			sourceTree = "<group>";
		};
/* End PBXGroup section */

/* Begin PBXNativeTarget section */
		06463EF71D95956800B23DCD /* AICompanionApp */ = {
			isa = PBXNativeTarget;
			buildConfigurationList = 06463F201D95956800B23DCD /* Build configuration list for PBXNativeTarget "AICompanionApp" */;
			buildPhases = (
				B038EE27A49C1BDC3696C49C /* [CP] Check Pods Manifest.lock */,
				06463EF41D95956800B23DCD /* Sources */,
				06463EF51D95956800B23DCD /* Frameworks */,
				06463EF61D95956800B23DCD /* Resources */,
				170B928B754926C8A96CC2CF /* [CP] Embed Pods Frameworks */,
				063D67941FA0CEB2002E907D /* Embed Frameworks */,
				061CEC0E297B4E2300C2879B /* Run Script */,
			);
			buildRules = (
			);
			dependencies = (
			);
			name = AICompanionApp;
			productName = AICompanionApp;
			productReference = 06463EF81D95956800B23DCD /* AICompanionApp.app */;
			productType = "com.apple.product-type.application";
		};
		06463F0B1D95956800B23DCD /* AICompanionAppTests */ = {
			isa = PBXNativeTarget;
			buildConfigurationList = 06463F231D95956800B23DCD /* Build configuration list for PBXNativeTarget "AICompanionAppTests" */;
			buildPhases = (
				BDB79F447D8930A2E23B7017 /* [CP] Check Pods Manifest.lock */,
				06463F081D95956800B23DCD /* Sources */,
				06463F091D95956800B23DCD /* Frameworks */,
				06463F0A1D95956800B23DCD /* Resources */,
			);
			buildRules = (
			);
			dependencies = (
				06463F0E1D95956800B23DCD /* PBXTargetDependency */,
			);
			name = AICompanionAppTests;
			productName = AICompanionAppTests;
			productReference = 06463F0C1D95956800B23DCD /* AICompanionAppTests.xctest */;
			productType = "com.apple.product-type.bundle.unit-test";
		};
		06463F161D95956800B23DCD /* AICompanionAppUITests */ = {
			isa = PBXNativeTarget;
			buildConfigurationList = 06463F261D95956800B23DCD /* Build configuration list for PBXNativeTarget "AICompanionAppUITests" */;
			buildPhases = (
				904958BDAC31CBB8176B1939 /* [CP] Check Pods Manifest.lock */,
				06463F131D95956800B23DCD /* Sources */,
				06463F141D95956800B23DCD /* Frameworks */,
				06463F151D95956800B23DCD /* Resources */,
				F04D417D953F084071D2C5CE /* [CP] Embed Pods Frameworks */,
			);
			buildRules = (
			);
			dependencies = (
				06463F191D95956800B23DCD /* PBXTargetDependency */,
			);
			name = AICompanionAppUITests;
			productName = AICompanionAppUITests;
			productReference = 06463F171D95956800B23DCD /* AICompanionAppUITests.xctest */;
			productType = "com.apple.product-type.bundle.ui-testing";
		};
/* End PBXNativeTarget section */

/* Begin PBXProject section */
		06463EF01D95956800B23DCD /* Project object */ = {
			isa = PBXProject;
			attributes = {
				LastSwiftUpdateCheck = 0800;
				LastUpgradeCheck = 1100;
				ORGANIZATIONNAME = "Massachusetts Institute of Technology";
				TargetAttributes = {
					06463EF71D95956800B23DCD = {
						CreatedOnToolsVersion = 8.0;
						DevelopmentTeam = TWJ6NF5SLA;
						LastSwiftMigration = 1100;
						ProvisioningStyle = Manual;
					};
					06463F0B1D95956800B23DCD = {
						CreatedOnToolsVersion = 8.0;
						LastSwiftMigration = 1100;
						ProvisioningStyle = Automatic;
						TestTargetID = 06463EF71D95956800B23DCD;
					};
					06463F161D95956800B23DCD = {
						CreatedOnToolsVersion = 8.0;
						LastSwiftMigration = 1100;
						ProvisioningStyle = Automatic;
						TestTargetID = 06463EF71D95956800B23DCD;
					};
				};
			};
			buildConfigurationList = 06463EF31D95956800B23DCD /* Build configuration list for PBXProject "AICompanionApp" */;
			compatibilityVersion = "Xcode 3.2";
			developmentRegion = en;
			hasScannedForEncodings = 0;
			knownRegions = (
				en,
				Base,
			);
			mainGroup = 06463EEF1D95956800B23DCD;
			productRefGroup = 06463EF91D95956800B23DCD /* Products */;
			projectDirPath = "";
			projectRoot = "";
			targets = (
				06463EF71D95956800B23DCD /* AICompanionApp */,
				06463F0B1D95956800B23DCD /* AICompanionAppTests */,
				06463F161D95956800B23DCD /* AICompanionAppUITests */,
			);
		};
/* End PBXProject section */

/* Begin PBXResourcesBuildPhase section */
		06463EF61D95956800B23DCD /* Resources */ = {
			isa = PBXResourcesBuildPhase;
			buildActionMask = 2147483647;
			files = (
				06B216181DBC5F1B000B3366 /* Instructions.png in Resources */,
				06B216171DBC5F1B000B3366 /* connectwQR.png in Resources */,
				06463F061D95956800B23DCD /* LaunchScreen.storyboard in Resources */,
				062B743D2BC07549002E221F /* PrivacyInfo.xcprivacy in Resources */,
				06B216161DBC5F1B000B3366 /* connectwCode.png in Resources */,
				06B2161A1DBC5F1B000B3366 /* Title.png in Resources */,
				06B216191DBC5F1B000B3366 /* mooning.png in Resources */,
				06463F031D95956800B23DCD /* Assets.xcassets in Resources */,
				06463F011D95956800B23DCD /* Main.storyboard in Resources */,
				06647F4B29CA1EB90009F29C /* AICompanionApp.xcconfig in Resources */,
				066FE95725AC9E7300C6193B /* Settings.bundle in Resources */,
				0693A7BF2575527700256540 /* mooning-dark.png in Resources */,
			);
			runOnlyForDeploymentPostprocessing = 0;
		};
		06463F0A1D95956800B23DCD /* Resources */ = {
			isa = PBXResourcesBuildPhase;
			buildActionMask = 2147483647;
			files = (
			);
			runOnlyForDeploymentPostprocessing = 0;
		};
		06463F151D95956800B23DCD /* Resources */ = {
			isa = PBXResourcesBuildPhase;
			buildActionMask = 2147483647;
			files = (
			);
			runOnlyForDeploymentPostprocessing = 0;
		};
/* End PBXResourcesBuildPhase section */

/* Begin PBXShellScriptBuildPhase section */
		061CEC0E297B4E2300C2879B /* Run Script */ = {
			isa = PBXShellScriptBuildPhase;
			buildActionMask = 2147483647;
			files = (
			);
			inputFileListPaths = (
			);
			inputPaths = (
				"$(PROJECT_DIR)/prebuilts/$(PLATFORM_NAME)/WebRTC.framework",
			);
			name = "Run Script";
			outputFileListPaths = (
			);
			outputPaths = (
				"$(TARGET_BUILD_DIR)/$(FRAMEWORKS_FOLDER_PATH)/WebRTC.framework",
			);
			runOnlyForDeploymentPostprocessing = 0;
			shellPath = /bin/sh;
			shellScript = "# Type a script or drag a script file from your workspace to insert its path.\n${PROJECT_DIR}/install-webrtc.sh\n";
			showEnvVarsInLog = 0;
		};
		170B928B754926C8A96CC2CF /* [CP] Embed Pods Frameworks */ = {
			isa = PBXShellScriptBuildPhase;
			buildActionMask = 2147483647;
			files = (
			);
			inputPaths = (
				"${PODS_ROOT}/Target Support Files/Pods-AICompanionApp/Pods-AICompanionApp-frameworks.sh",
				"${BUILT_PRODUCTS_DIR}/Alamofire/Alamofire.framework",
				"${BUILT_PRODUCTS_DIR}/Base58Swift/Base58Swift.framework",
				"${BUILT_PRODUCTS_DIR}/BigInt/BigInt.framework",
				"${BUILT_PRODUCTS_DIR}/CocoaAsyncSocket/CocoaAsyncSocket.framework",
				"${BUILT_PRODUCTS_DIR}/CryptoSwift/CryptoSwift.framework",
				"${BUILT_PRODUCTS_DIR}/GCDWebServer/GCDWebServer.framework",
				"${BUILT_PRODUCTS_DIR}/GEOSwift/GEOSwift.framework",
				"${BUILT_PRODUCTS_DIR}/GTMSessionFetcher/GTMSessionFetcher.framework",
				"${BUILT_PRODUCTS_DIR}/GoogleAPIClientForREST/GoogleAPIClientForREST.framework",
				"${BUILT_PRODUCTS_DIR}/KTVJSONWebToken/KTVJSONWebToken.framework",
				"${BUILT_PRODUCTS_DIR}/PSSRedisClient/PSSRedisClient.framework",
				"${BUILT_PRODUCTS_DIR}/SQLite.swift/SQLite.framework",
				"${BUILT_PRODUCTS_DIR}/SwiftProtobuf/SwiftProtobuf.framework",
				"${BUILT_PRODUCTS_DIR}/SwiftSVG/SwiftSVG.framework",
				"${BUILT_PRODUCTS_DIR}/SwiftyBase64/SwiftyBase64.framework",
				"${BUILT_PRODUCTS_DIR}/Toast-Swift/Toast_Swift.framework",
				"${BUILT_PRODUCTS_DIR}/ZIPFoundation/ZIPFoundation.framework",
				"${BUILT_PRODUCTS_DIR}/ZXingObjC/ZXingObjC.framework",
				"${BUILT_PRODUCTS_DIR}/Zip/Zip.framework",
				"${BUILT_PRODUCTS_DIR}/geos/geos.framework",
			);
			name = "[CP] Embed Pods Frameworks";
			outputPaths = (
				"${TARGET_BUILD_DIR}/${FRAMEWORKS_FOLDER_PATH}/Alamofire.framework",
				"${TARGET_BUILD_DIR}/${FRAMEWORKS_FOLDER_PATH}/Base58Swift.framework",
				"${TARGET_BUILD_DIR}/${FRAMEWORKS_FOLDER_PATH}/BigInt.framework",
				"${TARGET_BUILD_DIR}/${FRAMEWORKS_FOLDER_PATH}/CocoaAsyncSocket.framework",
				"${TARGET_BUILD_DIR}/${FRAMEWORKS_FOLDER_PATH}/CryptoSwift.framework",
				"${TARGET_BUILD_DIR}/${FRAMEWORKS_FOLDER_PATH}/GCDWebServer.framework",
				"${TARGET_BUILD_DIR}/${FRAMEWORKS_FOLDER_PATH}/GEOSwift.framework",
				"${TARGET_BUILD_DIR}/${FRAMEWORKS_FOLDER_PATH}/GTMSessionFetcher.framework",
				"${TARGET_BUILD_DIR}/${FRAMEWORKS_FOLDER_PATH}/GoogleAPIClientForREST.framework",
				"${TARGET_BUILD_DIR}/${FRAMEWORKS_FOLDER_PATH}/KTVJSONWebToken.framework",
				"${TARGET_BUILD_DIR}/${FRAMEWORKS_FOLDER_PATH}/PSSRedisClient.framework",
				"${TARGET_BUILD_DIR}/${FRAMEWORKS_FOLDER_PATH}/SQLite.framework",
				"${TARGET_BUILD_DIR}/${FRAMEWORKS_FOLDER_PATH}/SwiftProtobuf.framework",
				"${TARGET_BUILD_DIR}/${FRAMEWORKS_FOLDER_PATH}/SwiftSVG.framework",
				"${TARGET_BUILD_DIR}/${FRAMEWORKS_FOLDER_PATH}/SwiftyBase64.framework",
				"${TARGET_BUILD_DIR}/${FRAMEWORKS_FOLDER_PATH}/Toast_Swift.framework",
				"${TARGET_BUILD_DIR}/${FRAMEWORKS_FOLDER_PATH}/ZIPFoundation.framework",
				"${TARGET_BUILD_DIR}/${FRAMEWORKS_FOLDER_PATH}/ZXingObjC.framework",
				"${TARGET_BUILD_DIR}/${FRAMEWORKS_FOLDER_PATH}/Zip.framework",
				"${TARGET_BUILD_DIR}/${FRAMEWORKS_FOLDER_PATH}/geos.framework",
			);
			runOnlyForDeploymentPostprocessing = 0;
			shellPath = /bin/sh;
			shellScript = "\"${PODS_ROOT}/Target Support Files/Pods-AICompanionApp/Pods-AICompanionApp-frameworks.sh\"\n";
			showEnvVarsInLog = 0;
		};
		904958BDAC31CBB8176B1939 /* [CP] Check Pods Manifest.lock */ = {
			isa = PBXShellScriptBuildPhase;
			buildActionMask = 2147483647;
			files = (
			);
			inputPaths = (
				"${PODS_PODFILE_DIR_PATH}/Podfile.lock",
				"${PODS_ROOT}/Manifest.lock",
			);
			name = "[CP] Check Pods Manifest.lock";
			outputPaths = (
				"$(DERIVED_FILE_DIR)/Pods-AICompanionApp-AICompanionAppUITests-checkManifestLockResult.txt",
			);
			runOnlyForDeploymentPostprocessing = 0;
			shellPath = /bin/sh;
			shellScript = "diff \"${PODS_PODFILE_DIR_PATH}/Podfile.lock\" \"${PODS_ROOT}/Manifest.lock\" > /dev/null\nif [ $? != 0 ] ; then\n    # print error to STDERR\n    echo \"error: The sandbox is not in sync with the Podfile.lock. Run 'pod install' or update your CocoaPods installation.\" >&2\n    exit 1\nfi\n# This output is used by Xcode 'outputs' to avoid re-running this script phase.\necho \"SUCCESS\" > \"${SCRIPT_OUTPUT_FILE_0}\"\n";
			showEnvVarsInLog = 0;
		};
		B038EE27A49C1BDC3696C49C /* [CP] Check Pods Manifest.lock */ = {
			isa = PBXShellScriptBuildPhase;
			buildActionMask = 2147483647;
			files = (
			);
			inputPaths = (
				"${PODS_PODFILE_DIR_PATH}/Podfile.lock",
				"${PODS_ROOT}/Manifest.lock",
			);
			name = "[CP] Check Pods Manifest.lock";
			outputPaths = (
				"$(DERIVED_FILE_DIR)/Pods-AICompanionApp-checkManifestLockResult.txt",
			);
			runOnlyForDeploymentPostprocessing = 0;
			shellPath = /bin/sh;
			shellScript = "diff \"${PODS_PODFILE_DIR_PATH}/Podfile.lock\" \"${PODS_ROOT}/Manifest.lock\" > /dev/null\nif [ $? != 0 ] ; then\n    # print error to STDERR\n    echo \"error: The sandbox is not in sync with the Podfile.lock. Run 'pod install' or update your CocoaPods installation.\" >&2\n    exit 1\nfi\n# This output is used by Xcode 'outputs' to avoid re-running this script phase.\necho \"SUCCESS\" > \"${SCRIPT_OUTPUT_FILE_0}\"\n";
			showEnvVarsInLog = 0;
		};
		BDB79F447D8930A2E23B7017 /* [CP] Check Pods Manifest.lock */ = {
			isa = PBXShellScriptBuildPhase;
			buildActionMask = 2147483647;
			files = (
			);
			inputPaths = (
				"${PODS_PODFILE_DIR_PATH}/Podfile.lock",
				"${PODS_ROOT}/Manifest.lock",
			);
			name = "[CP] Check Pods Manifest.lock";
			outputPaths = (
				"$(DERIVED_FILE_DIR)/Pods-AICompanionAppTests-checkManifestLockResult.txt",
			);
			runOnlyForDeploymentPostprocessing = 0;
			shellPath = /bin/sh;
			shellScript = "diff \"${PODS_PODFILE_DIR_PATH}/Podfile.lock\" \"${PODS_ROOT}/Manifest.lock\" > /dev/null\nif [ $? != 0 ] ; then\n    # print error to STDERR\n    echo \"error: The sandbox is not in sync with the Podfile.lock. Run 'pod install' or update your CocoaPods installation.\" >&2\n    exit 1\nfi\n# This output is used by Xcode 'outputs' to avoid re-running this script phase.\necho \"SUCCESS\" > \"${SCRIPT_OUTPUT_FILE_0}\"\n";
			showEnvVarsInLog = 0;
		};
		F04D417D953F084071D2C5CE /* [CP] Embed Pods Frameworks */ = {
			isa = PBXShellScriptBuildPhase;
			buildActionMask = 2147483647;
			files = (
			);
			inputPaths = (
				"${PODS_ROOT}/Target Support Files/Pods-AICompanionApp-AICompanionAppUITests/Pods-AICompanionApp-AICompanionAppUITests-frameworks.sh",
				"${BUILT_PRODUCTS_DIR}/Alamofire/Alamofire.framework",
				"${BUILT_PRODUCTS_DIR}/Base58Swift/Base58Swift.framework",
				"${BUILT_PRODUCTS_DIR}/BigInt/BigInt.framework",
				"${BUILT_PRODUCTS_DIR}/CocoaAsyncSocket/CocoaAsyncSocket.framework",
				"${BUILT_PRODUCTS_DIR}/CryptoSwift/CryptoSwift.framework",
				"${BUILT_PRODUCTS_DIR}/GCDWebServer/GCDWebServer.framework",
				"${BUILT_PRODUCTS_DIR}/GEOSwift/GEOSwift.framework",
				"${BUILT_PRODUCTS_DIR}/GTMSessionFetcher/GTMSessionFetcher.framework",
				"${BUILT_PRODUCTS_DIR}/GoogleAPIClientForREST/GoogleAPIClientForREST.framework",
				"${BUILT_PRODUCTS_DIR}/KTVJSONWebToken/KTVJSONWebToken.framework",
				"${BUILT_PRODUCTS_DIR}/PSSRedisClient/PSSRedisClient.framework",
				"${BUILT_PRODUCTS_DIR}/SQLite.swift/SQLite.framework",
				"${BUILT_PRODUCTS_DIR}/SwiftProtobuf/SwiftProtobuf.framework",
				"${BUILT_PRODUCTS_DIR}/SwiftSVG/SwiftSVG.framework",
				"${BUILT_PRODUCTS_DIR}/SwiftyBase64/SwiftyBase64.framework",
				"${BUILT_PRODUCTS_DIR}/Toast-Swift/Toast_Swift.framework",
				"${BUILT_PRODUCTS_DIR}/ZIPFoundation/ZIPFoundation.framework",
				"${BUILT_PRODUCTS_DIR}/ZXingObjC/ZXingObjC.framework",
				"${BUILT_PRODUCTS_DIR}/Zip/Zip.framework",
				"${BUILT_PRODUCTS_DIR}/geos/geos.framework",
			);
			name = "[CP] Embed Pods Frameworks";
			outputPaths = (
				"${TARGET_BUILD_DIR}/${FRAMEWORKS_FOLDER_PATH}/Alamofire.framework",
				"${TARGET_BUILD_DIR}/${FRAMEWORKS_FOLDER_PATH}/Base58Swift.framework",
				"${TARGET_BUILD_DIR}/${FRAMEWORKS_FOLDER_PATH}/BigInt.framework",
				"${TARGET_BUILD_DIR}/${FRAMEWORKS_FOLDER_PATH}/CocoaAsyncSocket.framework",
				"${TARGET_BUILD_DIR}/${FRAMEWORKS_FOLDER_PATH}/CryptoSwift.framework",
				"${TARGET_BUILD_DIR}/${FRAMEWORKS_FOLDER_PATH}/GCDWebServer.framework",
				"${TARGET_BUILD_DIR}/${FRAMEWORKS_FOLDER_PATH}/GEOSwift.framework",
				"${TARGET_BUILD_DIR}/${FRAMEWORKS_FOLDER_PATH}/GTMSessionFetcher.framework",
				"${TARGET_BUILD_DIR}/${FRAMEWORKS_FOLDER_PATH}/GoogleAPIClientForREST.framework",
				"${TARGET_BUILD_DIR}/${FRAMEWORKS_FOLDER_PATH}/KTVJSONWebToken.framework",
				"${TARGET_BUILD_DIR}/${FRAMEWORKS_FOLDER_PATH}/PSSRedisClient.framework",
				"${TARGET_BUILD_DIR}/${FRAMEWORKS_FOLDER_PATH}/SQLite.framework",
				"${TARGET_BUILD_DIR}/${FRAMEWORKS_FOLDER_PATH}/SwiftProtobuf.framework",
				"${TARGET_BUILD_DIR}/${FRAMEWORKS_FOLDER_PATH}/SwiftSVG.framework",
				"${TARGET_BUILD_DIR}/${FRAMEWORKS_FOLDER_PATH}/SwiftyBase64.framework",
				"${TARGET_BUILD_DIR}/${FRAMEWORKS_FOLDER_PATH}/Toast_Swift.framework",
				"${TARGET_BUILD_DIR}/${FRAMEWORKS_FOLDER_PATH}/ZIPFoundation.framework",
				"${TARGET_BUILD_DIR}/${FRAMEWORKS_FOLDER_PATH}/ZXingObjC.framework",
				"${TARGET_BUILD_DIR}/${FRAMEWORKS_FOLDER_PATH}/Zip.framework",
				"${TARGET_BUILD_DIR}/${FRAMEWORKS_FOLDER_PATH}/geos.framework",
			);
			runOnlyForDeploymentPostprocessing = 0;
			shellPath = /bin/sh;
			shellScript = "\"${PODS_ROOT}/Target Support Files/Pods-AICompanionApp-AICompanionAppUITests/Pods-AICompanionApp-AICompanionAppUITests-frameworks.sh\"\n";
			showEnvVarsInLog = 0;
		};
/* End PBXShellScriptBuildPhase section */

/* Begin PBXSourcesBuildPhase section */
		06463EF41D95956800B23DCD /* Sources */ = {
			isa = PBXSourcesBuildPhase;
			buildActionMask = 2147483647;
			files = (
				06463EFE1D95956800B23DCD /* ViewController.swift in Sources */,
				06984C3E1DBFE3D100FD4FA7 /* NSString_SHA1.m in Sources */,
				066FE95B25ACB94C00C6193B /* SystemVariables.swift in Sources */,
				C498B0CF25476E84002FCAC8 /* OnboardViewController.swift in Sources */,
				066FE95F25ACB98100C6193B /* UIFont_Fitting.swift in Sources */,
				06463EFC1D95956800B23DCD /* AppDelegate.swift in Sources */,
			);
			runOnlyForDeploymentPostprocessing = 0;
		};
		06463F081D95956800B23DCD /* Sources */ = {
			isa = PBXSourcesBuildPhase;
			buildActionMask = 2147483647;
			files = (
				06463F111D95956800B23DCD /* AICompanionTests.swift in Sources */,
			);
			runOnlyForDeploymentPostprocessing = 0;
		};
		06463F131D95956800B23DCD /* Sources */ = {
			isa = PBXSourcesBuildPhase;
			buildActionMask = 2147483647;
			files = (
				06463F1C1D95956800B23DCD /* AICompanionUITests.swift in Sources */,
			);
			runOnlyForDeploymentPostprocessing = 0;
		};
/* End PBXSourcesBuildPhase section */

/* Begin PBXTargetDependency section */
		06463F0E1D95956800B23DCD /* PBXTargetDependency */ = {
			isa = PBXTargetDependency;
			target = 06463EF71D95956800B23DCD /* AICompanionApp */;
			targetProxy = 06463F0D1D95956800B23DCD /* PBXContainerItemProxy */;
		};
		06463F191D95956800B23DCD /* PBXTargetDependency */ = {
			isa = PBXTargetDependency;
			target = 06463EF71D95956800B23DCD /* AICompanionApp */;
			targetProxy = 06463F181D95956800B23DCD /* PBXContainerItemProxy */;
		};
/* End PBXTargetDependency section */

/* Begin PBXVariantGroup section */
		06463EFF1D95956800B23DCD /* Main.storyboard */ = {
			isa = PBXVariantGroup;
			children = (
				06463F001D95956800B23DCD /* Base */,
			);
			name = Main.storyboard;
			sourceTree = "<group>";
		};
		06463F041D95956800B23DCD /* LaunchScreen.storyboard */ = {
			isa = PBXVariantGroup;
			children = (
				06463F051D95956800B23DCD /* Base */,
			);
			name = LaunchScreen.storyboard;
			sourceTree = "<group>";
		};
/* End PBXVariantGroup section */

/* Begin XCBuildConfiguration section */
		06463F1E1D95956800B23DCD /* Debug */ = {
			isa = XCBuildConfiguration;
			buildSettings = {
				ALWAYS_SEARCH_USER_PATHS = NO;
				CLANG_ANALYZER_LOCALIZABILITY_NONLOCALIZED = YES;
				CLANG_ANALYZER_NONNULL = YES;
				CLANG_CXX_LANGUAGE_STANDARD = "gnu++0x";
				CLANG_CXX_LIBRARY = "libc++";
				CLANG_ENABLE_MODULES = YES;
				CLANG_ENABLE_OBJC_ARC = YES;
				CLANG_WARN_BLOCK_CAPTURE_AUTORELEASING = YES;
				CLANG_WARN_BOOL_CONVERSION = YES;
				CLANG_WARN_COMMA = YES;
				CLANG_WARN_CONSTANT_CONVERSION = YES;
				CLANG_WARN_DEPRECATED_OBJC_IMPLEMENTATIONS = YES;
				CLANG_WARN_DIRECT_OBJC_ISA_USAGE = YES_ERROR;
				CLANG_WARN_DOCUMENTATION_COMMENTS = YES;
				CLANG_WARN_EMPTY_BODY = YES;
				CLANG_WARN_ENUM_CONVERSION = YES;
				CLANG_WARN_INFINITE_RECURSION = YES;
				CLANG_WARN_INT_CONVERSION = YES;
				CLANG_WARN_NON_LITERAL_NULL_CONVERSION = YES;
				CLANG_WARN_OBJC_IMPLICIT_RETAIN_SELF = YES;
				CLANG_WARN_OBJC_LITERAL_CONVERSION = YES;
				CLANG_WARN_OBJC_ROOT_CLASS = YES_ERROR;
				CLANG_WARN_RANGE_LOOP_ANALYSIS = YES;
				CLANG_WARN_STRICT_PROTOTYPES = YES;
				CLANG_WARN_SUSPICIOUS_MOVE = YES;
				CLANG_WARN_SUSPICIOUS_MOVES = YES;
				CLANG_WARN_UNREACHABLE_CODE = YES;
				CLANG_WARN__DUPLICATE_METHOD_MATCH = YES;
				CODE_SIGN_IDENTITY = "iPhone Developer";
				"CODE_SIGN_IDENTITY[sdk=iphoneos*]" = "iPhone Developer";
				COPY_PHASE_STRIP = NO;
				DEBUG_INFORMATION_FORMAT = dwarf;
				DEVELOPMENT_TEAM = "$(inherited)";
				ENABLE_STRICT_OBJC_MSGSEND = YES;
				ENABLE_TESTABILITY = YES;
				FRAMEWORK_SEARCH_PATHS = (
					"$(PROJECT_DIR)/prebuilts/$(PLATFORM_NAME)",
					"${PROJECT_DIR}/**",
				);
				GCC_C_LANGUAGE_STANDARD = gnu99;
				GCC_DYNAMIC_NO_PIC = NO;
				GCC_NO_COMMON_BLOCKS = YES;
				GCC_OPTIMIZATION_LEVEL = 0;
				GCC_PREPROCESSOR_DEFINITIONS = (
					"DEBUG=1",
					"$(inherited)",
				);
				GCC_WARN_64_TO_32_BIT_CONVERSION = YES;
				GCC_WARN_ABOUT_RETURN_TYPE = YES_ERROR;
				GCC_WARN_UNDECLARED_SELECTOR = YES;
				GCC_WARN_UNINITIALIZED_AUTOS = YES_AGGRESSIVE;
				GCC_WARN_UNUSED_FUNCTION = YES;
				GCC_WARN_UNUSED_VARIABLE = YES;
				HEADER_SEARCH_PATHS = "$(PROJECT_DIR)/prebuilts/$(PLATFORM_NAME)/WebRTC.framework/Headers";
				IPHONEOS_DEPLOYMENT_TARGET = 12.0;
				MTL_ENABLE_DEBUG_INFO = YES;
				ONLY_ACTIVE_ARCH = YES;
				SDKROOT = iphoneos;
				SWIFT_ACTIVE_COMPILATION_CONDITIONS = DEBUG;
				SWIFT_OPTIMIZATION_LEVEL = "-Onone";
			};
			name = Debug;
		};
		06463F1F1D95956800B23DCD /* Release */ = {
			isa = XCBuildConfiguration;
			buildSettings = {
				ALWAYS_SEARCH_USER_PATHS = NO;
				CLANG_ANALYZER_LOCALIZABILITY_NONLOCALIZED = YES;
				CLANG_ANALYZER_NONNULL = YES;
				CLANG_CXX_LANGUAGE_STANDARD = "gnu++0x";
				CLANG_CXX_LIBRARY = "libc++";
				CLANG_ENABLE_MODULES = YES;
				CLANG_ENABLE_OBJC_ARC = YES;
				CLANG_WARN_BLOCK_CAPTURE_AUTORELEASING = YES;
				CLANG_WARN_BOOL_CONVERSION = YES;
				CLANG_WARN_COMMA = YES;
				CLANG_WARN_CONSTANT_CONVERSION = YES;
				CLANG_WARN_DEPRECATED_OBJC_IMPLEMENTATIONS = YES;
				CLANG_WARN_DIRECT_OBJC_ISA_USAGE = YES_ERROR;
				CLANG_WARN_DOCUMENTATION_COMMENTS = YES;
				CLANG_WARN_EMPTY_BODY = YES;
				CLANG_WARN_ENUM_CONVERSION = YES;
				CLANG_WARN_INFINITE_RECURSION = YES;
				CLANG_WARN_INT_CONVERSION = YES;
				CLANG_WARN_NON_LITERAL_NULL_CONVERSION = YES;
				CLANG_WARN_OBJC_IMPLICIT_RETAIN_SELF = YES;
				CLANG_WARN_OBJC_LITERAL_CONVERSION = YES;
				CLANG_WARN_OBJC_ROOT_CLASS = YES_ERROR;
				CLANG_WARN_RANGE_LOOP_ANALYSIS = YES;
				CLANG_WARN_STRICT_PROTOTYPES = YES;
				CLANG_WARN_SUSPICIOUS_MOVE = YES;
				CLANG_WARN_SUSPICIOUS_MOVES = YES;
				CLANG_WARN_UNREACHABLE_CODE = YES;
				CLANG_WARN__DUPLICATE_METHOD_MATCH = YES;
				CODE_SIGN_IDENTITY = "iPhone Distribution";
				"CODE_SIGN_IDENTITY[sdk=iphoneos*]" = "iPhone Distribution";
				COPY_PHASE_STRIP = NO;
				DEBUG_INFORMATION_FORMAT = "dwarf-with-dsym";
				DEVELOPMENT_TEAM = "$(inherited)";
				ENABLE_NS_ASSERTIONS = NO;
				ENABLE_STRICT_OBJC_MSGSEND = YES;
				FRAMEWORK_SEARCH_PATHS = (
					"$(PROJECT_DIR)/prebuilts/$(PLATFORM_NAME)",
					"${PROJECT_DIR}/**",
				);
				GCC_C_LANGUAGE_STANDARD = gnu99;
				GCC_NO_COMMON_BLOCKS = YES;
				GCC_PREPROCESSOR_DEFINITIONS = NDEBUG;
				GCC_WARN_64_TO_32_BIT_CONVERSION = YES;
				GCC_WARN_ABOUT_RETURN_TYPE = YES_ERROR;
				GCC_WARN_UNDECLARED_SELECTOR = YES;
				GCC_WARN_UNINITIALIZED_AUTOS = YES_AGGRESSIVE;
				GCC_WARN_UNUSED_FUNCTION = YES;
				GCC_WARN_UNUSED_VARIABLE = YES;
				HEADER_SEARCH_PATHS = "$(PROJECT_DIR)/prebuilts/$(PLATFORM_NAME)/WebRTC.framework/Headers";
				IPHONEOS_DEPLOYMENT_TARGET = 12.0;
				MTL_ENABLE_DEBUG_INFO = NO;
				SDKROOT = iphoneos;
				SWIFT_OPTIMIZATION_LEVEL = "-Owholemodule";
				VALIDATE_PRODUCT = YES;
			};
			name = Release;
		};
		06463F211D95956800B23DCD /* Debug */ = {
			isa = XCBuildConfiguration;
			baseConfigurationReference = 917EBEF8E1E3632C01B06EE1 /* Pods-AICompanionApp.debug.xcconfig */;
			buildSettings = {
				ASSETCATALOG_COMPILER_APPICON_NAME = AppIcon;
				CODE_SIGN_IDENTITY = "Apple Development";
				"CODE_SIGN_IDENTITY[sdk=iphoneos*]" = "iPhone Developer";
				CODE_SIGN_STYLE = Manual;
				DEVELOPMENT_TEAM = "";
				"DEVELOPMENT_TEAM[sdk=iphoneos*]" = TWJ6NF5SLA;
				FRAMEWORK_SEARCH_PATHS = (
					"$(inherited)",
					"$(PROJECT_DIR)/prebuilts/$(PLATFORM_NAME)",
				);
				INFOPLIST_FILE = aicompanionapp/src/Info.plist;
				IPHONEOS_DEPLOYMENT_TARGET = 12.0;
				LD_RUNPATH_SEARCH_PATHS = "$(inherited) @executable_path/Frameworks";
<<<<<<< HEAD
				PRODUCT_BUNDLE_IDENTIFIER = com.evanpatton.aicompanion4;
=======
				PRODUCT_BUNDLE_IDENTIFIER = "$(BUNDLE_IDENTIFIER)";
>>>>>>> 8a508cb1
				PRODUCT_NAME = "$(TARGET_NAME)";
				PROVISIONING_PROFILE = "9c96ca04-1d70-4a2b-bb01-28f545b35d28";
				PROVISIONING_PROFILE_SPECIFIER = "";
				"PROVISIONING_PROFILE_SPECIFIER[sdk=iphoneos*]" = "AI2 Companion dev";
				SWIFT_VERSION = 5.0;
				TARGETED_DEVICE_FAMILY = "1,2";
			};
			name = Debug;
		};
		06463F221D95956800B23DCD /* Release */ = {
			isa = XCBuildConfiguration;
			baseConfigurationReference = FE5CAE0EE58EBC32C4E5ADFC /* Pods-AICompanionApp.release.xcconfig */;
			buildSettings = {
				ASSETCATALOG_COMPILER_APPICON_NAME = AppIcon;
				CODE_SIGN_IDENTITY = "Apple Development";
				"CODE_SIGN_IDENTITY[sdk=iphoneos*]" = "iPhone Developer";
				CODE_SIGN_STYLE = Manual;
				DEVELOPMENT_TEAM = "";
				"DEVELOPMENT_TEAM[sdk=iphoneos*]" = TWJ6NF5SLA;
				FRAMEWORK_SEARCH_PATHS = (
					"$(inherited)",
					"$(PROJECT_DIR)/prebuilts/$(PLATFORM_NAME)",
				);
				INFOPLIST_FILE = aicompanionapp/src/Info.plist;
				IPHONEOS_DEPLOYMENT_TARGET = 12.0;
				LD_RUNPATH_SEARCH_PATHS = "$(inherited) @executable_path/Frameworks";
<<<<<<< HEAD
				PRODUCT_BUNDLE_IDENTIFIER = com.evanpatton.aicompanion4;
=======
				PRODUCT_BUNDLE_IDENTIFIER = "$(BUNDLE_IDENTIFIER)";
>>>>>>> 8a508cb1
				PRODUCT_NAME = "$(TARGET_NAME)";
				PROVISIONING_PROFILE = "9c96ca04-1d70-4a2b-bb01-28f545b35d28";
				PROVISIONING_PROFILE_SPECIFIER = "";
				"PROVISIONING_PROFILE_SPECIFIER[sdk=iphoneos*]" = "AI2 Companion dev";
				SWIFT_VERSION = 5.0;
				TARGETED_DEVICE_FAMILY = "1,2";
			};
			name = Release;
		};
		06463F241D95956800B23DCD /* Debug */ = {
			isa = XCBuildConfiguration;
			baseConfigurationReference = 3D0329B479305BA955F33EC1 /* Pods-AICompanionAppTests.debug.xcconfig */;
			buildSettings = {
				ALWAYS_EMBED_SWIFT_STANDARD_LIBRARIES = "$(inherited)";
				BUNDLE_LOADER = "$(TEST_HOST)";
				INFOPLIST_FILE = aicompanionapp/tests/Info.plist;
				LD_RUNPATH_SEARCH_PATHS = "$(inherited) @executable_path/Frameworks @loader_path/Frameworks";
				PRODUCT_BUNDLE_IDENTIFIER = "$(BUNDLE_IDENTIFIER)Tests";
				PRODUCT_NAME = "$(TARGET_NAME)";
				SWIFT_VERSION = 5.0;
				TEST_HOST = "$(BUILT_PRODUCTS_DIR)/AICompanionApp.app/AICompanionApp";
			};
			name = Debug;
		};
		06463F251D95956800B23DCD /* Release */ = {
			isa = XCBuildConfiguration;
			baseConfigurationReference = 52712EFD54D64AB76B9ABB68 /* Pods-AICompanionAppTests.release.xcconfig */;
			buildSettings = {
				ALWAYS_EMBED_SWIFT_STANDARD_LIBRARIES = "$(inherited)";
				BUNDLE_LOADER = "$(TEST_HOST)";
				INFOPLIST_FILE = aicompanionapp/tests/Info.plist;
				LD_RUNPATH_SEARCH_PATHS = "$(inherited) @executable_path/Frameworks @loader_path/Frameworks";
				PRODUCT_BUNDLE_IDENTIFIER = "$(BUNDLE_IDENTIFIER)Tests";
				PRODUCT_NAME = "$(TARGET_NAME)";
				SWIFT_VERSION = 5.0;
				TEST_HOST = "$(BUILT_PRODUCTS_DIR)/AICompanionApp.app/AICompanionApp";
			};
			name = Release;
		};
		06463F271D95956800B23DCD /* Debug */ = {
			isa = XCBuildConfiguration;
			baseConfigurationReference = 79510811268599A5F3A2E75B /* Pods-AICompanionApp-AICompanionAppUITests.debug.xcconfig */;
			buildSettings = {
				ALWAYS_EMBED_SWIFT_STANDARD_LIBRARIES = "$(inherited)";
				INFOPLIST_FILE = aicompanionapp/uitests/Info.plist;
				LD_RUNPATH_SEARCH_PATHS = "$(inherited)";
				PRODUCT_BUNDLE_IDENTIFIER = "$(BUNDLE_IDENTIFIER)UITests";
				PRODUCT_NAME = "$(TARGET_NAME)";
				SWIFT_VERSION = 5.0;
				TEST_TARGET_NAME = AICompanionApp;
			};
			name = Debug;
		};
		06463F281D95956800B23DCD /* Release */ = {
			isa = XCBuildConfiguration;
			baseConfigurationReference = 0B5F0E886334FD3FB7921E2A /* Pods-AICompanionApp-AICompanionAppUITests.release.xcconfig */;
			buildSettings = {
				ALWAYS_EMBED_SWIFT_STANDARD_LIBRARIES = "$(inherited)";
				INFOPLIST_FILE = aicompanionapp/uitests/Info.plist;
				LD_RUNPATH_SEARCH_PATHS = "$(inherited)";
				PRODUCT_BUNDLE_IDENTIFIER = "$(BUNDLE_IDENTIFIER)UITests";
				PRODUCT_NAME = "$(TARGET_NAME)";
				SWIFT_VERSION = 5.0;
				TEST_TARGET_NAME = AICompanionApp;
			};
			name = Release;
		};
/* End XCBuildConfiguration section */

/* Begin XCConfigurationList section */
		06463EF31D95956800B23DCD /* Build configuration list for PBXProject "AICompanionApp" */ = {
			isa = XCConfigurationList;
			buildConfigurations = (
				06463F1E1D95956800B23DCD /* Debug */,
				06463F1F1D95956800B23DCD /* Release */,
			);
			defaultConfigurationIsVisible = 0;
			defaultConfigurationName = Release;
		};
		06463F201D95956800B23DCD /* Build configuration list for PBXNativeTarget "AICompanionApp" */ = {
			isa = XCConfigurationList;
			buildConfigurations = (
				06463F211D95956800B23DCD /* Debug */,
				06463F221D95956800B23DCD /* Release */,
			);
			defaultConfigurationIsVisible = 0;
			defaultConfigurationName = Release;
		};
		06463F231D95956800B23DCD /* Build configuration list for PBXNativeTarget "AICompanionAppTests" */ = {
			isa = XCConfigurationList;
			buildConfigurations = (
				06463F241D95956800B23DCD /* Debug */,
				06463F251D95956800B23DCD /* Release */,
			);
			defaultConfigurationIsVisible = 0;
			defaultConfigurationName = Release;
		};
		06463F261D95956800B23DCD /* Build configuration list for PBXNativeTarget "AICompanionAppUITests" */ = {
			isa = XCConfigurationList;
			buildConfigurations = (
				06463F271D95956800B23DCD /* Debug */,
				06463F281D95956800B23DCD /* Release */,
			);
			defaultConfigurationIsVisible = 0;
			defaultConfigurationName = Release;
		};
/* End XCConfigurationList section */
	};
	rootObject = 06463EF01D95956800B23DCD /* Project object */;
}<|MERGE_RESOLUTION|>--- conflicted
+++ resolved
@@ -352,7 +352,7 @@
 				TargetAttributes = {
 					06463EF71D95956800B23DCD = {
 						CreatedOnToolsVersion = 8.0;
-						DevelopmentTeam = TWJ6NF5SLA;
+						DevelopmentTeam = A35W4MM59Y;
 						LastSwiftMigration = 1100;
 						ProvisioningStyle = Manual;
 					};
@@ -816,7 +816,7 @@
 				"CODE_SIGN_IDENTITY[sdk=iphoneos*]" = "iPhone Developer";
 				CODE_SIGN_STYLE = Manual;
 				DEVELOPMENT_TEAM = "";
-				"DEVELOPMENT_TEAM[sdk=iphoneos*]" = TWJ6NF5SLA;
+				"DEVELOPMENT_TEAM[sdk=iphoneos*]" = A35W4MM59Y;
 				FRAMEWORK_SEARCH_PATHS = (
 					"$(inherited)",
 					"$(PROJECT_DIR)/prebuilts/$(PLATFORM_NAME)",
@@ -824,15 +824,11 @@
 				INFOPLIST_FILE = aicompanionapp/src/Info.plist;
 				IPHONEOS_DEPLOYMENT_TARGET = 12.0;
 				LD_RUNPATH_SEARCH_PATHS = "$(inherited) @executable_path/Frameworks";
-<<<<<<< HEAD
-				PRODUCT_BUNDLE_IDENTIFIER = com.evanpatton.aicompanion4;
-=======
-				PRODUCT_BUNDLE_IDENTIFIER = "$(BUNDLE_IDENTIFIER)";
->>>>>>> 8a508cb1
+				PRODUCT_BUNDLE_IDENTIFIER = edu.mit.appinventor.aicompanion3;
 				PRODUCT_NAME = "$(TARGET_NAME)";
 				PROVISIONING_PROFILE = "9c96ca04-1d70-4a2b-bb01-28f545b35d28";
 				PROVISIONING_PROFILE_SPECIFIER = "";
-				"PROVISIONING_PROFILE_SPECIFIER[sdk=iphoneos*]" = "AI2 Companion dev";
+				"PROVISIONING_PROFILE_SPECIFIER[sdk=iphoneos*]" = "MIT App Inventor Development";
 				SWIFT_VERSION = 5.0;
 				TARGETED_DEVICE_FAMILY = "1,2";
 			};
@@ -847,7 +843,7 @@
 				"CODE_SIGN_IDENTITY[sdk=iphoneos*]" = "iPhone Developer";
 				CODE_SIGN_STYLE = Manual;
 				DEVELOPMENT_TEAM = "";
-				"DEVELOPMENT_TEAM[sdk=iphoneos*]" = TWJ6NF5SLA;
+				"DEVELOPMENT_TEAM[sdk=iphoneos*]" = A35W4MM59Y;
 				FRAMEWORK_SEARCH_PATHS = (
 					"$(inherited)",
 					"$(PROJECT_DIR)/prebuilts/$(PLATFORM_NAME)",
@@ -855,15 +851,11 @@
 				INFOPLIST_FILE = aicompanionapp/src/Info.plist;
 				IPHONEOS_DEPLOYMENT_TARGET = 12.0;
 				LD_RUNPATH_SEARCH_PATHS = "$(inherited) @executable_path/Frameworks";
-<<<<<<< HEAD
-				PRODUCT_BUNDLE_IDENTIFIER = com.evanpatton.aicompanion4;
-=======
-				PRODUCT_BUNDLE_IDENTIFIER = "$(BUNDLE_IDENTIFIER)";
->>>>>>> 8a508cb1
+				PRODUCT_BUNDLE_IDENTIFIER = edu.mit.appinventor.aicompanion3;
 				PRODUCT_NAME = "$(TARGET_NAME)";
 				PROVISIONING_PROFILE = "9c96ca04-1d70-4a2b-bb01-28f545b35d28";
 				PROVISIONING_PROFILE_SPECIFIER = "";
-				"PROVISIONING_PROFILE_SPECIFIER[sdk=iphoneos*]" = "AI2 Companion dev";
+				"PROVISIONING_PROFILE_SPECIFIER[sdk=iphoneos*]" = "MIT App Inventor Development";
 				SWIFT_VERSION = 5.0;
 				TARGETED_DEVICE_FAMILY = "1,2";
 			};
@@ -877,7 +869,7 @@
 				BUNDLE_LOADER = "$(TEST_HOST)";
 				INFOPLIST_FILE = aicompanionapp/tests/Info.plist;
 				LD_RUNPATH_SEARCH_PATHS = "$(inherited) @executable_path/Frameworks @loader_path/Frameworks";
-				PRODUCT_BUNDLE_IDENTIFIER = "$(BUNDLE_IDENTIFIER)Tests";
+				PRODUCT_BUNDLE_IDENTIFIER = edu.mit.appinventor.aicompanion3Tests;
 				PRODUCT_NAME = "$(TARGET_NAME)";
 				SWIFT_VERSION = 5.0;
 				TEST_HOST = "$(BUILT_PRODUCTS_DIR)/AICompanionApp.app/AICompanionApp";
@@ -892,7 +884,7 @@
 				BUNDLE_LOADER = "$(TEST_HOST)";
 				INFOPLIST_FILE = aicompanionapp/tests/Info.plist;
 				LD_RUNPATH_SEARCH_PATHS = "$(inherited) @executable_path/Frameworks @loader_path/Frameworks";
-				PRODUCT_BUNDLE_IDENTIFIER = "$(BUNDLE_IDENTIFIER)Tests";
+				PRODUCT_BUNDLE_IDENTIFIER = edu.mit.appinventor.aicompanion3Tests;
 				PRODUCT_NAME = "$(TARGET_NAME)";
 				SWIFT_VERSION = 5.0;
 				TEST_HOST = "$(BUILT_PRODUCTS_DIR)/AICompanionApp.app/AICompanionApp";
@@ -906,7 +898,7 @@
 				ALWAYS_EMBED_SWIFT_STANDARD_LIBRARIES = "$(inherited)";
 				INFOPLIST_FILE = aicompanionapp/uitests/Info.plist;
 				LD_RUNPATH_SEARCH_PATHS = "$(inherited)";
-				PRODUCT_BUNDLE_IDENTIFIER = "$(BUNDLE_IDENTIFIER)UITests";
+				PRODUCT_BUNDLE_IDENTIFIER = edu.mit.appinventor.aicompanion3UITests;
 				PRODUCT_NAME = "$(TARGET_NAME)";
 				SWIFT_VERSION = 5.0;
 				TEST_TARGET_NAME = AICompanionApp;
@@ -920,7 +912,7 @@
 				ALWAYS_EMBED_SWIFT_STANDARD_LIBRARIES = "$(inherited)";
 				INFOPLIST_FILE = aicompanionapp/uitests/Info.plist;
 				LD_RUNPATH_SEARCH_PATHS = "$(inherited)";
-				PRODUCT_BUNDLE_IDENTIFIER = "$(BUNDLE_IDENTIFIER)UITests";
+				PRODUCT_BUNDLE_IDENTIFIER = edu.mit.appinventor.aicompanion3UITests;
 				PRODUCT_NAME = "$(TARGET_NAME)";
 				SWIFT_VERSION = 5.0;
 				TEST_TARGET_NAME = AICompanionApp;
