--- conflicted
+++ resolved
@@ -166,9 +166,9 @@
 				066FE95625AC9E7300C6193B /* Settings.bundle */,
 				063D67911FA0CEB1002E907D /* AIComponentKit.framework */,
 				063D678E1FA0CEB1002E907D /* SchemeKit.framework */,
-				06463EFA1D95956800B23DCD /* src */,
-				06463F0F1D95956800B23DCD /* tests */,
-				06463F1A1D95956800B23DCD /* uitests */,
+				06463EFA1D95956800B23DCD /* aicompanionapp/src */,
+				06463F0F1D95956800B23DCD /* aicompanionapp/tests */,
+				06463F1A1D95956800B23DCD /* aicompanionapp/uitests */,
 				06463EF91D95956800B23DCD /* Products */,
 				06EC0A1A1D959648001CD8DC /* Frameworks */,
 				9F048C59E0A8D7BC18969732 /* Pods */,
@@ -187,7 +187,7 @@
 			name = Products;
 			sourceTree = "<group>";
 		};
-		06463EFA1D95956800B23DCD /* src */ = {
+		06463EFA1D95956800B23DCD /* aicompanionapp/src */ = {
 			isa = PBXGroup;
 			children = (
 				06B2161D1DBC7B4C000B3366 /* resources */,
@@ -207,7 +207,7 @@
 			path = aicompanionapp/src;
 			sourceTree = "<group>";
 		};
-		06463F0F1D95956800B23DCD /* tests */ = {
+		06463F0F1D95956800B23DCD /* aicompanionapp/tests */ = {
 			isa = PBXGroup;
 			children = (
 				06463F101D95956800B23DCD /* AICompanionTests.swift */,
@@ -216,7 +216,7 @@
 			path = aicompanionapp/tests;
 			sourceTree = "<group>";
 		};
-		06463F1A1D95956800B23DCD /* uitests */ = {
+		06463F1A1D95956800B23DCD /* aicompanionapp/uitests */ = {
 			isa = PBXGroup;
 			children = (
 				06463F1B1D95956800B23DCD /* AICompanionUITests.swift */,
@@ -349,9 +349,8 @@
 				TargetAttributes = {
 					06463EF71D95956800B23DCD = {
 						CreatedOnToolsVersion = 8.0;
-						DevelopmentTeam = 3FKTLL5XPW;
 						LastSwiftMigration = 1100;
-						ProvisioningStyle = Automatic;
+						ProvisioningStyle = Manual;
 					};
 					06463F0B1D95956800B23DCD = {
 						CreatedOnToolsVersion = 8.0;
@@ -455,11 +454,8 @@
 				"${BUILT_PRODUCTS_DIR}/Base58Swift/Base58Swift.framework",
 				"${BUILT_PRODUCTS_DIR}/BigInt/BigInt.framework",
 				"${BUILT_PRODUCTS_DIR}/CocoaAsyncSocket/CocoaAsyncSocket.framework",
-<<<<<<< HEAD
+				"${BUILT_PRODUCTS_DIR}/CryptoSwift/CryptoSwift.framework",
 				"${BUILT_PRODUCTS_DIR}/DGCharts/DGCharts.framework",
-=======
-				"${BUILT_PRODUCTS_DIR}/CryptoSwift/CryptoSwift.framework",
->>>>>>> 66d8de2b
 				"${BUILT_PRODUCTS_DIR}/GCDWebServer/GCDWebServer.framework",
 				"${BUILT_PRODUCTS_DIR}/GEOSwift/GEOSwift.framework",
 				"${BUILT_PRODUCTS_DIR}/GTMSessionFetcher/GTMSessionFetcher.framework",
@@ -481,11 +477,8 @@
 				"${TARGET_BUILD_DIR}/${FRAMEWORKS_FOLDER_PATH}/Base58Swift.framework",
 				"${TARGET_BUILD_DIR}/${FRAMEWORKS_FOLDER_PATH}/BigInt.framework",
 				"${TARGET_BUILD_DIR}/${FRAMEWORKS_FOLDER_PATH}/CocoaAsyncSocket.framework",
-<<<<<<< HEAD
+				"${TARGET_BUILD_DIR}/${FRAMEWORKS_FOLDER_PATH}/CryptoSwift.framework",
 				"${TARGET_BUILD_DIR}/${FRAMEWORKS_FOLDER_PATH}/DGCharts.framework",
-=======
-				"${TARGET_BUILD_DIR}/${FRAMEWORKS_FOLDER_PATH}/CryptoSwift.framework",
->>>>>>> 66d8de2b
 				"${TARGET_BUILD_DIR}/${FRAMEWORKS_FOLDER_PATH}/GCDWebServer.framework",
 				"${TARGET_BUILD_DIR}/${FRAMEWORKS_FOLDER_PATH}/GEOSwift.framework",
 				"${TARGET_BUILD_DIR}/${FRAMEWORKS_FOLDER_PATH}/GTMSessionFetcher.framework",
@@ -571,11 +564,8 @@
 				"${BUILT_PRODUCTS_DIR}/Base58Swift/Base58Swift.framework",
 				"${BUILT_PRODUCTS_DIR}/BigInt/BigInt.framework",
 				"${BUILT_PRODUCTS_DIR}/CocoaAsyncSocket/CocoaAsyncSocket.framework",
-<<<<<<< HEAD
+				"${BUILT_PRODUCTS_DIR}/CryptoSwift/CryptoSwift.framework",
 				"${BUILT_PRODUCTS_DIR}/DGCharts/DGCharts.framework",
-=======
-				"${BUILT_PRODUCTS_DIR}/CryptoSwift/CryptoSwift.framework",
->>>>>>> 66d8de2b
 				"${BUILT_PRODUCTS_DIR}/GCDWebServer/GCDWebServer.framework",
 				"${BUILT_PRODUCTS_DIR}/GEOSwift/GEOSwift.framework",
 				"${BUILT_PRODUCTS_DIR}/GTMSessionFetcher/GTMSessionFetcher.framework",
@@ -597,11 +587,8 @@
 				"${TARGET_BUILD_DIR}/${FRAMEWORKS_FOLDER_PATH}/Base58Swift.framework",
 				"${TARGET_BUILD_DIR}/${FRAMEWORKS_FOLDER_PATH}/BigInt.framework",
 				"${TARGET_BUILD_DIR}/${FRAMEWORKS_FOLDER_PATH}/CocoaAsyncSocket.framework",
-<<<<<<< HEAD
+				"${TARGET_BUILD_DIR}/${FRAMEWORKS_FOLDER_PATH}/CryptoSwift.framework",
 				"${TARGET_BUILD_DIR}/${FRAMEWORKS_FOLDER_PATH}/DGCharts.framework",
-=======
-				"${TARGET_BUILD_DIR}/${FRAMEWORKS_FOLDER_PATH}/CryptoSwift.framework",
->>>>>>> 66d8de2b
 				"${TARGET_BUILD_DIR}/${FRAMEWORKS_FOLDER_PATH}/GCDWebServer.framework",
 				"${TARGET_BUILD_DIR}/${FRAMEWORKS_FOLDER_PATH}/GEOSwift.framework",
 				"${TARGET_BUILD_DIR}/${FRAMEWORKS_FOLDER_PATH}/GTMSessionFetcher.framework",
@@ -821,8 +808,9 @@
 			buildSettings = {
 				ASSETCATALOG_COMPILER_APPICON_NAME = AppIcon;
 				CODE_SIGN_IDENTITY = "Apple Development";
-				CODE_SIGN_STYLE = Automatic;
-				DEVELOPMENT_TEAM = 3FKTLL5XPW;
+				"CODE_SIGN_IDENTITY[sdk=iphoneos*]" = "iPhone Developer";
+				CODE_SIGN_STYLE = Manual;
+				DEVELOPMENT_TEAM = "$(inherited)";
 				FRAMEWORK_SEARCH_PATHS = (
 					"$(inherited)",
 					"$(PROJECT_DIR)/prebuilts/$(PLATFORM_NAME)",
@@ -830,9 +818,8 @@
 				INFOPLIST_FILE = aicompanionapp/src/Info.plist;
 				IPHONEOS_DEPLOYMENT_TARGET = 12.0;
 				LD_RUNPATH_SEARCH_PATHS = "$(inherited) @executable_path/Frameworks";
-				PRODUCT_BUNDLE_IDENTIFIER = com.kashishsharma.me;
+				PRODUCT_BUNDLE_IDENTIFIER = edu.mit.appinventor.aicompanion3;
 				PRODUCT_NAME = "$(TARGET_NAME)";
-				PROVISIONING_PROFILE = "9c96ca04-1d70-4a2b-bb01-28f545b35d28";
 				PROVISIONING_PROFILE_SPECIFIER = "";
 				SWIFT_VERSION = 5.0;
 				TARGETED_DEVICE_FAMILY = "1,2";
@@ -845,8 +832,9 @@
 			buildSettings = {
 				ASSETCATALOG_COMPILER_APPICON_NAME = AppIcon;
 				CODE_SIGN_IDENTITY = "Apple Development";
-				CODE_SIGN_STYLE = Automatic;
-				DEVELOPMENT_TEAM = 3FKTLL5XPW;
+				"CODE_SIGN_IDENTITY[sdk=iphoneos*]" = "iPhone Developer";
+				CODE_SIGN_STYLE = Manual;
+				DEVELOPMENT_TEAM = "$(inherited)";
 				FRAMEWORK_SEARCH_PATHS = (
 					"$(inherited)",
 					"$(PROJECT_DIR)/prebuilts/$(PLATFORM_NAME)",
@@ -854,9 +842,8 @@
 				INFOPLIST_FILE = aicompanionapp/src/Info.plist;
 				IPHONEOS_DEPLOYMENT_TARGET = 12.0;
 				LD_RUNPATH_SEARCH_PATHS = "$(inherited) @executable_path/Frameworks";
-				PRODUCT_BUNDLE_IDENTIFIER = com.kashishsharma.me;
+				PRODUCT_BUNDLE_IDENTIFIER = edu.mit.appinventor.aicompanion3;
 				PRODUCT_NAME = "$(TARGET_NAME)";
-				PROVISIONING_PROFILE = "9c96ca04-1d70-4a2b-bb01-28f545b35d28";
 				PROVISIONING_PROFILE_SPECIFIER = "";
 				SWIFT_VERSION = 5.0;
 				TARGETED_DEVICE_FAMILY = "1,2";
