--- conflicted
+++ resolved
@@ -256,11 +256,7 @@
       return tuser;
     } else {                    // If not in memcache, or tos
                                 // not yet accepted, fetch from datastore
-<<<<<<< HEAD
-        tuser = new User(userId, email, false, false, null);
-=======
-        tuser = new User(userId, email, null, null, 0, false, false, 0, null, null);
->>>>>>> 514f670f
+        tuser = new User(userId, email, false, false, null, null);
     }
     final User user = tuser;
     try {
@@ -345,12 +341,7 @@
         user = createUser(datastore, newId, email);
       }
     }
-<<<<<<< HEAD
-    User retUser = new User(user.id, email, user.tosAccepted, false, user.sessionid);
-=======
-    User retUser = new User(user.id, email, user.name, user.link, 0, user.tosAccepted,
-      false, user.type, user.sessionid, user.userFolders);
->>>>>>> 514f670f
+    User retUser = new User(user.id, email, user.tosAccepted, false, user.sessionid, user.userFolders);
     retUser.setPassword(user.password);
     return retUser;
   }
@@ -366,11 +357,7 @@
     userData.settings = "";
     userData.email = email == null ? "" : email;
     userData.emaillower = email == null ? "" : emaillower;
-<<<<<<< HEAD
-=======
-    userData.emailFrequency = User.DEFAULT_EMAIL_NOTIFICATION_FREQUENCY;
     userData.userFolders = User.DEFAULT_FOLDERS;
->>>>>>> 514f670f
     datastore.put(userData);
     return userData;
   }
@@ -413,11 +400,7 @@
   }
 
   @Override
-<<<<<<< HEAD
   public void setUserSessionId(final String userId, final String sessionId) {
-=======
-  public void setUserName(final String userId, final String name) {
->>>>>>> 514f670f
     try {
       runJobWithRetries(new JobRetryHelper() {
         @Override
@@ -426,60 +409,11 @@
           memcache.delete(cachekey);  // Flush cached copy prior to update
           UserData userData = datastore.find(userKey(userId));
           if (userData != null) {
-<<<<<<< HEAD
             userData.sessionid = sessionId;
             datastore.put(userData);
           }
         }
       }, false);
-=======
-            userData.name = name;
-            datastore.put(userData);
-          }
-        }
-      }, true);
-    } catch (ObjectifyException e) {
-      throw CrashReport.createAndLogError(LOG, null, collectUserErrorInfo(userId), e);
-    }
-
-  }
-
-  @Override
-  public void setUserLink(final String userId, final String link) {
-    try {
-      runJobWithRetries(new JobRetryHelper() {
-        @Override
-        public void run(Objectify datastore) {
-          String cachekey = User.usercachekey + "|" + userId;
-          memcache.delete(cachekey);  // Flush cached copy prior to update
-          UserData userData = datastore.find(userKey(userId));
-          if (userData != null) {
-            userData.link = link;
-            datastore.put(userData);
-          }
-        }
-      }, true);
-    } catch (ObjectifyException e) {
-      throw CrashReport.createAndLogError(LOG, null, collectUserErrorInfo(userId), e);
-    }
-  }
-
-  @Override
-  public void setUserEmailFrequency(final String userId, final int emailFrequency) {
-    try {
-      runJobWithRetries(new JobRetryHelper() {
-        @Override
-        public void run(Objectify datastore) {
-          String cachekey = User.usercachekey + "|" + userId;
-          memcache.delete(cachekey);  // Flush cached copy prior to update
-          UserData userData = datastore.find(userKey(userId));
-          if (userData != null) {
-            userData.emailFrequency = emailFrequency;
-            datastore.put(userData);
-          }
-        }
-      }, true);
->>>>>>> 514f670f
     } catch (ObjectifyException e) {
       throw CrashReport.createAndLogError(LOG, null, collectUserErrorInfo(userId), e);
     }
@@ -878,13 +812,8 @@
     } else {
       return new UserProject(projectId, projectData.t.name,
           projectData.t.type, projectData.t.dateCreated,
-<<<<<<< HEAD
-          projectData.t.dateModified, projectData.t.projectMovedToTrashFlag);
-=======
-          projectData.t.dateModified, projectData.t.galleryId,
-          projectData.t.attributionId, projectData.t.projectMovedToTrashFlag,
+          projectData.t.dateModified, projectData.t.projectMovedToTrashFlag,
           userProjectData.t.parentFolder);
->>>>>>> 514f670f
     }
   }
 
@@ -933,17 +862,12 @@
       for (ProjectData projectData : projectDatas.t.values()) {
         uProjects.add(new UserProject(projectData.id, projectData.name,
             projectData.type, projectData.dateCreated,
-<<<<<<< HEAD
-            projectData.dateModified, projectData.projectMovedToTrashFlag));
-=======
-            projectData.dateModified, projectData.galleryId,
-            projectData.attributionId, projectData.projectMovedToTrashFlag, null));
+            projectData.dateModified, projectData.projectMovedToTrashFlag, null));
       }
       for (UserProject uProject : uProjects){
         final Key<UserProjectData> key = userProjectKey(user, uProject.getProjectId());
         UserProjectData userProjectData = userProjectDatas.t.get(key);
         uProject.setParentFolder(userProjectData.parentFolder);
->>>>>>> 514f670f
       }
       return uProjects;
     }
@@ -1041,8 +965,6 @@
   }
 
   @Override
-<<<<<<< HEAD
-=======
   public String getProjectParentFolder(final String userId, final long projectId) {
     final Result<String> parentFolder = new Result<>();
     try {
@@ -1082,51 +1004,8 @@
     }
   }
 
-  @Override
-  public long getProjectGalleryId(String userId, final long projectId) {
-    final Result<Long> galleryId = new Result<Long>();
-    try {
-      runJobWithRetries(new JobRetryHelper() {
-        @Override
-        public void run(Objectify datastore) {
-          ProjectData pd = datastore.find(projectKey(projectId));
-          if (pd != null) {
-            galleryId.t = pd.galleryId;
-          } else {
-            galleryId.t = UserProject.NOTPUBLISHED;
-          }
-        }
-      }, true);
-    } catch (ObjectifyException e) {
-      throw CrashReport.createAndLogError(LOG,
-          null,"error in getProjectGalleryId", e);
-    }
-    return galleryId.t;
-  }
-  @Override
-  public long getProjectAttributionId(final long projectId) {
-    final Result<Long> attributionId = new Result<Long>();
-    try {
-      runJobWithRetries(new JobRetryHelper() {
-        @Override
-        public void run(Objectify datastore) {
-          ProjectData pd = datastore.find(projectKey(projectId));
-          if (pd != null) {
-            attributionId.t = pd.attributionId;
-          } else {
-            attributionId.t = UserProject.FROMSCRATCH;
-          }
-        }
-      }, true);
-    } catch (ObjectifyException e) {
-      throw CrashReport.createAndLogError(LOG, null,
-          "error in getProjectAttributionId", e);
-    }
-    return attributionId.t;
-  }
-
-  @Override
->>>>>>> 514f670f
+
+  @Override
   public void addFilesToUser(final String userId, final String... fileNames) {
     try {
       runJobWithRetries(new JobRetryHelper() {
@@ -2930,26 +2809,6 @@
   }
 
   @Override
-  public void setUserSessionId(final String userId, final String sessionId) {
-    try {
-      runJobWithRetries(new JobRetryHelper() {
-        @Override
-        public void run(Objectify datastore) {
-          String cachekey = User.usercachekey + "|" + userId;
-          memcache.delete(cachekey);  // Flush cached copy prior to update
-          UserData userData = datastore.find(userKey(userId));
-          if (userData != null) {
-            userData.sessionid = sessionId;
-            datastore.put(userData);
-          }
-        }
-      }, false);
-    } catch (ObjectifyException e) {
-      throw CrashReport.createAndLogError(LOG, null, collectUserErrorInfo(userId), e);
-    }
-  }
-
-  @Override
   public String getUserFolders(final String userId) {
     final Result<String> userFolders = new Result<>();
     try {
@@ -2960,6 +2819,7 @@
           if (userData != null) {
             userFolders.t = userData.userFolders;
           } else {
+            //TODO: What is this supposed to be? Possibly deleted in merge.
             userFolders.t = User.DEFAULT_FOLDERS;
           }
         }
