--- conflicted
+++ resolved
@@ -250,7 +250,6 @@
         } else {
           throw new IllegalArgumentException("Missing user file path.");
         }
-<<<<<<< HEAD
       } else if (downloadKind.equals(ServerLayout.DOWNLOAD_CSR)) {
         byte[] csr = getCSR();
         if (csr == null) {
@@ -259,27 +258,11 @@
         } else {
           downloadableFile = new RawFile("AppInventor.certSigningRequest", csr);
         }
-=======
->>>>>>> c18b814b
       } else if (downloadKind.equals(ServerLayout.DOWNLOAD_PROJECT_CACHED)) {
         // Download project source files as a zip.
         long projectId = Long.parseLong(uriComponents[PROJECT_ID_INDEX]);
         uriComponents = uri.split("/", SPLIT_LIMIT_PROJECT_SOURCE);
         String projectTitle = (uriComponents.length > PROJECT_TITLE_INDEX) ?
-<<<<<<< HEAD
-                uriComponents[PROJECT_TITLE_INDEX] : null;
-        final boolean includeProjectHistory = true;
-        String zipName = (projectTitle == null) ? null :
-                StringUtils.normalizeForFilename(projectTitle) + ".aia";
-        // Set includeYail to true by default to ensure downloaded file has yail file on hand.
-        boolean includeYail = true;
-        boolean includeScreenShots = includeYail;
-        StorageIoInstanceHolder.getInstance().assertUserHasProject(userId, projectId);
-        ProjectSourceZip zipFile = fileExporter.exportProjectSourceZip(userId,
-                projectId, includeProjectHistory, false, zipName, includeYail,
-                includeScreenShots, false, false, false, true);
-        downloadableFile = zipFile.getRawFile();
-=======
           uriComponents[PROJECT_TITLE_INDEX] : null;
         String zipName = (projectTitle == null) ? null :
           StringUtils.normalizeForFilename(projectTitle) + ".aia";
@@ -298,7 +281,6 @@
         } else {
           downloadableFile = new RawFile("AppInventor.certSigningRequest", csr);
         }
->>>>>>> c18b814b
       } else {
         throw new IllegalArgumentException("Unknown download kind: " + downloadKind);
       }
