// -*- mode: java; c-basic-offset: 2; -*-
// Copyright © 2021-2025 MIT, All rights reserved
// Released under the Apache License, Version 2.0
// http://www.apache.org/licenses/LICENSE-2.0

package com.google.appinventor.server.project.youngandroid;

import static com.google.appinventor.common.constants.YoungAndroidStructureConstants.ASSETS_FOLDER;
import static com.google.appinventor.common.constants.YoungAndroidStructureConstants.SRC_FOLDER;
import static com.google.appinventor.shared.settings.SettingsConstants.PROJECT_YOUNG_ANDROID_SETTINGS;
import static com.google.appinventor.shared.settings.SettingsConstants.YOUNG_ANDROID_SETTINGS_ACCENT_COLOR;
import static com.google.appinventor.shared.settings.SettingsConstants.YOUNG_ANDROID_SETTINGS_ACTIONBAR;
import static com.google.appinventor.shared.settings.SettingsConstants.YOUNG_ANDROID_SETTINGS_AIVERSIONING;
import static com.google.appinventor.shared.settings.SettingsConstants.YOUNG_ANDROID_SETTINGS_APP_NAME;
import static com.google.appinventor.shared.settings.SettingsConstants.YOUNG_ANDROID_SETTINGS_BLOCK_SUBSET;
import static com.google.appinventor.shared.settings.SettingsConstants.YOUNG_ANDROID_SETTINGS_BUILDNUMBER;
import static com.google.appinventor.shared.settings.SettingsConstants.YOUNG_ANDROID_SETTINGS_DEFAULTFILESCOPE;
import static com.google.appinventor.shared.settings.SettingsConstants.YOUNG_ANDROID_SETTINGS_ICON;
<<<<<<< HEAD
import static com.google.appinventor.shared.settings.SettingsConstants.YOUNG_ANDROID_SETTINGS_NSBTALWAYSUSAGE;
import static com.google.appinventor.shared.settings.SettingsConstants.YOUNG_ANDROID_SETTINGS_NSBTPERIPHERALUSAGE;
import static com.google.appinventor.shared.settings.SettingsConstants.YOUNG_ANDROID_SETTINGS_NSCAMERAUSAGE;
import static com.google.appinventor.shared.settings.SettingsConstants.YOUNG_ANDROID_SETTINGS_NSCONTACTSUSAGE;
import static com.google.appinventor.shared.settings.SettingsConstants.YOUNG_ANDROID_SETTINGS_NSLOCATIONUSAGE;
import static com.google.appinventor.shared.settings.SettingsConstants.YOUNG_ANDROID_SETTINGS_NSMICROPHONEUSAGE;
import static com.google.appinventor.shared.settings.SettingsConstants.YOUNG_ANDROID_SETTINGS_NSSPEECHRECOGNITIONUSAGE;
=======
import static com.google.appinventor.shared.settings.SettingsConstants.YOUNG_ANDROID_SETTINGS_LAST_OPENED;
>>>>>>> 9f6cc23e
import static com.google.appinventor.shared.settings.SettingsConstants.YOUNG_ANDROID_SETTINGS_PRIMARY_COLOR;
import static com.google.appinventor.shared.settings.SettingsConstants.YOUNG_ANDROID_SETTINGS_PRIMARY_COLOR_DARK;
import static com.google.appinventor.shared.settings.SettingsConstants.YOUNG_ANDROID_SETTINGS_SHOW_LISTS_AS_JSON;
import static com.google.appinventor.shared.settings.SettingsConstants.YOUNG_ANDROID_SETTINGS_SIZING;
import static com.google.appinventor.shared.settings.SettingsConstants.YOUNG_ANDROID_SETTINGS_THEME;
import static com.google.appinventor.shared.settings.SettingsConstants.YOUNG_ANDROID_SETTINGS_TUTORIAL_URL;
import static com.google.appinventor.shared.settings.SettingsConstants.YOUNG_ANDROID_SETTINGS_USES_LOCATION;
import static com.google.appinventor.shared.settings.SettingsConstants.YOUNG_ANDROID_SETTINGS_VERSION_CODE;
import static com.google.appinventor.shared.settings.SettingsConstants.YOUNG_ANDROID_SETTINGS_VERSION_NAME;

import com.google.appinventor.shared.settings.Settings;
import com.google.common.base.Strings;
import java.io.ByteArrayOutputStream;
import java.io.IOException;
import java.util.Properties;
import org.json.JSONObject;

public class YoungAndroidSettingsBuilder {
  private String projectName = "";
  private String qualifiedFormName = "";
  private String icon = "";
  private String versionCode = "1";
  private String versionName = "1.0";
  private String usesLocation = "false";
  private String appName = "";
  private String sizing = "Fixed";
  private String showListsAsJson = "false";
  private String tutorialUrl = "";
  private String blockSubset = "";
  private String actionBar = "false";
  private String theme = "AppTheme.Light.DarkActionBar";
  private String primaryColor = "0";
  private String primaryColorDark = "0";
  private String accentColor = "0";
  private String defaultFileScope = "App";
  private String aiVersioning = "";
<<<<<<< HEAD
  private String buildNumber = "1";
  private String nsBluetoothAlwaysUsage = "";
  private String nsBluetoothPeripheralUsage = "";
  private String nsContactsUsage = "";
  private String nsMicrophoneUsage = "";
  private String nsCameraUsage = "";
  private String nsSpeechRecognitionUsage = "";
  private String nsLocationUsage = "";
=======
  private String lastOpened = "Screen1";
>>>>>>> 9f6cc23e

  public YoungAndroidSettingsBuilder() {
  }

  /**
   * Read project settings from a parsed JSON settings object.
   *
   * @param settings the original settings object to build off of
   */
  public YoungAndroidSettingsBuilder(Settings settings) {
    icon = Strings.nullToEmpty(settings.getSetting(PROJECT_YOUNG_ANDROID_SETTINGS,
        YOUNG_ANDROID_SETTINGS_ICON));
    versionCode = Strings.nullToEmpty(settings.getSetting(PROJECT_YOUNG_ANDROID_SETTINGS,
        YOUNG_ANDROID_SETTINGS_VERSION_CODE));
    versionName = Strings.nullToEmpty(settings.getSetting(PROJECT_YOUNG_ANDROID_SETTINGS,
        YOUNG_ANDROID_SETTINGS_VERSION_NAME));
    usesLocation = Strings.nullToEmpty(settings.getSetting(PROJECT_YOUNG_ANDROID_SETTINGS,
        YOUNG_ANDROID_SETTINGS_USES_LOCATION));
    sizing = Strings.nullToEmpty(settings.getSetting(PROJECT_YOUNG_ANDROID_SETTINGS,
        YOUNG_ANDROID_SETTINGS_SIZING));
    showListsAsJson = Strings.nullToEmpty(settings.getSetting(PROJECT_YOUNG_ANDROID_SETTINGS,
        YOUNG_ANDROID_SETTINGS_SHOW_LISTS_AS_JSON));
    tutorialUrl = Strings.nullToEmpty(settings.getSetting(PROJECT_YOUNG_ANDROID_SETTINGS,
        YOUNG_ANDROID_SETTINGS_TUTORIAL_URL));
    blockSubset = Strings.nullToEmpty(settings.getSetting(PROJECT_YOUNG_ANDROID_SETTINGS,
        YOUNG_ANDROID_SETTINGS_BLOCK_SUBSET));
    appName = Strings.nullToEmpty(settings.getSetting(PROJECT_YOUNG_ANDROID_SETTINGS,
        YOUNG_ANDROID_SETTINGS_APP_NAME));
    actionBar = Strings.nullToEmpty(settings.getSetting(PROJECT_YOUNG_ANDROID_SETTINGS,
        YOUNG_ANDROID_SETTINGS_ACTIONBAR));
    theme = Strings.nullToEmpty(settings.getSetting(PROJECT_YOUNG_ANDROID_SETTINGS,
        YOUNG_ANDROID_SETTINGS_THEME));
    primaryColor = Strings.nullToEmpty(settings.getSetting(PROJECT_YOUNG_ANDROID_SETTINGS,
        YOUNG_ANDROID_SETTINGS_PRIMARY_COLOR));
    primaryColorDark = Strings.nullToEmpty(settings.getSetting(PROJECT_YOUNG_ANDROID_SETTINGS,
        YOUNG_ANDROID_SETTINGS_PRIMARY_COLOR_DARK));
    accentColor = Strings.nullToEmpty(settings.getSetting(PROJECT_YOUNG_ANDROID_SETTINGS,
        YOUNG_ANDROID_SETTINGS_ACCENT_COLOR));
    defaultFileScope = Strings.nullToEmpty(settings.getSetting(PROJECT_YOUNG_ANDROID_SETTINGS,
        YOUNG_ANDROID_SETTINGS_DEFAULTFILESCOPE));
    aiVersioning = Strings.nullToEmpty(settings.getSetting(PROJECT_YOUNG_ANDROID_SETTINGS,
        YOUNG_ANDROID_SETTINGS_AIVERSIONING));
<<<<<<< HEAD
    buildNumber = Strings.nullToEmpty(settings.getSetting(PROJECT_YOUNG_ANDROID_SETTINGS,
        YOUNG_ANDROID_SETTINGS_BUILDNUMBER));
    nsBluetoothAlwaysUsage = Strings.nullToEmpty(settings.getSetting(PROJECT_YOUNG_ANDROID_SETTINGS,
        YOUNG_ANDROID_SETTINGS_NSBTALWAYSUSAGE));
    nsBluetoothPeripheralUsage = Strings.nullToEmpty(settings.getSetting(PROJECT_YOUNG_ANDROID_SETTINGS,
        YOUNG_ANDROID_SETTINGS_NSBTPERIPHERALUSAGE));
    nsContactsUsage = Strings.nullToEmpty(settings.getSetting(PROJECT_YOUNG_ANDROID_SETTINGS,
        YOUNG_ANDROID_SETTINGS_NSCONTACTSUSAGE));
    nsMicrophoneUsage = Strings.nullToEmpty(settings.getSetting(PROJECT_YOUNG_ANDROID_SETTINGS,
        YOUNG_ANDROID_SETTINGS_NSMICROPHONEUSAGE));
    nsCameraUsage = Strings.nullToEmpty(settings.getSetting(PROJECT_YOUNG_ANDROID_SETTINGS,
        YOUNG_ANDROID_SETTINGS_NSCAMERAUSAGE));
    nsSpeechRecognitionUsage = Strings.nullToEmpty(settings.getSetting(PROJECT_YOUNG_ANDROID_SETTINGS,
        YOUNG_ANDROID_SETTINGS_NSSPEECHRECOGNITIONUSAGE));
    nsLocationUsage = Strings.nullToEmpty(settings.getSetting(PROJECT_YOUNG_ANDROID_SETTINGS,
        YOUNG_ANDROID_SETTINGS_NSLOCATIONUSAGE));
    if (buildNumber.isEmpty()) {
      buildNumber = "1";
    }
=======
    lastOpened = Strings.nullToEmpty(settings.getSetting(PROJECT_YOUNG_ANDROID_SETTINGS,
        YOUNG_ANDROID_SETTINGS_LAST_OPENED));
>>>>>>> 9f6cc23e
  }

  /**
   * Read project settings from a project.properties file.
   *
   * @param properties the original properties object to build off of
   */
  public YoungAndroidSettingsBuilder(Properties properties) {
    projectName = properties.getProperty("name", "");
    qualifiedFormName = properties.getProperty("main", "");
    appName = properties.getProperty("aname", "");
    icon = properties.getProperty("icon", "");
    versionCode = properties.getProperty("versioncode", "");
    versionName = properties.getProperty("versionname", "");
    usesLocation = properties.getProperty("useslocation", "");
    sizing = properties.getProperty("sizing", "");
    showListsAsJson = properties.getProperty("showlistsasjson", "");
    tutorialUrl = properties.getProperty("tutorialurl", "");
    blockSubset = properties.getProperty("subsetjson", "");
    actionBar = properties.getProperty("actionbar", "");
    theme = properties.getProperty("theme", "");
    primaryColor = properties.getProperty("color.primary", "");
    primaryColorDark = properties.getProperty("color.primary.dark", "");
    accentColor = properties.getProperty("color.accent", "");
    defaultFileScope = properties.getProperty("defaultfilescope", "");
    aiVersioning = properties.getProperty("aiversioning", "");
<<<<<<< HEAD
    buildNumber = properties.getProperty("buildnumber", "1");
    nsBluetoothAlwaysUsage = properties.getProperty(YOUNG_ANDROID_SETTINGS_NSBTALWAYSUSAGE, "");
    nsBluetoothPeripheralUsage = properties.getProperty(YOUNG_ANDROID_SETTINGS_NSBTPERIPHERALUSAGE, "");
    nsContactsUsage = properties.getProperty(YOUNG_ANDROID_SETTINGS_NSCONTACTSUSAGE, "");
    nsMicrophoneUsage = properties.getProperty(YOUNG_ANDROID_SETTINGS_NSMICROPHONEUSAGE, "");
    nsCameraUsage = properties.getProperty(YOUNG_ANDROID_SETTINGS_NSCAMERAUSAGE, "");
    nsSpeechRecognitionUsage = properties.getProperty(YOUNG_ANDROID_SETTINGS_NSSPEECHRECOGNITIONUSAGE, "");
    nsLocationUsage = properties.getProperty(YOUNG_ANDROID_SETTINGS_NSLOCATIONUSAGE, "");
=======
    lastOpened = properties.getProperty("lastopened", "");
>>>>>>> 9f6cc23e
  }

  public YoungAndroidSettingsBuilder setProjectName(String projectName) {
    this.projectName = projectName;
    return this;
  }

  public YoungAndroidSettingsBuilder setQualifiedFormName(String qualifiedFormName) {
    this.qualifiedFormName = qualifiedFormName;
    return this;
  }

  public YoungAndroidSettingsBuilder setIcon(String icon) {
    this.icon = icon;
    return this;
  }

  public YoungAndroidSettingsBuilder setVersionCode(String versionCode) {
    this.versionCode = versionCode;
    return this;
  }

  public YoungAndroidSettingsBuilder setVersionName(String versionName) {
    this.versionName = versionName;
    return this;
  }

  public YoungAndroidSettingsBuilder setUsesLocation(String usesLocation) {
    this.usesLocation = usesLocation;
    return this;
  }

  public YoungAndroidSettingsBuilder setAppName(String appName) {
    this.appName = appName;
    return this;
  }

  public YoungAndroidSettingsBuilder setSizing(String sizing) {
    this.sizing = sizing;
    return this;
  }

  public YoungAndroidSettingsBuilder setShowListsAsJson(String showListsAsJson) {
    this.showListsAsJson = showListsAsJson;
    return this;
  }

  public YoungAndroidSettingsBuilder setTutorialUrl(String tutorialUrl) {
    this.tutorialUrl = tutorialUrl;
    return this;
  }

  public YoungAndroidSettingsBuilder setBlocksSubset(String blockSubset) {
    this.blockSubset = blockSubset;
    return this;
  }

  public YoungAndroidSettingsBuilder setActionBar(String actionBar) {
    this.actionBar = actionBar;
    return this;
  }

  public YoungAndroidSettingsBuilder setTheme(String theme) {
    this.theme = theme;
    return this;
  }

  public YoungAndroidSettingsBuilder setPrimaryColor(String primaryColor) {
    this.primaryColor = primaryColor;
    return this;
  }

  public YoungAndroidSettingsBuilder setPrimaryColorDark(String primaryColorDark) {
    this.primaryColorDark = primaryColorDark;
    return this;
  }

  public YoungAndroidSettingsBuilder setAccentColor(String accentColor) {
    this.accentColor = accentColor;
    return this;
  }

  public YoungAndroidSettingsBuilder setDefaultFileScope(String defaultFileScope) {
    this.defaultFileScope = defaultFileScope;
    return this;
  }

  public YoungAndroidSettingsBuilder setAIVersioning(String aiVersioning) {
    this.aiVersioning = aiVersioning;
    return this;
  }

<<<<<<< HEAD
  public YoungAndroidSettingsBuilder setBuildNumber(String buildNumber) {
    this.buildNumber = buildNumber;
=======
  public YoungAndroidSettingsBuilder setDefaultLastOpened(String lastOpened) {
    this.lastOpened = lastOpened;
>>>>>>> 9f6cc23e
    return this;
  }

  /**
   * Convert the internal settings into a JSON structure.
   *
   * @return a JSON string containing the settings
   */
  public String build() {
    JSONObject object = new JSONObject();
    object.put(YOUNG_ANDROID_SETTINGS_ICON, icon);
    object.put(YOUNG_ANDROID_SETTINGS_VERSION_CODE, versionCode);
    object.put(YOUNG_ANDROID_SETTINGS_VERSION_NAME, versionName);
    object.put(YOUNG_ANDROID_SETTINGS_USES_LOCATION, usesLocation);
    object.put(YOUNG_ANDROID_SETTINGS_APP_NAME, appName);
    object.put(YOUNG_ANDROID_SETTINGS_SIZING, sizing);
    object.put(YOUNG_ANDROID_SETTINGS_SHOW_LISTS_AS_JSON, showListsAsJson);
    object.put(YOUNG_ANDROID_SETTINGS_TUTORIAL_URL, tutorialUrl);
    object.put(YOUNG_ANDROID_SETTINGS_BLOCK_SUBSET, blockSubset);
    object.put(YOUNG_ANDROID_SETTINGS_ACTIONBAR, actionBar);
    object.put(YOUNG_ANDROID_SETTINGS_THEME, theme);
    object.put(YOUNG_ANDROID_SETTINGS_PRIMARY_COLOR, primaryColor);
    object.put(YOUNG_ANDROID_SETTINGS_PRIMARY_COLOR_DARK, primaryColorDark);
    object.put(YOUNG_ANDROID_SETTINGS_ACCENT_COLOR, accentColor);
    object.put(YOUNG_ANDROID_SETTINGS_DEFAULTFILESCOPE, defaultFileScope);
    object.put(YOUNG_ANDROID_SETTINGS_AIVERSIONING, aiVersioning);
<<<<<<< HEAD
    object.put(YOUNG_ANDROID_SETTINGS_BUILDNUMBER, buildNumber);
    object.put(YOUNG_ANDROID_SETTINGS_NSBTALWAYSUSAGE, nsBluetoothAlwaysUsage);
    object.put(YOUNG_ANDROID_SETTINGS_NSBTPERIPHERALUSAGE, nsBluetoothPeripheralUsage);
    object.put(YOUNG_ANDROID_SETTINGS_NSCONTACTSUSAGE, nsContactsUsage);
    object.put(YOUNG_ANDROID_SETTINGS_NSMICROPHONEUSAGE, nsMicrophoneUsage);
    object.put(YOUNG_ANDROID_SETTINGS_NSCAMERAUSAGE, nsCameraUsage);
    object.put(YOUNG_ANDROID_SETTINGS_NSSPEECHRECOGNITIONUSAGE, nsSpeechRecognitionUsage);
    object.put(YOUNG_ANDROID_SETTINGS_NSLOCATIONUSAGE, nsLocationUsage);
=======
    object.put(YOUNG_ANDROID_SETTINGS_LAST_OPENED, lastOpened);
>>>>>>> 9f6cc23e
    JSONObject wrapper = new JSONObject();
    wrapper.put(PROJECT_YOUNG_ANDROID_SETTINGS, object);
    return wrapper.toString();
  }

  /**
   * Convert the internal settings into a Java Properties object.
   *
   * @return a properties file contents containing the settings
   */
  public String toProperties() {
    Properties result = new Properties();
    result.put("main", qualifiedFormName);
    result.put("name", projectName);
    result.put("aname", appName);
    result.put("assets", "../" + ASSETS_FOLDER);
    result.put("source", "../" + SRC_FOLDER);
    result.put("build", "../build");
    addPropertyIfSet(result, "icon", icon);
    addPropertyIfSet(result, "versioncode", versionCode);
    addPropertyIfSet(result, "versionname", versionName);
    addPropertyIfSet(result, "useslocation", usesLocation);
    addPropertyIfSet(result, "sizing", sizing);
    addPropertyIfSet(result, "showlistsasjson", showListsAsJson);
    addPropertyIfSet(result, "tutorialurl", tutorialUrl);
    addPropertyIfSet(result, "subsetjson", blockSubset);
    addPropertyIfSet(result, "actionbar", actionBar);
    addPropertyIfSet(result, "theme", theme);
    addPropertyIfSet(result, "color.primary", primaryColor);
    addPropertyIfSet(result, "color.primary.dark", primaryColorDark);
    addPropertyIfSet(result, "color.accent", accentColor);
    addPropertyIfSet(result, "defaultfilescope", defaultFileScope);
    addPropertyIfSet(result, "aiversioning", aiVersioning);
<<<<<<< HEAD
    addPropertyIfSet(result, "buildnumber", buildNumber);
    addPropertyIfSet(result, YOUNG_ANDROID_SETTINGS_NSBTALWAYSUSAGE, nsBluetoothAlwaysUsage);
    addPropertyIfSet(result, YOUNG_ANDROID_SETTINGS_NSBTPERIPHERALUSAGE, nsBluetoothPeripheralUsage);
    addPropertyIfSet(result, YOUNG_ANDROID_SETTINGS_NSCONTACTSUSAGE, nsContactsUsage);
    addPropertyIfSet(result, YOUNG_ANDROID_SETTINGS_NSMICROPHONEUSAGE, nsMicrophoneUsage);
    addPropertyIfSet(result, YOUNG_ANDROID_SETTINGS_NSCAMERAUSAGE, nsCameraUsage);
    addPropertyIfSet(result, YOUNG_ANDROID_SETTINGS_NSSPEECHRECOGNITIONUSAGE, nsSpeechRecognitionUsage);
    addPropertyIfSet(result, YOUNG_ANDROID_SETTINGS_NSLOCATIONUSAGE, nsLocationUsage);
=======
    addPropertyIfSet(result, "lastopened", lastOpened);
>>>>>>> 9f6cc23e
    ByteArrayOutputStream out = new ByteArrayOutputStream();
    try {
      result.store(out, "");
    } catch (IOException e) {
      throw new RuntimeException("Unexpected IOException writing to byte buffer", e);
    }
    return out.toString();
  }

  private static void addPropertyIfSet(Properties properties, String key, String value) {
    if (value != null && !value.isEmpty()) {
      properties.put(key, value);
    }
  }

  @Override
  public String toString() {
    return build();
  }

  @Override
  public boolean equals(Object object) {
    if (object instanceof YoungAndroidSettingsBuilder) {
      if (object == this) {
        return true;
      }
      YoungAndroidSettingsBuilder other = (YoungAndroidSettingsBuilder) object;
      boolean result;
      result = other.projectName.equals(projectName);
      result &= other.qualifiedFormName.equals(qualifiedFormName);
      result &= other.icon.equals(icon);
      result &= other.versionCode.equals(versionCode);
      result &= other.versionName.equals(versionName);
      result &= other.usesLocation.equals(usesLocation);
      result &= other.sizing.equals(sizing);
      result &= other.appName.equals(appName);
      result &= other.showListsAsJson.equals(showListsAsJson);
      result &= other.tutorialUrl.equals(tutorialUrl);
      result &= other.blockSubset.equals(blockSubset);
      result &= other.actionBar.equals(actionBar);
      result &= other.primaryColor.equals(primaryColor);
      result &= other.primaryColorDark.equals(primaryColorDark);
      result &= other.accentColor.equals(accentColor);
      result &= other.defaultFileScope.equals(defaultFileScope);
      result &= other.aiVersioning.equals(aiVersioning);
<<<<<<< HEAD
      result &= other.buildNumber.equals(buildNumber);
      result &= other.nsBluetoothAlwaysUsage.equals(nsBluetoothAlwaysUsage);
      result &= other.nsBluetoothPeripheralUsage.equals(nsBluetoothPeripheralUsage);
      result &= other.nsContactsUsage.equals(nsContactsUsage);
      result &= other.nsMicrophoneUsage.equals(nsMicrophoneUsage);
      result &= other.nsCameraUsage.equals(nsCameraUsage);
      result &= other.nsSpeechRecognitionUsage.equals(nsSpeechRecognitionUsage);
      result &= other.nsLocationUsage.equals(nsLocationUsage);
=======
      result &= other.lastOpened.equals(lastOpened);
>>>>>>> 9f6cc23e
      return result;
    }
    return false;
  }
}<|MERGE_RESOLUTION|>--- conflicted
+++ resolved
@@ -16,7 +16,7 @@
 import static com.google.appinventor.shared.settings.SettingsConstants.YOUNG_ANDROID_SETTINGS_BUILDNUMBER;
 import static com.google.appinventor.shared.settings.SettingsConstants.YOUNG_ANDROID_SETTINGS_DEFAULTFILESCOPE;
 import static com.google.appinventor.shared.settings.SettingsConstants.YOUNG_ANDROID_SETTINGS_ICON;
-<<<<<<< HEAD
+import static com.google.appinventor.shared.settings.SettingsConstants.YOUNG_ANDROID_SETTINGS_LAST_OPENED;
 import static com.google.appinventor.shared.settings.SettingsConstants.YOUNG_ANDROID_SETTINGS_NSBTALWAYSUSAGE;
 import static com.google.appinventor.shared.settings.SettingsConstants.YOUNG_ANDROID_SETTINGS_NSBTPERIPHERALUSAGE;
 import static com.google.appinventor.shared.settings.SettingsConstants.YOUNG_ANDROID_SETTINGS_NSCAMERAUSAGE;
@@ -24,9 +24,6 @@
 import static com.google.appinventor.shared.settings.SettingsConstants.YOUNG_ANDROID_SETTINGS_NSLOCATIONUSAGE;
 import static com.google.appinventor.shared.settings.SettingsConstants.YOUNG_ANDROID_SETTINGS_NSMICROPHONEUSAGE;
 import static com.google.appinventor.shared.settings.SettingsConstants.YOUNG_ANDROID_SETTINGS_NSSPEECHRECOGNITIONUSAGE;
-=======
-import static com.google.appinventor.shared.settings.SettingsConstants.YOUNG_ANDROID_SETTINGS_LAST_OPENED;
->>>>>>> 9f6cc23e
 import static com.google.appinventor.shared.settings.SettingsConstants.YOUNG_ANDROID_SETTINGS_PRIMARY_COLOR;
 import static com.google.appinventor.shared.settings.SettingsConstants.YOUNG_ANDROID_SETTINGS_PRIMARY_COLOR_DARK;
 import static com.google.appinventor.shared.settings.SettingsConstants.YOUNG_ANDROID_SETTINGS_SHOW_LISTS_AS_JSON;
@@ -63,7 +60,7 @@
   private String accentColor = "0";
   private String defaultFileScope = "App";
   private String aiVersioning = "";
-<<<<<<< HEAD
+  private String lastOpened = "Screen1";
   private String buildNumber = "1";
   private String nsBluetoothAlwaysUsage = "";
   private String nsBluetoothPeripheralUsage = "";
@@ -72,9 +69,6 @@
   private String nsCameraUsage = "";
   private String nsSpeechRecognitionUsage = "";
   private String nsLocationUsage = "";
-=======
-  private String lastOpened = "Screen1";
->>>>>>> 9f6cc23e
 
   public YoungAndroidSettingsBuilder() {
   }
@@ -117,7 +111,8 @@
         YOUNG_ANDROID_SETTINGS_DEFAULTFILESCOPE));
     aiVersioning = Strings.nullToEmpty(settings.getSetting(PROJECT_YOUNG_ANDROID_SETTINGS,
         YOUNG_ANDROID_SETTINGS_AIVERSIONING));
-<<<<<<< HEAD
+    lastOpened = Strings.nullToEmpty(settings.getSetting(PROJECT_YOUNG_ANDROID_SETTINGS,
+        YOUNG_ANDROID_SETTINGS_LAST_OPENED));
     buildNumber = Strings.nullToEmpty(settings.getSetting(PROJECT_YOUNG_ANDROID_SETTINGS,
         YOUNG_ANDROID_SETTINGS_BUILDNUMBER));
     nsBluetoothAlwaysUsage = Strings.nullToEmpty(settings.getSetting(PROJECT_YOUNG_ANDROID_SETTINGS,
@@ -137,10 +132,6 @@
     if (buildNumber.isEmpty()) {
       buildNumber = "1";
     }
-=======
-    lastOpened = Strings.nullToEmpty(settings.getSetting(PROJECT_YOUNG_ANDROID_SETTINGS,
-        YOUNG_ANDROID_SETTINGS_LAST_OPENED));
->>>>>>> 9f6cc23e
   }
 
   /**
@@ -167,7 +158,7 @@
     accentColor = properties.getProperty("color.accent", "");
     defaultFileScope = properties.getProperty("defaultfilescope", "");
     aiVersioning = properties.getProperty("aiversioning", "");
-<<<<<<< HEAD
+    lastOpened = properties.getProperty("lastopened", "");
     buildNumber = properties.getProperty("buildnumber", "1");
     nsBluetoothAlwaysUsage = properties.getProperty(YOUNG_ANDROID_SETTINGS_NSBTALWAYSUSAGE, "");
     nsBluetoothPeripheralUsage = properties.getProperty(YOUNG_ANDROID_SETTINGS_NSBTPERIPHERALUSAGE, "");
@@ -176,9 +167,6 @@
     nsCameraUsage = properties.getProperty(YOUNG_ANDROID_SETTINGS_NSCAMERAUSAGE, "");
     nsSpeechRecognitionUsage = properties.getProperty(YOUNG_ANDROID_SETTINGS_NSSPEECHRECOGNITIONUSAGE, "");
     nsLocationUsage = properties.getProperty(YOUNG_ANDROID_SETTINGS_NSLOCATIONUSAGE, "");
-=======
-    lastOpened = properties.getProperty("lastopened", "");
->>>>>>> 9f6cc23e
   }
 
   public YoungAndroidSettingsBuilder setProjectName(String projectName) {
@@ -271,13 +259,13 @@
     return this;
   }
 
-<<<<<<< HEAD
+  public YoungAndroidSettingsBuilder setDefaultLastOpened(String lastOpened) {
+    this.lastOpened = lastOpened;
+    return this;
+  }
+
   public YoungAndroidSettingsBuilder setBuildNumber(String buildNumber) {
     this.buildNumber = buildNumber;
-=======
-  public YoungAndroidSettingsBuilder setDefaultLastOpened(String lastOpened) {
-    this.lastOpened = lastOpened;
->>>>>>> 9f6cc23e
     return this;
   }
 
@@ -304,7 +292,7 @@
     object.put(YOUNG_ANDROID_SETTINGS_ACCENT_COLOR, accentColor);
     object.put(YOUNG_ANDROID_SETTINGS_DEFAULTFILESCOPE, defaultFileScope);
     object.put(YOUNG_ANDROID_SETTINGS_AIVERSIONING, aiVersioning);
-<<<<<<< HEAD
+    object.put(YOUNG_ANDROID_SETTINGS_LAST_OPENED, lastOpened);
     object.put(YOUNG_ANDROID_SETTINGS_BUILDNUMBER, buildNumber);
     object.put(YOUNG_ANDROID_SETTINGS_NSBTALWAYSUSAGE, nsBluetoothAlwaysUsage);
     object.put(YOUNG_ANDROID_SETTINGS_NSBTPERIPHERALUSAGE, nsBluetoothPeripheralUsage);
@@ -313,9 +301,6 @@
     object.put(YOUNG_ANDROID_SETTINGS_NSCAMERAUSAGE, nsCameraUsage);
     object.put(YOUNG_ANDROID_SETTINGS_NSSPEECHRECOGNITIONUSAGE, nsSpeechRecognitionUsage);
     object.put(YOUNG_ANDROID_SETTINGS_NSLOCATIONUSAGE, nsLocationUsage);
-=======
-    object.put(YOUNG_ANDROID_SETTINGS_LAST_OPENED, lastOpened);
->>>>>>> 9f6cc23e
     JSONObject wrapper = new JSONObject();
     wrapper.put(PROJECT_YOUNG_ANDROID_SETTINGS, object);
     return wrapper.toString();
@@ -349,7 +334,7 @@
     addPropertyIfSet(result, "color.accent", accentColor);
     addPropertyIfSet(result, "defaultfilescope", defaultFileScope);
     addPropertyIfSet(result, "aiversioning", aiVersioning);
-<<<<<<< HEAD
+    addPropertyIfSet(result, "lastopened", lastOpened);
     addPropertyIfSet(result, "buildnumber", buildNumber);
     addPropertyIfSet(result, YOUNG_ANDROID_SETTINGS_NSBTALWAYSUSAGE, nsBluetoothAlwaysUsage);
     addPropertyIfSet(result, YOUNG_ANDROID_SETTINGS_NSBTPERIPHERALUSAGE, nsBluetoothPeripheralUsage);
@@ -358,9 +343,6 @@
     addPropertyIfSet(result, YOUNG_ANDROID_SETTINGS_NSCAMERAUSAGE, nsCameraUsage);
     addPropertyIfSet(result, YOUNG_ANDROID_SETTINGS_NSSPEECHRECOGNITIONUSAGE, nsSpeechRecognitionUsage);
     addPropertyIfSet(result, YOUNG_ANDROID_SETTINGS_NSLOCATIONUSAGE, nsLocationUsage);
-=======
-    addPropertyIfSet(result, "lastopened", lastOpened);
->>>>>>> 9f6cc23e
     ByteArrayOutputStream out = new ByteArrayOutputStream();
     try {
       result.store(out, "");
@@ -406,7 +388,7 @@
       result &= other.accentColor.equals(accentColor);
       result &= other.defaultFileScope.equals(defaultFileScope);
       result &= other.aiVersioning.equals(aiVersioning);
-<<<<<<< HEAD
+      result &= other.lastOpened.equals(lastOpened);
       result &= other.buildNumber.equals(buildNumber);
       result &= other.nsBluetoothAlwaysUsage.equals(nsBluetoothAlwaysUsage);
       result &= other.nsBluetoothPeripheralUsage.equals(nsBluetoothPeripheralUsage);
@@ -415,9 +397,6 @@
       result &= other.nsCameraUsage.equals(nsCameraUsage);
       result &= other.nsSpeechRecognitionUsage.equals(nsSpeechRecognitionUsage);
       result &= other.nsLocationUsage.equals(nsLocationUsage);
-=======
-      result &= other.lastOpened.equals(lastOpened);
->>>>>>> 9f6cc23e
       return result;
     }
     return false;
