// -*- mode: java; c-basic-offset: 2; -*-
// Copyright © 2021-2025 MIT, All rights reserved
// Released under the Apache License, Version 2.0
// http://www.apache.org/licenses/LICENSE-2.0

package com.google.appinventor.server.project.youngandroid;

import static com.google.appinventor.common.constants.YoungAndroidStructureConstants.ASSETS_FOLDER;
import static com.google.appinventor.common.constants.YoungAndroidStructureConstants.SRC_FOLDER;
import static com.google.appinventor.shared.settings.SettingsConstants.PROJECT_YOUNG_ANDROID_SETTINGS;
import static com.google.appinventor.shared.settings.SettingsConstants.YOUNG_ANDROID_SETTINGS_ACCENT_COLOR;
import static com.google.appinventor.shared.settings.SettingsConstants.YOUNG_ANDROID_SETTINGS_ACTIONBAR;
import static com.google.appinventor.shared.settings.SettingsConstants.YOUNG_ANDROID_SETTINGS_AIVERSIONING;
import static com.google.appinventor.shared.settings.SettingsConstants.YOUNG_ANDROID_SETTINGS_APP_NAME;
import static com.google.appinventor.shared.settings.SettingsConstants.YOUNG_ANDROID_SETTINGS_BLOCK_SUBSET;
import static com.google.appinventor.shared.settings.SettingsConstants.YOUNG_ANDROID_SETTINGS_BUILDNUMBER;
import static com.google.appinventor.shared.settings.SettingsConstants.YOUNG_ANDROID_SETTINGS_DEFAULTFILESCOPE;
import static com.google.appinventor.shared.settings.SettingsConstants.YOUNG_ANDROID_SETTINGS_ICON;
<<<<<<< HEAD
=======
import static com.google.appinventor.shared.settings.SettingsConstants.YOUNG_ANDROID_SETTINGS_LAST_OPENED;
>>>>>>> 748aab76
import static com.google.appinventor.shared.settings.SettingsConstants.YOUNG_ANDROID_SETTINGS_NSBTALWAYSUSAGE;
import static com.google.appinventor.shared.settings.SettingsConstants.YOUNG_ANDROID_SETTINGS_NSBTPERIPHERALUSAGE;
import static com.google.appinventor.shared.settings.SettingsConstants.YOUNG_ANDROID_SETTINGS_NSCAMERAUSAGE;
import static com.google.appinventor.shared.settings.SettingsConstants.YOUNG_ANDROID_SETTINGS_NSCONTACTSUSAGE;
import static com.google.appinventor.shared.settings.SettingsConstants.YOUNG_ANDROID_SETTINGS_NSLOCATIONUSAGE;
import static com.google.appinventor.shared.settings.SettingsConstants.YOUNG_ANDROID_SETTINGS_NSMICROPHONEUSAGE;
import static com.google.appinventor.shared.settings.SettingsConstants.YOUNG_ANDROID_SETTINGS_NSSPEECHRECOGNITIONUSAGE;
import static com.google.appinventor.shared.settings.SettingsConstants.YOUNG_ANDROID_SETTINGS_PRIMARY_COLOR;
import static com.google.appinventor.shared.settings.SettingsConstants.YOUNG_ANDROID_SETTINGS_PRIMARY_COLOR_DARK;
import static com.google.appinventor.shared.settings.SettingsConstants.YOUNG_ANDROID_SETTINGS_PROJECT_COLORS;
import static com.google.appinventor.shared.settings.SettingsConstants.YOUNG_ANDROID_SETTINGS_SHOW_LISTS_AS_JSON;
import static com.google.appinventor.shared.settings.SettingsConstants.YOUNG_ANDROID_SETTINGS_SIZING;
import static com.google.appinventor.shared.settings.SettingsConstants.YOUNG_ANDROID_SETTINGS_THEME;
import static com.google.appinventor.shared.settings.SettingsConstants.YOUNG_ANDROID_SETTINGS_TUTORIAL_URL;
import static com.google.appinventor.shared.settings.SettingsConstants.YOUNG_ANDROID_SETTINGS_USES_LOCATION;
import static com.google.appinventor.shared.settings.SettingsConstants.YOUNG_ANDROID_SETTINGS_VERSION_CODE;
import static com.google.appinventor.shared.settings.SettingsConstants.YOUNG_ANDROID_SETTINGS_VERSION_NAME;

import com.google.appinventor.shared.settings.Settings;
import com.google.common.base.Strings;
import java.io.ByteArrayOutputStream;
import java.io.IOException;
import java.util.Properties;
import java.util.logging.Logger;

import org.json.JSONObject;

public class YoungAndroidSettingsBuilder {
  private String projectName = "";
  private String qualifiedFormName = "";
  private String icon = "";
  private String versionCode = "1";
  private String versionName = "1.0";
  private String usesLocation = "false";
  private String appName = "";
  private String sizing = "Fixed";
  private String showListsAsJson = "false";
  private String tutorialUrl = "";
  private String blockSubset = "";
  private String actionBar = "false";
  private String theme = "AppTheme.Light.DarkActionBar";
  private String primaryColor = "0";
  private String primaryColorDark = "0";
  private String accentColor = "0";
  private String defaultFileScope = "App";
<<<<<<< HEAD
  private String buildNumber = "1";
  private String nsBluetoothAlwaysUsage = "";
  private String nsBluetoothPeripheralUsage = "";
  private String nsContactsUsage = "";
  private String nsMicrophoneUsage = "";
  private String nsCameraUsage = "";
  private String nsSpeechRecognitionUsage = "";
  private String nsLocationUsage = "";
=======
  private String projectColors = "{}";
>>>>>>> 748aab76
  private String aiVersioning = "";
  private String lastOpened = "Screen1";
  private String buildNumber = "1";
  private String nsBluetoothAlwaysUsage = "";
  private String nsBluetoothPeripheralUsage = "";
  private String nsContactsUsage = "";
  private String nsMicrophoneUsage = "";
  private String nsCameraUsage = "";
  private String nsSpeechRecognitionUsage = "";
  private String nsLocationUsage = "";

  public YoungAndroidSettingsBuilder() {
  }

  /**
   * Read project settings from a parsed JSON settings object.
   *
   * @param settings the original settings object to build off of
   */
  public YoungAndroidSettingsBuilder(Settings settings) {
    icon = Strings.nullToEmpty(settings.getSetting(PROJECT_YOUNG_ANDROID_SETTINGS,
        YOUNG_ANDROID_SETTINGS_ICON));
    versionCode = Strings.nullToEmpty(settings.getSetting(PROJECT_YOUNG_ANDROID_SETTINGS,
        YOUNG_ANDROID_SETTINGS_VERSION_CODE));
    versionName = Strings.nullToEmpty(settings.getSetting(PROJECT_YOUNG_ANDROID_SETTINGS,
        YOUNG_ANDROID_SETTINGS_VERSION_NAME));
    usesLocation = Strings.nullToEmpty(settings.getSetting(PROJECT_YOUNG_ANDROID_SETTINGS,
        YOUNG_ANDROID_SETTINGS_USES_LOCATION));
    sizing = Strings.nullToEmpty(settings.getSetting(PROJECT_YOUNG_ANDROID_SETTINGS,
        YOUNG_ANDROID_SETTINGS_SIZING));
    showListsAsJson = Strings.nullToEmpty(settings.getSetting(PROJECT_YOUNG_ANDROID_SETTINGS,
        YOUNG_ANDROID_SETTINGS_SHOW_LISTS_AS_JSON));
    tutorialUrl = Strings.nullToEmpty(settings.getSetting(PROJECT_YOUNG_ANDROID_SETTINGS,
        YOUNG_ANDROID_SETTINGS_TUTORIAL_URL));
    blockSubset = Strings.nullToEmpty(settings.getSetting(PROJECT_YOUNG_ANDROID_SETTINGS,
        YOUNG_ANDROID_SETTINGS_BLOCK_SUBSET));
    appName = Strings.nullToEmpty(settings.getSetting(PROJECT_YOUNG_ANDROID_SETTINGS,
        YOUNG_ANDROID_SETTINGS_APP_NAME));
    actionBar = Strings.nullToEmpty(settings.getSetting(PROJECT_YOUNG_ANDROID_SETTINGS,
        YOUNG_ANDROID_SETTINGS_ACTIONBAR));
    theme = Strings.nullToEmpty(settings.getSetting(PROJECT_YOUNG_ANDROID_SETTINGS,
        YOUNG_ANDROID_SETTINGS_THEME));
    primaryColor = Strings.nullToEmpty(settings.getSetting(PROJECT_YOUNG_ANDROID_SETTINGS,
        YOUNG_ANDROID_SETTINGS_PRIMARY_COLOR));
    primaryColorDark = Strings.nullToEmpty(settings.getSetting(PROJECT_YOUNG_ANDROID_SETTINGS,
        YOUNG_ANDROID_SETTINGS_PRIMARY_COLOR_DARK));
    accentColor = Strings.nullToEmpty(settings.getSetting(PROJECT_YOUNG_ANDROID_SETTINGS,
        YOUNG_ANDROID_SETTINGS_ACCENT_COLOR));
    defaultFileScope = Strings.nullToEmpty(settings.getSetting(PROJECT_YOUNG_ANDROID_SETTINGS,
        YOUNG_ANDROID_SETTINGS_DEFAULTFILESCOPE));
<<<<<<< HEAD
    buildNumber = Strings.nullToEmpty(settings.getSetting(PROJECT_YOUNG_ANDROID_SETTINGS,
        YOUNG_ANDROID_SETTINGS_BUILDNUMBER));
    aiVersioning = Strings.nullToEmpty(settings.getSetting(PROJECT_YOUNG_ANDROID_SETTINGS,
        YOUNG_ANDROID_SETTINGS_AIVERSIONING));
=======
    String projectColorsProperty = settings.getSetting(PROJECT_YOUNG_ANDROID_SETTINGS,
            YOUNG_ANDROID_SETTINGS_PROJECT_COLORS);
    projectColors = projectColorsProperty == null ? "{}" : projectColorsProperty;
    aiVersioning = Strings.nullToEmpty(settings.getSetting(PROJECT_YOUNG_ANDROID_SETTINGS,
        YOUNG_ANDROID_SETTINGS_AIVERSIONING));
    lastOpened = Strings.nullToEmpty(settings.getSetting(PROJECT_YOUNG_ANDROID_SETTINGS,
        YOUNG_ANDROID_SETTINGS_LAST_OPENED));
    buildNumber = Strings.nullToEmpty(settings.getSetting(PROJECT_YOUNG_ANDROID_SETTINGS,
        YOUNG_ANDROID_SETTINGS_BUILDNUMBER));
>>>>>>> 748aab76
    nsBluetoothAlwaysUsage = Strings.nullToEmpty(settings.getSetting(PROJECT_YOUNG_ANDROID_SETTINGS,
        YOUNG_ANDROID_SETTINGS_NSBTALWAYSUSAGE));
    nsBluetoothPeripheralUsage = Strings.nullToEmpty(settings.getSetting(PROJECT_YOUNG_ANDROID_SETTINGS,
        YOUNG_ANDROID_SETTINGS_NSBTPERIPHERALUSAGE));
    nsContactsUsage = Strings.nullToEmpty(settings.getSetting(PROJECT_YOUNG_ANDROID_SETTINGS,
        YOUNG_ANDROID_SETTINGS_NSCONTACTSUSAGE));
    nsMicrophoneUsage = Strings.nullToEmpty(settings.getSetting(PROJECT_YOUNG_ANDROID_SETTINGS,
        YOUNG_ANDROID_SETTINGS_NSMICROPHONEUSAGE));
    nsCameraUsage = Strings.nullToEmpty(settings.getSetting(PROJECT_YOUNG_ANDROID_SETTINGS,
        YOUNG_ANDROID_SETTINGS_NSCAMERAUSAGE));
    nsSpeechRecognitionUsage = Strings.nullToEmpty(settings.getSetting(PROJECT_YOUNG_ANDROID_SETTINGS,
        YOUNG_ANDROID_SETTINGS_NSSPEECHRECOGNITIONUSAGE));
    nsLocationUsage = Strings.nullToEmpty(settings.getSetting(PROJECT_YOUNG_ANDROID_SETTINGS,
        YOUNG_ANDROID_SETTINGS_NSLOCATIONUSAGE));
    if (buildNumber.isEmpty()) {
      buildNumber = "1";
    }
  }

  /**
   * Read project settings from a project.properties file.
   *
   * @param properties the original properties object to build off of
   */
  public YoungAndroidSettingsBuilder(Properties properties) {
    projectName = properties.getProperty("name", "");
    qualifiedFormName = properties.getProperty("main", "");
    appName = properties.getProperty("aname", "");
    icon = properties.getProperty("icon", "");
    versionCode = properties.getProperty("versioncode", "");
    versionName = properties.getProperty("versionname", "");
    usesLocation = properties.getProperty("useslocation", "");
    sizing = properties.getProperty("sizing", "");
    showListsAsJson = properties.getProperty("showlistsasjson", "");
    tutorialUrl = properties.getProperty("tutorialurl", "");
    blockSubset = properties.getProperty("subsetjson", "");
    actionBar = properties.getProperty("actionbar", "");
    theme = properties.getProperty("theme", "");
    primaryColor = properties.getProperty("color.primary", "");
    primaryColorDark = properties.getProperty("color.primary.dark", "");
    accentColor = properties.getProperty("color.accent", "");
    defaultFileScope = properties.getProperty("defaultfilescope", "");
<<<<<<< HEAD
    buildNumber = properties.getProperty("buildnumber", "1");
    aiVersioning = properties.getProperty("aiversioning", "");
=======
    projectColors = properties.getProperty("projectcolors", "{}");
    aiVersioning = properties.getProperty("aiversioning", "");
    lastOpened = properties.getProperty("lastopened", "");
    buildNumber = properties.getProperty("buildnumber", "1");
>>>>>>> 748aab76
    nsBluetoothAlwaysUsage = properties.getProperty(YOUNG_ANDROID_SETTINGS_NSBTALWAYSUSAGE, "");
    nsBluetoothPeripheralUsage = properties.getProperty(YOUNG_ANDROID_SETTINGS_NSBTPERIPHERALUSAGE, "");
    nsContactsUsage = properties.getProperty(YOUNG_ANDROID_SETTINGS_NSCONTACTSUSAGE, "");
    nsMicrophoneUsage = properties.getProperty(YOUNG_ANDROID_SETTINGS_NSMICROPHONEUSAGE, "");
    nsCameraUsage = properties.getProperty(YOUNG_ANDROID_SETTINGS_NSCAMERAUSAGE, "");
    nsSpeechRecognitionUsage = properties.getProperty(YOUNG_ANDROID_SETTINGS_NSSPEECHRECOGNITIONUSAGE, "");
    nsLocationUsage = properties.getProperty(YOUNG_ANDROID_SETTINGS_NSLOCATIONUSAGE, "");
  }

  public YoungAndroidSettingsBuilder setProjectName(String projectName) {
    this.projectName = projectName;
    return this;
  }

  public YoungAndroidSettingsBuilder setQualifiedFormName(String qualifiedFormName) {
    this.qualifiedFormName = qualifiedFormName;
    return this;
  }

  public YoungAndroidSettingsBuilder setIcon(String icon) {
    this.icon = icon;
    return this;
  }

  public YoungAndroidSettingsBuilder setProjectColors(String projectColors) {
    this.projectColors = projectColors;
    return this;
  }

  public YoungAndroidSettingsBuilder setVersionCode(String versionCode) {
    this.versionCode = versionCode;
    return this;
  }

  public YoungAndroidSettingsBuilder setVersionName(String versionName) {
    this.versionName = versionName;
    return this;
  }

  public YoungAndroidSettingsBuilder setUsesLocation(String usesLocation) {
    this.usesLocation = usesLocation;
    return this;
  }

  public YoungAndroidSettingsBuilder setAppName(String appName) {
    this.appName = appName;
    return this;
  }

  public YoungAndroidSettingsBuilder setSizing(String sizing) {
    this.sizing = sizing;
    return this;
  }

  public YoungAndroidSettingsBuilder setShowListsAsJson(String showListsAsJson) {
    this.showListsAsJson = showListsAsJson;
    return this;
  }

  public YoungAndroidSettingsBuilder setTutorialUrl(String tutorialUrl) {
    this.tutorialUrl = tutorialUrl;
    return this;
  }

  public YoungAndroidSettingsBuilder setBlocksSubset(String blockSubset) {
    this.blockSubset = blockSubset;
    return this;
  }

  public YoungAndroidSettingsBuilder setActionBar(String actionBar) {
    this.actionBar = actionBar;
    return this;
  }

  public YoungAndroidSettingsBuilder setTheme(String theme) {
    this.theme = theme;
    return this;
  }

  public YoungAndroidSettingsBuilder setPrimaryColor(String primaryColor) {
    this.primaryColor = primaryColor;
    return this;
  }

  public YoungAndroidSettingsBuilder setPrimaryColorDark(String primaryColorDark) {
    this.primaryColorDark = primaryColorDark;
    return this;
  }

  public YoungAndroidSettingsBuilder setAccentColor(String accentColor) {
    this.accentColor = accentColor;
    return this;
  }

  public YoungAndroidSettingsBuilder setDefaultFileScope(String defaultFileScope) {
    this.defaultFileScope = defaultFileScope;
    return this;
  }

  public YoungAndroidSettingsBuilder setBuildNumber(String buildNumber) {
    this.buildNumber = buildNumber;
    return this;
  }

  public YoungAndroidSettingsBuilder setAIVersioning(String aiVersioning) {
    this.aiVersioning = aiVersioning;
    return this;
  }

  public YoungAndroidSettingsBuilder setDefaultLastOpened(String lastOpened) {
    this.lastOpened = lastOpened;
    return this;
  }

  public YoungAndroidSettingsBuilder setBuildNumber(String buildNumber) {
    this.buildNumber = buildNumber;
    return this;
  }

  /**
   * Convert the internal settings into a JSON structure.
   *
   * @return a JSON string containing the settings
   */
  public String build() {
    JSONObject object = new JSONObject();
    object.put(YOUNG_ANDROID_SETTINGS_ICON, icon);
    object.put(YOUNG_ANDROID_SETTINGS_VERSION_CODE, versionCode);
    object.put(YOUNG_ANDROID_SETTINGS_VERSION_NAME, versionName);
    object.put(YOUNG_ANDROID_SETTINGS_USES_LOCATION, usesLocation);
    object.put(YOUNG_ANDROID_SETTINGS_APP_NAME, appName);
    object.put(YOUNG_ANDROID_SETTINGS_SIZING, sizing);
    object.put(YOUNG_ANDROID_SETTINGS_SHOW_LISTS_AS_JSON, showListsAsJson);
    object.put(YOUNG_ANDROID_SETTINGS_TUTORIAL_URL, tutorialUrl);
    object.put(YOUNG_ANDROID_SETTINGS_BLOCK_SUBSET, blockSubset);
    object.put(YOUNG_ANDROID_SETTINGS_ACTIONBAR, actionBar);
    object.put(YOUNG_ANDROID_SETTINGS_THEME, theme);
    object.put(YOUNG_ANDROID_SETTINGS_PRIMARY_COLOR, primaryColor);
    object.put(YOUNG_ANDROID_SETTINGS_PRIMARY_COLOR_DARK, primaryColorDark);
    object.put(YOUNG_ANDROID_SETTINGS_ACCENT_COLOR, accentColor);
    object.put(YOUNG_ANDROID_SETTINGS_DEFAULTFILESCOPE, defaultFileScope);
<<<<<<< HEAD
    object.put(YOUNG_ANDROID_SETTINGS_BUILDNUMBER, buildNumber);
    object.put(YOUNG_ANDROID_SETTINGS_AIVERSIONING, aiVersioning);
=======
    object.put(YOUNG_ANDROID_SETTINGS_PROJECT_COLORS, projectColors);
    object.put(YOUNG_ANDROID_SETTINGS_AIVERSIONING, aiVersioning);
    object.put(YOUNG_ANDROID_SETTINGS_LAST_OPENED, lastOpened);
    object.put(YOUNG_ANDROID_SETTINGS_BUILDNUMBER, buildNumber);
>>>>>>> 748aab76
    object.put(YOUNG_ANDROID_SETTINGS_NSBTALWAYSUSAGE, nsBluetoothAlwaysUsage);
    object.put(YOUNG_ANDROID_SETTINGS_NSBTPERIPHERALUSAGE, nsBluetoothPeripheralUsage);
    object.put(YOUNG_ANDROID_SETTINGS_NSCONTACTSUSAGE, nsContactsUsage);
    object.put(YOUNG_ANDROID_SETTINGS_NSMICROPHONEUSAGE, nsMicrophoneUsage);
    object.put(YOUNG_ANDROID_SETTINGS_NSCAMERAUSAGE, nsCameraUsage);
    object.put(YOUNG_ANDROID_SETTINGS_NSSPEECHRECOGNITIONUSAGE, nsSpeechRecognitionUsage);
    object.put(YOUNG_ANDROID_SETTINGS_NSLOCATIONUSAGE, nsLocationUsage);
    JSONObject wrapper = new JSONObject();
    wrapper.put(PROJECT_YOUNG_ANDROID_SETTINGS, object);
    return wrapper.toString();
  }

  /**
   * Convert the internal settings into a Java Properties object.
   *
   * @return a properties file contents containing the settings
   */
  public String toProperties() {
    Properties result = new Properties();
    result.put("main", qualifiedFormName);
    result.put("name", projectName);
    result.put("aname", appName);
    result.put("assets", "../" + ASSETS_FOLDER);
    result.put("source", "../" + SRC_FOLDER);
    result.put("build", "../build");
    addPropertyIfSet(result, "icon", icon);
    addPropertyIfSet(result, "versioncode", versionCode);
    addPropertyIfSet(result, "versionname", versionName);
    addPropertyIfSet(result, "useslocation", usesLocation);
    addPropertyIfSet(result, "sizing", sizing);
    addPropertyIfSet(result, "showlistsasjson", showListsAsJson);
    addPropertyIfSet(result, "tutorialurl", tutorialUrl);
    addPropertyIfSet(result, "subsetjson", blockSubset);
    addPropertyIfSet(result, "actionbar", actionBar);
    addPropertyIfSet(result, "theme", theme);
    addPropertyIfSet(result, "color.primary", primaryColor);
    addPropertyIfSet(result, "color.primary.dark", primaryColorDark);
    addPropertyIfSet(result, "color.accent", accentColor);
    addPropertyIfSet(result, "defaultfilescope", defaultFileScope);
    addPropertyIfSet(result, "buildnumber", buildNumber);
    addPropertyIfSet(result, "aiversioning", aiVersioning);
<<<<<<< HEAD
=======
    addPropertyIfSet(result, "lastopened", lastOpened);
    addPropertyIfSet(result, "buildnumber", buildNumber);
>>>>>>> 748aab76
    addPropertyIfSet(result, YOUNG_ANDROID_SETTINGS_NSBTALWAYSUSAGE, nsBluetoothAlwaysUsage);
    addPropertyIfSet(result, YOUNG_ANDROID_SETTINGS_NSBTPERIPHERALUSAGE, nsBluetoothPeripheralUsage);
    addPropertyIfSet(result, YOUNG_ANDROID_SETTINGS_NSCONTACTSUSAGE, nsContactsUsage);
    addPropertyIfSet(result, YOUNG_ANDROID_SETTINGS_NSMICROPHONEUSAGE, nsMicrophoneUsage);
    addPropertyIfSet(result, YOUNG_ANDROID_SETTINGS_NSCAMERAUSAGE, nsCameraUsage);
    addPropertyIfSet(result, YOUNG_ANDROID_SETTINGS_NSSPEECHRECOGNITIONUSAGE, nsSpeechRecognitionUsage);
    addPropertyIfSet(result, YOUNG_ANDROID_SETTINGS_NSLOCATIONUSAGE, nsLocationUsage);
    ByteArrayOutputStream out = new ByteArrayOutputStream();
    try {
      result.store(out, "");
    } catch (IOException e) {
      throw new RuntimeException("Unexpected IOException writing to byte buffer", e);
    }
    StringBuilder builder = new StringBuilder(out.toString());
    builder.append("projectcolors=").append(projectColors); // ByteArrayOutputStream corrupts the projectColors JSON string because of escape character
    return builder.toString();
  }

  private static void addPropertyIfSet(Properties properties, String key, String value) {
    if (value != null && !value.isEmpty()) {
      properties.put(key, value);
    }
  }

  @Override
  public String toString() {
    return build();
  }

  @Override
  public boolean equals(Object object) {
    if (object instanceof YoungAndroidSettingsBuilder) {
      if (object == this) {
        return true;
      }
      YoungAndroidSettingsBuilder other = (YoungAndroidSettingsBuilder) object;
      boolean result;
      result = other.projectName.equals(projectName);
      result &= other.qualifiedFormName.equals(qualifiedFormName);
      result &= other.icon.equals(icon);
      result &= other.versionCode.equals(versionCode);
      result &= other.versionName.equals(versionName);
      result &= other.usesLocation.equals(usesLocation);
      result &= other.sizing.equals(sizing);
      result &= other.appName.equals(appName);
      result &= other.showListsAsJson.equals(showListsAsJson);
      result &= other.tutorialUrl.equals(tutorialUrl);
      result &= other.blockSubset.equals(blockSubset);
      result &= other.actionBar.equals(actionBar);
      result &= other.primaryColor.equals(primaryColor);
      result &= other.primaryColorDark.equals(primaryColorDark);
      result &= other.accentColor.equals(accentColor);
      result &= other.defaultFileScope.equals(defaultFileScope);
<<<<<<< HEAD
      result &= other.buildNumber.equals(buildNumber);
      result &= other.aiVersioning.equals(aiVersioning);
=======
      result &= other.projectColors.equals(projectColors);
      result &= other.aiVersioning.equals(aiVersioning);
      result &= other.lastOpened.equals(lastOpened);
      result &= other.buildNumber.equals(buildNumber);
>>>>>>> 748aab76
      result &= other.nsBluetoothAlwaysUsage.equals(nsBluetoothAlwaysUsage);
      result &= other.nsBluetoothPeripheralUsage.equals(nsBluetoothPeripheralUsage);
      result &= other.nsContactsUsage.equals(nsContactsUsage);
      result &= other.nsMicrophoneUsage.equals(nsMicrophoneUsage);
      result &= other.nsCameraUsage.equals(nsCameraUsage);
      result &= other.nsSpeechRecognitionUsage.equals(nsSpeechRecognitionUsage);
      result &= other.nsLocationUsage.equals(nsLocationUsage);
      return result;
    }
    return false;
  }
}<|MERGE_RESOLUTION|>--- conflicted
+++ resolved
@@ -16,10 +16,7 @@
 import static com.google.appinventor.shared.settings.SettingsConstants.YOUNG_ANDROID_SETTINGS_BUILDNUMBER;
 import static com.google.appinventor.shared.settings.SettingsConstants.YOUNG_ANDROID_SETTINGS_DEFAULTFILESCOPE;
 import static com.google.appinventor.shared.settings.SettingsConstants.YOUNG_ANDROID_SETTINGS_ICON;
-<<<<<<< HEAD
-=======
 import static com.google.appinventor.shared.settings.SettingsConstants.YOUNG_ANDROID_SETTINGS_LAST_OPENED;
->>>>>>> 748aab76
 import static com.google.appinventor.shared.settings.SettingsConstants.YOUNG_ANDROID_SETTINGS_NSBTALWAYSUSAGE;
 import static com.google.appinventor.shared.settings.SettingsConstants.YOUNG_ANDROID_SETTINGS_NSBTPERIPHERALUSAGE;
 import static com.google.appinventor.shared.settings.SettingsConstants.YOUNG_ANDROID_SETTINGS_NSCAMERAUSAGE;
@@ -65,18 +62,7 @@
   private String primaryColorDark = "0";
   private String accentColor = "0";
   private String defaultFileScope = "App";
-<<<<<<< HEAD
-  private String buildNumber = "1";
-  private String nsBluetoothAlwaysUsage = "";
-  private String nsBluetoothPeripheralUsage = "";
-  private String nsContactsUsage = "";
-  private String nsMicrophoneUsage = "";
-  private String nsCameraUsage = "";
-  private String nsSpeechRecognitionUsage = "";
-  private String nsLocationUsage = "";
-=======
   private String projectColors = "{}";
->>>>>>> 748aab76
   private String aiVersioning = "";
   private String lastOpened = "Screen1";
   private String buildNumber = "1";
@@ -127,12 +113,6 @@
         YOUNG_ANDROID_SETTINGS_ACCENT_COLOR));
     defaultFileScope = Strings.nullToEmpty(settings.getSetting(PROJECT_YOUNG_ANDROID_SETTINGS,
         YOUNG_ANDROID_SETTINGS_DEFAULTFILESCOPE));
-<<<<<<< HEAD
-    buildNumber = Strings.nullToEmpty(settings.getSetting(PROJECT_YOUNG_ANDROID_SETTINGS,
-        YOUNG_ANDROID_SETTINGS_BUILDNUMBER));
-    aiVersioning = Strings.nullToEmpty(settings.getSetting(PROJECT_YOUNG_ANDROID_SETTINGS,
-        YOUNG_ANDROID_SETTINGS_AIVERSIONING));
-=======
     String projectColorsProperty = settings.getSetting(PROJECT_YOUNG_ANDROID_SETTINGS,
             YOUNG_ANDROID_SETTINGS_PROJECT_COLORS);
     projectColors = projectColorsProperty == null ? "{}" : projectColorsProperty;
@@ -142,7 +122,6 @@
         YOUNG_ANDROID_SETTINGS_LAST_OPENED));
     buildNumber = Strings.nullToEmpty(settings.getSetting(PROJECT_YOUNG_ANDROID_SETTINGS,
         YOUNG_ANDROID_SETTINGS_BUILDNUMBER));
->>>>>>> 748aab76
     nsBluetoothAlwaysUsage = Strings.nullToEmpty(settings.getSetting(PROJECT_YOUNG_ANDROID_SETTINGS,
         YOUNG_ANDROID_SETTINGS_NSBTALWAYSUSAGE));
     nsBluetoothPeripheralUsage = Strings.nullToEmpty(settings.getSetting(PROJECT_YOUNG_ANDROID_SETTINGS,
@@ -185,15 +164,10 @@
     primaryColorDark = properties.getProperty("color.primary.dark", "");
     accentColor = properties.getProperty("color.accent", "");
     defaultFileScope = properties.getProperty("defaultfilescope", "");
-<<<<<<< HEAD
-    buildNumber = properties.getProperty("buildnumber", "1");
-    aiVersioning = properties.getProperty("aiversioning", "");
-=======
     projectColors = properties.getProperty("projectcolors", "{}");
     aiVersioning = properties.getProperty("aiversioning", "");
     lastOpened = properties.getProperty("lastopened", "");
     buildNumber = properties.getProperty("buildnumber", "1");
->>>>>>> 748aab76
     nsBluetoothAlwaysUsage = properties.getProperty(YOUNG_ANDROID_SETTINGS_NSBTALWAYSUSAGE, "");
     nsBluetoothPeripheralUsage = properties.getProperty(YOUNG_ANDROID_SETTINGS_NSBTPERIPHERALUSAGE, "");
     nsContactsUsage = properties.getProperty(YOUNG_ANDROID_SETTINGS_NSCONTACTSUSAGE, "");
@@ -290,11 +264,6 @@
 
   public YoungAndroidSettingsBuilder setDefaultFileScope(String defaultFileScope) {
     this.defaultFileScope = defaultFileScope;
-    return this;
-  }
-
-  public YoungAndroidSettingsBuilder setBuildNumber(String buildNumber) {
-    this.buildNumber = buildNumber;
     return this;
   }
 
@@ -335,15 +304,10 @@
     object.put(YOUNG_ANDROID_SETTINGS_PRIMARY_COLOR_DARK, primaryColorDark);
     object.put(YOUNG_ANDROID_SETTINGS_ACCENT_COLOR, accentColor);
     object.put(YOUNG_ANDROID_SETTINGS_DEFAULTFILESCOPE, defaultFileScope);
-<<<<<<< HEAD
-    object.put(YOUNG_ANDROID_SETTINGS_BUILDNUMBER, buildNumber);
-    object.put(YOUNG_ANDROID_SETTINGS_AIVERSIONING, aiVersioning);
-=======
     object.put(YOUNG_ANDROID_SETTINGS_PROJECT_COLORS, projectColors);
     object.put(YOUNG_ANDROID_SETTINGS_AIVERSIONING, aiVersioning);
     object.put(YOUNG_ANDROID_SETTINGS_LAST_OPENED, lastOpened);
     object.put(YOUNG_ANDROID_SETTINGS_BUILDNUMBER, buildNumber);
->>>>>>> 748aab76
     object.put(YOUNG_ANDROID_SETTINGS_NSBTALWAYSUSAGE, nsBluetoothAlwaysUsage);
     object.put(YOUNG_ANDROID_SETTINGS_NSBTPERIPHERALUSAGE, nsBluetoothPeripheralUsage);
     object.put(YOUNG_ANDROID_SETTINGS_NSCONTACTSUSAGE, nsContactsUsage);
@@ -383,13 +347,9 @@
     addPropertyIfSet(result, "color.primary.dark", primaryColorDark);
     addPropertyIfSet(result, "color.accent", accentColor);
     addPropertyIfSet(result, "defaultfilescope", defaultFileScope);
-    addPropertyIfSet(result, "buildnumber", buildNumber);
     addPropertyIfSet(result, "aiversioning", aiVersioning);
-<<<<<<< HEAD
-=======
     addPropertyIfSet(result, "lastopened", lastOpened);
     addPropertyIfSet(result, "buildnumber", buildNumber);
->>>>>>> 748aab76
     addPropertyIfSet(result, YOUNG_ANDROID_SETTINGS_NSBTALWAYSUSAGE, nsBluetoothAlwaysUsage);
     addPropertyIfSet(result, YOUNG_ANDROID_SETTINGS_NSBTPERIPHERALUSAGE, nsBluetoothPeripheralUsage);
     addPropertyIfSet(result, YOUNG_ANDROID_SETTINGS_NSCONTACTSUSAGE, nsContactsUsage);
@@ -443,15 +403,10 @@
       result &= other.primaryColorDark.equals(primaryColorDark);
       result &= other.accentColor.equals(accentColor);
       result &= other.defaultFileScope.equals(defaultFileScope);
-<<<<<<< HEAD
-      result &= other.buildNumber.equals(buildNumber);
-      result &= other.aiVersioning.equals(aiVersioning);
-=======
       result &= other.projectColors.equals(projectColors);
       result &= other.aiVersioning.equals(aiVersioning);
       result &= other.lastOpened.equals(lastOpened);
       result &= other.buildNumber.equals(buildNumber);
->>>>>>> 748aab76
       result &= other.nsBluetoothAlwaysUsage.equals(nsBluetoothAlwaysUsage);
       result &= other.nsBluetoothPeripheralUsage.equals(nsBluetoothPeripheralUsage);
       result &= other.nsContactsUsage.equals(nsContactsUsage);
