--- conflicted
+++ resolved
@@ -140,11 +140,7 @@
       // This is arranged via a security-constraint setup in web.xml
       com.google.appengine.api.users.User apiUser = userService.getCurrentUser();
       if (apiUser == null) {  // Hmmm. I don't think this should happen
-<<<<<<< HEAD
-        fail(req, resp, locale, "Google Authentication Failed"); // Not sure what else to do
-=======
         fail(req, resp, "Google Authentication Failed", locale); // Not sure what else to do
->>>>>>> a1f53cff
         return;
       }
       String email = apiUser.getEmail();
@@ -227,20 +223,12 @@
     if (page.equals("setpw")) {
       String uid = getParam(req);
       if (uid == null) {
-<<<<<<< HEAD
-        fail(req, resp, locale, "Invalid Set Password Link");
-=======
         fail(req, resp, "Invalid Set Password Link", locale);
->>>>>>> a1f53cff
         return;
       }
       PWData data = storageIo.findPWData(uid);
       if (data == null) {
-<<<<<<< HEAD
-        fail(req, resp, locale, "Invalid Set Password Link");
-=======
         fail(req, resp, "Invalid Set Password Link", locale);
->>>>>>> a1f53cff
         return;
       }
       if (DEBUG) {
@@ -276,12 +264,8 @@
       out.println("<p>" + bundle.getString("requestinstructions") + "</p>\n");
       out.println("<form method=POST action=\"" + req.getRequestURI() + "\">\n");
       out.println(bundle.getString("enteremailaddress") + ":&nbsp;<input type=text name=email value=\"\" size=\"35\"><br />\n");
-<<<<<<< HEAD
-      out.println("<p><input type=hidden name=locale value=\""+ locale + "\"></p>");
-=======
       out.println("<input type=hidden name=locale value=\"" + locale + "\">");
       out.println("<p></p>");
->>>>>>> a1f53cff
       out.println("<input type=submit value=\"" + bundle.getString("sendlink") + "\" style=\"font-size: 300%;\">\n");
       out.println("</form>\n");
       return;
@@ -428,21 +412,13 @@
     if (page.equals("sendlink")) {
       String email = params.get("email");
       if (email == null) {
-<<<<<<< HEAD
-        fail(req, resp, locale, "No Email Address Provided");
-=======
         fail(req, resp, "No Email Address Provided", locale);
->>>>>>> a1f53cff
         return;
       }
       // Send email here, for now we put it in the error string and redirect
       PWData pwData = storageIo.createPWData(email);
       if (pwData == null) {
-<<<<<<< HEAD
-        fail(req, resp, locale, "Internal Error");
-=======
         fail(req, resp, "Internal Error", locale);
->>>>>>> a1f53cff
         return;
       }
       String link = trimPage(req) + pwData.id + "/setpw";
@@ -452,38 +428,23 @@
       return;
     } else if (page.equals("setpw")) {
       if (userInfo == null || userInfo.getUserId().equals("")) {
-<<<<<<< HEAD
-        fail(req, resp, locale, "Session Timed Out");
-=======
         fail(req, resp, "Session Timed Out", locale);
->>>>>>> a1f53cff
         return;
       }
       User user = storageIo.getUser(userInfo.getUserId());
       String password = params.get("password");
       if (password == null || password.equals("")) {
-<<<<<<< HEAD
-        fail(req, resp, locale, bundle.getString("nopassword"));
-=======
         fail(req, resp, bundle.getString("nopassword"), locale);
->>>>>>> a1f53cff
         return;
       }
       String hashedPassword;
       try {
         hashedPassword = PasswordHash.createHash(password);
       } catch (NoSuchAlgorithmException e) {
-<<<<<<< HEAD
-        fail(req, resp, locale, "System Error hashing password");
-        return;
-      } catch (InvalidKeySpecException e) {
-        fail(req, resp, locale, "System Error hashing password");
-=======
         fail(req, resp, "System Error hashing password", locale);
         return;
       } catch (InvalidKeySpecException e) {
         fail(req, resp, "System Error hashing password", locale);
->>>>>>> a1f53cff
         return;
       }
 
@@ -505,11 +466,7 @@
 
     String hash = user.getPassword();
     if ((hash == null) || hash.equals("")) {
-<<<<<<< HEAD
-      fail(req, resp, locale, "No Password Set for User");
-=======
       fail(req, resp, "No Password Set for User", locale);
->>>>>>> a1f53cff
       return;
     }
 
@@ -520,11 +477,7 @@
     }
 
     if (!validLogin) {
-<<<<<<< HEAD
-      fail(req, resp, locale, bundle.getString("invalidpassword"));
-=======
       fail(req, resp, bundle.getString("invalidpassword"), locale);
->>>>>>> a1f53cff
       return;
     }
 
@@ -599,13 +552,8 @@
     return sb.toString();
   }
 
-<<<<<<< HEAD
-  private void fail(HttpServletRequest req, HttpServletResponse resp, String locale, String error) throws IOException {
-    resp.sendRedirect("/login/?locale="+ locale +"&error=" + URLEncoder.encode(sanitizer.sanitize(error)));
-=======
   private void fail(HttpServletRequest req, HttpServletResponse resp, String error, String locale) throws IOException {
     resp.sendRedirect("/login/?locale=" + sanitizer.sanitize(locale) + "&error=" + sanitizer.sanitize(error));
->>>>>>> a1f53cff
     return;
   }
 
