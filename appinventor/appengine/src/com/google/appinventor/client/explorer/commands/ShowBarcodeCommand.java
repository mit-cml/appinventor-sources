--- conflicted
+++ resolved
@@ -64,11 +64,7 @@
   {
     // Display a barcode for an url pointing at our server's download servl}t
     String barcodeUrl = GWT.getHostPageBaseURL()
-<<<<<<< HEAD
-                            + "b/" + Ode.getInstance().getNonce();
-=======
         + "b/" + Ode.getInstance().getNonce();
->>>>>>> a12e311b
     LOG.info("Barcode url is: " + barcodeUrl);
     new BarcodeDialogBox(node.getName(), barcodeUrl, isAab).center();
   }
