--- conflicted
+++ resolved
@@ -8,41 +8,28 @@
   <ui:with field="messages" type="com.google.appinventor.client.OdeMessages" />
   <g:FlowPanel styleName='ode-ProjectTable'>
     <g:FlowPanel styleName='ode-ProjectHeaderRow'>
-<<<<<<< HEAD
         <g:CheckBox ui:field='selectAllCheckBox' styleName="gwt-CheckBox ode-ProjectCheckBox" />
-          <g:Label text='{messages.projectNameHeader}' styleName="gwt-Label ode-ProjectHeaderName" />
-<!--          <ai:Icon icon='arrow_downward' styleName='{style.sortIndicator}' /> -->
-          <g:Label text='{messages.projectDateCreatedHeader}' styleName="gwt-Label ode-ProjectHeaderLabel" />
-          <!-- <ai:Icon icon='arrow_downward' styleName='{style.sortIndicator}' /> -->
-          <g:Label text='{messages.projectDateModifiedHeader}' styleName="gwt-Label ode-ProjectHeaderLabel"  />
-          <!-- <ai:Icon icon='arrow_downward' styleName='{style.sortIndicator}' /> -->
-=======
-        <g:CheckBox ui:field='selectAllCheckBox' styleName="gwt-CheckBox" />
-        <g:FlowPanel styleName="ode-ProjectHeaderLabel ode-ProjectListName">
-          <g:Label text='{messages.projectNameHeader}' ui:field='projectName'
-                   styleName="gwt-Label" />
-          <ai:Icon ui:field='projectNameSortDec' text="&#x25BC;" visible="false"
-                   styleName="gwt-InlineLabel ode-ProjectHeaderLabel"/>
-          <ai:Icon ui:field='projectNameSortAsc' text="&#x25B2;" visible="false"
-                   styleName="gwt-InlineLabel ode-ProjectHeaderLabel"/>
+        <g:FlowPanel styleName="gwt-Label ode-ProjectHeaderName">
+          <g:Label text='{messages.projectNameHeader}' ui:field="projectName" />
+        <ai:Icon ui:field='projectNameSortDec' icon="arrow_downward" visible="false"
+                 styleName="gwt-InlineLabel"/>
+        <ai:Icon ui:field='projectNameSortAsc' icon="arrow_upward" visible="false"
+                 styleName="gwt-InlineLabel"/>
         </g:FlowPanel>
-        <g:FlowPanel styleName="ode-ProjectHeaderLabel ode-ProjectListDate">
-          <g:Label text='{messages.projectDateCreatedHeader}' ui:field='createDate'
-                   styleName="gwt-Label ode-ProjectHeaderLabel" />
-           <ai:Icon  ui:field='createDateSortDec' text="&#x25BC;" visible="false"
-                     styleName="gwt-InlineLabel ode-ProjectHeaderLabel"/>
-            <ai:Icon ui:field='createDateSortAsc'  text="&#x25B2;" visible="false"
-                     styleName="gwt-InlineLabel ode-ProjectHeaderLabel"/>
+        <g:FlowPanel styleName="gwt-Label ode-ProjectHeaderLabel">
+          <g:Label text='{messages.projectDateCreatedHeader}' ui:field="createDate" />
+        <ai:Icon  ui:field='createDateSortDec' icon="arrow_downward" visible="false"
+                  styleName="gwt-InlineLabel"/>
+        <ai:Icon ui:field='createDateSortAsc'  icon="arrow_upward" visible="false"
+                 styleName="gwt-InlineLabel"/>
         </g:FlowPanel>
-        <g:FlowPanel styleName="ode-ProjectHeaderLabel ode-ProjectListDate">
-          <g:Label text='{messages.projectDateModifiedHeader}' ui:field='modDate'
-                   styleName="gwt-Label ode-ProjectHeaderLabel"  />
-           <ai:Icon  ui:field='modDateSortDec' text="&#x25BC;" visible="false"
-                     styleName="gwt-Label ode-ProjectHeaderLabel"/>
-            <ai:Icon ui:field='modDateSortAsc'  text="&#x25B2;" visible="false"
-                     styleName="gwt-Label ode-ProjectHeaderLabel"/>
+        <g:FlowPanel styleName="gwt-Label ode-ProjectHeaderLabel">
+          <g:Label text='{messages.projectDateModifiedHeader}' ui:field="modDate"  />
+        <ai:Icon  ui:field='modDateSortDec' icon="arrow_downward" visible="false"
+                  styleName="gwt-Label"/>
+        <ai:Icon ui:field='modDateSortAsc'  icon="arrow_upward" visible="false"
+                 styleName="gwt-Label"/>
         </g:FlowPanel>
->>>>>>> 5e39db4f
     </g:FlowPanel>
     <g:FlowPanel styleName="ode-ProjectRowList" ui:field='container'>
 
