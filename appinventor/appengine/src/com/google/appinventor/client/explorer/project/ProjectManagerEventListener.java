--- conflicted
+++ resolved
@@ -16,7 +16,7 @@
  * method. When a project is added to the project manager, the listeners'
  * {@link #onProjectAdded(Project)} methods will be invoked. When a project is
  * removed (either closed or deleted) the listeners'
- * {@link #onProjectRemoved(Project)} methods will be invoked.
+ * {@link #onProjectDeleted(Project)} (Project)} methods will be invoked.
  *
  * @author lizlooney@google.com (Liz Looney)
  */
@@ -56,14 +56,6 @@
    */
   void onProjectsLoaded();
 
-<<<<<<< HEAD
-=======
-  /**
-   * Invoked after a project is published so we can change its button to "Update"
-   *
-   */
-  void onProjectPublishedOrUnpublished();
-
   /**
    * Invoked when a folder is added
    */
@@ -83,5 +75,4 @@
    * Invoked when a project has been removed from its old folder
    */
   void onProjectRemovedFromFolder(Project project);
->>>>>>> 514f670f
 }