// -*- mode: java; c-basic-offset: 2; -*-
// Copyright 2009-2011 Google, All Rights reserved
// Copyright 2011-2012 MIT, All rights reserved
// Released under the Apache License, Version 2.0
// http://www.apache.org/licenses/LICENSE-2.0

package com.google.appinventor.client.explorer.youngandroid;

<<<<<<< HEAD
import com.google.appinventor.client.Ode;
import com.google.appinventor.client.explorer.project.Project;
import com.google.appinventor.client.explorer.project.ProjectComparators;
import com.google.appinventor.client.explorer.project.ProjectManagerEventListener;

import com.google.appinventor.shared.rpc.ServerLayout;

import com.google.gwt.core.client.GWT;

import com.google.gwt.dom.client.Element;

=======
import com.google.appinventor.client.ErrorReporter;
import com.google.appinventor.client.GalleryClient;
import com.google.appinventor.client.Ode;

import static com.google.appinventor.client.Ode.MESSAGES;

import com.google.appinventor.client.OdeAsyncCallback;
import com.google.appinventor.client.explorer.project.Project;
import com.google.appinventor.client.explorer.project.ProjectComparators;
import com.google.appinventor.client.explorer.project.ProjectManagerEventListener;
import com.google.appinventor.shared.rpc.project.UserProject;
import com.google.common.collect.Ordering;
import com.google.gwt.dom.client.Element;
>>>>>>> 514f670f
import com.google.gwt.event.dom.client.ClickEvent;
import com.google.gwt.event.dom.client.ClickHandler;
import com.google.gwt.event.dom.client.MouseDownEvent;
import com.google.gwt.event.dom.client.MouseDownHandler;

import com.google.gwt.event.logical.shared.ValueChangeEvent;
import com.google.gwt.event.logical.shared.ValueChangeHandler;

import com.google.gwt.i18n.client.DateTimeFormat;
<<<<<<< HEAD

=======
import com.google.gwt.user.client.rpc.AsyncCallback;
>>>>>>> 514f670f
import com.google.gwt.user.client.ui.CheckBox;
import com.google.gwt.user.client.ui.Composite;
import com.google.gwt.user.client.ui.Grid;
import com.google.gwt.user.client.ui.HorizontalPanel;
import com.google.gwt.user.client.ui.Label;
import com.google.gwt.user.client.ui.VerticalPanel;

import java.util.ArrayList;
import java.util.Collections;
import java.util.Comparator;
import java.util.Date;
import java.util.HashMap;
import java.util.HashSet;
import java.util.List;
import java.util.Map;
import java.util.Set;

import static com.google.appinventor.client.Ode.MESSAGES;

/**
 * The project list shows all   and the current folder's projects in a table.
 *
 * <p> The project name, date created, and date modified will be shown in the table.
 *
 * @author lizlooney@google.com (Liz Looney)
 */
public class ProjectList extends Composite implements ProjectManagerEventListener {
  private enum SortField {
    NAME,
    DATE_CREATED,
    DATE_MODIFIED,
  }
  private enum SortOrder {
    ASCENDING,
    DESCENDING,
  }
<<<<<<< HEAD
  private final List<Project> projects;
=======

  // TODO: add these to OdeMessages.java
  private static final String NOT_PUBLISHED = "No";
  private static final String PUBLISHED = "Yes";
  private static final String PUBLISHBUTTONTITLE = "Open a dialog to publish your app to the Gallery";
  private static final String UPDATEBUTTONTITLE = "Open a dialog to publish your newest version in the Gallery";
  private static final char FOLDER_DIVIDER = '/';

  private final List<String> selectedFolders;
  private final Map<String, FolderWidgets> folderWidgets;
  private final List<Project> allProjects;
>>>>>>> 514f670f
  private final List<Project> selectedProjects;
  private final Map<Project, ProjectWidgets> projectWidgets;
  private SortField sortField;
  private SortOrder sortOrder;

  private String currentFolder;
  private List<Project> currentProjects;
  private List<String> currentSubFolders;
  private final Map<String, List<Project>> projectsByFolder;

  private boolean projectListLoading = true;

  // UI elements
  private final Grid table;
  private final CheckBox selectAllCheckBox;
  private final Label nameSortIndicator;
  private final Label dateCreatedSortIndicator;
  private final Label dateModifiedSortIndicator;

  /**
   * Creates a new ProjectList
   */
  public ProjectList() {
    allProjects = new ArrayList<Project>();
    selectedProjects = new ArrayList<Project>();
    projectWidgets = new HashMap<Project, ProjectWidgets>();
    folderWidgets = new HashMap<String, FolderWidgets>();

    selectedFolders = new ArrayList<String>();

    sortField = SortField.DATE_MODIFIED;
    sortOrder = SortOrder.DESCENDING;

    currentProjects = new ArrayList<Project>();
    currentSubFolders = new ArrayList<String>();
    currentFolder = null;
    projectsByFolder = new HashMap<String, List<Project>>();
    projectsByFolder.put(null, currentProjects);

    // Initialize UI
    table = new Grid(3, 4); // The table initially contains just the header row.
    table.addStyleName("ode-ProjectTable");
    table.setWidth("100%");
    table.setCellSpacing(0);
    nameSortIndicator = new Label("");
    dateCreatedSortIndicator = new Label("");
    dateModifiedSortIndicator = new Label("");
    refreshSortIndicators();
    selectAllCheckBox = new CheckBox();
    setHeaderRow();

    VerticalPanel panel = new VerticalPanel();
    panel.setWidth("100%");

    panel.add(table);
    initWidget(panel);

    // It is important to listen to project manager events as soon as possible.
    Ode.getInstance().getProjectManager().addProjectManagerEventListener(this);
  }

  /**
   * Adds the header row to the table.
   *
   */
  private void setHeaderRow() {
    table.getRowFormatter().setStyleName(0, "ode-ProjectHeaderRow");

    selectAllCheckBox.addValueChangeHandler(new ValueChangeHandler<Boolean>() {
      @Override
      public void onValueChange(ValueChangeEvent<Boolean> event) {
        boolean isChecked = event.getValue(); // auto-unbox from Boolean to boolean
        for (Map.Entry<Project, ProjectWidgets> projectWidget : projectWidgets.entrySet()) {
          if (getProjectCurrentView(projectWidget.getKey()) != Ode.getInstance().getCurrentView()) {
            continue;
          }
          int row = Integer.valueOf(projectWidget.getValue().checkBox.getName());
          if (isChecked) {
            if (selectedProjects.contains(projectWidget.getKey())) {
              continue;
            }
            table.getRowFormatter().setStyleName(row, "ode-ProjectRowHighlighted");
            selectedProjects.add(projectWidget.getKey());
            projectWidget.getValue().checkBox.setValue(true);
          } else {
            table.getRowFormatter().setStyleName(row, "ode-ProjectRowUnHighlighted");
            selectedProjects.remove(projectWidget.getKey());
            projectWidget.getValue().checkBox.setValue(false);
          }
        }
        Ode.getInstance().getProjectToolbar().updateButtons();
      }
    });
    table.setWidget(0, 0, selectAllCheckBox);

    HorizontalPanel nameHeader = new HorizontalPanel();
    final Label nameHeaderLabel = new Label(MESSAGES.projectNameHeader());
    nameHeaderLabel.addStyleName("ode-ProjectHeaderLabel");
    nameHeader.add(nameHeaderLabel);
    nameSortIndicator.addStyleName("ode-ProjectHeaderLabel");
    nameHeader.add(nameSortIndicator);
    table.setWidget(0, 1, nameHeader);

    HorizontalPanel dateCreatedHeader = new HorizontalPanel();
    final Label dateCreatedHeaderLabel = new Label(MESSAGES.projectDateCreatedHeader());
    dateCreatedHeaderLabel.addStyleName("ode-ProjectHeaderLabel");
    dateCreatedHeader.add(dateCreatedHeaderLabel);
    dateCreatedSortIndicator.addStyleName("ode-ProjectHeaderLabel");
    dateCreatedHeader.add(dateCreatedSortIndicator);
    table.setWidget(0, 2, dateCreatedHeader);

    HorizontalPanel dateModifiedHeader = new HorizontalPanel();
    final Label dateModifiedHeaderLabel = new Label(MESSAGES.projectDateModifiedHeader());
    dateModifiedHeaderLabel.addStyleName("ode-ProjectHeaderLabel");
    dateModifiedHeader.add(dateModifiedHeaderLabel);
    dateModifiedSortIndicator.addStyleName("ode-ProjectHeaderLabel");
    dateModifiedHeader.add(dateModifiedSortIndicator);
    table.setWidget(0, 3, dateModifiedHeader);

    MouseDownHandler mouseDownHandler = new MouseDownHandler() {
      @Override
      public void onMouseDown(MouseDownEvent e) {
        SortField clickedSortField;
        if (e.getSource() == nameHeaderLabel || e.getSource() == nameSortIndicator) {
          clickedSortField = SortField.NAME;
        } else if (e.getSource() == dateCreatedHeaderLabel || e.getSource() == dateCreatedSortIndicator) {
          clickedSortField = SortField.DATE_CREATED;
        } else {
          clickedSortField = SortField.DATE_MODIFIED;
        }
        changeSortOrder(clickedSortField);
      }
    };
    nameHeaderLabel.addMouseDownHandler(mouseDownHandler);
    nameSortIndicator.addMouseDownHandler(mouseDownHandler);
    dateCreatedHeaderLabel.addMouseDownHandler(mouseDownHandler);
    dateCreatedSortIndicator.addMouseDownHandler(mouseDownHandler);
    dateModifiedHeaderLabel.addMouseDownHandler(mouseDownHandler);
    dateModifiedSortIndicator.addMouseDownHandler(mouseDownHandler);
  }

  private void changeSortOrder(SortField clickedSortField) {
    if (sortField != clickedSortField) {
      sortField = clickedSortField;
      sortOrder = SortOrder.ASCENDING;
    } else {
      if (sortOrder == SortOrder.ASCENDING) {
        sortOrder = SortOrder.DESCENDING;
      } else {
        sortOrder = SortOrder.ASCENDING;
      }
    }
    refreshTable(true);
  }

  private void refreshSortIndicators() {
    String text = (sortOrder == SortOrder.ASCENDING)
        ? "\u25B2"      // up-pointing triangle
        : "\u25BC";     // down-pointing triangle
    switch (sortField) {
      case NAME:
        nameSortIndicator.setText(text);
        dateCreatedSortIndicator.setText("");
        dateModifiedSortIndicator.setText("");
        break;
      case DATE_CREATED:
        dateCreatedSortIndicator.setText(text);
        dateModifiedSortIndicator.setText("");
        nameSortIndicator.setText("");
        break;
      case DATE_MODIFIED:
        dateModifiedSortIndicator.setText(text);
        dateCreatedSortIndicator.setText("");
        nameSortIndicator.setText("");
        break;
    }
  }

  private abstract class ListEntryWidgets {
    CheckBox checkBox;
    Label nameLabel;
    Label dateCreatedLabel;
    Label dateModifiedLabel;
    Label publishedLabel;
  }

  private class FolderWidgets extends ListEntryWidgets {
    final CheckBox checkBox;
    final Label nameLabel;
    final Label dateCreatedLabel = new Label();
    final Label dateModifiedLabel = new Label();
    final Label publishedLabel = new Label();

    /**
     * Constructor for standard folder links- the displayed folder name is relative its parent
     */
    private FolderWidgets(final String folderName) {
      this.checkBox = new CheckBox();
      this.checkBox.addValueChangeHandler(new ValueChangeHandler<Boolean>() {
        @Override
        public void onValueChange(ValueChangeEvent<Boolean> event) {
          boolean isChecked = event.getValue(); // auto-unbox from Boolean to boolean
          int row = (currentFolder == null)
              ? 1 + currentSubFolders.indexOf(folderName)
              : 2 + currentSubFolders.indexOf(folderName); // The first folder will always be the parent folder when available
          if (isChecked) {
            table.getRowFormatter().setStyleName(row, "ode-ProjectRowHighlighted");
            selectedFolders.add(folderName);
          } else {
            table.getRowFormatter().setStyleName(row, "ode-ProjectRowUnHighlighted");
            selectedFolders.remove(folderName);
          }
          Ode.getInstance().getProjectToolbar().updateButtons();
        }
      });

      final int lastDividerLocation = folderName.lastIndexOf('/');
      final String displayName = (lastDividerLocation == -1)
          ? folderName
          : folderName.substring(lastDividerLocation + 1);
      nameLabel = new Label(displayName);
      nameLabel.addClickHandler(new ClickHandler() {
        @Override
        public void onClick(ClickEvent event) {
          Ode ode = Ode.getInstance();
          if (ode.screensLocked()) {
            return;             // i/o in progress, ignore request
          }
          changeCurrentFolder(folderName);
        }
      });
      nameLabel.addStyleName("ode-FolderNameLabel");
    }

    /**
     * Special constructor for parent folder widget- gets internationalized "Previous Folder"
     * from OdeMessages, and disables checkbox
     */
    private FolderWidgets() {
      this.checkBox = new CheckBox();
      this.checkBox.setEnabled(false);

      nameLabel = new Label(MESSAGES.parentFolderName());
      nameLabel.addClickHandler(new ClickHandler() {
        @Override
        public void onClick(ClickEvent event) {
          Ode ode = Ode.getInstance();
          if (ode.screensLocked()) {
            return;             // i/o in progress, ignore request
          }
          changeCurrentFolder(getParentFolder());
        }
      });
      nameLabel.addStyleName("ode-FolderNameLabel");
    }
  }

  private class ProjectWidgets extends ListEntryWidgets {
    final CheckBox checkBox;
    final Label nameLabel;
    final Label dateCreatedLabel;
    final Label dateModifiedLabel;

    private ProjectWidgets(final Project project) {
      checkBox = new CheckBox();
      checkBox.addValueChangeHandler(new ValueChangeHandler<Boolean>() {
        @Override
        public void onValueChange(ValueChangeEvent<Boolean> event) {
          boolean isChecked = event.getValue(); // auto-unbox from Boolean to boolean
<<<<<<< HEAD
          int row = Integer.valueOf(checkBox.getName());
=======
          int row = (currentFolder == null)
              ? 1 + currentSubFolders.size() + currentProjects.indexOf(project)
              : 2 + currentSubFolders.size() + currentProjects.indexOf(project);
>>>>>>> 514f670f
          if (isChecked) {
            table.getRowFormatter().setStyleName(row, "ode-ProjectRowHighlighted");
            selectedProjects.add(project);
            if (isAllProjectsSelected()) {
              selectAllCheckBox.setValue(true);
            }
          } else {
            table.getRowFormatter().setStyleName(row, "ode-ProjectRowUnHighlighted");
            selectedProjects.remove(project);
            if (selectAllCheckBox.getValue()) {
              selectAllCheckBox.setValue(false);
            }
          }
          Ode.getInstance().getProjectToolbar().updateButtons();
        }
      });

      nameLabel = new Label(project.getProjectName());
      nameLabel.addClickHandler(new ClickHandler() {
        @Override
        public void onClick(ClickEvent event) {
          Ode ode = Ode.getInstance();
          // If the screens are locked, don't take this action. Also
          // do not open the project if it is in the trash!
          if (ode.screensLocked() || project.isInTrash()) {
            return;
          }
          ode.openYoungAndroidProjectInDesigner(project);
        }
      });
      nameLabel.addStyleName("ode-ProjectNameLabel");

      DateTimeFormat dateTimeFormat = DateTimeFormat.getMediumDateTimeFormat();

      Date dateCreated = new Date(project.getDateCreated());
      dateCreatedLabel = new Label(dateTimeFormat.format(dateCreated));

      Date dateModified = new Date(project.getDateModified());
      dateModifiedLabel = new Label(dateTimeFormat.format(dateModified));
    }
  }

  // TODO(user): This method was made public so it can be called
  // directly from from Ode when the Project List View is selected
  // from another view.  Ode now clears any selected projects and
  // calls this to refresh the table as a result. Not sure this is
  // correct thing do to. The alternative is to add a call to the
  // ProjectManagerEventListener interface that this is the
  // implementation of.
  public void refreshTable(boolean needToSort) {
    if (Ode.getInstance().getCurrentView() == Ode.TRASHCAN) {
      refreshTable(needToSort, true);
    } else {
      refreshTable(needToSort, false);
    }
  }

  public void refreshTable(boolean needToSort, boolean isInTrash) {
    if (needToSort) {
      // Sort the projects.
      Comparator<Project> comparator;
      switch (sortField) {
        default:
        case NAME:
          comparator = (sortOrder == SortOrder.ASCENDING)
              ? ProjectComparators.COMPARE_BY_NAME_ASCENDING
              : ProjectComparators.COMPARE_BY_NAME_DESCENDING;
          break;
        case DATE_CREATED:
          comparator = (sortOrder == SortOrder.ASCENDING)
              ? ProjectComparators.COMPARE_BY_DATE_CREATED_ASCENDING
              : ProjectComparators.COMPARE_BY_DATE_CREATED_DESCENDING;
          break;
        case DATE_MODIFIED:
          comparator = (sortOrder == SortOrder.ASCENDING)
              ? ProjectComparators.COMPARE_BY_DATE_MODIFIED_ASCENDING
              : ProjectComparators.COMPARE_BY_DATE_MODIFIED_DESCENDING;
          break;
      }
      Collections.sort(currentProjects, comparator);

      if (sortField == SortField.NAME){
        if (sortOrder == SortOrder.ASCENDING){
          Collections.sort(currentSubFolders, Ordering.natural());
        } else {
          Collections.sort(currentSubFolders, Ordering.natural().reversed());
        }
      }
    }

    refreshSortIndicators();

    // Refill the table.
<<<<<<< HEAD
    int previous_rowmax = table.getRowCount() - 1;
    table.resizeRows(Integer.max(3, previous_rowmax + 1));
    int row = 0;
    for (Project project : projects) {
      if (project.isInTrash() == isInTrash) {
        row++;
        ProjectWidgets pw = projectWidgets.get(project);
        if (selectedProjects.contains(project)) {
          table.getRowFormatter().setStyleName(row, "ode-ProjectRowHighlighted");
          pw.checkBox.setValue(true);
=======
    final int folderNumber = (currentFolder != null) ? 1 + currentSubFolders.size() : currentSubFolders.size();
    table.resize(1 + folderNumber + currentProjects.size(), 5);
    int row = 1;
    if (currentFolder != null){
      table.getRowFormatter().setStyleName(row, "ode-ProjectRowUnHighlighted");
      FolderWidgets fw = new FolderWidgets();
      configureFolderDragDrop(table.getRowFormatter().getElement(row), row, getParentFolder(), false);
      table.setWidget(row, 0, fw.dateCreatedLabel); // These duplicate lines of table.setWidget code do
      table.setWidget(row, 1, fw.nameLabel); // not work properly after being converted into JS
      table.setWidget(row, 2, fw.dateCreatedLabel); // if abstracted into a function
      table.setWidget(row, 3, fw.dateModifiedLabel);
      table.setWidget(row, 4, fw.publishedLabel);
      row++;
    }
    for (String folder : currentSubFolders) {
      FolderWidgets fw = folderWidgets.get(folder);
      if (selectedFolders.contains(folder)) {
        table.getRowFormatter().setStyleName(row, "ode-ProjectRowHighlighted");
        fw.checkBox.setValue(true);
      } else {
        table.getRowFormatter().setStyleName(row, "ode-ProjectRowUnHighlighted");
        fw.checkBox.setValue(false);
      }
      configureFolderDragDrop(table.getRowFormatter().getElement(row), row, folder, true);
      table.setWidget(row, 0, fw.checkBox);
      table.setWidget(row, 1, fw.nameLabel);
      table.setWidget(row, 2, fw.dateCreatedLabel);
      table.setWidget(row, 3, fw.dateModifiedLabel);
      table.setWidget(row, 4, fw.publishedLabel);
      row++;
    }
    for (Project project : currentProjects) {
      ProjectWidgets pw = projectWidgets.get(project);

      if (selectedProjects.contains(project)) {
        table.getRowFormatter().setStyleName(row, "ode-ProjectRowHighlighted");
        pw.checkBox.setValue(true);
      } else {
        table.getRowFormatter().setStyleName(row, "ode-ProjectRowUnHighlighted");
        pw.checkBox.setValue(false);
      }
      configureProjectDrag(table.getRowFormatter().getElement(row), Long.toString(project.getProjectId()));
      table.setWidget(row, 0, pw.checkBox);
      table.setWidget(row, 1, pw.nameLabel);
      table.setWidget(row, 2, pw.dateCreatedLabel);
      table.setWidget(row, 3, pw.dateModifiedLabel);
      table.setWidget(row, 4, pw.publishedLabel);
      if(Ode.getGallerySettings().galleryEnabled()){
        if (project.isPublished()) {
          pw.publishedLabel.setText(PUBLISHED);
>>>>>>> 514f670f
        } else {
          table.getRowFormatter().setStyleName(row, "ode-ProjectRowUnHighlighted");
          pw.checkBox.setValue(false);
          table.getRowFormatter().getElement(row).setAttribute("data-exporturl",
              "application/octet-stream:" + project.getProjectName() + ".aia:"
                  + GWT.getModuleBaseURL() + ServerLayout.DOWNLOAD_SERVLET_BASE
                  + ServerLayout.DOWNLOAD_PROJECT_SOURCE + "/" + project.getProjectId());
          configureDraggable(table.getRowFormatter().getElement(row));
        }
        pw.checkBox.setName(String.valueOf(row));
        if (row >= previous_rowmax) {
          table.insertRow(row + 1);
        }
        table.setWidget(row, 0, pw.checkBox);
        table.setWidget(row, 1, pw.nameLabel);
        table.setWidget(row, 2, pw.dateCreatedLabel);
        table.setWidget(row, 3, pw.dateModifiedLabel);
      }
<<<<<<< HEAD
=======
      row++;
>>>>>>> 514f670f
    }
    selectAllCheckBox.setValue(false);
    table.resizeRows( row + 1);

    if (isInTrash && table.getRowCount() == 1) {
      Ode.getInstance().createEmptyTrashDialog(true);
    }
    Ode.getInstance().getProjectToolbar().updateButtons();
  }

  /**
   * Gets the number of selected projects
   *
   * @return the number of selected projects
   */
<<<<<<< HEAD
  public int getSelectedProjectsCount() {
    return selectedProjects.size();
  }

  public int getMyProjectsCount() {
    int count = 0;
    for (Project project : projects) {
      if (!project.isInTrash()) {
        ++ count;
      };
    }
    return count;
=======
  public int getNumProjects() {
    return allProjects.size();
>>>>>>> 514f670f
  }

  /**
   * Returns if the specified project is in Trash or in MyProjects
   */
  public int getProjectCurrentView(Project project) {
    if (project.isInTrash()) {
      return Ode.TRASHCAN;
    } else {
      return Ode.PROJECTS;
    }
  }

  /**
<<<<<<< HEAD
   * Returns true if all projects under the current view have been selected, and false if not.
   */
  public boolean isAllProjectsSelected() {
    if (Ode.getInstance().getCurrentView() == Ode.PROJECTS
          && getSelectedProjectsCount() == getMyProjectsCount()) {
      return true;
    }
    if (Ode.getInstance().getCurrentView() == Ode.TRASHCAN
          && getSelectedProjectsCount() == projects.size() - getMyProjectsCount()) {
      return true;
    }
    return false;
  }
  /**
   * Returns the list of selected projects.
=======
   * Gets the number of selected folders
   *
   * @return the number of selected folders
   */
  public int getNumSelectedFolders() {
    return selectedFolders.size();
  }

  /**
   * Returns the list of selected projects
>>>>>>> 514f670f
   *
   * @return the selected projects
   */
  public List<Project> getSelectedProjects() {
    return selectedProjects;
  }

<<<<<<< HEAD
  //  ProjectManagerEventListener implementation
=======
  /**
   * Returns the list of selected folders
   *
   * @return the selected folders
   */
  public List<String> getSelectedFolders() {
    return selectedFolders;
  }

  /**
   * Returns a copy set of all the folders that exist
   *
   * @return all the folders in the Project List
   */
  public Set<String> getFolders(){
    return new HashSet<String>(this.projectsByFolder.keySet());
  }

  /**
   * Returns the current folder
   * @return the active folder in the project list
   */
  public String getCurrentFolder(){
    return this.currentFolder;
  }

  // ProjectManagerEventListener implementation
>>>>>>> 514f670f

  @Override
  public void onProjectAdded(Project project) {
    allProjects.add(project);
    projectWidgets.put(project, new ProjectWidgets(project));
    onProjectMovedToFolder(project);

    if (!projectListLoading) {
      refreshTable(true);
    }
  }

  @Override
<<<<<<< HEAD
  public void onTrashProjectRestored(Project project) {
    selectedProjects.remove(project);
    refreshTable(false);
    Ode.getInstance().getProjectToolbar().updateButtons();
  }
=======
  public void onDeletedProjectAdded(Project project) {}

  @Override
  public void onProjectRemoved(Project project) {
    allProjects.remove(project);
    projectWidgets.remove(project);
    onProjectRemovedFromFolder(project);
>>>>>>> 514f670f

  @Override
  public void onProjectTrashed(Project project) {
    selectedProjects.remove(project);
    refreshTable(false);
    Ode.getInstance().getProjectToolbar().updateButtons();

    refreshTable(false);
  }

  @Override
  public void onProjectDeleted(Project project) {
    projects.remove(project);
    projectWidgets.remove(project);
    refreshTable(false);
    Ode.getInstance().getProjectToolbar().updateButtons();
  }

  @Override
  public void onProjectsLoaded() {
    projectListLoading = false;
    updateCurrentSubFolders();
    refreshTable(true);
  }
<<<<<<< HEAD

  private static native void configureDraggable(Element el)/*-{
    if (el.getAttribute('draggable') != 'true') {
      el.setAttribute('draggable', 'true');
      el.addEventListener('dragstart', function(e) {
        e.dataTransfer.setData('DownloadURL', this.dataset.exporturl);
      });
    }
=======

  public void onProjectPublishedOrUnpublished() {
    refreshTable(false);
  }

  @Override
  public void onFolderAddition(String folder) {
    if (!projectsByFolder.containsKey(folder)){
      projectsByFolder.put(folder, new ArrayList<Project>());
      this.folderWidgets.put(folder, new FolderWidgets(folder));
    }
    updateCurrentSubFolders();
    if (!projectListLoading) {
      refreshTable(true);
    }
  }

  @Override
  public void onFolderDeletion(String deletionFolder) {
    final Set<String> folders = new HashSet<String>(projectsByFolder.keySet());
    for (String folder : folders) {
      if (isParentOrSameFolder(deletionFolder, folder)) {
        for (final Project project : projectsByFolder.get(folder)) {
          final long oldProjectId = project.getProjectId();

          Ode.getInstance().getProjectService().moveToTrash(oldProjectId, //Avoid rebuilding table for each project
              new OdeAsyncCallback<UserProject>(
                  // failure message
                  MESSAGES.moveToTrashProjectError()) {
                @Override
                public void onSuccess(UserProject projectInfo) {
                  if (projectInfo.getProjectId() == oldProjectId) {
                    allProjects.remove(project);
                    projectWidgets.remove(project);
                    Ode.getInstance().getProjectManager().addDeletedProject(projectInfo);
                    if (Ode.getInstance().getProjectManager().getDeletedProjects().size() == 0) {
                      Ode.getInstance().createEmptyTrashDialog(true);
                    }
                  }
                }
              });
        }
        projectsByFolder.remove(folder);
        folderWidgets.remove(folder);
      }
    }

    selectedFolders.remove(deletionFolder);
    folderWidgets.remove(deletionFolder);
    updateCurrentSubFolders();
    Ode ode = Ode.getInstance();
    ode.getProjectToolbar().updateButtons();
    if (!projectListLoading) {
      refreshTable(true);
    }
  }

  public void setPublishedHeaderVisible(boolean visible){
    table.getWidget(0, 4).setVisible(visible);
  }

  /**
   * Navigates to newFolder and refreshes the table
   */
  private void changeCurrentFolder(String newFolder){
    this.currentFolder = newFolder;
    this.currentProjects = this.projectsByFolder.get(newFolder);
    updateCurrentSubFolders();

    selectedFolders.clear();

    Ode ode = Ode.getInstance();
    ode.setProjectViewFolder(newFolder);
    if (!projectListLoading) {
      refreshTable(true);
    }
  }

  @Override
  public void onProjectMovedToFolder(Project project){
    String parentFolder = project.getParentFolder();
    final List<Project> parentFolderProjects = this.projectsByFolder.get(project.getParentFolder());
    if (parentFolderProjects != null){
      parentFolderProjects.add(project);
    } else {
      final List<Project> newList = new ArrayList<Project>();
      newList.add(project);
      this.projectsByFolder.put(parentFolder, newList);
      this.folderWidgets.put(parentFolder, new FolderWidgets(parentFolder));

      // Make sure the folder is not orphaned/unreachable
      int lastDivider = parentFolder.lastIndexOf(FOLDER_DIVIDER);
      parentFolder = parentFolder.substring(0, lastDivider);
      while (lastDivider != -1 && !this.projectsByFolder.containsKey(parentFolder)) {
        this.projectsByFolder.put(parentFolder, new ArrayList<Project>());
        this.folderWidgets.put(parentFolder, new FolderWidgets(parentFolder));
        lastDivider = parentFolder.lastIndexOf(FOLDER_DIVIDER);
        parentFolder = parentFolder.substring(0, lastDivider);
      }
    }
  }

  @Override
  public void onProjectRemovedFromFolder(Project project){
    final List<Project> parentFolderProjects = this.projectsByFolder.get(project.getParentFolder());
    if (parentFolderProjects != null){
      parentFolderProjects.remove(project);
    }
  }

  /**
   * Returns the name of the parent folder of the current folder.
   */
  private String getParentFolder(){
    if (currentFolder == null) {
      return null;
    }
    final int lastDivider = currentFolder.lastIndexOf(FOLDER_DIVIDER);
    if (lastDivider == -1){
      return null;
    } else {
      return currentFolder.substring(0, lastDivider);
    }
  }

  /**
   * Updates the current sub folders to reflect the current folder
   *
   * @return List of direct child folders
   */
  private void updateCurrentSubFolders() {
    this.currentSubFolders = new ArrayList<String>();
    if (this.currentFolder == null) {
      for (String folder : this.projectsByFolder.keySet()) {
        if (folder != null && !folder.contains("/")) {
          this.currentSubFolders.add(folder);
        }
      }
    } else {
      for (String folder : this.projectsByFolder.keySet()) {
        // Only add direct subfolders of the new folder
        if (folder != null
            && !folder.equals(this.currentFolder)
            && folder.startsWith(this.currentFolder + "/")
            && folder.indexOf(FOLDER_DIVIDER, this.currentFolder.length() + 1) == -1) {
          this.currentSubFolders.add(folder);
        }
      }
    }
  }

  /**
   * Handles the moving projects and folders that are dragged (serialized in data) and dropped into the
   * targetFolder.
   *
   * @param data serialized project id or folder name that is being dragged
   * @param targetFolder the folder it is being dropped into
   */
  private void handleFolderDropEvent(final String data, final String targetFolder){
    final Ode ode = Ode.getInstance();
    if (data.startsWith("p/")){
      handleProjectMove(Long.parseLong(data.substring(2)), targetFolder);
    }
    else if (data.startsWith("f/")){
      handleFolderMove(data.substring(2), targetFolder);
    }
  }

  /**
   * Handles the movement of the project with id projectId to targetFolder.
   */
  private void handleProjectMove(final long projectId, final String targetFolder){
    Project p1 = null;
    for (Project p : this.currentProjects){
      if (p.getProjectId() == projectId){
        p1 = p;
      }
    }
    final Project project = p1;
    final String newParent = getNewParentFolderName(project.getParentFolder(), targetFolder);
    Ode.getInstance().getProjectService().moveProjectToFolder(projectId, newParent,
        new AsyncCallback<UserProject>() {
          @Override
          public void onFailure(Throwable throwable) {
            ErrorReporter.reportError(MESSAGES.couldNotChangeProjectFolder());
          }

          @Override
          public void onSuccess(UserProject userProject) {
            onProjectRemovedFromFolder(project);
            selectedProjects.remove(project);
            project.setParentFolder(userProject.getParentFolder());
            onProjectMovedToFolder(project);
            refreshTable(false);
          }
        });
  }

  /**
   * Handles the movement of the folder movingFolder (and all subfolders & projects within) to
   * targetFolder.
   */
  private void handleFolderMove(final String movingFolder, final String targetFolder){
    if (movingFolder.equals(targetFolder)) return;
    final List<Project> projects = getProjectsInFolder(movingFolder);
    final List<Long> projectIds = new ArrayList<Long>();
    final List<String> newParents = new ArrayList<String>();

    final String movingFolderNewName = getNewParentFolderName(movingFolder, targetFolder);
    if (projectsByFolder.keySet().contains(movingFolderNewName)){
      ErrorReporter.reportError(MESSAGES.duplicateFolderNameError(movingFolderNewName));
      return;
    }

    for(Project project : projects){
      projectIds.add(project.getProjectId());
      newParents.add(getNewParentFolderName(project.getParentFolder(), targetFolder));
    }

    Ode.getInstance().getProjectService().moveProjectsToFolder(projectIds, newParents,
        new AsyncCallback<List<UserProject>>() {
          @Override
          public void onFailure(Throwable throwable) {
            ErrorReporter.reportError(MESSAGES.couldNotChangeProjectFolder());
          }

          @Override
          public void onSuccess(List<UserProject> userProjects) {
            for (int x = 0; x < projects.size(); x++){ // Project Movement
              final Project project = projects.get(x);
              final UserProject userProject = userProjects.get(x);
              project.setParentFolder(userProject.getParentFolder());
              onProjectMovedToFolder(project);
            }

            final Set<String> folders = new HashSet<String>(projectsByFolder.keySet());
            for (String folder : folders) { // Folder Movement
              if (isParentOrSameFolder(movingFolder, folder)) {
                final String newFolder = getNewParentFolderName(folder, targetFolder);
                if (!projectsByFolder.containsKey(newFolder)){
                  projectsByFolder.put(newFolder, new ArrayList<Project>());
                  folderWidgets.put(newFolder, new FolderWidgets(newFolder));
                }
                projectsByFolder.remove(folder);
                folderWidgets.remove(folder);
              }
            }

            selectedFolders.remove(targetFolder);
            updateCurrentSubFolders();
            refreshTable(false);
          }
        });
  }

  /**
   * Returns all projects that are contained in parentFolder as well as parentFolder's children
   * @param parentFolder the top level folder
   * @return all projects
   */
  public List<Project> getProjectsInFolder(final String parentFolder){
    if (parentFolder == null){
      return allProjects;
    }

    List<Project> result = new ArrayList<Project>();
    for (final String folderName : projectsByFolder.keySet()){
      if (isParentOrSameFolder(parentFolder, folderName)){
        result.addAll(projectsByFolder.get(folderName));
      }
    }
    return result;
  }

  /**
   * Gets the new parent folder name that would result from moving the project into the folder
   * specified by newFolder, e.g.:
   * Current Parent: test/currentParent
   * Current Folder: test/currentParent
   * Folder to move to: test
   * New Parent: test
   *
   * Current Parent: test/currentParent/subDirectory
   * Current Folder: test/currentParent
   * Folder to move to: test
   * New Parent: test/subDirectory
   *
   * Handles special cases related to top level parent being null.
   *
   * @param oldParent the old parent folder name
   * @param newFolder the folder to move them into
   * @return the new final parent folder name
   */
  private String getNewParentFolderName(final String oldParent, final String newFolder){
    if (currentFolder == null || oldParent == null){
      return (oldParent == null) ? newFolder : newFolder + "/" + oldParent;
    }
    if (newFolder == null){
      final String result = oldParent.replace(currentFolder, "");
      return (result.indexOf('/') == 0) ? result.substring(1) : null;
    }
    return oldParent.replace(currentFolder, newFolder);
  }

  /**
   * Returns true if parent is a parent directory of folder or the same folder
   */
  private boolean isParentOrSameFolder(String parent, String folder){
    return folder != null && (folder.equals(parent) || folder.startsWith(parent + "/"));
  }

  /**
   * Configures drag and drop functionality for a row.
   *
   * Disables drag handler if draggable is false.
   */
  private native void configureFolderDragDrop(Element row, int rowNum, String folderName, boolean draggable) /*-{
    if (row.rowDragHandler){ // Delete previous row handlers
        row.removeEventListener('dragstart', row.rowDragHandler);
        row.rowDragHandler = null;
    }
    if (row.rowDropHandler){
        row.removeEventListener('drop', row.rowDropHandler);
        row.rowDropHandler = null;
    }
    if (row.rowDragOverHandler){
        row.removeEventListener('dragover', row.rowDragOverHandler);
        row.rowDragOverHandler = null;
    }
    if (row.rowDragLeaveHandler){
        row.removeEventListener('dragleave', row.rowDragLeaveHandler);
        row.rowDragLeaveHandler = null;
    }

    if (draggable) {
      row.setAttribute('draggable', 'true');
      var dragHandler = function(e){
            e.dataTransfer.setData('text', 'f/'+folderName);
            e.dataTransfer.effectAllowed = "copy";
      };
      row.rowDragHandler = dragHandler;
      row.addEventListener('dragstart', dragHandler);
    } else {
     row.setAttribute('draggable', 'false');
    }

    var projectList = this;
    var dropHandler = function(e) {
        e.preventDefault();
        var data = e.dataTransfer.getData('text');
        projectList.@com.google.appinventor.client.explorer.youngandroid.ProjectList::handleFolderDropEvent(Ljava/lang/String;Ljava/lang/String;)(data, folderName);
    };
    row.rowDropHandler = dropHandler;
    row.addEventListener('drop', dropHandler);

    var dragOverHandler = function(e) {
        e.preventDefault();
        e.dataTransfer.dropEffect = "copy";
        row.setAttribute('class', 'ode-ProjectRowHighlighted');
    };
    row.rowDragOverHandler = dragOverHandler;
    row.addEventListener('dragover', dragOverHandler);

    var dragLeaveHandler = function(e) {
        e.preventDefault();
        row.setAttribute('class', 'ode-ProjectRowUnHighlighted');
    };
    row.rowDragLeaveHandler = dragLeaveHandler;
    row.addEventListener('dragleave', dragLeaveHandler);
  }-*/;


  /**
   * Configures drag functionality for a project.
   */
  private native void configureProjectDrag(Element row, String projectId) /*-{
    if (row.rowDragHandler){ // Delete previous row handlers
        row.removeEventListener('dragstart', row.rowDragHandler);
        row.rowDragHandler = null;
    }
    if (row.rowDropHandler){
        row.removeEventListener('drop', row.rowDropHandler);
        row.rowDropHandler = null;
    }
    if (row.rowDragOverHandler){
        row.removeEventListener('dragover', row.rowDragOverHandler);
        row.rowDragOverHandler = null;
    }
    if (row.rowDragLeaveHandler){
        row.removeEventListener('dragleave', row.rowDragLeaveHandler);
        row.rowDragLeaveHandler = null;
    }

    row.setAttribute('draggable', 'true');
    var dragHandler = function(e) {
        e.dataTransfer.setData('text', 'p/' + projectId);
        e.dataTransfer.effectAllowed = "copy";
    };
    row.rowDragHandler = dragHandler;
    row.addEventListener('dragstart', dragHandler);
>>>>>>> 514f670f
  }-*/;
}<|MERGE_RESOLUTION|>--- conflicted
+++ resolved
@@ -6,25 +6,16 @@
 
 package com.google.appinventor.client.explorer.youngandroid;
 
-<<<<<<< HEAD
 import com.google.appinventor.client.Ode;
 import com.google.appinventor.client.explorer.project.Project;
 import com.google.appinventor.client.explorer.project.ProjectComparators;
 import com.google.appinventor.client.explorer.project.ProjectManagerEventListener;
-
 import com.google.appinventor.shared.rpc.ServerLayout;
-
 import com.google.gwt.core.client.GWT;
-
 import com.google.gwt.dom.client.Element;
-
-=======
 import com.google.appinventor.client.ErrorReporter;
-import com.google.appinventor.client.GalleryClient;
 import com.google.appinventor.client.Ode;
-
 import static com.google.appinventor.client.Ode.MESSAGES;
-
 import com.google.appinventor.client.OdeAsyncCallback;
 import com.google.appinventor.client.explorer.project.Project;
 import com.google.appinventor.client.explorer.project.ProjectComparators;
@@ -32,21 +23,14 @@
 import com.google.appinventor.shared.rpc.project.UserProject;
 import com.google.common.collect.Ordering;
 import com.google.gwt.dom.client.Element;
->>>>>>> 514f670f
 import com.google.gwt.event.dom.client.ClickEvent;
 import com.google.gwt.event.dom.client.ClickHandler;
 import com.google.gwt.event.dom.client.MouseDownEvent;
 import com.google.gwt.event.dom.client.MouseDownHandler;
-
 import com.google.gwt.event.logical.shared.ValueChangeEvent;
 import com.google.gwt.event.logical.shared.ValueChangeHandler;
-
 import com.google.gwt.i18n.client.DateTimeFormat;
-<<<<<<< HEAD
-
-=======
 import com.google.gwt.user.client.rpc.AsyncCallback;
->>>>>>> 514f670f
 import com.google.gwt.user.client.ui.CheckBox;
 import com.google.gwt.user.client.ui.Composite;
 import com.google.gwt.user.client.ui.Grid;
@@ -79,13 +63,11 @@
     DATE_CREATED,
     DATE_MODIFIED,
   }
+
   private enum SortOrder {
     ASCENDING,
     DESCENDING,
   }
-<<<<<<< HEAD
-  private final List<Project> projects;
-=======
 
   // TODO: add these to OdeMessages.java
   private static final String NOT_PUBLISHED = "No";
@@ -97,7 +79,6 @@
   private final List<String> selectedFolders;
   private final Map<String, FolderWidgets> folderWidgets;
   private final List<Project> allProjects;
->>>>>>> 514f670f
   private final List<Project> selectedProjects;
   private final Map<Project, ProjectWidgets> projectWidgets;
   private SortField sortField;
@@ -161,7 +142,6 @@
 
   /**
    * Adds the header row to the table.
-   *
    */
   private void setHeaderRow() {
     table.getRowFormatter().setStyleName(0, "ode-ProjectHeaderRow");
@@ -367,13 +347,9 @@
         @Override
         public void onValueChange(ValueChangeEvent<Boolean> event) {
           boolean isChecked = event.getValue(); // auto-unbox from Boolean to boolean
-<<<<<<< HEAD
-          int row = Integer.valueOf(checkBox.getName());
-=======
           int row = (currentFolder == null)
               ? 1 + currentSubFolders.size() + currentProjects.indexOf(project)
               : 2 + currentSubFolders.size() + currentProjects.indexOf(project);
->>>>>>> 514f670f
           if (isChecked) {
             table.getRowFormatter().setStyleName(row, "ode-ProjectRowHighlighted");
             selectedProjects.add(project);
@@ -455,8 +431,8 @@
       }
       Collections.sort(currentProjects, comparator);
 
-      if (sortField == SortField.NAME){
-        if (sortOrder == SortOrder.ASCENDING){
+      if (sortField == SortField.NAME) {
+        if (sortOrder == SortOrder.ASCENDING) {
           Collections.sort(currentSubFolders, Ordering.natural());
         } else {
           Collections.sort(currentSubFolders, Ordering.natural().reversed());
@@ -467,22 +443,21 @@
     refreshSortIndicators();
 
     // Refill the table.
-<<<<<<< HEAD
+//<<<<<<< HEAD
     int previous_rowmax = table.getRowCount() - 1;
-    table.resizeRows(Integer.max(3, previous_rowmax + 1));
-    int row = 0;
-    for (Project project : projects) {
-      if (project.isInTrash() == isInTrash) {
-        row++;
-        ProjectWidgets pw = projectWidgets.get(project);
-        if (selectedProjects.contains(project)) {
-          table.getRowFormatter().setStyleName(row, "ode-ProjectRowHighlighted");
-          pw.checkBox.setValue(true);
-=======
+//    table.resizeRows(Integer.max(3, previous_rowmax + 1));
+//    int row = 0;
+//    for (Project project : projects) {
+//      if (project.isInTrash() == isInTrash) {
+//        row++;
+//        ProjectWidgets pw = projectWidgets.get(project);
+//        if (selectedProjects.contains(project)) {
+//          table.getRowFormatter().setStyleName(row, "ode-ProjectRowHighlighted");
+//          pw.checkBox.setValue(true);
     final int folderNumber = (currentFolder != null) ? 1 + currentSubFolders.size() : currentSubFolders.size();
-    table.resize(1 + folderNumber + currentProjects.size(), 5);
+    table.resize(1 + folderNumber + currentProjects.size(), 4);
     int row = 1;
-    if (currentFolder != null){
+    if (currentFolder != null) {
       table.getRowFormatter().setStyleName(row, "ode-ProjectRowUnHighlighted");
       FolderWidgets fw = new FolderWidgets();
       configureFolderDragDrop(table.getRowFormatter().getElement(row), row, getParentFolder(), false);
@@ -490,7 +465,6 @@
       table.setWidget(row, 1, fw.nameLabel); // not work properly after being converted into JS
       table.setWidget(row, 2, fw.dateCreatedLabel); // if abstracted into a function
       table.setWidget(row, 3, fw.dateModifiedLabel);
-      table.setWidget(row, 4, fw.publishedLabel);
       row++;
     }
     for (String folder : currentSubFolders) {
@@ -507,54 +481,46 @@
       table.setWidget(row, 1, fw.nameLabel);
       table.setWidget(row, 2, fw.dateCreatedLabel);
       table.setWidget(row, 3, fw.dateModifiedLabel);
-      table.setWidget(row, 4, fw.publishedLabel);
       row++;
     }
     for (Project project : currentProjects) {
-      ProjectWidgets pw = projectWidgets.get(project);
-
-      if (selectedProjects.contains(project)) {
-        table.getRowFormatter().setStyleName(row, "ode-ProjectRowHighlighted");
-        pw.checkBox.setValue(true);
-      } else {
-        table.getRowFormatter().setStyleName(row, "ode-ProjectRowUnHighlighted");
-        pw.checkBox.setValue(false);
-      }
-      configureProjectDrag(table.getRowFormatter().getElement(row), Long.toString(project.getProjectId()));
-      table.setWidget(row, 0, pw.checkBox);
-      table.setWidget(row, 1, pw.nameLabel);
-      table.setWidget(row, 2, pw.dateCreatedLabel);
-      table.setWidget(row, 3, pw.dateModifiedLabel);
-      table.setWidget(row, 4, pw.publishedLabel);
-      if(Ode.getGallerySettings().galleryEnabled()){
-        if (project.isPublished()) {
-          pw.publishedLabel.setText(PUBLISHED);
->>>>>>> 514f670f
+      if (project.isInTrash() == isInTrash) {
+
+        ProjectWidgets pw = projectWidgets.get(project);
+
+        if (selectedProjects.contains(project)) {
+          table.getRowFormatter().setStyleName(row, "ode-ProjectRowHighlighted");
+          pw.checkBox.setValue(true);
         } else {
           table.getRowFormatter().setStyleName(row, "ode-ProjectRowUnHighlighted");
           pw.checkBox.setValue(false);
-          table.getRowFormatter().getElement(row).setAttribute("data-exporturl",
-              "application/octet-stream:" + project.getProjectName() + ".aia:"
-                  + GWT.getModuleBaseURL() + ServerLayout.DOWNLOAD_SERVLET_BASE
-                  + ServerLayout.DOWNLOAD_PROJECT_SOURCE + "/" + project.getProjectId());
-          configureDraggable(table.getRowFormatter().getElement(row));
-        }
-        pw.checkBox.setName(String.valueOf(row));
-        if (row >= previous_rowmax) {
-          table.insertRow(row + 1);
-        }
+        }
+        configureProjectDrag(table.getRowFormatter().getElement(row), Long.toString(project.getProjectId()));
         table.setWidget(row, 0, pw.checkBox);
         table.setWidget(row, 1, pw.nameLabel);
         table.setWidget(row, 2, pw.dateCreatedLabel);
         table.setWidget(row, 3, pw.dateModifiedLabel);
-      }
-<<<<<<< HEAD
-=======
+
+        table.getRowFormatter().setStyleName(row, "ode-ProjectRowUnHighlighted");
+        pw.checkBox.setValue(false);
+        table.getRowFormatter().getElement(row).setAttribute("data-exporturl",
+            "application/octet-stream:" + project.getProjectName() + ".aia:"
+                + GWT.getModuleBaseURL() + ServerLayout.DOWNLOAD_SERVLET_BASE
+                + ServerLayout.DOWNLOAD_PROJECT_SOURCE + "/" + project.getProjectId());
+        configureDraggable(table.getRowFormatter().getElement(row));
+        pw.checkBox.setName(String.valueOf(row));
+        if (row >= previous_rowmax) {
+          table.insertRow(row + 1);
+        }
+        table.setWidget(row, 0, pw.checkBox);
+        table.setWidget(row, 1, pw.nameLabel);
+        table.setWidget(row, 2, pw.dateCreatedLabel);
+        table.setWidget(row, 3, pw.dateModifiedLabel);
+      }
       row++;
->>>>>>> 514f670f
     }
     selectAllCheckBox.setValue(false);
-    table.resizeRows( row + 1);
+    table.resizeRows(row + 1);
 
     if (isInTrash && table.getRowCount() == 1) {
       Ode.getInstance().createEmptyTrashDialog(true);
@@ -567,23 +533,23 @@
    *
    * @return the number of selected projects
    */
-<<<<<<< HEAD
   public int getSelectedProjectsCount() {
     return selectedProjects.size();
   }
 
   public int getMyProjectsCount() {
     int count = 0;
-    for (Project project : projects) {
+    for (Project project : allProjects) {
       if (!project.isInTrash()) {
-        ++ count;
-      };
+        ++count;
+      }
+      ;
     }
     return count;
-=======
+  }
+
   public int getNumProjects() {
     return allProjects.size();
->>>>>>> 514f670f
   }
 
   /**
@@ -598,23 +564,22 @@
   }
 
   /**
-<<<<<<< HEAD
    * Returns true if all projects under the current view have been selected, and false if not.
    */
   public boolean isAllProjectsSelected() {
     if (Ode.getInstance().getCurrentView() == Ode.PROJECTS
-          && getSelectedProjectsCount() == getMyProjectsCount()) {
+        && getSelectedProjectsCount() == getMyProjectsCount()) {
       return true;
     }
     if (Ode.getInstance().getCurrentView() == Ode.TRASHCAN
-          && getSelectedProjectsCount() == projects.size() - getMyProjectsCount()) {
+        && getSelectedProjectsCount() == allProjects.size() - getMyProjectsCount()) {
       return true;
     }
     return false;
   }
+
   /**
    * Returns the list of selected projects.
-=======
    * Gets the number of selected folders
    *
    * @return the number of selected folders
@@ -625,7 +590,6 @@
 
   /**
    * Returns the list of selected projects
->>>>>>> 514f670f
    *
    * @return the selected projects
    */
@@ -633,9 +597,8 @@
     return selectedProjects;
   }
 
-<<<<<<< HEAD
   //  ProjectManagerEventListener implementation
-=======
+
   /**
    * Returns the list of selected folders
    *
@@ -650,20 +613,20 @@
    *
    * @return all the folders in the Project List
    */
-  public Set<String> getFolders(){
+  public Set<String> getFolders() {
     return new HashSet<String>(this.projectsByFolder.keySet());
   }
 
   /**
    * Returns the current folder
+   *
    * @return the active folder in the project list
    */
-  public String getCurrentFolder(){
+  public String getCurrentFolder() {
     return this.currentFolder;
   }
 
   // ProjectManagerEventListener implementation
->>>>>>> 514f670f
 
   @Override
   public void onProjectAdded(Project project) {
@@ -677,205 +640,191 @@
   }
 
   @Override
-<<<<<<< HEAD
   public void onTrashProjectRestored(Project project) {
     selectedProjects.remove(project);
     refreshTable(false);
     Ode.getInstance().getProjectToolbar().updateButtons();
   }
-=======
-  public void onDeletedProjectAdded(Project project) {}
-
-  @Override
-  public void onProjectRemoved(Project project) {
-    allProjects.remove(project);
-    projectWidgets.remove(project);
-    onProjectRemovedFromFolder(project);
->>>>>>> 514f670f
-
-  @Override
-  public void onProjectTrashed(Project project) {
-    selectedProjects.remove(project);
-    refreshTable(false);
-    Ode.getInstance().getProjectToolbar().updateButtons();
-
-    refreshTable(false);
-  }
-
-  @Override
-  public void onProjectDeleted(Project project) {
-    projects.remove(project);
-    projectWidgets.remove(project);
-    refreshTable(false);
-    Ode.getInstance().getProjectToolbar().updateButtons();
-  }
-
-  @Override
-  public void onProjectsLoaded() {
-    projectListLoading = false;
-    updateCurrentSubFolders();
-    refreshTable(true);
-  }
-<<<<<<< HEAD
-
-  private static native void configureDraggable(Element el)/*-{
+
+    @Override
+    public void onProjectTrashed (Project project){
+      selectedProjects.remove(project);
+      refreshTable(false);
+      Ode.getInstance().getProjectToolbar().updateButtons();
+
+      refreshTable(false);
+    }
+
+    @Override
+    public void onProjectDeleted (Project project){
+      selectedProjects.remove(project);
+      projectWidgets.remove(project);
+      refreshTable(false);
+      Ode.getInstance().getProjectToolbar().updateButtons();
+    }
+
+    @Override
+    public void onProjectsLoaded () {
+      projectListLoading = false;
+      updateCurrentSubFolders();
+      refreshTable(true);
+    }
+
+    private static native void configureDraggable (Element el)/*-{
     if (el.getAttribute('draggable') != 'true') {
       el.setAttribute('draggable', 'true');
       el.addEventListener('dragstart', function(e) {
         e.dataTransfer.setData('DownloadURL', this.dataset.exporturl);
       });
     }
-=======
-
-  public void onProjectPublishedOrUnpublished() {
-    refreshTable(false);
-  }
-
-  @Override
-  public void onFolderAddition(String folder) {
-    if (!projectsByFolder.containsKey(folder)){
-      projectsByFolder.put(folder, new ArrayList<Project>());
-      this.folderWidgets.put(folder, new FolderWidgets(folder));
-    }
-    updateCurrentSubFolders();
-    if (!projectListLoading) {
-      refreshTable(true);
-    }
-  }
-
-  @Override
-  public void onFolderDeletion(String deletionFolder) {
-    final Set<String> folders = new HashSet<String>(projectsByFolder.keySet());
-    for (String folder : folders) {
-      if (isParentOrSameFolder(deletionFolder, folder)) {
-        for (final Project project : projectsByFolder.get(folder)) {
-          final long oldProjectId = project.getProjectId();
-
-          Ode.getInstance().getProjectService().moveToTrash(oldProjectId, //Avoid rebuilding table for each project
-              new OdeAsyncCallback<UserProject>(
-                  // failure message
-                  MESSAGES.moveToTrashProjectError()) {
-                @Override
-                public void onSuccess(UserProject projectInfo) {
-                  if (projectInfo.getProjectId() == oldProjectId) {
-                    allProjects.remove(project);
-                    projectWidgets.remove(project);
-                    Ode.getInstance().getProjectManager().addDeletedProject(projectInfo);
-                    if (Ode.getInstance().getProjectManager().getDeletedProjects().size() == 0) {
-                      Ode.getInstance().createEmptyTrashDialog(true);
+  }-*/
+    ;
+
+    @Override
+    public void onFolderAddition (String folder){
+      if (!projectsByFolder.containsKey(folder)) {
+        projectsByFolder.put(folder, new ArrayList<Project>());
+        this.folderWidgets.put(folder, new FolderWidgets(folder));
+      }
+      updateCurrentSubFolders();
+      if (!projectListLoading) {
+        refreshTable(true);
+      }
+    }
+
+    @Override
+    public void onFolderDeletion (String deletionFolder){
+      final Set<String> folders = new HashSet<String>(projectsByFolder.keySet());
+      for (String folder : folders) {
+        if (isParentOrSameFolder(deletionFolder, folder)) {
+          for (final Project project : projectsByFolder.get(folder)) {
+            final long oldProjectId = project.getProjectId();
+
+            Ode.getInstance().getProjectService().moveToTrash(oldProjectId, //Avoid rebuilding table for each project
+                new OdeAsyncCallback<UserProject>(
+                    // failure message
+                    MESSAGES.moveToTrashProjectError()) {
+                  @Override
+                  public void onSuccess(UserProject projectInfo) {
+                    if (projectInfo.getProjectId() == oldProjectId) {
+                      allProjects.remove(project);
+                      projectWidgets.remove(project);
+                      Ode.getInstance().getProjectManager().trashProject(projectInfo.getProjectId());
+                      if (selectedProjects.size() == 0) {
+                        Ode.getInstance().createEmptyTrashDialog(true);
+                      }
                     }
                   }
-                }
-              });
-        }
-        projectsByFolder.remove(folder);
-        folderWidgets.remove(folder);
-      }
-    }
-
-    selectedFolders.remove(deletionFolder);
-    folderWidgets.remove(deletionFolder);
-    updateCurrentSubFolders();
-    Ode ode = Ode.getInstance();
-    ode.getProjectToolbar().updateButtons();
-    if (!projectListLoading) {
-      refreshTable(true);
-    }
-  }
-
-  public void setPublishedHeaderVisible(boolean visible){
-    table.getWidget(0, 4).setVisible(visible);
-  }
-
-  /**
-   * Navigates to newFolder and refreshes the table
-   */
-  private void changeCurrentFolder(String newFolder){
-    this.currentFolder = newFolder;
-    this.currentProjects = this.projectsByFolder.get(newFolder);
-    updateCurrentSubFolders();
-
-    selectedFolders.clear();
-
-    Ode ode = Ode.getInstance();
-    ode.setProjectViewFolder(newFolder);
-    if (!projectListLoading) {
-      refreshTable(true);
-    }
-  }
-
-  @Override
-  public void onProjectMovedToFolder(Project project){
-    String parentFolder = project.getParentFolder();
-    final List<Project> parentFolderProjects = this.projectsByFolder.get(project.getParentFolder());
-    if (parentFolderProjects != null){
-      parentFolderProjects.add(project);
-    } else {
-      final List<Project> newList = new ArrayList<Project>();
-      newList.add(project);
-      this.projectsByFolder.put(parentFolder, newList);
-      this.folderWidgets.put(parentFolder, new FolderWidgets(parentFolder));
-
-      // Make sure the folder is not orphaned/unreachable
-      int lastDivider = parentFolder.lastIndexOf(FOLDER_DIVIDER);
-      parentFolder = parentFolder.substring(0, lastDivider);
-      while (lastDivider != -1 && !this.projectsByFolder.containsKey(parentFolder)) {
-        this.projectsByFolder.put(parentFolder, new ArrayList<Project>());
+                });
+          }
+          projectsByFolder.remove(folder);
+          folderWidgets.remove(folder);
+        }
+      }
+
+      selectedFolders.remove(deletionFolder);
+      folderWidgets.remove(deletionFolder);
+      updateCurrentSubFolders();
+      Ode ode = Ode.getInstance();
+      ode.getProjectToolbar().updateButtons();
+      if (!projectListLoading) {
+        refreshTable(true);
+      }
+    }
+
+    public void setPublishedHeaderVisible ( boolean visible){
+      table.getWidget(0, 4).setVisible(visible);
+    }
+
+    /**
+     * Navigates to newFolder and refreshes the table
+     */
+    private void changeCurrentFolder (String newFolder){
+      this.currentFolder = newFolder;
+      this.currentProjects = this.projectsByFolder.get(newFolder);
+      updateCurrentSubFolders();
+
+      selectedFolders.clear();
+
+      Ode ode = Ode.getInstance();
+      ode.setProjectViewFolder(newFolder);
+      if (!projectListLoading) {
+        refreshTable(true);
+      }
+    }
+
+    @Override
+    public void onProjectMovedToFolder (Project project){
+      String parentFolder = project.getParentFolder();
+      final List<Project> parentFolderProjects = this.projectsByFolder.get(project.getParentFolder());
+      if (parentFolderProjects != null) {
+        parentFolderProjects.add(project);
+      } else {
+        final List<Project> newList = new ArrayList<Project>();
+        newList.add(project);
+        this.projectsByFolder.put(parentFolder, newList);
         this.folderWidgets.put(parentFolder, new FolderWidgets(parentFolder));
-        lastDivider = parentFolder.lastIndexOf(FOLDER_DIVIDER);
+
+        // Make sure the folder is not orphaned/unreachable
+        int lastDivider = parentFolder.lastIndexOf(FOLDER_DIVIDER);
         parentFolder = parentFolder.substring(0, lastDivider);
-      }
-    }
-  }
-
-  @Override
-  public void onProjectRemovedFromFolder(Project project){
-    final List<Project> parentFolderProjects = this.projectsByFolder.get(project.getParentFolder());
-    if (parentFolderProjects != null){
-      parentFolderProjects.remove(project);
-    }
-  }
-
-  /**
-   * Returns the name of the parent folder of the current folder.
-   */
-  private String getParentFolder(){
-    if (currentFolder == null) {
-      return null;
-    }
-    final int lastDivider = currentFolder.lastIndexOf(FOLDER_DIVIDER);
-    if (lastDivider == -1){
-      return null;
-    } else {
-      return currentFolder.substring(0, lastDivider);
-    }
-  }
-
-  /**
-   * Updates the current sub folders to reflect the current folder
-   *
-   * @return List of direct child folders
-   */
-  private void updateCurrentSubFolders() {
-    this.currentSubFolders = new ArrayList<String>();
-    if (this.currentFolder == null) {
-      for (String folder : this.projectsByFolder.keySet()) {
-        if (folder != null && !folder.contains("/")) {
-          this.currentSubFolders.add(folder);
-        }
-      }
-    } else {
-      for (String folder : this.projectsByFolder.keySet()) {
-        // Only add direct subfolders of the new folder
-        if (folder != null
-            && !folder.equals(this.currentFolder)
-            && folder.startsWith(this.currentFolder + "/")
-            && folder.indexOf(FOLDER_DIVIDER, this.currentFolder.length() + 1) == -1) {
-          this.currentSubFolders.add(folder);
-        }
-      }
-    }
-  }
+        while (lastDivider != -1 && !this.projectsByFolder.containsKey(parentFolder)) {
+          this.projectsByFolder.put(parentFolder, new ArrayList<Project>());
+          this.folderWidgets.put(parentFolder, new FolderWidgets(parentFolder));
+          lastDivider = parentFolder.lastIndexOf(FOLDER_DIVIDER);
+          parentFolder = parentFolder.substring(0, lastDivider);
+        }
+      }
+    }
+
+    @Override
+    public void onProjectRemovedFromFolder (Project project){
+      final List<Project> parentFolderProjects = this.projectsByFolder.get(project.getParentFolder());
+      if (parentFolderProjects != null) {
+        parentFolderProjects.remove(project);
+      }
+    }
+
+    /**
+     * Returns the name of the parent folder of the current folder.
+     */
+    private String getParentFolder () {
+      if (currentFolder == null) {
+        return null;
+      }
+      final int lastDivider = currentFolder.lastIndexOf(FOLDER_DIVIDER);
+      if (lastDivider == -1) {
+        return null;
+      } else {
+        return currentFolder.substring(0, lastDivider);
+      }
+    }
+
+    /**
+     * Updates the current sub folders to reflect the current folder
+     *
+     * @return List of direct child folders
+     */
+    private void updateCurrentSubFolders () {
+      this.currentSubFolders = new ArrayList<String>();
+      if (this.currentFolder == null) {
+        for (String folder : this.projectsByFolder.keySet()) {
+          if (folder != null && !folder.contains("/")) {
+            this.currentSubFolders.add(folder);
+          }
+        }
+      } else {
+        for (String folder : this.projectsByFolder.keySet()) {
+          // Only add direct subfolders of the new folder
+          if (folder != null
+              && !folder.equals(this.currentFolder)
+              && folder.startsWith(this.currentFolder + "/")
+              && folder.indexOf(FOLDER_DIVIDER, this.currentFolder.length() + 1) == -1) {
+            this.currentSubFolders.add(folder);
+          }
+        }
+      }
+    }
 
   /**
    * Handles the moving projects and folders that are dragged (serialized in data) and dropped into the
@@ -929,57 +878,57 @@
    * targetFolder.
    */
   private void handleFolderMove(final String movingFolder, final String targetFolder){
-    if (movingFolder.equals(targetFolder)) return;
-    final List<Project> projects = getProjectsInFolder(movingFolder);
-    final List<Long> projectIds = new ArrayList<Long>();
-    final List<String> newParents = new ArrayList<String>();
-
-    final String movingFolderNewName = getNewParentFolderName(movingFolder, targetFolder);
-    if (projectsByFolder.keySet().contains(movingFolderNewName)){
-      ErrorReporter.reportError(MESSAGES.duplicateFolderNameError(movingFolderNewName));
-      return;
-    }
-
-    for(Project project : projects){
-      projectIds.add(project.getProjectId());
-      newParents.add(getNewParentFolderName(project.getParentFolder(), targetFolder));
-    }
-
-    Ode.getInstance().getProjectService().moveProjectsToFolder(projectIds, newParents,
-        new AsyncCallback<List<UserProject>>() {
-          @Override
-          public void onFailure(Throwable throwable) {
-            ErrorReporter.reportError(MESSAGES.couldNotChangeProjectFolder());
-          }
-
-          @Override
-          public void onSuccess(List<UserProject> userProjects) {
-            for (int x = 0; x < projects.size(); x++){ // Project Movement
-              final Project project = projects.get(x);
-              final UserProject userProject = userProjects.get(x);
-              project.setParentFolder(userProject.getParentFolder());
-              onProjectMovedToFolder(project);
+      if (movingFolder.equals(targetFolder)) return;
+      final List<Project> projects = getProjectsInFolder(movingFolder);
+      final List<Long> projectIds = new ArrayList<Long>();
+      final List<String> newParents = new ArrayList<String>();
+
+      final String movingFolderNewName = getNewParentFolderName(movingFolder, targetFolder);
+      if (projectsByFolder.keySet().contains(movingFolderNewName)) {
+        ErrorReporter.reportError(MESSAGES.duplicateFolderNameError(movingFolderNewName));
+        return;
+      }
+
+      for (Project project : projects) {
+        projectIds.add(project.getProjectId());
+        newParents.add(getNewParentFolderName(project.getParentFolder(), targetFolder));
+      }
+
+      Ode.getInstance().getProjectService().moveProjectsToFolder(projectIds, newParents,
+          new AsyncCallback<List<UserProject>>() {
+            @Override
+            public void onFailure(Throwable throwable) {
+              ErrorReporter.reportError(MESSAGES.couldNotChangeProjectFolder());
             }
 
-            final Set<String> folders = new HashSet<String>(projectsByFolder.keySet());
-            for (String folder : folders) { // Folder Movement
-              if (isParentOrSameFolder(movingFolder, folder)) {
-                final String newFolder = getNewParentFolderName(folder, targetFolder);
-                if (!projectsByFolder.containsKey(newFolder)){
-                  projectsByFolder.put(newFolder, new ArrayList<Project>());
-                  folderWidgets.put(newFolder, new FolderWidgets(newFolder));
+            @Override
+            public void onSuccess(List<UserProject> userProjects) {
+              for (int x = 0; x < projects.size(); x++) { // Project Movement
+                final Project project = projects.get(x);
+                final UserProject userProject = userProjects.get(x);
+                project.setParentFolder(userProject.getParentFolder());
+                onProjectMovedToFolder(project);
+              }
+
+              final Set<String> folders = new HashSet<String>(projectsByFolder.keySet());
+              for (String folder : folders) { // Folder Movement
+                if (isParentOrSameFolder(movingFolder, folder)) {
+                  final String newFolder = getNewParentFolderName(folder, targetFolder);
+                  if (!projectsByFolder.containsKey(newFolder)) {
+                    projectsByFolder.put(newFolder, new ArrayList<Project>());
+                    folderWidgets.put(newFolder, new FolderWidgets(newFolder));
+                  }
+                  projectsByFolder.remove(folder);
+                  folderWidgets.remove(folder);
                 }
-                projectsByFolder.remove(folder);
-                folderWidgets.remove(folder);
               }
+
+              selectedFolders.remove(targetFolder);
+              updateCurrentSubFolders();
+              refreshTable(false);
             }
-
-            selectedFolders.remove(targetFolder);
-            updateCurrentSubFolders();
-            refreshTable(false);
-          }
-        });
-  }
+          });
+    }
 
   /**
    * Returns all projects that are contained in parentFolder as well as parentFolder's children
@@ -987,7 +936,7 @@
    * @return all projects
    */
   public List<Project> getProjectsInFolder(final String parentFolder){
-    if (parentFolder == null){
+    if (parentFolder == null) {
       return allProjects;
     }
 
@@ -1126,6 +1075,6 @@
     };
     row.rowDragHandler = dragHandler;
     row.addEventListener('dragstart', dragHandler);
->>>>>>> 514f670f
   }-*/;
+
 }