// -*- mode: java; c-basic-offset: 2; -*-
// Copyright 2014 MIT, All rights reserved
// Released under the Apache License, Version 2.0
// http://www.apache.org/licenses/LICENSE-2.0

package com.google.appinventor.client;

import com.google.appinventor.client.output.OdeLog;

import java.util.HashMap;
import java.util.Map;

import static com.google.appinventor.client.Ode.MESSAGES;

public class TranslationComponentParams {

  public static String languageSetting;
  public static Map<String, String> myMap = map();

  public static enum Language {
    zh_CN, en_US
  }

  public static String getName(String key) {
    if (!myMap.containsKey(key)) {
      OdeLog.log("Param does not contain key " + key);
      return key;
    }
    return myMap.get(key);
  }

  /**
   * Get a translation map.
   *
   * The output map has the following format:
   * Map = [{eventName1: String1}, ...]
   *
   * @return map
   */
  public static HashMap<String, String> map() {
    HashMap<String, String> map = new HashMap<String, String>();

    // Paramaters
    map.put("xAccel", MESSAGES.xAccelParams());
    map.put("yAccel", MESSAGES.yAccelParams());
    map.put("zAccel", MESSAGES.zAccelParams());
    map.put("result", MESSAGES.resultParams());
    map.put("other", MESSAGES.otherParams());
    map.put("component", MESSAGES.componentParams());
    map.put("startX", MESSAGES.startXParams());
    map.put("startY", MESSAGES.startYParams());
    map.put("prevX", MESSAGES.prevXParams());
    map.put("prevY", MESSAGES.prevYParams());
    map.put("currentX", MESSAGES.currentXParams());
    map.put("currentY", MESSAGES.currentYParams());
    map.put("edge", MESSAGES.edgeParams());
    map.put("speed", MESSAGES.speedParams());
    map.put("heading", MESSAGES.headingParams());
    map.put("xvel", MESSAGES.xvelParams());
    map.put("yvel", MESSAGES.yvelParams());
    map.put("target", MESSAGES.targetParams());
    map.put("address", MESSAGES.addressParams());
    map.put("uuid", MESSAGES.uuidParams());
    map.put("numberOfBytes", MESSAGES.numberOfBytesParams());
    map.put("number", MESSAGES.numberParams());
    map.put("list", MESSAGES.listParams());
    map.put("text", MESSAGES.textParams());
    map.put("clip", MESSAGES.clipParams());
    map.put("image", MESSAGES.imageParams());
    map.put("draggedSprite", MESSAGES.draggedSpriteParams());
    map.put("draggedAnySprite", MESSAGES.draggedAnySpriteParams());
    map.put("flungSprite", MESSAGES.flungSpriteParams());
    map.put("touchedSprite", MESSAGES.touchedSpriteParams());
    map.put("touchedAnySprite", MESSAGES.touchedAnySpriteParams());
    map.put("x", MESSAGES.xParams());
    map.put("y", MESSAGES.yParams());
    map.put("centerX", MESSAGES.centerXParams());
    map.put("centerY", MESSAGES.centerYParams());
    map.put("r", MESSAGES.rParams());
    map.put("radius", MESSAGES.radiusParams());
    map.put("x1", MESSAGES.x1Params());
    map.put("x2", MESSAGES.x2Params());
    map.put("y1", MESSAGES.y1Params());
    map.put("y2", MESSAGES.y2Params());
    map.put("angle", MESSAGES.angleParams());
    map.put("fileName", MESSAGES.fileNameParams());
    map.put("color", MESSAGES.colorParams());
    map.put("instant", MESSAGES.instantParams());
    map.put("days", MESSAGES.daysParams());
    map.put("hours", MESSAGES.hoursParams());
    map.put("minutes", MESSAGES.minutesParams());
    map.put("months", MESSAGES.monthsParams());
    map.put("seconds", MESSAGES.secondsParams());
    map.put("weeks", MESSAGES.weeksParams());
    map.put("years", MESSAGES.yearsParams());
    map.put("InstantInTime", MESSAGES.InstantInTimeParams());
    map.put("from", MESSAGES.fromParams());
    map.put("millis", MESSAGES.millisParams());
    map.put("functionName", MESSAGES.functionNameParams());
    map.put("errorNumber", MESSAGES.errorNumberParams());
    map.put("message", MESSAGES.messageParams());
    map.put("otherScreenName", MESSAGES.otherScreenNameParams());
    map.put("animType", MESSAGES.animTypeParams());
    map.put("sender", MESSAGES.senderParams());
    map.put("contents", MESSAGES.contentsParams());
    map.put("instanceId", MESSAGES.instanceIdParams());
    map.put("playerId", MESSAGES.playerIdParams());
    map.put("command", MESSAGES.commandParams());
    map.put("arguments", MESSAGES.argumentsParams());
    map.put("response", MESSAGES.responseParams());
    map.put("emailAddress", MESSAGES.emailAddressParams());
    map.put("type", MESSAGES.typeParams());
    map.put("count", MESSAGES.countParams());
    map.put("makePublic", MESSAGES.makePublicParams());
    map.put("recipients", MESSAGES.recipientsParams());
    map.put("arguments", MESSAGES.argumentsParams());
    map.put("playerEmail", MESSAGES.playerEmailParams());
    map.put("latitude", MESSAGES.latitudeParams());
    map.put("longitude", MESSAGES.longitudeParams());
    map.put("altitude", MESSAGES.altitudeParams());
    map.put("provider", MESSAGES.providerParams());
    map.put("status", MESSAGES.statusParams());
    map.put("locationName", MESSAGES.locationNameParams());
    map.put("choice", MESSAGES.choiceParams());
    map.put("response", MESSAGES.responseParams());
    map.put("notice", MESSAGES.noticeParams());
    map.put("title", MESSAGES.titleParams());
    map.put("buttonText", MESSAGES.buttonTextParams());
    map.put("cancelable", MESSAGES.cancelableParams());
    map.put("button1Text", MESSAGES.button1TextParams());
    map.put("button2Text", MESSAGES.button2TextParams());
    map.put("source", MESSAGES.sourceParams());
    map.put("destination", MESSAGES.destinationParams());
    map.put("sensorPortLetter", MESSAGES.sensorPortLetterParams());
    map.put("rxDataLength", MESSAGES.rxDataLengthParams());
    map.put("wildcard", MESSAGES.wildcardParams());
    map.put("motorPortLetter", MESSAGES.motorPortLetterParams());
    map.put("mailbox", MESSAGES.mailboxParams());
    map.put("durationMs", MESSAGES.durationMsParams());
    map.put("relative", MESSAGES.relativeParams());
    map.put("sensorType", MESSAGES.sensorTypeParams());
    map.put("sensorMode", MESSAGES.sensorModeParams());
    map.put("power", MESSAGES.powerParams());
    map.put("mode", MESSAGES.modeParams());
    map.put("regulationMode", MESSAGES.regulationModeParams());
    map.put("turnRatio", MESSAGES.turnRatioParams());
    map.put("runState", MESSAGES.runStateParams());
    map.put("tachoLimit", MESSAGES.tachoLimitParams());
    map.put("programName", MESSAGES.programNameParams());
    map.put("distance", MESSAGES.distanceParams());
    map.put("azimuth", MESSAGES.azimuthParams());
    map.put("pitch", MESSAGES.pitchParams());
    map.put("roll", MESSAGES.rollParams());
    map.put("simpleSteps", MESSAGES.simpleStepsParams());
    map.put("walkSteps", MESSAGES.walkStepsParams());
    map.put("seed", MESSAGES.seedParams());
    map.put("millisecs", MESSAGES.millisecsParams());
    map.put("sound", MESSAGES.soundParams());
    map.put("messageText", MESSAGES.messageTextParams());
    map.put("tag", MESSAGES.tagParams());
    map.put("valueToStore", MESSAGES.valueToStoreParams());
    map.put("tagFromWebDB", MESSAGES.tagFromWebDBParams());
    map.put("valueFromWebDB", MESSAGES.valueFromWebDBParams());
    map.put("followers2", MESSAGES.followers2Params());
    map.put("timeline", MESSAGES.timelineParams());
    map.put("mentions", MESSAGES.mentionsParams());
    map.put("searchResults", MESSAGES.searchResultsParams());
    map.put("user", MESSAGES.userParams());
    map.put("url", MESSAGES.urlParams());
    map.put("responseCode", MESSAGES.responseCodeParams());
    map.put("responseType", MESSAGES.responseTypeParams());
    map.put("responseContent", MESSAGES.responseContentParams());
    map.put("htmlText", MESSAGES.htmlTextParams());
    map.put("jsonText", MESSAGES.jsonTextParams());
    map.put("path", MESSAGES.pathParams());
    map.put("encoding", MESSAGES.encodingParams());
    map.put("name", MESSAGES.nameParams());
    map.put("serviceName", MESSAGES.serviceNameParams());
    map.put("milliseconds", MESSAGES.millisecondsParams());
    map.put("messages", MESSAGES.messagesParams());
    map.put("start", MESSAGES.startParams());
    map.put("end", MESSAGES.endParams());
    map.put("frequencyHz", MESSAGES.frequencyHzParams());
    map.put("secure", MESSAGES.secureParams());
    map.put("file", MESSAGES.fileParams());
    map.put("thumbPosition", MESSAGES.thumbPositionParams());
    map.put("selection", MESSAGES.selectionParams());
    map.put("valueIfTagNotThere", MESSAGES.valueIfTagNotThereParams());
    map.put("query", MESSAGES.queryParams());
    map.put("ImagePath", MESSAGES.ImagePathParams());
    map.put("ms", MESSAGES.msParams());
    map.put("translation", MESSAGES.translationParams());
    map.put("languageToTranslateTo", MESSAGES.languageToTranslateToParams());
    map.put("textToTranslate", MESSAGES.textToTranslateParams());
<<<<<<< HEAD

    // ========== FTC
    map.put("bigEndian", MESSAGES.bigEndianParams());
    map.put("bitField", MESSAGES.bitFieldParams());
    map.put("bitPosition", MESSAGES.bitPositionParams());
    map.put("byteArray", MESSAGES.byteArrayParams());
    map.put("channel", MESSAGES.channelParams());
    map.put("destinationByteArray", MESSAGES.destinationByteArrayParams());
    map.put("destinationPosition", MESSAGES.destinationPositionParams());
    map.put("enable", MESSAGES.enableParams());
    map.put("frequency", MESSAGES.frequencyParams());
    map.put("i2cAddress", MESSAGES.i2cAddressParams());
    map.put("input", MESSAGES.inputParams());
    map.put("joystickDeadzone", MESSAGES.joystickDeadzoneParams());
    map.put("key", MESSAGES.keyParams());
    map.put("length", MESSAGES.lengthParams());
    map.put("line", MESSAGES.lineParams());
    map.put("max", MESSAGES.maxParams());
    map.put("memAddress", MESSAGES.memAddressParams());
    map.put("min", MESSAGES.minParams());
    map.put("motor", MESSAGES.motorParams());
    map.put("period", MESSAGES.periodParams());
    map.put("port", MESSAGES.portParams());
    map.put("position", MESSAGES.positionParams());
    map.put("set", MESSAGES.setParams());
    map.put("sourceByteArray", MESSAGES.sourceByteArrayParams());
    map.put("sourcePosition", MESSAGES.sourcePositionParams());
    map.put("state", MESSAGES.stateParams());
    map.put("time", MESSAGES.timeParams());
    map.put("unsigned", MESSAGES.unsignedParams());
    map.put("voltage", MESSAGES.voltageParams());
=======
    map.put("uri", MESSAGES.uriParams());
>>>>>>> 88667f61
    return map;
  }
}<|MERGE_RESOLUTION|>--- conflicted
+++ resolved
@@ -192,7 +192,7 @@
     map.put("translation", MESSAGES.translationParams());
     map.put("languageToTranslateTo", MESSAGES.languageToTranslateToParams());
     map.put("textToTranslate", MESSAGES.textToTranslateParams());
-<<<<<<< HEAD
+    map.put("uri", MESSAGES.uriParams());
 
     // ========== FTC
     map.put("bigEndian", MESSAGES.bigEndianParams());
@@ -224,9 +224,6 @@
     map.put("time", MESSAGES.timeParams());
     map.put("unsigned", MESSAGES.unsignedParams());
     map.put("voltage", MESSAGES.voltageParams());
-=======
-    map.put("uri", MESSAGES.uriParams());
->>>>>>> 88667f61
     return map;
   }
 }