--- conflicted
+++ resolved
@@ -95,12 +95,7 @@
   /**
    * set layout type of ListView so as to display contents AddData dialog box accordingly
    */
-<<<<<<< HEAD
-
-  public void setLayout(String layout) {
-=======
   public void setLayout(int layout) {
->>>>>>> de8fcb06
     this.layout = layout;
   }
 
@@ -324,9 +319,6 @@
     }
   }
 
-<<<<<<< HEAD
-}
-=======
   class Cancel extends DialogBox {
     VerticalPanel verticalPanel;
     HorizontalPanel buttonPanel;
@@ -347,4 +339,3 @@
     }
   }
 }
->>>>>>> de8fcb06
