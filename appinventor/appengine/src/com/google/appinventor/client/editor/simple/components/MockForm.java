--- conflicted
+++ resolved
@@ -309,19 +309,10 @@
 
     idxPhoneSize = idx;
 
-<<<<<<< HEAD
-    if (landscape) {
-      setPhoneStyle();
-      resizePanel(LANDSCAPE_WIDTH, LANDSCAPE_HEIGHT);
-    }
-   else {
-      setPhoneStyle();
-=======
     setPhoneStyle();
     if (landscape) {
       resizePanel(LANDSCAPE_WIDTH, LANDSCAPE_HEIGHT);
     } else {
->>>>>>> f89e4d7c
       resizePanel(width, height);
     }
   }
@@ -526,12 +517,10 @@
         screenWidth = LANDSCAPE_WIDTH;
         screenHeight = LANDSCAPE_HEIGHT;
         landscape = true;
-        setPhoneStyle();
       } else {
         screenWidth = PORTRAIT_WIDTH;
         screenHeight = PORTRAIT_HEIGHT;
         landscape = false;
-        setPhoneStyle();
       }
       setPhoneStyle();
       usableScreenHeight = screenHeight - PhoneBar.HEIGHT - titleBar.getHeight() - NavigationBar.HEIGHT;
