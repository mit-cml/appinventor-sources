// -*- mode: java; c-basic-offset: 2; -*-
// Copyright 2009-2011 Google, All Rights reserved
// Copyright 2011-2017 MIT, All rights reserved
// Released under the Apache License, Version 2.0
// http://www.apache.org/licenses/LICENSE-2.0

package com.google.appinventor.client.editor.simple.components;

import static com.google.appinventor.client.Ode.MESSAGES;

import com.google.appinventor.client.editor.simple.SimpleEditor;
import com.google.appinventor.client.editor.simple.components.utils.PropertiesUtil;
import com.google.appinventor.client.editor.youngandroid.YaFormEditor;
import com.google.appinventor.client.editor.youngandroid.properties.YoungAndroidLengthPropertyEditor;
import com.google.appinventor.client.editor.youngandroid.properties.YoungAndroidVerticalAlignmentChoicePropertyEditor;
import com.google.appinventor.client.properties.BadPropertyEditorException;
import com.google.appinventor.client.widgets.properties.EditableProperties;
import com.google.appinventor.components.common.ComponentConstants;
import com.google.appinventor.components.common.PropertyTypeConstants;
import com.google.appinventor.shared.settings.SettingsConstants;
import com.google.gwt.dom.client.DivElement;
import com.google.gwt.dom.client.Document;
import com.google.gwt.dom.client.Element;
import com.google.gwt.dom.client.NativeEvent;
import com.google.gwt.dom.client.Style;
import com.google.gwt.user.client.Timer;
import com.google.gwt.user.client.Window;
import com.google.gwt.user.client.ui.AbsolutePanel;
import com.google.gwt.user.client.ui.Button;
import com.google.gwt.user.client.ui.Composite;
import com.google.gwt.user.client.ui.DockPanel;
import com.google.gwt.user.client.ui.HorizontalPanel;
import com.google.gwt.user.client.ui.Image;
import com.google.gwt.user.client.ui.Label;
import com.google.gwt.user.client.ui.ScrollPanel;
import com.google.gwt.user.client.ui.TreeItem;
import java.util.logging.Logger;

import java.util.ArrayList;
import java.util.Collections;
import java.util.HashMap;
import java.util.HashSet;
import java.util.List;
import java.util.Map;


/**
 * Mock Form component. This implementation provides two main preview sizes corresponding to
 * 'normal' and 'large' buckets (http://developer.android.com/guide/practices/screens_support.html).
 * Normal size is a 1:1 with pixels on a device with dpi:160. We use that as the baseline for the
 * browser too. All UI elements should be scaled to DP for buckets other than 'normal'.
 */
public final class MockForm extends MockContainer {
  private static final Logger LOG = Logger.getLogger(MockForm.class.getName());

  /*
   * Widget for the mock form title bar.
   */
  private class TitleBar extends Composite {
    private static final int TITLEBAR_HEIGHT = 24;
    private static final int ACTIONBAR_HEIGHT = 56;
    private static final int NAVBAR_HEIGHT = 44;

    // UI elements
    private Label title;
    private Button menuButton;
    private AbsolutePanel bar;
    private Image bookIconWhite;
    private Image bookIconBlack;
    private boolean actionBar;
    private boolean navBar;
    private String backgroundColor;

    public String getTitle() {
      return title.getText();
    }

    /*
     * Creates a new title bar.
     */
    TitleBar() {
      title = new Label();
      title.setStylePrimaryName("ode-SimpleMockFormTitle");

      menuButton = new Button();
      menuButton.setText("\u22ee");
      menuButton.setStylePrimaryName("ode-SimpleMockFormMenuButton");

      bookIconWhite = new Image(images.bookIconWhite());
      bookIconWhite.setStylePrimaryName("ode-SimpleMockFormIconIOSWhite");
      bookIconBlack = new Image(images.bookIconBlack());
      bookIconBlack.setStylePrimaryName("ode-SimpleMockFormIconIOSBlack");

      bar = new AbsolutePanel();
      bar.add(title);
      bar.add(menuButton);

      initWidget(bar);

      setStylePrimaryName("ode-SimpleMockFormTitleBar");
      setSize("100%", TITLEBAR_HEIGHT + "px");
    }

    /*
     * Changes the title in the title bar.
     */
    void changeTitle(String newTitle) {
      title.setText(newTitle);
    }

    void setActionBar(boolean actionBar , boolean navBar) {
      this.actionBar = actionBar;
      this.navBar = navBar;
      setSize("100%", (navBar ? NAVBAR_HEIGHT : (actionBar ? ACTIONBAR_HEIGHT : TITLEBAR_HEIGHT)) + "px");
      if (actionBar) {
        if (navBar) {
          removeStyleDependentName("ActionBar");
          addStyleDependentName("NavBar");
        } else {
          removeStyleDependentName("NavBar");
          addStyleDependentName("ActionBar");
        }
        MockComponentsUtil.setWidgetBackgroundColor(titleBar.bar, backgroundColor);

      } else {
        removeStyleDependentName("ActionBar");
        MockComponentsUtil.setWidgetBackgroundColor(titleBar.bar, "&HFF696969");
      }
    }

    void changeBookmarkIcon(boolean black) {
      bar.remove(black ? bookIconWhite : bookIconBlack);
      bar.add(black ? bookIconBlack : bookIconWhite);
    }

    void setBackgroundColor(String color) {
      this.backgroundColor = color;
      if (actionBar || navBar) {
        MockComponentsUtil.setWidgetBackgroundColor(titleBar.bar, color);
      }
    }

    int getHeight() {
      return navBar ? NAVBAR_HEIGHT : (actionBar ? ACTIONBAR_HEIGHT : TITLEBAR_HEIGHT);
    }
  }

  /*
   * Widget for a mock phone status bar.
   */
  private class PhoneBar extends Composite {
    private static final int HEIGHT = 24;
    private static final int IPAD_HEIGHT = 20;
    private static final int IPHONEX_HEIGHT = 44;

    // UI elements
    private DockPanel bar;

    private HorizontalPanel phoneBarLeftPanel;
    private HorizontalPanel phoneBarRightPanel;
    private HorizontalPanel iPadPhoneBarLeftPanel;
    private HorizontalPanel iPadPhoneBarRightPanel;
    private Image blackIconsLeft;
    private Image blackIconsRight;
    private Image whiteIconsLeft;
    private Image whiteIconsRight;
    private Image iPadWhiteIconsLeft;
    private Image iPadWhiteIconsRight;
    private Image iPadBlackIconsLeft;
    private Image iPadBlackIconsRight;
    private boolean visible;

    /*
     * Creates a new phone status bar.
     */
    PhoneBar() {
      Image phoneBarImage = new Image(images.phonebar());
      bar = new DockPanel();
      bar.setHorizontalAlignment(HorizontalPanel.ALIGN_RIGHT);
      bar.add(phoneBarImage, DockPanel.EAST);

      initWidget(bar);
      setStylePrimaryName("ode-SimpleMockFormPhoneBarAndroidHolo");
      setSize("100%", HEIGHT + "px");
    }

    PhoneBar(String color) {
      Image phoneBarAndroidMaterial = new Image(images.phonebarAndroidMaterial());

      bar = new DockPanel();
      bar.setHorizontalAlignment(HorizontalPanel.ALIGN_RIGHT);
      bar.add(phoneBarAndroidMaterial, DockPanel.EAST);

      initWidget(bar);
      MockComponentsUtil.setWidgetBackgroundColor(bar, color);
      setStylePrimaryName("ode-SimpleMockFormPhoneBarAndroidMaterial");
      setSize("100%", HEIGHT + "px");
    }

    PhoneBar(boolean blackIcons, int size, String color) {
      // icons for iPhone
      blackIconsLeft = new Image(images.phonebariPhoneLeftBlack());
      blackIconsRight = new Image(images.phonebariPhoneRightBlack());
      whiteIconsLeft = new Image(images.phonebariPhoneLeftWhite());
      whiteIconsRight = new Image(images.phonebariPhoneRightWhite());

      phoneBarLeftPanel = new HorizontalPanel();
      phoneBarLeftPanel.setStylePrimaryName("ode-SimpleMockFormLeft");
      phoneBarRightPanel = new HorizontalPanel();
      phoneBarRightPanel.setStylePrimaryName("ode-SimpleMockFormRight");

      //icons for iPad
      iPadWhiteIconsLeft = new Image(images.phonebariPadLeftWhite());
      iPadWhiteIconsRight = new Image(images.phonebariPadRightWhite());
      iPadBlackIconsLeft = new Image(images.phonebariPadLeftBlack());
      iPadBlackIconsRight = new Image(images.phonebariPadRightBlack());

      iPadPhoneBarLeftPanel = new HorizontalPanel();
      iPadPhoneBarLeftPanel.setStylePrimaryName("ode-SimpleMockFormLeftIPad");
      iPadPhoneBarRightPanel = new HorizontalPanel();
      iPadPhoneBarRightPanel.setStylePrimaryName("ode-SimpleMockFormRightIPad");

      bar = new DockPanel();
      setIconColor(blackIcons, size);
      bar.add(phoneBarLeftPanel, DockPanel.WEST);
      bar.add(phoneBarRightPanel, DockPanel.EAST);
      bar.add(iPadPhoneBarLeftPanel, DockPanel.WEST);
      bar.add(iPadPhoneBarRightPanel, DockPanel.EAST);
      initWidget(bar);
      MockComponentsUtil.setWidgetBackgroundColor(bar, color);
      setStylePrimaryName("ode-SimpleMockFormPhoneBariOS");
      setSize(size);
    }

    // changing Icons in Device Default and Black Title Text
    void setIconColor(boolean blackIcons, int size) {
      if (size == 0) {
        bar.removeStyleDependentName("iPad");
        bar.addStyleDependentName("iPhone");
        phoneBarLeftPanel.remove(blackIcons ? whiteIconsLeft : blackIconsLeft);
        phoneBarRightPanel.remove(blackIcons ? whiteIconsRight : blackIconsRight);
        phoneBarLeftPanel.add(blackIcons ? blackIconsLeft : whiteIconsLeft);
        phoneBarRightPanel.add(blackIcons ? blackIconsRight : whiteIconsRight);
      } else {
        bar.removeStyleDependentName("iPhone");
        bar.addStyleDependentName("iPad");
        iPadPhoneBarLeftPanel.remove(blackIcons? iPadWhiteIconsLeft : iPadBlackIconsLeft);
        iPadPhoneBarRightPanel.remove(blackIcons ? iPadWhiteIconsRight : iPadBlackIconsRight);
        iPadPhoneBarLeftPanel.add(blackIcons ? iPadBlackIconsLeft : iPadWhiteIconsLeft);
        iPadPhoneBarRightPanel.add(blackIcons? iPadBlackIconsRight : iPadWhiteIconsRight);
      }
    }

    //set status bar size for the iOS theme
    void setSize(int size) {
      setSize("100%", (size == 0 ? IPHONEX_HEIGHT : IPAD_HEIGHT) + "px");
    }

    void setVisibility(boolean visible) {
      this.visible = visible;
    }

    int getHeight() {
      // Adjust for CSS borders, which are not included in the height value
      return visible ? PhoneBar.HEIGHT + 3 : 0;
    }
  }

  /*
   *
   * Widget for a mock phone navigation bar; Shows at the bottom of the viewer
   */
  private class NavigationBar extends Composite {
    private static final int HEIGHT = 44;

    // UI elements
    private AbsolutePanel bar;

    /*
     * Creates a new phone navigation bar; Shows at the bottom of the viewer.
     */
    NavigationBar() {
      bar = new AbsolutePanel();
      initWidget(bar);

      setStylePrimaryName("ode-SimpleMockFormNavigationBarPortrait");
    }

    public int getHeight() {
      return HEIGHT;
    }
  }

  /**
   * Component type name.
   */
  public static final String TYPE = "Form";

  private static final String VISIBLE_TYPE = "Screen";

  // Currently App Inventor provides two main sizes that correspond to 'normal' and 'large'
  // screens. We use phone=normal (470 x 320 DP) and tablet=large (640 x 480 DP).
  // More information about 'bucket' sizes at:
  // http://developer.android.com/guide/practices/screens_support.html
  // The values for Phone and Tablet were decided by trial and error. The main reason is that in
  // the designer we use sizes of GWT widgets, and not the sizes of the actual Android widgets.

  private static final int PHONE_PORTRAIT_WIDTH = 320;
  private static final int PHONE_PORTRAIT_HEIGHT = 470 + 35; // Adds 35 for the navigation bar
  private static final int PHONE_LANDSCAPE_WIDTH = PHONE_PORTRAIT_HEIGHT;
  private static final int PHONE_LANDSCAPE_HEIGHT = PHONE_PORTRAIT_WIDTH;

  private static final int TABLET_PORTRAIT_WIDTH = 480;
  private static final int TABLET_PORTRAIT_HEIGHT = 640 + 35; // Adds 35 for the navigation bar
  private static final int TABLET_LANDSCAPE_WIDTH = TABLET_PORTRAIT_HEIGHT;
  private static final int TABLET_LANDSCAPE_HEIGHT = TABLET_PORTRAIT_WIDTH;

  private static final int PHONE_PORTRAIT_WIDTH_iPHONE = 320;
  private static final int PHONE_PORTRAIT_HEIGHT_iPHONE= 650;
  private static final int PHONE_LANDSCAPE_WIDTH_iPHONE = PHONE_PORTRAIT_HEIGHT_iPHONE;
  private static final int PHONE_LANDSCAPE_HEIGHT_iPHONE= PHONE_PORTRAIT_WIDTH_iPHONE;

  // These are default values but they can be changed in the changePreviewSize method
  private int PORTRAIT_WIDTH = PHONE_PORTRAIT_WIDTH;
  private int PORTRAIT_HEIGHT = PHONE_PORTRAIT_HEIGHT;
  private int LANDSCAPE_WIDTH = PHONE_LANDSCAPE_WIDTH;
  private int LANDSCAPE_HEIGHT = PHONE_LANDSCAPE_HEIGHT;
  private boolean landscape = false;
  private int idxPhoneSize = 0;

  //Default values for theme style
  private boolean changePreviewFlag = false;
  private boolean blackIcons = false ;
  private int idxPhonePreviewStyle = -1;
  private String primaryDarkColor="&HFF41521C";
  private String primaryColor="&HFFA5CF47";
  private boolean actionBar = false;
  private boolean showStatusBar = true;

  // Property names
  private static final String PROPERTY_NAME_TITLE = "Title";
  private static final String PROPERTY_NAME_SCREEN_ORIENTATION = "ScreenOrientation";
  private static final String PROPERTY_NAME_SCROLLABLE = "Scrollable";
  private static final String PROPERTY_NAME_ICON = "Icon";
  private static final String PROPERTY_NAME_VCODE = "VersionCode";
  private static final String PROPERTY_NAME_VNAME = "VersionName";
  private static final String PROPERTY_NAME_ANAME = "AppName";
  private static final String PROPERTY_NAME_SIZING = "Sizing"; // Don't show except on screen1
  private static final String PROPERTY_NAME_TITLEVISIBLE = "TitleVisible";
  private static final String PROPERTY_NAME_SHOW_STATUS_BAR = "ShowStatusBar";
  // Don't show except on screen1
  private static final String PROPERTY_NAME_SHOW_LISTS_AS_JSON = "ShowListsAsJson";
  private static final String PROPERTY_NAME_TUTORIAL_URL = "TutorialURL";
  private static final String PROPERTY_NAME_BLOCK_SUBSET = "BlocksToolkit";
  private static final String PROPERTY_NAME_ACTIONBAR = "ActionBar";
  private static final String PROPERTY_NAME_PRIMARY_COLOR = "PrimaryColor";
  private static final String PROPERTY_NAME_PRIMARY_COLOR_DARK = "PrimaryColorDark";
  private static final String PROPERTY_NAME_ACCENT_COLOR = "AccentColor";
  private static final String PROPERTY_NAME_THEME = "Theme";
  private static final String PROPERTY_NAME_DEFAULTFILESCOPE = "DefaultFileScope";

  // Form UI components
  AbsolutePanel formWidget;
  AbsolutePanel phoneWidget;
  AbsolutePanel responsivePanel;
  AbsolutePanel notchPanel;

  ScrollPanel scrollPanel;
  private TitleBar titleBar;
  private PhoneBar phoneBar;
  private NavigationBar navigationBar;
  private List<MockComponent> selectedComponents = new ArrayList<MockComponent>(Collections.singleton(this));
  private MockContainer pasteTarget = this;

  int screenWidth;              // TEMP: Make package visible so we can use it MockHVLayoutBase
  private int screenHeight;
  int usableScreenHeight;       // TEMP: Make package visible so we can use it MockHVLayoutBase
  int usableScreenWidth;

  // Set of listeners for any changes of the form
  final HashSet<FormChangeListener> formChangeListeners = new HashSet<FormChangeListener>();

  // Set of listeners for DesignPreviewChanges
  final HashSet<DesignPreviewChangeListener> designPreviewChangeListeners = new HashSet<DesignPreviewChangeListener>();

  // Don't access the verticalScrollbarWidth field directly. Use getVerticalScrollbarWidth().
  private static int verticalScrollbarWidth;

  private MockFormLayout myLayout;

  // flag to control attempting to enable/disable vertical
  // alignment when scrollable property is changed
  private boolean initialized = false;

  private YoungAndroidVerticalAlignmentChoicePropertyEditor myVAlignmentPropertyEditor;

  public static final String PROPERTY_NAME_HORIZONTAL_ALIGNMENT = "AlignHorizontal";
  public static final String PROPERTY_NAME_VERTICAL_ALIGNMENT = "AlignVertical";

  /**
   * Creates a new MockForm component.
   *
   * @param editor  editor of source file the component belongs to
   */
  public MockForm(SimpleEditor editor) {
    // Note(Hal): This helper thing is a kludge because I really want to write:
    // myLayout = new MockHVLayout(orientation);
    // super(editor, type, icon, myLayout);
    // but Java won't let me do that.

    super(editor, TYPE, images.form(), MockFormHelper.makeLayout());
    // Note(hal): There better not be any calls to MockFormHelper before the
    // next instruction.  Note that the Helper methods are synchronized to avoid possible
    // future problems if we ever have threads creating forms in parallel.
    myLayout = MockFormHelper.getLayout();

    phoneWidget = new AbsolutePanel();
    phoneWidget.setStylePrimaryName("ode-SimpleMockFormPhonePortrait");
    formWidget = new AbsolutePanel();
    formWidget.setStylePrimaryName("ode-SimpleMockForm");
    notchPanel = new AbsolutePanel();
    notchPanel.setStylePrimaryName("ode-SimpleMockFormNotch");
    notchPanel.getElement().getStyle().clearPosition();
    notchPanel.getElement().getStyle().clearOverflow();
    responsivePanel = new AbsolutePanel();

    // Initialize mock form UI by adding the phone bar and title bar.
    phoneBar = new PhoneBar();
    responsivePanel.add(phoneBar);
    titleBar = new TitleBar();
    responsivePanel.add(titleBar);

    // Put a ScrollPanel around the rootPanel.
    scrollPanel = new ScrollPanel(rootPanel);
    responsivePanel.add(scrollPanel);

    formWidget.add(responsivePanel);

    //Add navigation bar at the bottom of the viewer.
    navigationBar = new NavigationBar();
    formWidget.add(navigationBar);

    phoneWidget.add(formWidget);
    phoneWidget.add(notchPanel);
    initComponent(phoneWidget);

    // Set up the initial state of the vertical alignment property editor and its dropdowns
    try {
      myVAlignmentPropertyEditor = PropertiesUtil.getVAlignmentEditor(properties);
    } catch (BadPropertyEditorException e) {
      LOG.info(MESSAGES.badAlignmentPropertyEditorForArrangement());
      return;
    }
    enableAndDisableDropdowns();
    initialized = true;
    // Now that the default for Scrollable is false, we need to force setting the property when creating the MockForm
    setScrollableProperty(getPropertyValue(PROPERTY_NAME_SCROLLABLE));
  }

  public void changePreviewSize(int width, int height, int idx) {
    // It will definitely be modified in the future to add more options.
    PORTRAIT_WIDTH = width;
    PORTRAIT_HEIGHT = height;
    LANDSCAPE_WIDTH = height;
    LANDSCAPE_HEIGHT = width;

    idxPhoneSize = idx;
    setPhoneStyle();
    updateScreenSize();
  }

  private void updateScreenSize() {
    if (landscape) {
      if (idxPhoneSize == 0 && idxPhonePreviewStyle == 2) {
        resizePanel(PHONE_LANDSCAPE_WIDTH_iPHONE, PHONE_LANDSCAPE_HEIGHT_iPHONE);
      } else {
        resizePanel(LANDSCAPE_WIDTH, LANDSCAPE_HEIGHT);
      }
    } else {
      if (idxPhoneSize == 0 && idxPhonePreviewStyle == 2) {
        resizePanel(PHONE_PORTRAIT_WIDTH_iPHONE, PHONE_PORTRAIT_HEIGHT_iPHONE);
      } else {
        resizePanel(PORTRAIT_WIDTH, PORTRAIT_HEIGHT);
      }
    }
  }

  public void changePhonePreview(int idx, String previewName ) {
    // storing the new preview style in the user settings
    editor.getProjectEditor().changeProjectSettingsProperty(
        SettingsConstants.PROJECT_YOUNG_ANDROID_SETTINGS,
        SettingsConstants.YOUNG_ANDROID_SETTINGS_PHONE_PREVIEW, previewName);

    idxPhonePreviewStyle = idx;
    changePreviewFlag = true;
    setPhoneStyle();
    updateScreenSize();
  }

  private void setPhoneStyle() {
    if (landscape) {
      if (idxPhoneSize == 0) phoneWidget.setStylePrimaryName("ode-SimpleMockFormPhoneLandscape");
      else if (idxPhoneSize == 1) phoneWidget.setStylePrimaryName("ode-SimpleMockFormPhoneLandscapeTablet");
      else if (idxPhoneSize == 2) phoneWidget.setStylePrimaryName("ode-SimpleMockFormPhoneLandscapeMonitor");
      navigationBar.setStylePrimaryName("ode-SimpleMockFormNavigationBarLandscape");
    } else {
      if (idxPhoneSize == 0) phoneWidget.setStylePrimaryName("ode-SimpleMockFormPhonePortrait");
      else if (idxPhoneSize == 1) phoneWidget.setStylePrimaryName("ode-SimpleMockFormPhonePortraitTablet");
      else if (idxPhoneSize == 2) phoneWidget.setStylePrimaryName("ode-SimpleMockFormPhonePortraitMonitor");
      navigationBar.setStylePrimaryName("ode-SimpleMockFormNavigationBarPortrait");
    }
    if (idxPhonePreviewStyle == 2) {
      setIOSPhoneStyle();
    }
    fireDesignPreviewChange();
  }

  private static String[] iosSizesLandscape = {
      "ode-SimpleMockFormIOSLandscape",
      "ode-SimpleMockFormIOSLandscapeTablet",
      "ode-SimpleMockFormIOSLandscapeMonitor"
  };

  private static String[] iosSizesPortrait = {
      "ode-SimpleMockFormIOSPortrait",
      "ode-SimpleMockFormIOSPortraitTablet",
      "ode-SimpleMockFormIOSPortraitMonitor"
  };

  private void setIOSPhoneStyle() {
    if (landscape) {
      phoneWidget.setStylePrimaryName(iosSizesLandscape[idxPhoneSize]);
    } else {
      phoneWidget.setStylePrimaryName(iosSizesPortrait[idxPhoneSize]);
    }
    navigationBar.setStylePrimaryName("ode-SimpleMockFormNavigationBarIOS");
    phoneBar.setIconColor(blackIcons, idxPhoneSize);
    phoneBar.setSize(idxPhoneSize);
  }

  /*
   * Resizes the scrollPanel, responsivePanel, and formWidget based on the screen size.
   */
  private void resizePanel(int newWidth, int newHeight){
    screenWidth = newWidth;
    screenHeight = newHeight;

    if (landscape) {
      String val = editor.getProjectEditor().getProjectSettingsProperty(
          SettingsConstants.PROJECT_YOUNG_ANDROID_SETTINGS,
          SettingsConstants.YOUNG_ANDROID_SETTINGS_PHONE_PREVIEW);
      if (val.equals("iOS")) {
        usableScreenWidth = screenWidth;
      } else {
        usableScreenWidth = screenWidth - navigationBar.getHeight();
      }
      usableScreenHeight = screenHeight - phoneBar.getHeight() - titleBar.getHeight();
    } else {
      usableScreenWidth = screenWidth;
      usableScreenHeight = screenHeight - phoneBar.getHeight() - titleBar.getHeight() - navigationBar.getHeight();
    }
    rootPanel.setPixelSize(usableScreenWidth, usableScreenHeight);
    scrollPanel.setPixelSize(usableScreenWidth + getVerticalScrollbarWidth(), usableScreenHeight);
    formWidget.setPixelSize(screenWidth + getVerticalScrollbarWidth(), screenHeight);
    // Store properties
    changeProperty(PROPERTY_NAME_WIDTH, "" + usableScreenWidth);
    boolean scrollable = Boolean.parseBoolean(getPropertyValue(PROPERTY_NAME_SCROLLABLE));
    if (!scrollable) {
      changeProperty(PROPERTY_NAME_HEIGHT, "" + usableScreenHeight);
    }
  }

  /*
<<<<<<< HEAD
=======
   * Changes the preview of MockForm based on Android Holo, Android Material and iOS styles
   */
  private void changePreview() {
    // this condition prevents adding multiple phoneBars and titleBars
    if (changePreviewFlag)  {
      responsivePanel.remove(phoneBar);
      responsivePanel.remove(titleBar);
    }

    if (idxPhonePreviewStyle == -1) {
      phoneBar = new PhoneBar();
      formWidget.removeStyleDependentName("AndroidMaterial");
      formWidget.removeStyleDependentName("iOS");
      formWidget.removeStyleDependentName("AndroidHolo");
    } else if (idxPhonePreviewStyle == 0) {
      phoneBar = new PhoneBar(primaryDarkColor);
      formWidget.removeStyleDependentName("AndroidHolo");
      formWidget.removeStyleDependentName("iOS");
      formWidget.addStyleDependentName("AndroidMaterial");
    } else if (idxPhonePreviewStyle == 1) {
      phoneBar = new PhoneBar();
      formWidget.removeStyleDependentName("AndroidMaterial");
      formWidget.removeStyleDependentName("iOS");
      formWidget.addStyleDependentName("AndroidHolo");
    } else if (idxPhonePreviewStyle == 2) {
      phoneBar = new PhoneBar(blackIcons, idxPhoneSize, primaryColor);
      formWidget.removeStyleDependentName("AndroidMaterial");
      formWidget.removeStyleDependentName("AndroidHolo");
      formWidget.addStyleDependentName("iOS");
    }

    // updating changes to the MockForm
    if (changePreviewFlag) {
      formWidget.remove(responsivePanel);
      formWidget.remove(navigationBar);

      ///////////////////////////////////////////////////////////////////
      // Always need to add the phoneBar to the designer, then set the /
      // visibility accordingly!                                       /
      ///////////////////////////////////////////////////////////////////

      responsivePanel.add(phoneBar);
      phoneBar.setVisible(showStatusBar);
      phoneBar.setVisibility(showStatusBar);
      responsivePanel.add(titleBar);
      responsivePanel.add(scrollPanel);
      formWidget.add(responsivePanel);
      formWidget.add(navigationBar);
      if (idxPhonePreviewStyle != 2) {
        titleBar.setActionBar(actionBar, false);
      } else {
        titleBar.setActionBar(true, true);
        titleBar.changeBookmarkIcon(blackIcons);
      }
    }
    changePreviewFlag = false;
  }
  /*
>>>>>>> a12e311b
   * Returns the width of a vertical scroll bar, calculating it if necessary.
   */
  private static int getVerticalScrollbarWidth() {
    // We only calculate the vertical scroll bar width once, then we store it in the static field
    // verticalScrollbarWidth. If the field is non-zero, we don't need to calculate it again.
    if (verticalScrollbarWidth == 0) {
      // The following code will calculate (on the fly) the width of a vertical scroll bar.
      // We'll create two divs, one inside the other and add the outer div to the document body,
      // but off-screen where the user won't see it.
      // We'll measure the width of the inner div twice: (first) when the outer div's vertical
      // scrollbar is hidden and (second) when the outer div's vertical scrollbar is visible.
      // The width of inner div will be smaller when outer div's vertical scrollbar is visible.
      // By subtracting the two measurements, we can calculate the width of the vertical scrollbar.

      // I used code from the following websites as reference material:
      // http://jdsharp.us/jQuery/minute/calculate-scrollbar-width.php
      // http://www.fleegix.org/articles/2006-05-30-getting-the-scrollbar-width-in-pixels

      Document document = Document.get();

      // Create an outer div.
      DivElement outerDiv = document.createDivElement();
      Style outerDivStyle = outerDiv.getStyle();
      // Use absolute positioning and set the top/left so that it is off-screen.
      // We don't want the user to see anything while we do this calculation.
      outerDivStyle.setProperty("position", "absolute");
      outerDivStyle.setProperty("top", "-1000px");
      outerDivStyle.setProperty("left", "-1000px");
      // Set the width and height of the outer div to a fixed size in pixels.
      outerDivStyle.setProperty("width", "100px");
      outerDivStyle.setProperty("height", "50px");
      // Hide the outer div's scrollbar by setting the "overflow" property to "hidden".
      outerDivStyle.setProperty("overflow", "hidden");

      // Create an inner div and put it inside the outer div.
      DivElement innerDiv = document.createDivElement();
      Style innerDivStyle = innerDiv.getStyle();
      // Set the height of the inner div to be 4 times the height of the outer div so that a
      // vertical scrollbar will be necessary (but hidden for now) on the outer div.
      innerDivStyle.setProperty("height", "200px");
      outerDiv.appendChild(innerDiv);

      // Temporarily add the outer div to the document body. It's off-screen so the user won't
      // actually see anything.
      Element bodyElement = document.getElementsByTagName("body").getItem(0);
      bodyElement.appendChild(outerDiv);

      // Get the width of the inner div while the outer div's vertical scrollbar is hidden.
      int widthWithoutScrollbar = innerDiv.getOffsetWidth();
      // Show the outer div's vertical scrollbar by setting the "overflow" property to "auto".
      outerDivStyle.setProperty("overflow", "auto");
      // Now, get the width of the inner div while the vertical scrollbar is visible.
      int widthWithScrollbar = innerDiv.getOffsetWidth();

      // Remove the outer div from the document body.
      bodyElement.removeChild(outerDiv);

      // Calculate the width of the vertical scrollbar by subtracting the two widths.
      verticalScrollbarWidth = widthWithoutScrollbar - widthWithScrollbar;
    }

    return verticalScrollbarWidth;
  }

  @Override
  public final MockForm getForm() {
    return this;
  }

  @Override
  public boolean isForm() {
    return true;
  }


  @Override
  public String getVisibleTypeName() {
    return VISIBLE_TYPE;
  }

  @Override
  protected void addWidthHeightProperties() {
    addProperty(PROPERTY_NAME_WIDTH, "" + PORTRAIT_WIDTH, null,
        "Appearance", "Specifies the width of the component on the screen.",
        PropertyTypeConstants.PROPERTY_TYPE_LENGTH, null,
        new YoungAndroidLengthPropertyEditor());
    addProperty(PROPERTY_NAME_HEIGHT, "" + LENGTH_PREFERRED, null,
        "Appearance", "Specifies the height of the component on the screen.",
        PropertyTypeConstants.PROPERTY_TYPE_LENGTH, null,
        new YoungAndroidLengthPropertyEditor());
  }

  @Override
  public boolean isPropertyPersisted(String propertyName) {
    // We use the Width and Height properties to make the form appear correctly in the designer,
    // but they aren't actually persisted to the .scm file.
    if (propertyName.equals(PROPERTY_NAME_WIDTH) ||
        propertyName.equals(PROPERTY_NAME_HEIGHT)) {
      return false;
    }
    return super.isPropertyPersisted(propertyName);
  }

  @Override
  protected boolean isPropertyVisible(String propertyName) {
    switch (propertyName) {
      case PROPERTY_NAME_WIDTH:
      case PROPERTY_NAME_HEIGHT:
      case PROPERTY_NAME_ACTIONBAR: {
        return false;
      }

      // The Icon property actually applies to the application and is only visible on Screen1.
      case PROPERTY_NAME_ICON:
      // The VersionName property actually applies to the application and is only visible on Screen1.
      case PROPERTY_NAME_VNAME:
      // The VersionCode property actually applies to the application and is only visible on Screen1.
      case PROPERTY_NAME_VCODE:
      // The Sizing property actually applies to the application and is only visible on Screen1.
      case PROPERTY_NAME_SIZING:
      // The AppName property actually applies to the application and is only visible on Screen1.
      case PROPERTY_NAME_ANAME:
      // The ShowListsAsJson property actually applies to the application and is only visible on Screen1.
      case PROPERTY_NAME_SHOW_LISTS_AS_JSON:
      // The TutorialURL property actually applies to the application and is only visible on Screen1.
      case PROPERTY_NAME_TUTORIAL_URL:
      case PROPERTY_NAME_BLOCK_SUBSET:
      case PROPERTY_NAME_PRIMARY_COLOR:
      case PROPERTY_NAME_PRIMARY_COLOR_DARK:
      case PROPERTY_NAME_ACCENT_COLOR:
      case PROPERTY_NAME_THEME:
      case PROPERTY_NAME_DEFAULTFILESCOPE: {
        return editor.isScreen1();
      }

      default: {
        return super.isPropertyVisible(propertyName);
      }
    }
  }

  /*
   * Sets the form's BackgroundColor property to a new value.
   */
  private void setBackgroundColorProperty(String text) {
    if (MockComponentsUtil.isNoneColor(text)) {
      text = "&HFF000000";  // black
    } else if (MockComponentsUtil.isDefaultColor(text)) {
      text = "&HFFFFFFFF";  // white
    }
    MockComponentsUtil.setWidgetBackgroundColor(rootPanel, text);
  }

  /*
   * Sets the form's BackgroundImage property to a new value.
   */
  private void setBackgroundImageProperty(String text) {
    String url = convertImagePropertyValueToUrl(text);
    if (url == null) {
      // text was not recognized as an asset.
      url = "";
    }
    MockComponentsUtil.setWidgetBackgroundImage(rootPanel, url);
  }

  private void setScreenOrientationProperty(String text) {
    String val = editor.getProjectEditor().getProjectSettingsProperty(
        SettingsConstants.PROJECT_YOUNG_ANDROID_SETTINGS,
        SettingsConstants.YOUNG_ANDROID_SETTINGS_PHONE_PREVIEW);
    if (hasProperty(PROPERTY_NAME_WIDTH) && hasProperty(PROPERTY_NAME_HEIGHT)
        && hasProperty(PROPERTY_NAME_SCROLLABLE)) {
      if (text.equalsIgnoreCase("landscape")) {
        if (val.equals("iOS") && idxPhoneSize == 0) {
          screenWidth = PHONE_LANDSCAPE_WIDTH_iPHONE;
          screenHeight = PHONE_LANDSCAPE_HEIGHT_iPHONE;
        } else {
          screenWidth = LANDSCAPE_WIDTH;
          screenHeight = LANDSCAPE_HEIGHT;
        }
        landscape = true;
      } else {
        if (val.equals("iOS") && idxPhoneSize == 0) {
          screenWidth = PHONE_PORTRAIT_WIDTH_iPHONE;
          screenHeight = PHONE_PORTRAIT_HEIGHT_iPHONE;
        } else {
          screenWidth = PORTRAIT_WIDTH;
          screenHeight = PORTRAIT_HEIGHT;
        }
        landscape = false;
      }
      setPhoneStyle();
      if (landscape) {
        if (val.equals("iOS")) {
          usableScreenWidth = screenWidth;
        } else {
          usableScreenWidth = screenWidth - navigationBar.getHeight();
        }
        usableScreenHeight = screenHeight - phoneBar.getHeight() - titleBar.getHeight();
      } else {
        usableScreenWidth = screenWidth;
        usableScreenHeight = screenHeight - phoneBar.getHeight() - titleBar.getHeight() - navigationBar.getHeight();
      }
      resizePanel(screenWidth, screenHeight);

      changeProperty(PROPERTY_NAME_WIDTH, "" + usableScreenWidth);
      boolean scrollable = Boolean.parseBoolean(getPropertyValue(PROPERTY_NAME_SCROLLABLE));
      if (!scrollable) {
        changeProperty(PROPERTY_NAME_HEIGHT, "" + usableScreenHeight);
      }
    }
  }

  private void setScrollableProperty(String text) {
    if (hasProperty(PROPERTY_NAME_HEIGHT)) {
      final boolean scrollable = Boolean.parseBoolean(text);
      int heightHint = scrollable ? LENGTH_PREFERRED : usableScreenHeight;
      changeProperty(PROPERTY_NAME_HEIGHT, "" + heightHint);
    }
  }

  private void setIconProperty(String icon) {
    // The Icon property actually applies to the application and is only visible on Screen1.
    // When we load a form that is not Screen1, this method will be called with the default value
    // for icon (empty string). We need to ignore that.
    if (editor.isScreen1()) {
      editor.getProjectEditor().changeProjectSettingsProperty(
          SettingsConstants.PROJECT_YOUNG_ANDROID_SETTINGS,
          SettingsConstants.YOUNG_ANDROID_SETTINGS_ICON, icon);
    }
  }

  private void setVCodeProperty(String vcode) {
    // The VersionCode property actually applies to the application and is only visible on Screen1.
    // When we load a form that is not Screen1, this method will be called with the default value
    // for VersionCode (1). We need to ignore that.
    if (editor.isScreen1()) {
      editor.getProjectEditor().changeProjectSettingsProperty(
          SettingsConstants.PROJECT_YOUNG_ANDROID_SETTINGS,
          SettingsConstants.YOUNG_ANDROID_SETTINGS_VERSION_CODE, vcode);
    }
  }

  private void setVNameProperty(String vname) {
    // The VersionName property actually applies to the application and is only visible on Screen1.
    // When we load a form that is not Screen1, this method will be called with the default value
    // for VersionName (1.0). We need to ignore that.
    if (editor.isScreen1()) {
      editor.getProjectEditor().changeProjectSettingsProperty(
          SettingsConstants.PROJECT_YOUNG_ANDROID_SETTINGS,
          SettingsConstants.YOUNG_ANDROID_SETTINGS_VERSION_NAME, vname);
    }
  }

  private void setSizingProperty(String sizingProperty) {
    // The Compatibility property actually applies to the application and is only visible on
    // Screen1. When we load a form that is not Screen1, this method will be called with the
    // default value for CompatibilityProperty (false). We need to ignore that.
    if (editor.isScreen1()) {
      editor.getProjectEditor().changeProjectSettingsProperty(
          SettingsConstants.PROJECT_YOUNG_ANDROID_SETTINGS,
          SettingsConstants.YOUNG_ANDROID_SETTINGS_SIZING, sizingProperty);
    }
  }

  private void setShowListsAsJsonProperty(String asJson) {
    // This property actually applies to the application and is only visible on
    // Screen1. When we load a form that is not Screen1, this method will be called with the
    // default value for ShowListsAsJsonProperty (false). We need to ignore that.
    if (editor.isScreen1()) {
      editor.getProjectEditor().changeProjectSettingsProperty(
          SettingsConstants.PROJECT_YOUNG_ANDROID_SETTINGS,
          SettingsConstants.YOUNG_ANDROID_SETTINGS_SHOW_LISTS_AS_JSON, asJson);
    }
  }

  private void setShowStatusBarProperty(String text) {
    showStatusBar = Boolean.parseBoolean(text);
    phoneBar.setVisible(showStatusBar);
    phoneBar.setVisibility(showStatusBar);
    if (screenWidth == 0 || screenHeight == 0) { // This happens when a project is loaded
      return;                                    // so don't attempt to resize to 0,0
    }
    resizePanel(screenWidth,screenHeight); // update the MockForm size
  }

  private void setTutorialURLProperty(String asJson) {
    // This property actually applies to the application and is only visible on
    // Screen1. When we load a form that is not Screen1, this method will be called with the
    // default value for TutorialURL (""). We need to ignore that.
    if (editor.isScreen1()) {
      editor.getProjectEditor().changeProjectSettingsProperty(
          SettingsConstants.PROJECT_YOUNG_ANDROID_SETTINGS,
          SettingsConstants.YOUNG_ANDROID_SETTINGS_TUTORIAL_URL, asJson);
    }
  }

  private void setBlockSubsetProperty(String asJson) {
    //This property applies to the application and is only visible on Screen1. When we load a form that is
    //not Screen1, this method will be called with the default value for SubsetJson (""). We need to ignore that.
    if (editor.isScreen1()) {
      editor.getProjectEditor().changeProjectSettingsProperty(
          SettingsConstants.PROJECT_YOUNG_ANDROID_SETTINGS,
          SettingsConstants.YOUNG_ANDROID_SETTINGS_BLOCK_SUBSET, asJson);
    }
    
    if (editor.isLoadComplete()) {
      ((YaFormEditor)editor).reloadComponentPalette(asJson);
    }
  }

  private void setANameProperty(String aname) {
    // The AppName property actually applies to the application and is only visible on Screen1.
    // When we load a form that is not Screen1, this method will be called with the default value
    if (editor.isScreen1()) {
      editor.getProjectEditor().changeProjectSettingsProperty(
          SettingsConstants.PROJECT_YOUNG_ANDROID_SETTINGS,
          SettingsConstants.YOUNG_ANDROID_SETTINGS_APP_NAME, aname);
    }
  }

  private void setTitleVisibleProperty(String text) {
    boolean visible = Boolean.parseBoolean(text);
    titleBar.setVisible(visible);
  }

  private void setActionBarProperty(String actionBar) {
    this.actionBar = Boolean.parseBoolean(actionBar);
    if (editor.isScreen1()) {
      editor.getProjectEditor().changeProjectSettingsProperty(
          SettingsConstants.PROJECT_YOUNG_ANDROID_SETTINGS,
          SettingsConstants.YOUNG_ANDROID_SETTINGS_ACTIONBAR, actionBar);
    }
    titleBar.setActionBar(this.actionBar, false);
    if (initialized) {
      resizePanel(screenWidth, screenHeight);  // update screen due to titlebar size change.
    }
  }

  private void setPrimaryColor(String color) {
    if (editor.isScreen1()) {
      editor.getProjectEditor().changeProjectSettingsProperty(
          SettingsConstants.PROJECT_YOUNG_ANDROID_SETTINGS,
          SettingsConstants.YOUNG_ANDROID_SETTINGS_PRIMARY_COLOR, color);
    }
    if (color.equals("&H00000000")) {
      // Replace Default with actual default color
      color = ComponentConstants.DEFAULT_PRIMARY_COLOR;
    }
    titleBar.setBackgroundColor(color);
    primaryColor = color;
  }

  private void setPrimaryColorDark(String color) {
    if (editor.isScreen1()) {
      editor.getProjectEditor().changeProjectSettingsProperty(
          SettingsConstants.PROJECT_YOUNG_ANDROID_SETTINGS,
          SettingsConstants.YOUNG_ANDROID_SETTINGS_PRIMARY_COLOR_DARK, color);
    }
    primaryDarkColor= color;
  }

  private void setAccentColor(String color) {
    if (editor.isScreen1()) {
      editor.getProjectEditor().changeProjectSettingsProperty(
          SettingsConstants.PROJECT_YOUNG_ANDROID_SETTINGS,
          SettingsConstants.YOUNG_ANDROID_SETTINGS_ACCENT_COLOR, color);
    }
  }

  private void setTheme(String theme) {
    if (editor.isScreen1()) {
      editor.getProjectEditor().changeProjectSettingsProperty(
          SettingsConstants.PROJECT_YOUNG_ANDROID_SETTINGS,
          SettingsConstants.YOUNG_ANDROID_SETTINGS_THEME, theme);
    }
    if (theme.equals("AppTheme.Light")) {
      final String newColor = "&HFF000000";
      blackIcons = true;
      MockComponentsUtil.setWidgetTextColor(titleBar.bar, newColor);
      MockComponentsUtil.setWidgetTextColor(titleBar.menuButton, newColor);
      MockComponentsUtil.setWidgetTextColor(titleBar.title, newColor);
    } else {
      final String newColor = "&HFFFFFFFF";
      blackIcons = false;
      MockComponentsUtil.setWidgetTextColor(titleBar.bar, newColor);
      MockComponentsUtil.setWidgetTextColor(titleBar.menuButton, newColor);
      MockComponentsUtil.setWidgetTextColor(titleBar.title, newColor);
    }
    if (theme.equals("AppTheme")) {
      blackIcons = false;
      formWidget.addStyleDependentName("Dark");
    } else {
      formWidget.removeStyleDependentName("Dark");
    }

    // Resetting the MockForm with new preview styles
    if (idxPhonePreviewStyle == 0) {
      formWidget.removeStyleDependentName("AndroidHolo");
      formWidget.removeStyleDependentName("iOS");
      formWidget.addStyleDependentName("AndroidMaterial");
    } else if (idxPhonePreviewStyle == 1) {
      formWidget.removeStyleDependentName("AndroidMaterial");
      formWidget.removeStyleDependentName("iOS");
      formWidget.addStyleDependentName("AndroidHolo");
    } else if (idxPhonePreviewStyle == 2) {
      formWidget.removeStyleDependentName("AndroidMaterial");
      formWidget.removeStyleDependentName("AndroidHolo");
      formWidget.addStyleDependentName("iOS");
    }

    if (idxPhonePreviewStyle == 2) {
      phoneBar.setIconColor(blackIcons, idxPhoneSize);
      titleBar.changeBookmarkIcon(blackIcons);
    }

  }

  private void setDefaultFileScope(String defaultFileScope) {
    if (editor.isScreen1()) {
      editor.getProjectEditor().changeProjectSettingsProperty(
          SettingsConstants.PROJECT_YOUNG_ANDROID_SETTINGS,
          SettingsConstants.YOUNG_ANDROID_SETTINGS_DEFAULTFILESCOPE, defaultFileScope);
    }
  }

  /**
   * Forces a re-layout of the child components of the container.
   *
   * Each components onPropertyChange listener calls us. This is
   * reasonable during interactive editing because we have to make
   * sure the screen reflects what the user is doing.  However during
   * project load we will be called many times, when really we should
   * only be called after the project's UI is really finished loading.
   *
   * We could add a bunch of complicated code to inhibit refreshes
   * until we know the project's UI is loaded and stable. However that
   * is a change that will be spread over several modules, making it
   * hard to understand what is going on.
   *
   * Instead, I am opting to keep this change self contained within
   * this module. The idea is to see how quickly we are being
   * called. If we receive a call which is close in time (within
   * seconds) of a previous call, we set a timer to fire in the
   * reasonable future (say 2 seconds). While this timer is counting
   * down, we ignore any other calls to refresh. Whatever refreshing
   * they would do will be handled by the call done when the timer
   * fires. This approach does not reduce the number of calls to
   * refresh during project loading to 1. But it significantly reduces
   * the number of calls and gets us out of the exponential explosion
   * in time and memory that we see with projects with hundreds of
   * design elements (yes, people do that, and I have seen at least
   * one project that was this big and reasonable!).  -Jeff Schiller
   * (jis@mit.edu).
   *
   */

  private Timer refreshTimer = null;
  public final void refresh() {
    if (refreshTimer != null) return;
    refreshTimer = new Timer() {
      @Override
      public void run() {
        doRefresh();
        refreshTimer = null;
      }
    };
    refreshTimer.schedule(0);
  }

  /*
   * Do the actual refresh.
   *
   * This method is public because it is called directly from MockComponent for refreshes
   * which bypass throttling.
   *
   */

  public final void doRefresh() {
    Map<MockComponent, LayoutInfo> layoutInfoMap = new HashMap<MockComponent, LayoutInfo>();

    collectLayoutInfos(layoutInfoMap, this);

    LayoutInfo formLayoutInfo = layoutInfoMap.get(this);
    layout.layoutChildren(formLayoutInfo);
    rootPanel.setPixelSize(formLayoutInfo.width,
        Math.max(formLayoutInfo.height, usableScreenHeight));

    for (LayoutInfo layoutInfo : layoutInfoMap.values()) {
      layoutInfo.cleanUp();
    }
    layoutInfoMap.clear();
  }

  /*
   * Collects the LayoutInfo of the given component and, recursively, all of
   * its children.
   *
   * If a component's width/height hint is automatic, the corresponding
   * LayoutInfo's width/height will be set to the calculated width/height.
   * If a component's width/height hint is fill parent, the corresponding
   * LayoutInfo's width/height may be set to fill parent. This will be resolved
   * when layoutChildren is called.
   */
  private static void collectLayoutInfos(Map<MockComponent, LayoutInfo> layoutInfoMap,
      MockComponent component) {

    LayoutInfo layoutInfo = component.createLayoutInfo(layoutInfoMap);

    // If this component is a container, collect the LayoutInfos of its children.
    if (component instanceof MockContainer) {
      if (!layoutInfo.visibleChildren.isEmpty()) {
        // We resize the container to be very large so that we get accurate
        // results when we ask for a child's size using getOffsetWidth/getOffsetHeight.
        // If the container is its normal size (or perhaps the default empty
        // size), then the browser won't give us anything bigger than that
        // when we ask for a child's size.
        if (component.isForm()) {
          ((MockForm) component).rootPanel.setPixelSize(1000, 1000);
        } else {
          component.setPixelSize(1000, 1000);
        }

        // Show children that should be shown and collect their layoutInfos.
        // Note that some MockLayout implementations may hide children that are in the
        // visibleChildren list. For example, in MockTableLayout, if two or more children occupy
        // the same cell in the table, all but one of the children are hidden.
        for (MockComponent child : layoutInfo.visibleChildren) {
          child.setVisible(true);
          collectLayoutInfos(layoutInfoMap, child);
        }
      }

      // Hide children that should be hidden.
      for (MockComponent child : component.getHiddenVisibleChildren()) {
        child.setVisible(false);
      }
    }

    layoutInfo.gatherDimensions();
  }

  /**
   * Adds an {@link FormChangeListener} to the listener set if it isn't already in there.
   *
   * @param listener  the {@code FormChangeListener} to be added
   */
  public void addFormChangeListener(FormChangeListener listener) {
    formChangeListeners.add(listener);
  }

  /**
   * Removes an {@link FormChangeListener} from the listener list.
   *
   * @param listener  the {@code FormChangeListener} to be removed
   */
  public void removeFormChangeListener(FormChangeListener listener) {
    formChangeListeners.remove(listener);
  }

  /**
   * Adds an {@link DesignPreviewChangeListener} to the listener set if it isn't already
   * there.
   *
   * @param listener the {@code DesignPreviewChangeListener} to be added
   */
  public void addDesignPreviewChangeListener(DesignPreviewChangeListener listener) {
    designPreviewChangeListeners.add(listener);
  }

  /**
   * Removes an {@link DesignPreviewChangeListener} from the listener list.
   *
   * @param listener the {@code DesignPreviewChangeListener} to be removed.
   */

  public void removeDesignPreviewChangeListener(DesignPreviewChangeListener listener) {
    designPreviewChangeListeners.remove(listener);
  }

  /**
   * Triggers a component property change event to be sent to the listener on the listener list.
   */
  protected void fireComponentPropertyChanged(MockComponent component, String propertyName,
      String propertyValue) {
    for (FormChangeListener listener : formChangeListeners) {
      listener.onComponentPropertyChanged(component, propertyName, propertyValue);
    }
  }

  /**
   * Triggers a component removed event to be sent to the listener on the listener list.
   */
  protected void fireComponentRemoved(MockComponent component, boolean permanentlyDeleted) {
    for (FormChangeListener listener : formChangeListeners) {
      listener.onComponentRemoved(component, permanentlyDeleted);
    }
  }

  /**
   * Triggers a component added event to be sent to the listener on the listener list.
   */
  protected void fireComponentAdded(MockComponent component) {
    for (FormChangeListener listener : formChangeListeners) {
      listener.onComponentAdded(component);
    }
  }

  /**
   * Triggers a component renamed event to be sent to the listener on the listener list.
   */
  protected void fireComponentRenamed(MockComponent component, String oldName) {
    for (FormChangeListener listener : formChangeListeners) {
      listener.onComponentRenamed(component, oldName);
    }
  }

  /**
   * Triggers a component selection change event to be sent to the listener on the listener list.
   */
  protected void fireComponentSelectionChange(MockComponent component, boolean selected) {
    for (FormChangeListener listener : formChangeListeners) {
      listener.onComponentSelectionChange(component, selected);
    }
  }

  /**
   * Triggers the DesignChangePreviewChange listeners
   */
  protected void fireDesignPreviewChange() {
    for (DesignPreviewChangeListener listener : designPreviewChangeListeners) {
      listener.onDesignPreviewChanged();
    }
  }

  private boolean shouldSelectMultipleComponents(NativeEvent e) {
    if (e == null) {
      return false;
    }
    if (Window.Navigator.getPlatform().toLowerCase().startsWith("mac")) {
      return e.getMetaKey();
    } else {
      return e.getCtrlKey();
    }
  }

  /**
   * Changes the component that is currently selected in the form.
   * <p>
   * There will always be exactly one component selected in a form
   * at any given time.
   */
  public final void setSelectedComponent(MockComponent newSelectedComponent, NativeEvent event) {
    if (newSelectedComponent == null) {
      throw new IllegalArgumentException("at least one component must always be selected");
    }
    boolean shouldSelectMultipleComponents = shouldSelectMultipleComponents(event);
    if (selectedComponents.size() == 1 && selectedComponents.contains(newSelectedComponent)) {
      // Attempting to change the selection from old to new when they are the same breaks
      // Marker drag. See https://github.com/mit-cml/appinventor-sources/issues/1936
      return;
    }

    // Remove an previously selected component from the list of selected components, but only if
    // there would still be something selected.
    if (shouldSelectMultipleComponents && selectedComponents.contains(newSelectedComponent)
        && selectedComponents.size() > 1) {
      selectedComponents.remove(newSelectedComponent);
      newSelectedComponent.onSelectedChange(false);
      return;
    }
    if (newSelectedComponent instanceof MockContainer) {
      pasteTarget = (MockContainer) newSelectedComponent;
    } else {
      pasteTarget = newSelectedComponent.getContainer();
    }

    if (!shouldSelectMultipleComponents) {
      for (MockComponent component : selectedComponents) {
        if (component != newSelectedComponent) {
          component.onSelectedChange(false);
        }
      }
      selectedComponents.clear();
    }
    selectedComponents.add(newSelectedComponent);
    newSelectedComponent.onSelectedChange(true);
  }

  public final List<MockComponent> getSelectedComponents() {
    return selectedComponents;
  }

  public final MockComponent getLastSelectedComponent() {
    return selectedComponents.get(selectedComponents.size() - 1);
  }

  public final MockContainer getPasteTarget() {
    return pasteTarget;
  }

  public final void setPasteTarget(MockContainer target) {
    this.pasteTarget = target;
  }

  /**
   * Builds a tree of the component hierarchy of the form for display in the
   * {@code SourceStructureExplorer}.
   *
   * @return  tree showing the component hierarchy of the form
   */
  public TreeItem buildComponentsTree() {
    return buildTree();
  }

  // PropertyChangeListener implementation

  @Override
  public void onPropertyChange(String propertyName, String newValue) {
    super.onPropertyChange(propertyName, newValue);

    // Apply changed properties to the mock component
    if (propertyName.equals(PROPERTY_NAME_BACKGROUNDCOLOR)) {
      setBackgroundColorProperty(newValue);
    } else if (propertyName.equals(PROPERTY_NAME_BACKGROUNDIMAGE)) {
      setBackgroundImageProperty(newValue);
    } else if (propertyName.equals(PROPERTY_NAME_SCREEN_ORIENTATION)) {
      setScreenOrientationProperty(newValue);
    } else if (propertyName.equals(PROPERTY_NAME_SCROLLABLE)) {
      setScrollableProperty(newValue);
      adjustAlignmentDropdowns();
    } else if (propertyName.equals(PROPERTY_NAME_TITLE)) {
      titleBar.changeTitle(newValue);
    } else if (propertyName.equals(PROPERTY_NAME_SIZING)) {
      if (newValue.equals("Fixed")){ // Disable Tablet Preview
        editor.getVisibleComponentsPanel().enableTabletPreviewCheckBox(false);
      }
      else {
        editor.getVisibleComponentsPanel().enableTabletPreviewCheckBox(true);
      }
      setSizingProperty(newValue);
    } else if (propertyName.equals(PROPERTY_NAME_ICON)) {
      setIconProperty(newValue);
    } else if (propertyName.equals(PROPERTY_NAME_VCODE)) {
      setVCodeProperty(newValue);
    } else if (propertyName.equals(PROPERTY_NAME_VNAME)) {
      setVNameProperty(newValue);
    } else if (propertyName.equals(PROPERTY_NAME_ANAME)) {
      setANameProperty(newValue);
    } else if (propertyName.equals(PROPERTY_NAME_SHOW_LISTS_AS_JSON)) {
      setShowListsAsJsonProperty(newValue);
    } else if (propertyName.equals(PROPERTY_NAME_SHOW_STATUS_BAR)) {
      setShowStatusBarProperty(newValue);
    } else if (propertyName.equals(PROPERTY_NAME_TUTORIAL_URL)) {
      setTutorialURLProperty(newValue);
    } else if (propertyName.equals(PROPERTY_NAME_BLOCK_SUBSET)) {
      setBlockSubsetProperty(newValue);
    } else if (propertyName.equals(PROPERTY_NAME_ACTIONBAR)) {
      setActionBarProperty(newValue);
    } else if (propertyName.equals(PROPERTY_NAME_THEME)) {
      if ("Classic".equals(newValue)) {
        editor.getVisibleComponentsPanel().enablePhonePreviewCheckBox(false);
        getProperties().getExistingProperty(PROPERTY_NAME_ACTIONBAR).setValue("False");
      } else {
        editor.getVisibleComponentsPanel().enablePhonePreviewCheckBox(true);
        getProperties().getExistingProperty(PROPERTY_NAME_ACTIONBAR).setValue("True");
      }
      setTheme(newValue);
    } else if (propertyName.equals(PROPERTY_NAME_DEFAULTFILESCOPE)) {
      setDefaultFileScope(newValue);
    } else if (propertyName.equals(PROPERTY_NAME_PRIMARY_COLOR)) {
      setPrimaryColor(newValue);
      if (idxPhonePreviewStyle == 2) {
        MockComponentsUtil.setWidgetBackgroundColor(phoneBar, newValue);
      }
    } else if (propertyName.equals(PROPERTY_NAME_PRIMARY_COLOR_DARK)) {
      setPrimaryColorDark(newValue);
      if (idxPhonePreviewStyle == 0) {
        MockComponentsUtil.setWidgetBackgroundColor(phoneBar, newValue);
      }
    } else if (propertyName.equals(PROPERTY_NAME_ACCENT_COLOR)) {
      setAccentColor(newValue);
      fireDesignPreviewChange();
    } else if (propertyName.equals(PROPERTY_NAME_HORIZONTAL_ALIGNMENT)) {
      myLayout.setHAlignmentFlags(newValue);
      refreshForm();
    } else if (propertyName.equals(PROPERTY_NAME_VERTICAL_ALIGNMENT)) {
      myLayout.setVAlignmentFlags(newValue);
      refreshForm();
    } else if (propertyName.equals(PROPERTY_NAME_TITLEVISIBLE)) {
      setTitleVisibleProperty(newValue);
      refreshForm();
    }
  }

  // enableAndDisable It should not be called until the component is initialized.
  // Otherwise, we'll get NPEs in trying to use myAlignmentPropertyEditor.
  private void adjustAlignmentDropdowns() {
    if (initialized) enableAndDisableDropdowns();
  }

  // Don't forget to call this on initialization!!!
  // If scrollable is True, the selector for vertical alignment should be disabled.
  private void enableAndDisableDropdowns() {
    String scrollable = properties.getProperty(PROPERTY_NAME_SCROLLABLE).getValue();
    if (scrollable.equals("True")) {
      myVAlignmentPropertyEditor.disable();
    } else {
      myVAlignmentPropertyEditor.enable();
    }
  }

  @Override
  public EditableProperties getProperties() {
    // Before we return the Properties object, we make sure that the
    // Sizing, ShowListsAsJson and TutorialURL properties have the
    // value from the project's properties this is because these are
    // per project, not per Screen(Form) We only have to do this on
    // screens other then screen1 because screen1's value is
    // definitive.
    if (!editor.isScreen1()) {
      properties.changePropertyValue(SettingsConstants.YOUNG_ANDROID_SETTINGS_SIZING,
          editor.getProjectEditor().getProjectSettingsProperty(
            SettingsConstants.PROJECT_YOUNG_ANDROID_SETTINGS,
            SettingsConstants.YOUNG_ANDROID_SETTINGS_SIZING));
      properties.changePropertyValue(SettingsConstants.YOUNG_ANDROID_SETTINGS_SHOW_LISTS_AS_JSON,
          editor.getProjectEditor().getProjectSettingsProperty(
            SettingsConstants.PROJECT_YOUNG_ANDROID_SETTINGS,
            SettingsConstants.YOUNG_ANDROID_SETTINGS_SHOW_LISTS_AS_JSON));
      properties.changePropertyValue(SettingsConstants.YOUNG_ANDROID_SETTINGS_TUTORIAL_URL,
          editor.getProjectEditor().getProjectSettingsProperty(
            SettingsConstants.PROJECT_YOUNG_ANDROID_SETTINGS,
            SettingsConstants.YOUNG_ANDROID_SETTINGS_TUTORIAL_URL));
      properties.changePropertyValue(SettingsConstants.YOUNG_ANDROID_SETTINGS_BLOCK_SUBSET,
          editor.getProjectEditor().getProjectSettingsProperty(
            SettingsConstants.PROJECT_YOUNG_ANDROID_SETTINGS,
            SettingsConstants.YOUNG_ANDROID_SETTINGS_BLOCK_SUBSET));
      properties.changePropertyValue(SettingsConstants.YOUNG_ANDROID_SETTINGS_ACTIONBAR,
          editor.getProjectEditor().getProjectSettingsProperty(
            SettingsConstants.PROJECT_YOUNG_ANDROID_SETTINGS,
            SettingsConstants.YOUNG_ANDROID_SETTINGS_ACTIONBAR));
      properties.changePropertyValue(SettingsConstants.YOUNG_ANDROID_SETTINGS_THEME,
          editor.getProjectEditor().getProjectSettingsProperty(
            SettingsConstants.PROJECT_YOUNG_ANDROID_SETTINGS,
            SettingsConstants.YOUNG_ANDROID_SETTINGS_THEME));
      properties.changePropertyValue(SettingsConstants.YOUNG_ANDROID_SETTINGS_PRIMARY_COLOR,
          editor.getProjectEditor().getProjectSettingsProperty(
            SettingsConstants.PROJECT_YOUNG_ANDROID_SETTINGS,
            SettingsConstants.YOUNG_ANDROID_SETTINGS_PRIMARY_COLOR));
      properties.changePropertyValue(SettingsConstants.YOUNG_ANDROID_SETTINGS_PRIMARY_COLOR_DARK,
          editor.getProjectEditor().getProjectSettingsProperty(
            SettingsConstants.PROJECT_YOUNG_ANDROID_SETTINGS,
            SettingsConstants.YOUNG_ANDROID_SETTINGS_PRIMARY_COLOR_DARK));
      properties.changePropertyValue(SettingsConstants.YOUNG_ANDROID_SETTINGS_ACCENT_COLOR,
          editor.getProjectEditor().getProjectSettingsProperty(
            SettingsConstants.PROJECT_YOUNG_ANDROID_SETTINGS,
            SettingsConstants.YOUNG_ANDROID_SETTINGS_ACCENT_COLOR));
    }
    return properties;
  }

}<|MERGE_RESOLUTION|>--- conflicted
+++ resolved
@@ -571,8 +571,6 @@
   }
 
   /*
-<<<<<<< HEAD
-=======
    * Changes the preview of MockForm based on Android Holo, Android Material and iOS styles
    */
   private void changePreview() {
@@ -631,7 +629,6 @@
     changePreviewFlag = false;
   }
   /*
->>>>>>> a12e311b
    * Returns the width of a vertical scroll bar, calculating it if necessary.
    */
   private static int getVerticalScrollbarWidth() {
