// -*- mode: java; c-basic-offset: 2; -*-
// Copyright 2009-2011 Google, All Rights reserved
<<<<<<< HEAD
// Copyright 2011-2025 MIT, All rights reserved
=======
// Copyright 2011-2017 MIT, All rights reserved
>>>>>>> 002f5398
// Released under the Apache License, Version 2.0
// http://www.apache.org/licenses/LICENSE-2.0

package com.google.appinventor.client.editor.youngandroid;

import com.google.appinventor.client.ErrorReporter;
import com.google.appinventor.client.Ode;
import static com.google.appinventor.client.Ode.MESSAGES;

import com.google.appinventor.client.editor.FileEditor;
import com.google.appinventor.client.editor.ProjectEditor;
import com.google.appinventor.client.editor.blocks.BlocklyPanel;
import com.google.appinventor.client.editor.youngandroid.actions.SwitchScreenAction;
import com.google.appinventor.client.editor.youngandroid.actions.SwitchToBlocksEditorAction;
import com.google.appinventor.client.editor.youngandroid.actions.SwitchToFormEditorAction;
import com.google.appinventor.client.widgets.DropDownButton;
import com.google.appinventor.client.widgets.DropDownItem;
import com.google.appinventor.client.widgets.Toolbar;
import com.google.appinventor.client.widgets.ToolbarItem;
import com.google.appinventor.common.version.AppInventorFeatures;
import com.google.appinventor.shared.rpc.project.youngandroid.YoungAndroidSourceNode;
import com.google.appinventor.shared.settings.SettingsConstants;
import com.google.common.collect.Lists;
import com.google.common.collect.Maps;
import com.google.gwt.core.client.GWT;
import com.google.gwt.core.client.Scheduler;
import com.google.gwt.user.client.ui.Image;
import com.google.gwt.event.dom.client.KeyDownEvent;
import com.google.gwt.event.dom.client.KeyDownHandler;
import com.google.gwt.uibinder.client.UiBinder;
import com.google.gwt.uibinder.client.UiField;
import com.google.gwt.user.client.ui.Label;
import com.google.gwt.user.client.ui.RootPanel;

import java.util.LinkedList;
import java.util.Map;
import java.util.logging.Logger;

/**
 * The design toolbar houses command buttons in the Young Android Design
 * tab (for the UI designer (a.k.a, Form Editor) and Blocks Editor).
 *
 */
public class DesignToolbar extends Toolbar {
  private static final Logger LOG = Logger.getLogger(DesignToolbar.class.getName());

  /*
   * A EditorPair groups together the designer and blocks editor for an
   * application screen. Name is the name of the screen (form) displayed
   * in the screens pull-down.
   */
  public static class EditorPair {
    public final String screenName;
    public final FileEditor designerEditor;
    public final FileEditor blocksEditor;

    public EditorPair(String name, FileEditor designerEditor, FileEditor blocksEditor) {
      this.screenName = name;
      this.designerEditor = designerEditor;
      this.blocksEditor = blocksEditor;
    }
  }

  public static class Screen extends EditorPair {
    public Screen(String name, FileEditor formEditor, FileEditor blocksEditor) {
      super(name, formEditor, blocksEditor);
    }
  }

  /*
   * A project as represented in the DesignToolbar. Each project has a name
   * (as displayed in the DesignToolbar on the left), a set of named screens,
   * and an indication of which screen is currently being edited.
   */
  public static class DesignProject {
    public final String name;
    public final Map<String, Screen> screens; // screen name -> Screen
    public String currentScreen; // name of currently displayed screen
    private final long projectId;

    public DesignProject(String name, long projectId) {
      this.name = name;
      this.projectId = projectId;
      screens = Maps.newTreeMap();
      // Screen1 is initial screen by default
      currentScreen = YoungAndroidSourceNode.SCREEN1_FORM_NAME;
      // Let BlocklyPanel know which screen to send Yail for
      BlocklyPanel.setCurrentForm(projectId + "_" + currentScreen);
    }

    // Returns true if we added the screen (it didn't previously exist), false otherwise.
    public boolean addScreen(String name, FileEditor formEditor, FileEditor blocksEditor) {
      if (screens.containsKey(name)) {
        return false;
      }
      screens.put(name, new Screen(name, formEditor, blocksEditor));
      return true;
    }

    public void removeScreen(String name) {
      screens.remove(name);
    }

    public void setCurrentScreen(String name) {
      currentScreen = name;
    }

    public long getProjectId() {
      return projectId;
    }

  }

  private static final String WIDGET_NAME_TUTORIAL_TOGGLE = "TutorialToggle";
  private static final String WIDGET_NAME_REMOVEFORM = "RemoveForm";
  private static final String WIDGET_NAME_SCREENS_DROPDOWN = "ScreensDropdown";
  private static final String WIDGET_NAME_SWITCH_TO_BLOCKS_EDITOR = "SwitchToBlocksEditor";
  private static final String WIDGET_NAME_SWITCH_TO_FORM_EDITOR = "SwitchToFormEditor";
  private static final String WIDGET_NAME_SENDTOGALLERY = "SendToGallery";
  private static final String WIDGET_NAME_PROJECT_PROPERTIES_DIALOG = "ProjectPropertiesDialog";

  // Enum for type of view showing in the design tab
  public enum View {
    DESIGNER,   // Designer editor view
    BLOCKS  // Blocks editor view
  }
  public View currentView = View.DESIGNER;

  @UiField public Label projectNameLabel;

  // Project currently displayed in designer
  private DesignProject currentProject;

  // Map of project id to project info for all projects we've ever shown
  // in the Designer in this session.
  public Map<Long, DesignProject> projectMap = Maps.newHashMap();

  // Stack of screens switched to from the Companion
  // We implement screen switching in the Companion by having it tell us
  // to switch screens. We then load into the companion the new Screen
  // We save where we were because the companion can have us return from
  // a screen. If we switch projects in the browser UI, we clear this
  // list of screens as we are effectively running a different application
  // on the device.
  public static LinkedList<String> pushedScreens = Lists.newLinkedList();

  interface DesignToolbarUiBinder extends UiBinder<Toolbar, DesignToolbar> {}

  @UiField protected DropDownButton pickFormItem;
  @UiField protected ToolbarItem addFormItem;
  @UiField protected ToolbarItem removeFormItem;
  @UiField protected ToolbarItem switchToDesign;
  @UiField protected ToolbarItem switchToBlocks;
  @UiField protected ToolbarItem sendToGalleryItem;

  /**
   * Initializes and assembles all commands into buttons in the toolbar.
   */
  public DesignToolbar() {
    super();
    bindUI();

    if (Ode.getInstance().isReadOnly() || !AppInventorFeatures.allowMultiScreenApplications()) {
      setVisibleItem(addFormItem, false);
      setVisibleItem(removeFormItem, false);
    }
    // Is the Gallery Enabled (new gallery)?
    setVisibleItem(sendToGalleryItem, Ode.getSystemConfig().getGalleryEnabled()
        && !Ode.getInstance().getGalleryReadOnly());

    // Gray out the Designer button and enable the blocks button
    toggleEditor(false);
    Ode.getInstance().getTopToolbar().updateFileMenuButtons(0);
    toggleView();
  }

  public void bindUI() {
    DesignToolbarUiBinder uibinder = GWT.create(DesignToolbarUiBinder.class);
    populateToolbar(uibinder.createAndBindUi(this));
  }

  private void doSwitchScreen(final long projectId, final String screenName, final View view) {
    Scheduler.get().scheduleDeferred(new Scheduler.ScheduledCommand() {
        @Override
        public void execute() {
          if (Ode.getInstance().screensLocked()) { // Wait until I/O complete
            Scheduler.get().scheduleDeferred(this);
          } else {
            doSwitchScreen1(projectId, screenName, view);
          }
        }
      });
  }

  private void doSwitchScreen1(long projectId, String screenName, View view) {
    if (!projectMap.containsKey(projectId)) {
      LOG.warning("DesignToolbar: no project with id " + projectId
          + ". Ignoring SwitchScreenAction.execute().");
      return;
    }
    DesignProject project = projectMap.get(projectId);
    if (currentProject != project) {
      // need to switch projects first. this will not switch screens.
      if (!switchToProject(projectId, project.name)) {
        return;
      }
    }
    String newScreenName = screenName;
    if (!currentProject.screens.containsKey(newScreenName)) {
      // Can't find the requested screen in this project. This shouldn't happen, but if it does
      // for some reason, try switching to Screen1 instead.
      LOG.warning("Trying to switch to non-existent screen " + newScreenName +
          " in project " + currentProject.name + ". Trying Screen1 instead.");
      if (currentProject.screens.containsKey(YoungAndroidSourceNode.SCREEN1_FORM_NAME)) {
        newScreenName = YoungAndroidSourceNode.SCREEN1_FORM_NAME;
      } else {
        // something went seriously wrong!
        ErrorReporter.reportError("Something is wrong. Can't find Screen1 for project "
            + currentProject.name);
        return;
      }
    }
    currentView = view;
    Screen screen = currentProject.screens.get(newScreenName);
    ProjectEditor projectEditor = screen.designerEditor.getProjectEditor();
    currentProject.setCurrentScreen(newScreenName);
    setDropDownButtonCaption(WIDGET_NAME_SCREENS_DROPDOWN, newScreenName);
    LOG.info("Setting currentScreen to " + newScreenName);
    if (currentView == View.DESIGNER) {
      projectEditor.selectFileEditor(screen.designerEditor);
      toggleEditor(false);
    } else {  // must be View.BLOCKS
      projectEditor.selectFileEditor(screen.blocksEditor);
      toggleEditor(true);
    }
    Ode.getInstance().getTopToolbar().updateFileMenuButtons(1);
    // Inform the Blockly Panel which project/screen (aka form) we are working on
    BlocklyPanel.setCurrentForm(projectId + "_" + newScreenName);
    screen.blocksEditor.makeActiveWorkspace();
    projectEditor.changeProjectSettingsProperty(SettingsConstants.PROJECT_YOUNG_ANDROID_SETTINGS,
        SettingsConstants.YOUNG_ANDROID_SETTINGS_LAST_OPENED, newScreenName);
  }

  public void addProject(long projectId, String projectName) {
    if (!projectMap.containsKey(projectId)) {
      projectMap.put(projectId, new DesignProject(projectName, projectId));
      LOG.info("DesignToolbar added project " + projectName + " with id " + projectId);
    } else {
      LOG.warning("DesignToolbar ignoring addProject for existing project " + projectName
          + " with id " + projectId);
    }
  }

  // Switch to an existing project. Note that this does not switch screens.
  // TODO(sharon): it might be better to throw an exception if the
  // project doesn't exist.
  private boolean switchToProject(long projectId, String projectName) {
    if (projectMap.containsKey(projectId)) {
      DesignProject project = projectMap.get(projectId);
      if (project == currentProject) {
        LOG.warning("DesignToolbar: ignoring call to switchToProject for current project");
        return true;
      }
      pushedScreens.clear();  // Effectively switching applications; clear stack of screens.
      LOG.info("DesignToolbar: switching to existing project " + projectName + " with id "
          + projectId);
      currentProject = project;
<<<<<<< HEAD
      sortScreenList(projectId);
=======

      // TODO(sharon): add screens to drop-down menu in the right order
      for (Screen screen : currentProject.screens.values()) {
        addDropDownButtonItem(WIDGET_NAME_SCREENS_DROPDOWN, new DropDownItem(screen.screenName,
            screen.screenName, new SwitchScreenAction(projectId, screen.screenName),
            new Image(Ode.getImageBundle().form())));
      }
>>>>>>> 002f5398
      projectNameLabel.setText(projectName);
      YaBlocksEditor.resendAssetsAndExtensions();  // Send assets for active project
    } else {
      ErrorReporter.reportError("Design toolbar doesn't know about project " + projectName +
          " with id " + projectId);
      LOG.warning("Design toolbar doesn't know about project " + projectName + " with id "
          + projectId);
      return false;
    }
    return true;
  }

  public void sortScreenList(long projectId) {
    if (currentProject != null) {  // We can only sort screens if we have a project.
      clearDropDownMenu(WIDGET_NAME_SCREENS_DROPDOWN);
      // TODO(sharon): add screens to drop-down menu in the right order
      for (Screen screen : currentProject.screens.values()) {
        addDropDownButtonItem(WIDGET_NAME_SCREENS_DROPDOWN, new DropDownItem(screen.screenName,
            screen.screenName, new SwitchScreenAction(projectId, screen.screenName)));
      }
    }
  }

  /*
   * Add a screen name to the drop-down for the project with id projectId.
   * name is the form name, designerEditor is the file editor for the form UI,
   * and blocksEditor is the file editor for the form's blocks.
   */
  public void addScreen(long projectId, String name, FileEditor formEditor,
      FileEditor blocksEditor) {
    if (!projectMap.containsKey(projectId)) {
      LOG.warning("DesignToolbar can't find project " + name + " with id " + projectId
          + ". Ignoring addScreen().");
      return;
    }
    DesignProject project = projectMap.get(projectId);
    if (project.addScreen(name, formEditor, blocksEditor)) {
      if (currentProject == project) {
<<<<<<< HEAD
        sortScreenList(projectId);
=======
        addDropDownButtonItem(WIDGET_NAME_SCREENS_DROPDOWN, new DropDownItem(name,
            name, new SwitchScreenAction(projectId, name), new Image(Ode.getImageBundle().form())));
>>>>>>> 002f5398
      }
    }
  }

  /*
 * PushScreen -- Static method called by Blockly when the Companion requests
 * That we switch to a new screen. We keep track of the Screen we were on
 * and push that onto a stack of Screens which we pop when requested by the
 * Companion.
 */
  public static boolean pushScreen(String screenName) {
    DesignToolbar designToolbar = Ode.getInstance().getDesignToolbar();
    long projectId = Ode.getInstance().getCurrentYoungAndroidProjectId();
    String currentScreen = designToolbar.currentProject.currentScreen;
    if (!designToolbar.currentProject.screens.containsKey(screenName)) // No such screen -- can happen
      return false;                                                    // because screen is user entered here.
    pushedScreens.addFirst(currentScreen);
    designToolbar.doSwitchScreen(projectId, screenName, View.BLOCKS);
    return true;
  }

  public static void popScreen() {
    DesignToolbar designToolbar = Ode.getInstance().getDesignToolbar();
    long projectId = Ode.getInstance().getCurrentYoungAndroidProjectId();
    String newScreen;
    if (pushedScreens.isEmpty()) {
      return;                   // Nothing to do really
    }
    newScreen = pushedScreens.removeFirst();
    designToolbar.doSwitchScreen(projectId, newScreen, View.BLOCKS);
  }

  // Called from Javascript when Companion is disconnected
  public static void clearScreens() {
    pushedScreens.clear();
  }

  /*
   * Switch to screen name in project projectId. Also switches projects if
   * necessary.
   */
  public void switchToScreen(long projectId, String screenName, View view) {
    doSwitchScreen(projectId, screenName, view);
  }

  /**
   * Remove screen name (if it exists) from project projectId
   *
   * @param  projectId The project ID
   * @param  name   Name of the Screen
   */
  public void removeScreen(long projectId, String name) {
    if (!projectMap.containsKey(projectId)) {
      LOG.warning("DesignToolbar can't find project " + name + " with id " + projectId
          + " Ignoring removeScreen().");
      return;
    }
    LOG.info("DesignToolbar: got removeScreen for project " + projectId
        + ", screen " + name);
    DesignProject project = projectMap.get(projectId);
    if (!project.screens.containsKey(name)) {
      // already removed this screen
      return;
    }
    if (currentProject == project) {
      // if removing current screen, choose a new screen to show
      if (currentProject.currentScreen.equals(name)) {
        // TODO(sharon): maybe make a better choice than screen1, but for now
        // switch to screen1 because we know it is always there
        switchToScreen(projectId, YoungAndroidSourceNode.SCREEN1_FORM_NAME, View.DESIGNER);
      }
      removeDropDownButtonItem(WIDGET_NAME_SCREENS_DROPDOWN, name);
    }
    project.removeScreen(name);
  }

  public void toggleEditor(boolean blocks) {
    setButtonEnabled(switchToBlocks.getName(), !blocks);
    setButtonEnabled(switchToDesign.getName(), blocks);

    boolean notOnScreen1 = getCurrentProject() != null
        && !"Screen1".equals(getCurrentProject().currentScreen);
    setButtonEnabled(WIDGET_NAME_REMOVEFORM, notOnScreen1);
  }

  public void toggleView() {
    SwitchToBlocksEditorAction blockView = new SwitchToBlocksEditorAction();
    SwitchToFormEditorAction designView = new SwitchToFormEditorAction();
    RootPanel.get().addDomHandler(new KeyDownHandler() {
      public void onKeyDown(KeyDownEvent event) {
        if (event.isControlKeyDown() && event.isAltKeyDown()) {
          if (currentView == View.DESIGNER) {
            blockView.execute();
          } else if (currentView == DesignToolbar.View.BLOCKS) {
            designView.execute();
          }
        }
      }
    }, KeyDownEvent.getType());
  }

  public DesignProject getCurrentProject() {
    return currentProject;
  }

  public View getCurrentView() {
    return currentView;
  }

  public void setTutorialToggleVisible(boolean value) {
    setButtonVisible(WIDGET_NAME_TUTORIAL_TOGGLE, value);
  }

}<|MERGE_RESOLUTION|>--- conflicted
+++ resolved
@@ -1,10 +1,6 @@
 // -*- mode: java; c-basic-offset: 2; -*-
 // Copyright 2009-2011 Google, All Rights reserved
-<<<<<<< HEAD
 // Copyright 2011-2025 MIT, All rights reserved
-=======
-// Copyright 2011-2017 MIT, All rights reserved
->>>>>>> 002f5398
 // Released under the Apache License, Version 2.0
 // http://www.apache.org/licenses/LICENSE-2.0
 
@@ -272,17 +268,7 @@
       LOG.info("DesignToolbar: switching to existing project " + projectName + " with id "
           + projectId);
       currentProject = project;
-<<<<<<< HEAD
       sortScreenList(projectId);
-=======
-
-      // TODO(sharon): add screens to drop-down menu in the right order
-      for (Screen screen : currentProject.screens.values()) {
-        addDropDownButtonItem(WIDGET_NAME_SCREENS_DROPDOWN, new DropDownItem(screen.screenName,
-            screen.screenName, new SwitchScreenAction(projectId, screen.screenName),
-            new Image(Ode.getImageBundle().form())));
-      }
->>>>>>> 002f5398
       projectNameLabel.setText(projectName);
       YaBlocksEditor.resendAssetsAndExtensions();  // Send assets for active project
     } else {
@@ -321,12 +307,7 @@
     DesignProject project = projectMap.get(projectId);
     if (project.addScreen(name, formEditor, blocksEditor)) {
       if (currentProject == project) {
-<<<<<<< HEAD
         sortScreenList(projectId);
-=======
-        addDropDownButtonItem(WIDGET_NAME_SCREENS_DROPDOWN, new DropDownItem(name,
-            name, new SwitchScreenAction(projectId, name), new Image(Ode.getImageBundle().form())));
->>>>>>> 002f5398
       }
     }
   }
