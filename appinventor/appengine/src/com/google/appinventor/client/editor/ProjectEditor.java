// -*- mode: java; c-basic-offset: 2; -*-
// Copyright 2009-2011 Google, All Rights reserved
// Copyright 2011-2025 MIT, All rights reserved
// Released under the Apache License, Version 2.0
// http://www.apache.org/licenses/LICENSE-2.0

package com.google.appinventor.client.editor;

import com.google.appinventor.client.Ode;
import com.google.appinventor.client.UiStyleFactory;
import com.google.appinventor.client.explorer.project.Project;
import com.google.appinventor.client.settings.Settings;
import com.google.appinventor.client.settings.project.ProjectSettings;
import com.google.appinventor.shared.rpc.project.ProjectRootNode;
import com.google.appinventor.shared.rpc.project.SourceNode;
import com.google.appinventor.shared.settings.SettingsConstants;
import com.google.common.collect.Maps;
import com.google.gwt.user.client.ui.Composite;
import com.google.gwt.user.client.ui.DeckPanel;

import java.util.ArrayList;
import java.util.Collections;
import java.util.HashMap;
import java.util.List;
import java.util.Map;
import java.util.Set;
import java.util.TreeMap;
import java.util.logging.Logger;

/**
 * Abstract superclass for all project editors.
 * Each ProjectEditor is associated with a single project and may have multiple
 * FileEditors open in a DeckPanel.
 *
 * TODO(sharon): consider merging this into YaProjectEditor, since we now
 * only have one type of project editor.
 *
 * @author lizlooney@google.com (Liz Looney)
 */
public abstract class ProjectEditor extends Composite {
  private static final Logger LOG = Logger.getLogger(ProjectEditor.class.getName());

  protected final ProjectRootNode projectRootNode;
  protected final UiStyleFactory uiFactory;
  protected final long projectId;
  protected final Project project;

  // Invariants: openFileEditors, fileIds, and deckPanel contain corresponding
  // elements, i.e., if a FileEditor is in openFileEditors, its fileid should be
  // in fileIds and the FileEditor should be in deckPanel. If selectedFileEditor
  // is non-null, it is one of the file editors in openFileEditors and the
  // one currently showing in deckPanel.
  private final Map<String, FileEditor> openFileEditors;
<<<<<<< HEAD
=======
  private final Map<String, Map<String, FileEditor>> editorsByType;
>>>>>>> 0eedc701
  protected final List<String> fileIds;
  private final HashMap<String,String> locationHashMap = new HashMap<String,String>();
  private final DeckPanel deckPanel;
  private FileEditor selectedFileEditor;
  private final TreeMap<String, Boolean> screenHashMap = new TreeMap<String, Boolean>();

  /**
   * Creates a {@code ProjectEditor} instance.
   *
   * @param projectRootNode  the project root node
   */
  public ProjectEditor(ProjectRootNode projectRootNode, UiStyleFactory uiFactory) {
    this.projectRootNode = projectRootNode;
    this.uiFactory = uiFactory;
    projectId = projectRootNode.getProjectId();
    project = Ode.getInstance().getProjectManager().getProject(projectId);

    openFileEditors = Maps.newHashMap();
    fileIds = new ArrayList<String>();
    editorsByType = Maps.newHashMap();

    deckPanel = new DeckPanel();

    deckPanel.setSize("100%", "100%");
    initWidget(deckPanel);
    // Note: I'm not sure that the setSize call below does anything useful.
    setSize("100%", "100%");
  }

  /**
   * Processes the project before loading into the project editor.
   * To do any any pre-processing of the Project
   * Calls the loadProject() after prepareProject() is fully executed.
   * Currently, prepareProject loads all external components associated with project.
   */
  public abstract void processProject();

  /**
   * Called when the ProjectEditor widget is loaded after having been hidden.
   * Subclasses must implement this method, taking responsibility for causing
   * the onShow method of the selected file editor to be called and for updating
   * any other UI elements related to showing the project editor.
   */
  protected abstract void onShow();

  /**
   * Called when the ProjectEditor widget is about to be unloaded. Subclasses
   * must implement this method, taking responsibility for causing the onHide
   * method of the selected file editor to be called and for updating any
   * other UI elements related to hiding the project editor.
   */
  protected abstract void onHide();

  public UiStyleFactory getUiFactory() {
    return uiFactory;
  }

  public final void setScreenCheckboxState(String screen, Boolean isChecked) {
    screenHashMap.put(screen, isChecked);
    changeProjectSettingsProperty(
            SettingsConstants.PROJECT_YOUNG_ANDROID_SETTINGS,
            SettingsConstants.YOUNG_ANDROID_SETTINGS_SCREEN_CHECKBOX_STATE_MAP,
            getScreenCheckboxMapString()
    );
  }

  public final Boolean getScreenCheckboxState(String screen) {
    if (screenHashMap.size() == 0) {
      buildScreenHashMap();
    }
    return screenHashMap.get(screen);
  }

  public final String getScreenCheckboxMapString() {
    String screenCheckboxMap = "";
    int count = 0;
    Set<String> screens = screenHashMap.keySet();
    int size = screens.size();
    for (String screen : screens) {
      Boolean isChecked = screenHashMap.get(screen);
      if (isChecked == null) {
        continue;
      }
      String isCheckedString = (isChecked) ? "True" : "False";
      String separator = (count == size) ? "" : " ";
      screenCheckboxMap += screen + ":" + isCheckedString + separator;
    }
    return screenCheckboxMap;
  }

  public final void buildScreenHashMap() {
    String screenCheckboxMap = getProjectSettingsProperty(
            SettingsConstants.PROJECT_YOUNG_ANDROID_SETTINGS,
            SettingsConstants.YOUNG_ANDROID_SETTINGS_SCREEN_CHECKBOX_STATE_MAP
    );
    String[] pairs = screenCheckboxMap.split(" ");
    for (String pair : pairs) {
      String[] mapping = pair.split(":");
      String screen = mapping[0];
      Boolean isChecked = Boolean.parseBoolean(mapping[1]);
      screenHashMap.put(screen, isChecked);
    }
  }

  /**
<<<<<<< HEAD
   * Adds a file editor to this project editor.
   *
   * @param fileEditor  file editor to add
   */
  public final void addFileEditor(FileEditor fileEditor) {
    String fileId = fileEditor.getFileId();
    openFileEditors.put(fileId, fileEditor);
    fileIds.add(fileId);

    deckPanel.add(fileEditor);
  }

  /**
=======
>>>>>>> 0eedc701
   * Inserts a file editor in this editor at the specified index.
   *
   * @param fileEditor  file editor to insert
   * @param beforeIndex  the index before which fileEditor will be inserted
   */
  public final void insertFileEditor(FileEditor fileEditor, int beforeIndex) {
    String fileId = fileEditor.getFileId();
    openFileEditors.put(fileId, fileEditor);
    fileIds.add(beforeIndex, fileId);
    deckPanel.insert(fileEditor, beforeIndex);
    LOG.info("Inserted file editor for " + fileEditor.getFileId() + " at pos " + beforeIndex);
  }

  protected final void addFileEditorByType(FileEditor fileEditor) {
    String entityName = SourceNode.getEntityName(fileEditor.getFileId());
    if (!editorsByType.containsKey(entityName)) {
      Map<String, FileEditor> editorMap = new HashMap<>();
      editorMap.put(fileEditor.getEditorType(), fileEditor);
      editorsByType.put(entityName, editorMap);
    } else {
      editorsByType.get(entityName).put(fileEditor.getEditorType(), fileEditor);
    }
  }

  /**
   * Selects the given file editor in the deck panel and calls its onShow()
   * method. Calls onHide() for a previously selected file editor if there was
   * one (and it wasn't the same one).
   *
   * Note: all actions that cause the selected file editor to change should
   * be going through DesignToolbar.SwitchScreenAction.execute(), which calls
   * this method. If you're thinking about calling this method directly from
   * somewhere else, please reconsider!
   *
   * @param fileEditor  file editor to select
   */
  public final void selectFileEditor(FileEditor fileEditor) {
    int index = deckPanel.getWidgetIndex(fileEditor);
    if (index == -1) {
      if (fileEditor != null) {
        LOG.warning("Can't find widget for fileEditor " + fileEditor.getFileId());
      } else {
        LOG.warning("Not expecting selectFileEditor(null)");
      }
    }
    LOG.info("ProjectEditor: got selectFileEditor for "
<<<<<<< HEAD
            + ((fileEditor == null) ? null : fileEditor.getFileId())
            +  " selectedFileEditor is "
            + ((selectedFileEditor == null) ? null : selectedFileEditor.getFileId()));
=======
        + ((fileEditor == null) ? null : fileEditor.getFileId())
        +  " selectedFileEditor is "
        + ((selectedFileEditor == null) ? null : selectedFileEditor.getFileId()));
>>>>>>> 0eedc701
    if (selectedFileEditor != null && selectedFileEditor != fileEditor) {
      selectedFileEditor.onHide();
    }
    // Note that we still want to do the following statements even if
    // selectedFileEditor == fileEditor already. This handles the case of switching back
    // to a previously opened project from another project.
    selectedFileEditor = fileEditor;
    deckPanel.showWidget(index);
    selectedFileEditor.onShow();
  }

  /**
   * Returns the file editor for the given file ID.
   *
   * @param fileId  file ID of the file
   */
  public final FileEditor getFileEditor(String fileId) {
    return openFileEditors.get(fileId);
  }

<<<<<<< HEAD
=======
  /**
   * Get the file editor of the given <code>editorType</code>, if any, for <code>entityName</code>.
   *
   * @param entityName
   * @param editorType
   * @return
   */
  public final FileEditor getFileEditor(String entityName, String editorType) {
    Map<String, FileEditor> entityEditors = editorsByType.get(entityName);
    if (entityEditors != null) {
      return entityEditors.get(editorType);
    } else {
      return null;
    }
  }

>>>>>>> 0eedc701
  /**
   * Returns the set of open file editors
   */
  public final Iterable<FileEditor> getOpenFileEditors() {
    return Collections.unmodifiableCollection(openFileEditors.values());
  }

  /**
   * Returns the currently selected file editor
   */
  protected final FileEditor getSelectedFileEditor() {
    return selectedFileEditor;
  }

  /**
   * Closes the file editors for the given file IDs, without saving.
   * This is used when the files are about to be deleted. If
   * selectedFileEditor is closed, sets selectedFileEditor to null.
   *
   * @param closeFileIds  file IDs of the files to be closed
   */
  public final void closeFileEditors(String[] closeFileIds) {
    for (String fileId : closeFileIds) {
      FileEditor fileEditor = openFileEditors.remove(fileId);
      if (fileEditor == null) {
        LOG.severe("File editor is unexpectedly null for " + fileId);
        continue;
      }
      int index = deckPanel.getWidgetIndex(fileEditor);
      fileIds.remove(index);
      deckPanel.remove(fileEditor);
      if (selectedFileEditor == fileEditor) {
        selectedFileEditor.onHide();
        selectedFileEditor = null;
      }
      fileEditor.onClose();
    }
  }

  /**
   * Returns the value of a project settings property.
   *
   * @param category  property category
   * @param name  property name
   * @return the property value
   */
  public final String getProjectSettingsProperty(String category, String name) {
    ProjectSettings projectSettings = project.getSettings();
    Settings settings = projectSettings.getSettings(category);
    return settings.getPropertyValue(name);
  }

  /**
   * Changes the value of a project settings property.
   *
   * @param category  property category
   * @param name  property name
   * @param newValue  new property value
   */
  public final void changeProjectSettingsProperty(String category, String name, String newValue) {
    ProjectSettings projectSettings = project.getSettings();
    Settings settings = projectSettings.getSettings(category);
    String currentValue = settings.getPropertyValue(name);
    if (!newValue.equals(currentValue)) {
      LOG.info("ProjectEditor: changeProjectSettingsProperty: " + name + " " + currentValue +
              " => " + newValue);
      settings.changePropertyValue(name, newValue);
      // Deal with the Tutorial Panel
      Ode ode = Ode.getInstance();
      if (name.equals("TutorialURL")) {
        ode.setTutorialURL(newValue);
      }
      ode.getEditorManager().scheduleAutoSave(projectSettings);
    }
  }

  /**
   * Keep track of components that require the
   * "android.permission.ACCESS_FINE_LOCATION" (and related
   * permissions). This code is in particular for use of the WebViewer
   * component. The WebViewer exports the Javascript location
   * API. However it cannot be used by an app with location
   * permissions. Each WebViewer has a "UsesLocation" property which
   * is only available from the designer. Each WebViewer then
   * registers its value here. Each time this hashtable is updated we
   * recompute whether or not location permission is needed based on a
   * logical OR of all of the WebViewer components registered. Note:
   * Even if no WebViewer component requires location permission, other
   * components, such as the LocationSensor may require it. That is
   * handled via the @UsesPermissions mechanism and is independent of
   * this code.
   *
   * @param componentName The name of the component registering location permission
   * @param newValue either "True" or "False" indicating whether permission is need.
   */
  public final void recordLocationSetting(String componentName, String newValue) {
    LOG.info("ProjectEditor: recordLocationSetting(" + componentName + "," + newValue + ")");
    locationHashMap.put(componentName, newValue);
    recomputeLocationPermission();
  }

  private void recomputeLocationPermission() {
    String usesLocation = "False";
    for (String c : locationHashMap.values()) {
      LOG.info("ProjectEditor:recomputeLocationPermission: " + c);
      if (c.equals("True")) {
        usesLocation = "True";
        break;
      }
    }
    changeProjectSettingsProperty(SettingsConstants.PROJECT_YOUNG_ANDROID_SETTINGS, SettingsConstants.YOUNG_ANDROID_SETTINGS_USES_LOCATION,
            usesLocation);
  }

  public void clearLocation(String componentName) {
    LOG.info("ProjectEditor:clearLocation: clearing " + componentName);
    locationHashMap.remove(componentName);
    recomputeLocationPermission();
  }

  /**
   * Notification that the file with the given file ID has been saved.
   *
   * @param fileId  file ID of the file that was saved
   */
  public final void onSave(String fileId) {
    FileEditor fileEditor = openFileEditors.get(fileId);
    if (fileEditor != null) {
      fileEditor.onSave();
    }
  }

  // GWT Widget methods

  @Override
  protected void onLoad() {
    // onLoad is called immediately after a widget becomes attached to the browser's document.
    // onLoad will be called both when a project is opened the first time and when an
    // already-opened project is re-opened.
    // This is different from the ProjectEditor method loadProject, which is called to load the
    // project just after the editor is created.
    LOG.info("ProjectEditor: got onLoad for project " + projectId);
    super.onLoad();
    String tutorialURL = getProjectSettingsProperty(SettingsConstants.PROJECT_YOUNG_ANDROID_SETTINGS,
            SettingsConstants.YOUNG_ANDROID_SETTINGS_TUTORIAL_URL);
    if (!tutorialURL.isEmpty()) {
      Ode ode = Ode.getInstance();
      ode.setTutorialURL(tutorialURL);
    }

    onShow();
  }

  @Override
  protected void onUnload() {
    // onUnload is called immediately before a widget becomes detached from the browser's document.
    Ode ode = Ode.getInstance();
    ode.setTutorialVisible(false);
    ode.getDesignToolbar().setTutorialToggleVisible(false);
    LOG.info("ProjectEditor: got onUnload for project " + projectId);
    super.onUnload();
    onHide();
  }
}<|MERGE_RESOLUTION|>--- conflicted
+++ resolved
@@ -51,10 +51,7 @@
   // is non-null, it is one of the file editors in openFileEditors and the
   // one currently showing in deckPanel.
   private final Map<String, FileEditor> openFileEditors;
-<<<<<<< HEAD
-=======
   private final Map<String, Map<String, FileEditor>> editorsByType;
->>>>>>> 0eedc701
   protected final List<String> fileIds;
   private final HashMap<String,String> locationHashMap = new HashMap<String,String>();
   private final DeckPanel deckPanel;
@@ -160,22 +157,6 @@
   }
 
   /**
-<<<<<<< HEAD
-   * Adds a file editor to this project editor.
-   *
-   * @param fileEditor  file editor to add
-   */
-  public final void addFileEditor(FileEditor fileEditor) {
-    String fileId = fileEditor.getFileId();
-    openFileEditors.put(fileId, fileEditor);
-    fileIds.add(fileId);
-
-    deckPanel.add(fileEditor);
-  }
-
-  /**
-=======
->>>>>>> 0eedc701
    * Inserts a file editor in this editor at the specified index.
    *
    * @param fileEditor  file editor to insert
@@ -222,15 +203,9 @@
       }
     }
     LOG.info("ProjectEditor: got selectFileEditor for "
-<<<<<<< HEAD
-            + ((fileEditor == null) ? null : fileEditor.getFileId())
-            +  " selectedFileEditor is "
-            + ((selectedFileEditor == null) ? null : selectedFileEditor.getFileId()));
-=======
         + ((fileEditor == null) ? null : fileEditor.getFileId())
         +  " selectedFileEditor is "
         + ((selectedFileEditor == null) ? null : selectedFileEditor.getFileId()));
->>>>>>> 0eedc701
     if (selectedFileEditor != null && selectedFileEditor != fileEditor) {
       selectedFileEditor.onHide();
     }
@@ -251,8 +226,6 @@
     return openFileEditors.get(fileId);
   }
 
-<<<<<<< HEAD
-=======
   /**
    * Get the file editor of the given <code>editorType</code>, if any, for <code>entityName</code>.
    *
@@ -269,7 +242,6 @@
     }
   }
 
->>>>>>> 0eedc701
   /**
    * Returns the set of open file editors
    */
