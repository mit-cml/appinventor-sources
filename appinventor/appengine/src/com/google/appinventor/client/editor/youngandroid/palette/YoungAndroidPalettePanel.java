// -*- mode: java; c-basic-offset: 2; -*-
// Copyright 2009-2011 Google, All Rights reserved
// Copyright 2011-2014 MIT, All rights reserved
// Released under the Apache License, Version 2.0
// http://www.apache.org/licenses/LICENSE-2.0

package com.google.appinventor.client.editor.youngandroid.palette;

import com.google.appinventor.client.ComponentsTranslation;
import com.google.appinventor.client.editor.simple.SimpleComponentDatabase;
import com.google.appinventor.client.editor.simple.components.MockComponent;
import com.google.appinventor.client.editor.simple.components.utils.PropertiesUtil;
import com.google.appinventor.client.editor.simple.palette.DropTargetProvider;
import com.google.appinventor.client.editor.simple.palette.SimpleComponentDescriptor;
import com.google.appinventor.client.editor.simple.palette.SimplePaletteItem;
import com.google.appinventor.client.editor.simple.palette.SimplePalettePanel;
import com.google.appinventor.client.editor.youngandroid.YaFormEditor;
import com.google.appinventor.client.explorer.project.ComponentDatabaseChangeListener;
import com.google.appinventor.client.wizards.ComponentImportWizard;
import com.google.appinventor.common.version.AppInventorFeatures;
import com.google.appinventor.components.common.ComponentCategory;
import com.google.gwt.event.dom.client.BlurEvent;
import com.google.gwt.event.dom.client.BlurHandler;
import com.google.gwt.event.dom.client.ChangeEvent;
import com.google.gwt.event.dom.client.ChangeHandler;
import com.google.gwt.event.dom.client.ClickEvent;
import com.google.gwt.event.dom.client.ClickHandler;
import com.google.gwt.user.client.ui.Anchor;
import com.google.gwt.user.client.ui.Composite;
import com.google.gwt.user.client.ui.HasHorizontalAlignment;
import com.google.gwt.user.client.ui.StackPanel;
import com.google.gwt.user.client.ui.VerticalPanel;
import com.google.gwt.user.client.ui.TextBox;
import com.google.gwt.event.dom.client.KeyPressEvent;
import com.google.gwt.event.dom.client.KeyUpEvent;
import com.google.gwt.event.dom.client.KeyDownEvent;
import com.google.gwt.event.dom.client.KeyCodes;
import com.google.gwt.event.dom.client.KeyPressHandler;
import com.google.gwt.event.dom.client.KeyUpHandler;
import com.google.gwt.event.dom.client.KeyDownHandler;

import com.google.appinventor.client.utils.Trie;

import java.util.ArrayList;
import java.util.Collections;
import java.util.HashMap;
import java.util.List;
import java.util.Map;
import java.util.*;

import static com.google.appinventor.client.Ode.MESSAGES;

/**
 * Panel showing Simple components which can be dropped onto the Young Android
 * visual designer panel.
 *
 * @author lizlooney@google.com (Liz Looney)
 */
public class YoungAndroidPalettePanel extends Composite implements SimplePalettePanel, ComponentDatabaseChangeListener {

  // Component database: information about components (including their properties and events)
  private final SimpleComponentDatabase COMPONENT_DATABASE;

  // Associated editor
  private final YaFormEditor editor;

  private final Map<ComponentCategory, PaletteHelper> paletteHelpers;

  private final StackPanel stackPalette;
  private final Map<ComponentCategory, VerticalPanel> categoryPanels;
  // store Component Type along with SimplePaleteItem to enable removal of components
  private final Map<String, SimplePaletteItem> simplePaletteItems;

  private DropTargetProvider dropTargetProvider;
<<<<<<< HEAD
  private List<Integer> categoryOrder;
=======
  // initialize a Trie
  private Trie componentTrie;

  // panel that holds all palette items
  final VerticalPanel panel;
  // Map translated component names to English names
  private final Map<String, String> translationMap;

  private final TextBox searchText; 
  private final VerticalPanel searchResults;
>>>>>>> 5cde68c6

  /**
   * Creates a new component palette panel.
   *
   * @param editor parent editor of this panel
   */
  public YoungAndroidPalettePanel(YaFormEditor editor) {
    this.editor = editor;
    COMPONENT_DATABASE = SimpleComponentDatabase.getInstance(editor.getProjectId());

    stackPalette = new StackPanel();

    paletteHelpers = new HashMap<ComponentCategory, PaletteHelper>();
    // If a category has a palette helper, add it to the paletteHelpers map here.
    paletteHelpers.put(ComponentCategory.LEGOMINDSTORMS, new LegoPaletteHelper());

    categoryPanels = new HashMap<ComponentCategory, VerticalPanel>();
    simplePaletteItems = new HashMap<String, SimplePaletteItem>();
<<<<<<< HEAD
    categoryOrder = new ArrayList<Integer>();
    stackPalette.setWidth("100%");
    initWidget(stackPalette);
=======

    componentTrie = new Trie();
    translationMap = new HashMap<String, String>();
    panel = new VerticalPanel();
    panel.setWidth("100%");

    //Load Component strings to Trie
    for (String component : COMPONENT_DATABASE.getComponentNames()) {
      String translationName = ComponentsTranslation.getComponentName(component).toLowerCase();
      componentTrie.insert(translationName);
      translationMap.put(translationName, component);
    }

    searchText = new TextBox();
    searchText.setWidth("100%");
    searchText.getElement().setPropertyString("placeholder", MESSAGES.searchComponents());
    searchText.getElement().setAttribute("type", "search");

    searchText.addKeyUpHandler(new SearchKeyUpHandler());
    searchText.addKeyPressHandler(new ReturnKeyHandler());
    searchText.addKeyDownHandler(new EscapeKeyDownHandler());
    searchText.addBlurHandler(new BlurHandler() {
      @Override
      public void onBlur(BlurEvent event) {
        doSearch();
      }
    });
    searchText.addChangeHandler(new ChangeHandler() {
      @Override
      public void onChange(ChangeEvent event) {
        doSearch();
      }
    });

    panel.setSpacing(3);
    panel.add(searchText);
    panel.setWidth("100%");

    searchResults = new VerticalPanel();
    searchResults.setWidth("100%");
    stackPalette.setWidth("100%");

    initWidget(panel);
    panel.add(searchResults);
    panel.add(stackPalette);

    for (ComponentCategory category : ComponentCategory.values()) {
      if (showCategory(category)) {
        VerticalPanel categoryPanel = new VerticalPanel();
        categoryPanel.setWidth("100%");
        categoryPanels.put(category, categoryPanel);
        // The production version will not include a mapping for Extension because
        // only compile-time categories are included. This allows us to i18n the
        // Extension title for the palette.
        String title = ComponentCategory.EXTENSION.equals(category) ?
          MESSAGES.extensionComponentPallette() :
          ComponentsTranslation.getCategoryName(category.getName());
        stackPalette.add(categoryPanel, title);
      }
    }

    initExtensionPanel();
  }

   /**
   *  Automatic search and list results as users input the string
   */
  private class SearchKeyUpHandler implements KeyUpHandler {
    @Override
    public void onKeyUp(KeyUpEvent event) {
      doSearch();
    }
  }

  /**
   *  Users press escapte button, results and searchText will be cleared
   */
  private class EscapeKeyDownHandler implements KeyDownHandler {
    @Override
    public void onKeyDown(KeyDownEvent event) {
      if (event.getNativeKeyCode() == KeyCodes.KEY_ESCAPE) {
        searchResults.clear();
        searchText.setText("");
      }
    }
  }

  /**
   *  Users press enter button, results will be added to searchResults panel
   */
  private class ReturnKeyHandler implements KeyPressHandler {
     @Override
      public void onKeyPress(KeyPressEvent event) {
        switch (event.getCharCode()) {
          case KeyCodes.KEY_END:
          case KeyCodes.KEY_DELETE:
          case KeyCodes.KEY_BACKSPACE:
            doSearch();
            break;
        }
      }
  }

  /**
   *  User clicks on searchButton and results will be added to searchResults panel
   */
  private void doSearch() {
    String search_str = searchText.getText().trim().toLowerCase();
    // Empty strings will return nothing
    if (search_str.length() != 0) {
      // Remove previous search results
      searchResults.clear();
      Collection<String> allComponents = componentTrie.getAllWords(search_str);
      for (String name : allComponents) {
        if (translationMap.containsKey(name)) {
          String englishName = translationMap.get(name);
          if (simplePaletteItems.containsKey(englishName)) {
            SimplePaletteItem item = simplePaletteItems.get(englishName);
            int version = COMPONENT_DATABASE.getComponentVersion(englishName);
            String versionName = COMPONENT_DATABASE.getComponentVersionName(englishName);
            String dateBuilt = COMPONENT_DATABASE.getComponentBuildDate(englishName);
            String helpString = COMPONENT_DATABASE.getHelpString(englishName);
            String helpUrl = COMPONENT_DATABASE.getHelpUrl(englishName);
            String categoryDocUrlString = COMPONENT_DATABASE.getCategoryDocUrlString(englishName);
            String categoryString = COMPONENT_DATABASE.getCategoryString(englishName);
            Boolean showOnPalette = COMPONENT_DATABASE.getShowOnPalette(englishName);
            Boolean nonVisible = COMPONENT_DATABASE.getNonVisible(englishName);
            Boolean external = COMPONENT_DATABASE.getComponentExternal(englishName);

            SimpleComponentDescriptor scd =
                new SimpleComponentDescriptor(englishName, editor, version, versionName,
                    dateBuilt, helpString, helpUrl, categoryDocUrlString, showOnPalette, nonVisible, external);
            SimplePaletteItem newItem = new SimplePaletteItem(scd, dropTargetProvider);
            searchResults.add(newItem);
          }
        }
      }
    } else {
      searchResults.clear();
    }
>>>>>>> 5cde68c6
  }

  private static boolean showCategory(ComponentCategory category) {
    if (category == ComponentCategory.UNINITIALIZED) {
      return false;
    }
    if (category == ComponentCategory.INTERNAL &&
        !AppInventorFeatures.showInternalComponentsCategory()) {
      return false;
    }
    return true;
  }

  /**
   * Loads all components to be shown on this palette.  Specifically, for
   * each component (except for those whose category is UNINITIALIZED, or
   * whose category is INTERNAL and we're running on a production server,
   * or who are specifically marked as not to be shown on the palette),
   * this creates a corresponding {@link SimplePaletteItem} with the passed
   * {@link DropTargetProvider} and adds it to the panel corresponding to
   * its category.
   *
   * @param dropTargetProvider provider of targets that palette items can be
   *                           dropped on
   */
  @Override
  public void loadComponents(DropTargetProvider dropTargetProvider) {
    this.dropTargetProvider = dropTargetProvider;
    for (String component : COMPONENT_DATABASE.getComponentNames()) {
      this.addComponent(component);
    }
  }

  public void loadComponents() {
    for (String component : COMPONENT_DATABASE.getComponentNames()) {
      this.addComponent(component);
    }
  }

  @Override
  public void configureComponent(MockComponent mockComponent) {
    String componentType = mockComponent.getType();
    PropertiesUtil.populateProperties(mockComponent, COMPONENT_DATABASE.getPropertyDefinitions(componentType), editor);

  }

  /**
   *  Loads a single Component to Palette. Used for adding Components.
   */
  @Override
  public void addComponent(String componentTypeName) {
    if (simplePaletteItems.containsKey(componentTypeName)) { // We are upgrading
      removeComponent(componentTypeName);
    }
    int version = COMPONENT_DATABASE.getComponentVersion(componentTypeName);
    String versionName = COMPONENT_DATABASE.getComponentVersionName(componentTypeName);
    String dateBuilt = COMPONENT_DATABASE.getComponentBuildDate(componentTypeName);
    String helpString = COMPONENT_DATABASE.getHelpString(componentTypeName);
    String helpUrl = COMPONENT_DATABASE.getHelpUrl(componentTypeName);
    String categoryDocUrlString = COMPONENT_DATABASE.getCategoryDocUrlString(componentTypeName);
    String categoryString = COMPONENT_DATABASE.getCategoryString(componentTypeName);
    Boolean showOnPalette = COMPONENT_DATABASE.getShowOnPalette(componentTypeName);
    Boolean nonVisible = COMPONENT_DATABASE.getNonVisible(componentTypeName);
    Boolean external = COMPONENT_DATABASE.getComponentExternal(componentTypeName);
    ComponentCategory category = ComponentCategory.valueOf(categoryString);
    if (showOnPalette && showCategory(category)) {
      SimplePaletteItem item = new SimplePaletteItem(
          new SimpleComponentDescriptor(componentTypeName, editor, version, versionName, dateBuilt, helpString, helpUrl,
              categoryDocUrlString, showOnPalette, nonVisible, external),
            dropTargetProvider);
      simplePaletteItems.put(componentTypeName, item);
      addPaletteItem(item, category);
    }
  }

  public void removeComponent(String componentTypeName) {
    String categoryString = COMPONENT_DATABASE.getCategoryString(componentTypeName);
    ComponentCategory category = ComponentCategory.valueOf(categoryString);
<<<<<<< HEAD
    removePaletteItem(simplePaletteItems.get(componentTypeName), category);
    simplePaletteItems.remove(componentTypeName);
=======
    if (simplePaletteItems.containsKey(componentTypeName)) {
      removePaletteItem(simplePaletteItems.get(componentTypeName), category);
    }
>>>>>>> 5cde68c6
  }

  /*
   * Adds a component entry to the palette.
   */
  private void addPaletteItem(SimplePaletteItem component, ComponentCategory category) {
    VerticalPanel panel = categoryPanels.get(category);
    if (panel == null) {
      panel = addComponentCategory(category);
    }
    PaletteHelper paletteHelper = paletteHelpers.get(category);
    if (paletteHelper != null) {
      paletteHelper.addPaletteItem(panel, component);
    } else {
      panel.add(component);
    }
  }

  private VerticalPanel addComponentCategory(ComponentCategory category) {
    VerticalPanel panel = new VerticalPanel();
    panel.setWidth("100%");
    categoryPanels.put(category, panel);
    // The production version will not include a mapping for Extension because
    // only compile-time categories are included. This allows us to i18n the
    // Extension title for the palette.
    int insert_index = Collections.binarySearch(categoryOrder, category.ordinal());
    insert_index = - insert_index - 1;
    stackPalette.insert(panel, insert_index);
    String title = "";
    if (ComponentCategory.EXTENSION.equals(category)) {
      title = MESSAGES.extensionComponentPallette();
      initExtensionPanel();
    } else {
      title = ComponentsTranslation.getCategoryName(category.getName());
    }
    stackPalette.setStackText(insert_index, title);
    categoryOrder.add(insert_index, category.ordinal());
    // When the categories are loaded, we want the first one open, which will almost always be User Interface
    stackPalette.showStack(0);
    return panel;
  }

  private void removePaletteItem(SimplePaletteItem component, ComponentCategory category) {
    VerticalPanel panel = categoryPanels.get(category);
    panel.remove(component);
    if (panel.getWidgetCount() < 1) {
      stackPalette.remove(panel);
      categoryPanels.remove(category);
    }
  }

  private void initExtensionPanel() {
    Anchor addComponentAnchor = new Anchor(MESSAGES.importExtensionMenuItem());
    addComponentAnchor.setStylePrimaryName("ode-ExtensionAnchor");
    addComponentAnchor.addClickHandler(new ClickHandler() {
      @Override
      public void onClick(ClickEvent event) {
        new ComponentImportWizard().center();
      }
    });

    categoryPanels.get(ComponentCategory.EXTENSION).add(addComponentAnchor);
    categoryPanels.get(ComponentCategory.EXTENSION).setCellHorizontalAlignment(
        addComponentAnchor, HasHorizontalAlignment.ALIGN_CENTER);
  }

  @Override
  public void onComponentTypeAdded(List<String> componentTypes) {
    for (String componentType : componentTypes) {
      this.addComponent(componentType);
    }
  }

  @Override
  public boolean beforeComponentTypeRemoved(List<String> componentTypes) {
    boolean result = true;
    for (String componentType : componentTypes) {
      this.removeComponent(componentType);
    }
    return result;
  }

  @Override
  public void onComponentTypeRemoved(Map<String, String> componentTypes) {

  }

  @Override
  public void onResetDatabase() {
    reloadComponents();
  }

  @Override
  public void clearComponents() {
    for (ComponentCategory category : categoryPanels.keySet()) {
      VerticalPanel panel = categoryPanels.get(category);
      panel.clear();
      stackPalette.remove(panel);
    }
    for (PaletteHelper pal : paletteHelpers.values()) {
      pal.clear();
    }
    categoryPanels.clear();
    paletteHelpers.clear();
    categoryOrder.clear();
    simplePaletteItems.clear();
  }

  @Override
  public void reloadComponents() {
    clearComponents();
    loadComponents();
  }

}<|MERGE_RESOLUTION|>--- conflicted
+++ resolved
@@ -72,9 +72,7 @@
   private final Map<String, SimplePaletteItem> simplePaletteItems;
 
   private DropTargetProvider dropTargetProvider;
-<<<<<<< HEAD
   private List<Integer> categoryOrder;
-=======
   // initialize a Trie
   private Trie componentTrie;
 
@@ -85,7 +83,6 @@
 
   private final TextBox searchText; 
   private final VerticalPanel searchResults;
->>>>>>> 5cde68c6
 
   /**
    * Creates a new component palette panel.
@@ -104,11 +101,7 @@
 
     categoryPanels = new HashMap<ComponentCategory, VerticalPanel>();
     simplePaletteItems = new HashMap<String, SimplePaletteItem>();
-<<<<<<< HEAD
     categoryOrder = new ArrayList<Integer>();
-    stackPalette.setWidth("100%");
-    initWidget(stackPalette);
-=======
 
     componentTrie = new Trie();
     translationMap = new HashMap<String, String>();
@@ -249,7 +242,6 @@
     } else {
       searchResults.clear();
     }
->>>>>>> 5cde68c6
   }
 
   private static boolean showCategory(ComponentCategory category) {
@@ -328,14 +320,10 @@
   public void removeComponent(String componentTypeName) {
     String categoryString = COMPONENT_DATABASE.getCategoryString(componentTypeName);
     ComponentCategory category = ComponentCategory.valueOf(categoryString);
-<<<<<<< HEAD
-    removePaletteItem(simplePaletteItems.get(componentTypeName), category);
-    simplePaletteItems.remove(componentTypeName);
-=======
     if (simplePaletteItems.containsKey(componentTypeName)) {
       removePaletteItem(simplePaletteItems.get(componentTypeName), category);
-    }
->>>>>>> 5cde68c6
+      simplePaletteItems.remove(componentTypeName);
+    }
   }
 
   /*
