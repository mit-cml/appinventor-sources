// -*- mode: java; c-basic-offset: 2; -*-
// Copyright 2009-2011 Google, All Rights reserved
// Copyright 2011-2019 MIT, All rights reserved
// Released under the Apache License, Version 2.0
// http://www.apache.org/licenses/LICENSE-2.0

package com.google.appinventor.client.editor.youngandroid.palette;

<<<<<<< HEAD
import static com.google.appinventor.client.Ode.MESSAGES;

import com.google.appinventor.client.ComponentsTranslation;
import com.google.appinventor.client.Images;
import com.google.appinventor.client.Ode;
import com.google.appinventor.client.editor.simple.SimpleEditor;
import com.google.appinventor.client.editor.simple.components.MockComponent;
import com.google.appinventor.client.editor.simple.palette.SimpleComponentDescriptor;
import com.google.appinventor.client.editor.simple.palette.SimplePaletteItem;
import com.google.appinventor.client.editor.simple.palette.SimplePalettePanel;
=======
import com.google.appinventor.client.Ode;
import com.google.appinventor.client.editor.simple.components.i18n.ComponentTranslationTable;
import com.google.appinventor.client.editor.simple.SimpleComponentDatabase;
import com.google.appinventor.client.editor.simple.components.MockComponent;
import com.google.appinventor.client.editor.simple.components.utils.PropertiesUtil;
import com.google.appinventor.client.editor.simple.palette.CollapsablePanel;
import com.google.appinventor.client.editor.simple.palette.DropTargetProvider;
import com.google.appinventor.client.editor.simple.palette.SimpleComponentDescriptor;
import com.google.appinventor.client.editor.simple.palette.SimplePaletteItem;
import com.google.appinventor.client.editor.simple.palette.SimplePalettePanel;
import com.google.appinventor.client.editor.youngandroid.DesignToolbar;
import com.google.appinventor.client.editor.youngandroid.YaFormEditor;
>>>>>>> 286bd122
import com.google.appinventor.client.explorer.project.ComponentDatabaseChangeListener;
import com.google.appinventor.client.wizards.ComponentImportWizard;
import com.google.appinventor.common.version.AppInventorFeatures;
import com.google.appinventor.components.common.ComponentCategory;
import com.google.appinventor.shared.simple.ComponentDatabaseInterface;
import com.google.appinventor.shared.storage.StorageUtil;
import com.google.gwt.core.client.JsArrayString;
import com.google.gwt.core.client.Scheduler;
import com.google.gwt.event.dom.client.BlurEvent;
import com.google.gwt.event.dom.client.BlurHandler;
import com.google.gwt.event.dom.client.ChangeEvent;
import com.google.gwt.event.dom.client.ChangeHandler;
import com.google.gwt.event.dom.client.ClickEvent;
import com.google.gwt.event.dom.client.ClickHandler;
import com.google.gwt.event.dom.client.KeyCodes;
import com.google.gwt.event.dom.client.KeyDownEvent;
import com.google.gwt.event.dom.client.KeyDownHandler;
import com.google.gwt.event.dom.client.KeyPressEvent;
import com.google.gwt.event.dom.client.KeyPressHandler;
import com.google.gwt.event.dom.client.KeyUpEvent;
import com.google.gwt.event.dom.client.KeyUpHandler;
import com.google.gwt.resources.client.ImageResource;
import com.google.gwt.user.client.ui.Anchor;
import com.google.gwt.user.client.ui.Composite;
import com.google.gwt.user.client.ui.HasHorizontalAlignment;
<<<<<<< HEAD
import com.google.gwt.user.client.ui.Image;
import com.google.gwt.user.client.ui.StackPanel;
import com.google.gwt.user.client.ui.TextBox;
import com.google.gwt.user.client.ui.VerticalPanel;
import java.util.ArrayList;
=======
import com.google.gwt.user.client.ui.RootPanel;
import com.google.gwt.user.client.ui.VerticalPanel;
import com.google.gwt.user.client.ui.TextBox;
import com.google.gwt.event.dom.client.KeyPressEvent;
import com.google.gwt.event.dom.client.KeyUpEvent;
import com.google.gwt.event.dom.client.KeyDownEvent;
import com.google.gwt.event.dom.client.KeyCodes;
import com.google.gwt.event.dom.client.KeyPressHandler;
import com.google.gwt.event.dom.client.KeyUpHandler;
import com.google.gwt.event.dom.client.KeyDownHandler;

import jsinterop.annotations.JsOverlay;
import jsinterop.annotations.JsType;

>>>>>>> 286bd122
import java.util.Collections;
import java.util.HashMap;
import java.util.Iterator;
import java.util.List;
import java.util.Map;
<<<<<<< HEAD
import jsinterop.annotations.JsOverlay;
import jsinterop.annotations.JsType;
=======
import java.util.Iterator;
import java.util.Set;

import static com.google.appinventor.client.Ode.MESSAGES;
>>>>>>> 286bd122

/**
 * Panel showing Simple components which can be dropped onto the Young Android
 * visual designer panel.
 *
 * @author lizlooney@google.com (Liz Looney)
 */
public class YoungAndroidPalettePanel extends Composite
    implements SimplePalettePanel, ComponentDatabaseChangeListener {

  /**
   * The Filter interface is used by the palette panel to determine what components
   * to show. By default, an identity filter is used (everything is shown). Other
   * implementations may override the filter by calling {@link #setFilter(Filter, boolean)}.
   *
   * @author ewpatton@mit.edu (Evan W. Patton)
   */
  public interface Filter {
    /**
     * Tests whether the given component type should be shown in the palette.
     * @param componentTypeName The component type to check.
     * @return True if the component should be shown, otherwise false.
     */
    boolean shouldShowComponent(String componentTypeName);

    /**
     * Tests whether the extensions panel should be shown.
     * @return True if extensions are allowed, otherwise false.
     */
    boolean shouldShowExtensions();
  }

  // Identity filter implementation
  private static final Filter IDENTITY = new Filter() {
    @Override
    public boolean shouldShowComponent(String componentTypeName) {
      return true;
    }

    @Override
    public boolean shouldShowExtensions() {
      return true;
    }
  };

  // The singleton instance of the palette panel
  private static YoungAndroidPalettePanel INSTANCE;

  private final Map<ComponentCategory, PaletteHelper> paletteHelpers;

  private final CollapsablePanel stackPalette;

  // store Component Type along with SimplePaleteItem to enable removal of components
  private final Map<String, SimplePaletteItem> simplePaletteItems;

<<<<<<< HEAD
  private List<Integer> categoryOrder;
=======
  private DropTargetProvider dropTargetProvider;
>>>>>>> 286bd122

  // panel that holds all palette items
  final VerticalPanel panel;
  // Map translated component names to English names
  private final Map<String, String> translationMap;

  private final TextBox searchText; 
  private final VerticalPanel searchResults;
  private JsArrayString arrayString = (JsArrayString) JsArrayString.createArray();
  private String lastSearch = "";
  private Map<String, SimplePaletteItem> searchSimplePaletteItems =
      new HashMap<String, SimplePaletteItem>();
  // The component database currently rendered by the palette panel.
  private ComponentDatabaseInterface componentDatabase;
  // The editor that is currently active (also acts as the drop target provider)
  private SimpleEditor editor;
  // Currently active filter
  private Filter filter = IDENTITY;
  // Cache of previously constructed palette items to reuse
  private final Map<String, SimplePaletteItem> cachedPaletteItems =
      new HashMap<String, SimplePaletteItem>();
  // Cache of previously constructed palette items to reuse for the search box
  private final Map<String, SimplePaletteItem> cachedSearchPaletteItems =
      new HashMap<String, SimplePaletteItem>();
  /* We keep a static map of image names to images in the image bundle so
   * that we can avoid making individual calls to the server for static image
   * that are already in the bundle. This is purely an efficiency optimization
   * for mock non-visible components.
   */
  private static final Map<String, ImageResource> bundledImages;

  @SuppressWarnings("CheckStyle")
  private native NativeArray filter(String match)/*-{
    return this.@com.google.appinventor.client.editor.youngandroid.palette.YoungAndroidPalettePanel::arrayString.filter(function(x) { return x.indexOf(match) >= 0 });
  }-*/;

  @SuppressWarnings("CheckStyle")
  private native void sort()/*-{
    this.@com.google.appinventor.client.editor.youngandroid.palette.YoungAndroidPalettePanel::arrayString.sort();
  }-*/;

  private Scheduler.ScheduledCommand rebuild = null;

  private void requestRebuildSearchList() {
    if (rebuild != null) {
      return;
    }

    rebuild = new Scheduler.ScheduledCommand() {
      @Override
      public void execute() {
        arrayString.setLength(0);
        for (String s : translationMap.keySet()) {
          arrayString.push(s);
        }
        sort();
        // Refresh the list by repeating the search
        doSearch(true);
        rebuild = null;
      }
    };
    Scheduler.get().scheduleDeferred(rebuild);
  }

  @JsType
  public static class NativeArray extends JsArrayString implements Iterable<String> {
    protected NativeArray() {
    }

    @Override
    @JsOverlay
    public final Iterator<String> iterator() {
      return new Iterator<String>() {
        int index = 0;

        @Override
        public boolean hasNext() {
          return index < NativeArray.this.length();
        }

        @Override
        public String next() {
          return NativeArray.this.get(index++);
        }

        @Override
        public void remove() {
          throw new UnsupportedOperationException();
        }
      };
    }
  }

  static {
    Images images = Ode.getImageBundle();
    bundledImages = new HashMap<String, ImageResource>();
    bundledImages.put("images/accelerometersensor.png", images.accelerometersensor());
    bundledImages.put("images/ball.png", images.ball());
    bundledImages.put("images/button.png", images.button());
    bundledImages.put("images/canvas.png", images.canvas());
    bundledImages.put("images/imageSprite.png", images.imageSprite());
    bundledImages.put("images/imagePicker.png", images.imagepicker());
    bundledImages.put("images/videoPlayer.png", images.videoplayer());
    bundledImages.put("images/horizontal.png", images.horizontal());
    bundledImages.put("images/vertical.png", images.vertical());
    bundledImages.put("images/table.png", images.table());
    bundledImages.put("images/checkbox.png", images.checkbox());
    bundledImages.put("images/image.png", images.image());
    bundledImages.put("images/label.png", images.label());
    bundledImages.put("images/listPicker.png", images.listpicker());
    bundledImages.put("images/passwordtextbox.png", images.passwordtextbox());
    bundledImages.put("images/slider.png", images.slider());
    bundledImages.put("images/switch.png", images.toggleswitch());
    bundledImages.put("images/textbox.png", images.textbox());
    bundledImages.put("images/webviewer.png", images.webviewer());
    bundledImages.put("images/contactPicker.png", images.contactpicker());
    bundledImages.put("images/emailPicker.png", images.emailpicker());
    bundledImages.put("images/phoneNumberPicker.png", images.phonenumberpicker());
    bundledImages.put("images/lightsensor.png", images.lightsensor());
    bundledImages.put("images/barometer.png", images.barometer());
    bundledImages.put("images/thermometer.png", images.thermometer());
    bundledImages.put("images/hygrometer.png", images.hygrometer());
    bundledImages.put("images/gyroscopesensor.png", images.gyroscopesensor());
    bundledImages.put("images/nearfield.png", images.nearfield());
    bundledImages.put("images/activityStarter.png", images.activitystarter());
    bundledImages.put("images/barcodeScanner.png", images.barcodeScanner());
    bundledImages.put("images/bluetooth.png", images.bluetooth());
    bundledImages.put("images/camera.png", images.camera());
    bundledImages.put("images/camcorder.png", images.camcorder());
    bundledImages.put("images/clock.png", images.clock());
    bundledImages.put("images/fusiontables.png", images.fusiontables());
    bundledImages.put("images/gameClient.png", images.gameclient());
    bundledImages.put("images/locationSensor.png", images.locationSensor());
    bundledImages.put("images/notifier.png", images.notifier());
    bundledImages.put("images/legoMindstormsNxt.png", images.legoMindstormsNxt());
    bundledImages.put("images/legoMindstormsEv3.png", images.legoMindstormsEv3());
    bundledImages.put("images/orientationsensor.png", images.orientationsensor());
    bundledImages.put("images/pedometer.png", images.pedometerComponent());
    bundledImages.put("images/phoneip.png", images.phonestatusComponent());
    bundledImages.put("images/phoneCall.png", images.phonecall());
    bundledImages.put("images/player.png", images.player());
    bundledImages.put("images/soundEffect.png", images.soundeffect());
    bundledImages.put("images/soundRecorder.png", images.soundRecorder());
    bundledImages.put("images/speechRecognizer.png", images.speechRecognizer());
    bundledImages.put("images/spreadsheet.png", images.spreadsheet());
    bundledImages.put("images/textToSpeech.png", images.textToSpeech());
    bundledImages.put("images/texting.png", images.texting());
    bundledImages.put("images/datePicker.png", images.datePickerComponent());
    bundledImages.put("images/timePicker.png", images.timePickerComponent());
    bundledImages.put("images/tinyDB.png", images.tinyDB());
    bundledImages.put("images/file.png", images.file());
    bundledImages.put("images/tinyWebDB.png", images.tinyWebDB());
    bundledImages.put("images/firebaseDB.png", images.firebaseDB());
    bundledImages.put("images/twitter.png", images.twitterComponent());
    bundledImages.put("images/voting.png", images.voting());
    bundledImages.put("images/web.png", images.web());
    bundledImages.put("images/mediastore.png", images.mediastore());
    bundledImages.put("images/sharing.png", images.sharingComponent());
    bundledImages.put("images/spinner.png", images.spinner());
    bundledImages.put("images/listView.png", images.listview());
    bundledImages.put("images/translator.png", images.translator());
    bundledImages.put("images/yandex.png", images.yandex());
    bundledImages.put("images/proximitysensor.png", images.proximitysensor());
    bundledImages.put("images/extension.png", images.extension());
    bundledImages.put("images/cloudDB.png", images.cloudDB());
    bundledImages.put("images/map.png", images.map());
    bundledImages.put("images/marker.png", images.marker());
    bundledImages.put("images/circle.png", images.circle());
    bundledImages.put("images/linestring.png", images.linestring());
    bundledImages.put("images/polygon.png", images.polygon());
    bundledImages.put("images/featurecollection.png", images.featurecollection());
    bundledImages.put("images/rectangle.png", images.rectangle());
    bundledImages.put("images/recyclerView.png", images.recyclerview());
    bundledImages.put("images/navigation.png", images.navigationComponent());
    bundledImages.put("images/arduino.png", images.arduino());
    bundledImages.put("images/magneticSensor.png", images.magneticSensor());
    bundledImages.put("images/chart.png", images.chart());
    bundledImages.put("images/chartData.png", images.chartData2D());
    bundledImages.put("images/dataFile.png", images.dataFile());
  }

  /**
   * Creates a new component palette panel.
   */
<<<<<<< HEAD
  private YoungAndroidPalettePanel() {
    stackPalette = new StackPanel();
=======
  public YoungAndroidPalettePanel(YaFormEditor editor) {
    this.editor = editor;
    COMPONENT_DATABASE = SimpleComponentDatabase.getInstance(editor.getProjectId());

    stackPalette = new CollapsablePanel();
    stackPalette.setStylePrimaryName("ode-CollapsablePanel");
>>>>>>> 286bd122

    paletteHelpers = new HashMap<ComponentCategory, PaletteHelper>();
    // If a category has a palette helper, add it to the paletteHelpers map here.
    paletteHelpers.put(ComponentCategory.LEGOMINDSTORMS, new LegoPaletteHelper());
    simplePaletteItems = new HashMap<String, SimplePaletteItem>();
    translationMap = new HashMap<String, String>();
    panel = new VerticalPanel();
    panel.setWidth("100%");

<<<<<<< HEAD
=======
    for (String component : COMPONENT_DATABASE.getComponentNames()) {
      String translationName = ComponentTranslationTable.getComponentName(component).toLowerCase();
      arrayString.push(translationName);
      translationMap.put(translationName, component);
    }

>>>>>>> 286bd122
    searchText = new TextBox();
    searchText.setWidth("100%");
    searchText.getElement().setPropertyString("placeholder", MESSAGES.searchComponents());
    searchText.getElement().setAttribute("style", "width: 100%; box-sizing: border-box;");

    searchText.addKeyUpHandler(new SearchKeyUpHandler());
    searchText.addKeyPressHandler(new ReturnKeyHandler());
    searchText.addKeyDownHandler(new EscapeKeyDownHandler());
    searchText.addBlurHandler(new BlurHandler() {
      @Override
      public void onBlur(BlurEvent event) {
        doSearch();
      }
    });
    searchText.addChangeHandler(new ChangeHandler() {
      @Override
      public void onChange(ChangeEvent event) {
        doSearch();
      }
    });

    /* User presses the slash key, the search text box is focused */
    RootPanel.get().addDomHandler(new KeyDownHandler() {
      @Override
      public void onKeyDown(KeyDownEvent event) {
        DesignToolbar designToolbar = Ode.getInstance().getDesignToolbar();
        if (designToolbar.currentView == DesignToolbar.View.FORM && event.getNativeKeyCode() == 191
                && !isTextboxFocused() && !event.isAltKeyDown()) {
          {
            event.preventDefault();
            searchText.setFocus(true);
          }
        }
      }
    }, KeyDownEvent.getType());

    panel.setSpacing(3);
    panel.add(searchText);
    panel.setWidth("100%");

    searchResults = new VerticalPanel();
    searchResults.setWidth("100%");
    stackPalette.setWidth("100%");

    initWidget(panel);
    panel.add(searchResults);
    panel.add(stackPalette);

    for (ComponentCategory category : ComponentCategory.values()) {
      if (showCategory(category)) {
<<<<<<< HEAD
        VerticalPanel categoryPanel = new VerticalPanel();
        categoryPanel.setWidth("100%");
        categoryPanels.put(category, categoryPanel);
        // The production version will not include a mapping for Extension because
        // only compile-time categories are included. This allows us to i18n the
        // Extension title for the palette.
        String title = ComponentCategory.EXTENSION.equals(category)
            ? MESSAGES.extensionComponentPallette()
            : ComponentsTranslation.getCategoryName(category.getName());
        stackPalette.add(categoryPanel, title);
=======
        addComponentCategory(category);
>>>>>>> 286bd122
      }
    }
    stackPalette.show(0);
    initExtensionPanel();
    this.setSize("100%", "!005");
  }

  /**
   * Gets the instance of the YoungAndroidPalettePanel.
   *
   * @return The instance of the panel.
   */
  public static YoungAndroidPalettePanel get() {
    if (INSTANCE == null) {
      INSTANCE = new YoungAndroidPalettePanel();
    }
    return INSTANCE;
  }

  /**
   * Automatic search and list results as users input the string.
   */
  private class SearchKeyUpHandler implements KeyUpHandler {
    @Override
    public void onKeyUp(KeyUpEvent event) {
      doSearch();
    }
  }

  /**
   * Users press escape button, results and searchText will be cleared
   */
  private class EscapeKeyDownHandler implements KeyDownHandler {
    @Override
    public void onKeyDown(KeyDownEvent event) {
      if (event.getNativeKeyCode() == KeyCodes.KEY_ESCAPE) {
        searchResults.clear();
        searchText.setText("");
      }
    }
  }

  /**
   * Users press enter button, results will be added to searchResults panel.
   */
  private class ReturnKeyHandler implements KeyPressHandler {
    @Override
    public void onKeyPress(KeyPressEvent event) {
      switch (event.getCharCode()) {
        case KeyCodes.KEY_END:
        case KeyCodes.KEY_DELETE:
        case KeyCodes.KEY_BACKSPACE:
          doSearch();
          break;
        default:
          break;
      }
    }
  }

  private void doSearch() {
    doSearch(false);
  }

  /**
   * User clicks on searchButton and results will be added to searchResults panel.
   */
  private void doSearch(boolean force) {
    String searchStr = searchText.getText().trim().toLowerCase();
    if (searchStr.equals(lastSearch) && !force) {
      // nothing to do here.
      return;
    }
    // Empty strings will return nothing
    if (searchStr.length() != 0) {
      // Remove previous search results
      searchResults.clear();
      Iterable<String> allComponents = filter(searchStr);
      for (String name : allComponents) {
        if (translationMap.containsKey(name)) {
          final String codeName = translationMap.get(name);
          if (simplePaletteItems.containsKey(codeName)) {
            searchResults.add(searchSimplePaletteItems.get(codeName));
          }
        }
      }
    } else {
      searchResults.clear();
    }
    lastSearch = searchStr;
  }

  private static boolean showCategory(ComponentCategory category) {
    if (category == ComponentCategory.UNINITIALIZED) {
      return false;
    }
    // We should only show FUTURE components if the future feature flag is enabled...
    if (category == ComponentCategory.FUTURE &&
        !AppInventorFeatures.enableFutureFeatures()) {
      return false;
    }
    return category != ComponentCategory.INTERNAL
        || AppInventorFeatures.showInternalComponentsCategory();
  }

  /**
   * Loads all components to be shown on this palette.  Specifically, for
   * each component (except for those whose category is UNINITIALIZED, or
   * whose category is INTERNAL and we're running on a production server,
   * or who are specifically marked as not to be shown on the palette),
   * this creates or reuses a corresponding {@link SimplePaletteItem}
   * and adds it to the panel corresponding to its category. Whether or not a
   * component is shown is controlled by the currently active filter object,
   * which can be set by calling {@link #setFilter(Filter, boolean)}.
   */
  public void loadComponents() {
    for (String component : componentDatabase.getComponentNames()) {
      if (filter.shouldShowComponent(component)) {
        this.addComponent(component);
      }
    }
  }

  @Override
  public void configureComponent(MockComponent mockComponent) {
  }

  /**
   * Gets the image from an icon path.
   *
   * @param iconPath The iconName provided by the component descriptor.
   * @param packageName The package name of the component (for extensions).
   * @return An image representing the icon at the given path.
   */
  public static Image getImageFromPath(String iconPath, String packageName) {
    if (iconPath.startsWith("aiwebres/") && packageName != null) {
      // icon for extension
      Image image =
          new Image(StorageUtil.getFileUrl(Ode.getInstance().getCurrentYoungAndroidProjectId(),
              "assets/external_comps/" + packageName + "/" + iconPath));
      image.setWidth("16px");
      image.setHeight("16px");
      return image;
    }
    if (bundledImages.containsKey(iconPath)) {
      return new Image(bundledImages.get(iconPath));
    } else {
      return new Image(iconPath);
    }
  }

<<<<<<< HEAD
  /**
   * Constructs a URL, potentially, to a license file. If the license file is internal to an
   * extension (as part of its aiwebres directory), the URL is constructed relative to the App
   * Inventor DownloadServlet. If a fully qualified URL is provided, it is returned instead.
   * Otherwise, an empty string is returned.
   *
   * @param licensePath the path to the license, as specified by the component
   * @param packageName the package of the component, if coming from an extension
   * @param projectId the project ID
   * @return a URL to a license if given a valid licensePath, otherwise the empty string
   */
  public static String getLicenseUrlFromPath(String licensePath, String packageName,
      long projectId) {
    if (licensePath.startsWith("aiwebres/") && packageName != null) {
      // License file is inside aiwebres
      return StorageUtil.getFileUrl(projectId,
          "assets/external_comps/" + packageName + "/" + licensePath) + "&inline";
    } else if (licensePath.startsWith("http:") || licensePath.startsWith("https:")) {
      // The license is an external URL
      return licensePath;
    } else {
      // No license file specified
      return "";
=======
  public void loadComponents() {
    for (ComponentCategory category : ComponentCategory.values()) {
      if (showCategory(category)) {
        addComponentCategory(category);
      }
    }
    initExtensionPanel();
    for (String component : COMPONENT_DATABASE.getComponentNames()) {
      this.addComponent(component);
>>>>>>> 286bd122
    }
    stackPalette.show(0);
  }

  public void reloadComponentsFromSet(Set<String> set) {
    clearComponents();
    initExtensionPanel();
    for (String component : set) {
      addComponent(component);
    }
    stackPalette.show(0);
  }

  private SimplePaletteItem createPaletteItem(String componentTypeName,
      Map<String, SimplePaletteItem> cache) {
    int version = componentDatabase.getComponentVersion(componentTypeName);
    String key = componentTypeName + ":" + version;
    SimplePaletteItem item = cache.get(key);
    if (item == null) {
      String versionName = componentDatabase.getComponentVersionName(componentTypeName);
      String dateBuilt = componentDatabase.getComponentBuildDate(componentTypeName);
      String helpString = componentDatabase.getHelpString(componentTypeName);
      String helpUrl = componentDatabase.getHelpUrl(componentTypeName);
      String categoryDocUrlString = componentDatabase.getCategoryDocUrlString(componentTypeName);
      String type = componentDatabase.getComponentType(componentTypeName);
      String licenseUrl = getLicenseUrlFromPath(componentDatabase.getLicenseName(componentTypeName),
          type.substring(0, type.lastIndexOf('.')), editor.getProjectId());
      Image image = getImageFromPath(componentDatabase.getIconName(componentTypeName),
          type.substring(0, type.lastIndexOf('.')));
      boolean showOnPalette = componentDatabase.getShowOnPalette(componentTypeName);
      boolean nonVisible = componentDatabase.getNonVisible(componentTypeName);
      boolean external = componentDatabase.getComponentExternal(componentTypeName);
      item = new SimplePaletteItem(new SimpleComponentDescriptor(componentTypeName, version,
          versionName, dateBuilt, helpString, helpUrl, categoryDocUrlString, licenseUrl, image,
          showOnPalette, nonVisible, external));
      cache.put(key, item);
    }
    return item;
  }

  private SimplePaletteItem getPaletteItem(String componentTypeName) {
    return createPaletteItem(componentTypeName, cachedPaletteItems);
  }

  private SimplePaletteItem getSearchPaletteItem(String componentTypeName) {
    return createPaletteItem(componentTypeName, cachedSearchPaletteItems);
  }

  /**
   *  Loads a single Component to Palette. Used for adding Components.
   */
  @Override
  public void addComponent(String componentTypeName) {
    String categoryString = componentDatabase.getCategoryString(componentTypeName);
    boolean showOnPalette = componentDatabase.getShowOnPalette(componentTypeName);
    boolean external = componentDatabase.getComponentExternal(componentTypeName);
    ComponentCategory category = ComponentCategory.valueOf(categoryString);
    if (showOnPalette && showCategory(category) && filter.shouldShowComponent(componentTypeName)) {
      SimplePaletteItem item = getPaletteItem(componentTypeName);
      item.setActiveEditor(editor);
      simplePaletteItems.put(componentTypeName, item);
      addPaletteItem(item, category);

      // Make a second copy for the search mechanism
      item = getSearchPaletteItem(componentTypeName);
      item.setActiveEditor(editor);
      searchSimplePaletteItems.put(componentTypeName, item);

      // Handle extensions
      if (external) {
        translationMap.put(componentTypeName.toLowerCase(), componentTypeName);
        requestRebuildSearchList();
      } else {
        String translationName = ComponentsTranslation.getComponentName(componentTypeName)
            .toLowerCase();
        arrayString.push(translationName);
        translationMap.put(translationName, componentTypeName);
      }
    }
  }

  /**
   * Remove a component from the palette panel.
   *
   * @param componentTypeName The type name of the component to remove.
   */
  public void removeComponent(String componentTypeName) {
    String categoryString = componentDatabase.getCategoryString(componentTypeName);
    ComponentCategory category = ComponentCategory.valueOf(categoryString);
    if (simplePaletteItems.containsKey(componentTypeName)) {
      removePaletteItem(simplePaletteItems.get(componentTypeName), category);
      simplePaletteItems.remove(componentTypeName);
    }
    if (category == ComponentCategory.EXTENSION) {
      searchSimplePaletteItems.remove(componentTypeName);
      translationMap.remove(componentTypeName);
      requestRebuildSearchList();
    }
  }

  /*
   * Adds a component entry to the palette.
   */
  private void addPaletteItem(SimplePaletteItem component, ComponentCategory category) {
    VerticalPanel panel = stackPalette.getCategory(category);
    if (panel == null) {
      panel = addComponentCategory(category);
    }
    PaletteHelper paletteHelper = paletteHelpers.get(category);
    if (paletteHelper != null) {
      paletteHelper.addPaletteItem(panel, component);
    } else {
      panel.add(component);
    }
  }

  private VerticalPanel addComponentCategory(ComponentCategory category) {
    VerticalPanel panel = new VerticalPanel();
    panel.setWidth("100%");
<<<<<<< HEAD
    categoryPanels.put(category, panel);
    // The production version will not include a mapping for Extension because
    // only compile-time categories are included. This allows us to i18n the
    // Extension title for the palette.
    int insertIndex = Collections.binarySearch(categoryOrder, category.ordinal());
    if (insertIndex < 0) {
      insertIndex = - insertIndex - 1;
      stackPalette.insert(panel, insertIndex);
      String title;
      if (ComponentCategory.EXTENSION.equals(category)) {
        title = MESSAGES.extensionComponentPallette();
        initExtensionPanel();
      } else {
        title = ComponentsTranslation.getCategoryName(category.getName());
      }
      stackPalette.setStackText(insertIndex, title);
      categoryOrder.add(insertIndex, category.ordinal());
    }
=======
    String title = "";
    if (ComponentCategory.EXTENSION.equals(category)) {
      title = MESSAGES.extensionComponentPallette();
    } else {
      title = ComponentTranslationTable.getCategoryName(category.getName());
    }
    stackPalette.add(panel, category, title);
    // When the categories are loaded, we want the first one open, which will almost always be User Interface
>>>>>>> 286bd122
    return panel;
  }

  private void removePaletteItem(SimplePaletteItem component, ComponentCategory category) {
    VerticalPanel panel = stackPalette.getCategory(category);
    panel.remove(component);
    if (panel.getWidgetCount() < 1) {
      stackPalette.remove(panel, category);
    }
  }

  private void initExtensionPanel() {
    Anchor addComponentAnchor = new Anchor(MESSAGES.importExtensionMenuItem());
    addComponentAnchor.setStylePrimaryName("ode-ExtensionAnchor");
    addComponentAnchor.addClickHandler(new ClickHandler() {
      @Override
      public void onClick(ClickEvent event) {
        new ComponentImportWizard().center();
      }
    });

    VerticalPanel categoryPanel = stackPalette.getCategory(ComponentCategory.EXTENSION);
    if (categoryPanel == null) {
      categoryPanel = addComponentCategory(ComponentCategory.EXTENSION);
    }
    categoryPanel.add(addComponentAnchor);
    categoryPanel.setCellHorizontalAlignment(
        addComponentAnchor, HasHorizontalAlignment.ALIGN_CENTER);
  }

  @Override
  public void onComponentTypeAdded(List<String> componentTypes) {
    for (String componentType : componentTypes) {
      this.addComponent(componentType);
    }
  }

  @Override
  public boolean beforeComponentTypeRemoved(List<String> componentTypes) {
    for (String componentType : componentTypes) {
      this.removeComponent(componentType);
    }
    return true;
  }

  @Override
  public void onComponentTypeRemoved(Map<String, String> componentTypes) {

  }

  @Override
  public void onResetDatabase() {
    reloadComponents();
  }

  @Override
  public void clearComponents() {
<<<<<<< HEAD
    for (ComponentCategory category : categoryPanels.keySet()) {
      VerticalPanel panel = categoryPanels.get(category);
      panel.clear();
      stackPalette.remove(panel);
    }
    for (PaletteHelper pal : paletteHelpers.values()) {
      pal.clear();
    }
    categoryPanels.clear();
    categoryOrder.clear();
=======
    stackPalette.clear();
    for (PaletteHelper pal : paletteHelpers.values()) {
      pal.clear();
    }
    paletteHelpers.clear();
>>>>>>> 286bd122
    simplePaletteItems.clear();
    searchSimplePaletteItems.clear();
  }

  @Override
  public void reloadComponents() {
    clearComponents();
    if (filter.shouldShowExtensions()) {
      addComponentCategory(ComponentCategory.EXTENSION);
    }
    loadComponents();
    requestRebuildSearchList();
  }

  /**
   * Set the filter (if any) for filtering components in the palette. If null
   * is provided for {@code filter}, all components will be shown (identity filter).
   * @param filter A filter instance used for filtering.
   * @param selectFirst If true, selects the first valid stack after applying the filter.
   */
  public void setFilter(Filter filter, boolean selectFirst) {
    this.filter = filter == null ? IDENTITY : filter;
    reloadComponents();
    if (selectFirst) {
      stackPalette.showStack(0);
    }
  }

  /**
   * Set the active editor that will receive palette items dragged from the panel.
   * @param editor The active form editor.
   */
  public void setActiveEditor(SimpleEditor editor) {
    if (this.editor == editor) {
      return;  // already the current editor.
    }
    int stackToSelect;
    if (this.editor == null || this.editor.getProjectEditor() != editor.getProjectEditor()) {
      // When the categories are loaded, we want the first one open, which will almost always be
      // User Interface
      stackToSelect = 0;
      // New project editor possibly means a new filter.
      Filter newFilter = editor.getPaletteFilter();
      this.filter = newFilter == null ? IDENTITY : newFilter;
    } else {
      stackToSelect = stackPalette.getSelectedIndex();
    }
    this.editor = editor;
    componentDatabase = editor.getComponentDatabase();
    reloadComponents();
    if (stackToSelect >= 0) {
      stackPalette.showStack(stackToSelect);
    }
  }

  public native boolean isTextboxFocused()/*-{
    var element = $doc.activeElement;
    return element.tagName === 'INPUT' && element.type === 'text' || element.tagName === 'TEXTAREA';
  }-*/;
}<|MERGE_RESOLUTION|>--- conflicted
+++ resolved
@@ -6,18 +6,12 @@
 
 package com.google.appinventor.client.editor.youngandroid.palette;
 
-<<<<<<< HEAD
-import static com.google.appinventor.client.Ode.MESSAGES;
-
-import com.google.appinventor.client.ComponentsTranslation;
 import com.google.appinventor.client.Images;
-import com.google.appinventor.client.Ode;
 import com.google.appinventor.client.editor.simple.SimpleEditor;
 import com.google.appinventor.client.editor.simple.components.MockComponent;
 import com.google.appinventor.client.editor.simple.palette.SimpleComponentDescriptor;
 import com.google.appinventor.client.editor.simple.palette.SimplePaletteItem;
 import com.google.appinventor.client.editor.simple.palette.SimplePalettePanel;
-=======
 import com.google.appinventor.client.Ode;
 import com.google.appinventor.client.editor.simple.components.i18n.ComponentTranslationTable;
 import com.google.appinventor.client.editor.simple.SimpleComponentDatabase;
@@ -30,7 +24,6 @@
 import com.google.appinventor.client.editor.simple.palette.SimplePalettePanel;
 import com.google.appinventor.client.editor.youngandroid.DesignToolbar;
 import com.google.appinventor.client.editor.youngandroid.YaFormEditor;
->>>>>>> 286bd122
 import com.google.appinventor.client.explorer.project.ComponentDatabaseChangeListener;
 import com.google.appinventor.client.wizards.ComponentImportWizard;
 import com.google.appinventor.common.version.AppInventorFeatures;
@@ -56,13 +49,10 @@
 import com.google.gwt.user.client.ui.Anchor;
 import com.google.gwt.user.client.ui.Composite;
 import com.google.gwt.user.client.ui.HasHorizontalAlignment;
-<<<<<<< HEAD
 import com.google.gwt.user.client.ui.Image;
 import com.google.gwt.user.client.ui.StackPanel;
 import com.google.gwt.user.client.ui.TextBox;
 import com.google.gwt.user.client.ui.VerticalPanel;
-import java.util.ArrayList;
-=======
 import com.google.gwt.user.client.ui.RootPanel;
 import com.google.gwt.user.client.ui.VerticalPanel;
 import com.google.gwt.user.client.ui.TextBox;
@@ -77,21 +67,15 @@
 import jsinterop.annotations.JsOverlay;
 import jsinterop.annotations.JsType;
 
->>>>>>> 286bd122
+import java.util.ArrayList;
 import java.util.Collections;
 import java.util.HashMap;
 import java.util.Iterator;
 import java.util.List;
 import java.util.Map;
-<<<<<<< HEAD
-import jsinterop.annotations.JsOverlay;
-import jsinterop.annotations.JsType;
-=======
-import java.util.Iterator;
 import java.util.Set;
 
 import static com.google.appinventor.client.Ode.MESSAGES;
->>>>>>> 286bd122
 
 /**
  * Panel showing Simple components which can be dropped onto the Young Android
@@ -147,11 +131,7 @@
   // store Component Type along with SimplePaleteItem to enable removal of components
   private final Map<String, SimplePaletteItem> simplePaletteItems;
 
-<<<<<<< HEAD
-  private List<Integer> categoryOrder;
-=======
   private DropTargetProvider dropTargetProvider;
->>>>>>> 286bd122
 
   // panel that holds all palette items
   final VerticalPanel panel;
@@ -336,17 +316,12 @@
   /**
    * Creates a new component palette panel.
    */
-<<<<<<< HEAD
-  private YoungAndroidPalettePanel() {
-    stackPalette = new StackPanel();
-=======
   public YoungAndroidPalettePanel(YaFormEditor editor) {
     this.editor = editor;
     COMPONENT_DATABASE = SimpleComponentDatabase.getInstance(editor.getProjectId());
 
     stackPalette = new CollapsablePanel();
     stackPalette.setStylePrimaryName("ode-CollapsablePanel");
->>>>>>> 286bd122
 
     paletteHelpers = new HashMap<ComponentCategory, PaletteHelper>();
     // If a category has a palette helper, add it to the paletteHelpers map here.
@@ -356,15 +331,12 @@
     panel = new VerticalPanel();
     panel.setWidth("100%");
 
-<<<<<<< HEAD
-=======
     for (String component : COMPONENT_DATABASE.getComponentNames()) {
       String translationName = ComponentTranslationTable.getComponentName(component).toLowerCase();
       arrayString.push(translationName);
       translationMap.put(translationName, component);
     }
 
->>>>>>> 286bd122
     searchText = new TextBox();
     searchText.setWidth("100%");
     searchText.getElement().setPropertyString("placeholder", MESSAGES.searchComponents());
@@ -415,20 +387,7 @@
 
     for (ComponentCategory category : ComponentCategory.values()) {
       if (showCategory(category)) {
-<<<<<<< HEAD
-        VerticalPanel categoryPanel = new VerticalPanel();
-        categoryPanel.setWidth("100%");
-        categoryPanels.put(category, categoryPanel);
-        // The production version will not include a mapping for Extension because
-        // only compile-time categories are included. This allows us to i18n the
-        // Extension title for the palette.
-        String title = ComponentCategory.EXTENSION.equals(category)
-            ? MESSAGES.extensionComponentPallette()
-            : ComponentsTranslation.getCategoryName(category.getName());
-        stackPalette.add(categoryPanel, title);
-=======
         addComponentCategory(category);
->>>>>>> 286bd122
       }
     }
     stackPalette.show(0);
@@ -580,31 +539,6 @@
     }
   }
 
-<<<<<<< HEAD
-  /**
-   * Constructs a URL, potentially, to a license file. If the license file is internal to an
-   * extension (as part of its aiwebres directory), the URL is constructed relative to the App
-   * Inventor DownloadServlet. If a fully qualified URL is provided, it is returned instead.
-   * Otherwise, an empty string is returned.
-   *
-   * @param licensePath the path to the license, as specified by the component
-   * @param packageName the package of the component, if coming from an extension
-   * @param projectId the project ID
-   * @return a URL to a license if given a valid licensePath, otherwise the empty string
-   */
-  public static String getLicenseUrlFromPath(String licensePath, String packageName,
-      long projectId) {
-    if (licensePath.startsWith("aiwebres/") && packageName != null) {
-      // License file is inside aiwebres
-      return StorageUtil.getFileUrl(projectId,
-          "assets/external_comps/" + packageName + "/" + licensePath) + "&inline";
-    } else if (licensePath.startsWith("http:") || licensePath.startsWith("https:")) {
-      // The license is an external URL
-      return licensePath;
-    } else {
-      // No license file specified
-      return "";
-=======
   public void loadComponents() {
     for (ComponentCategory category : ComponentCategory.values()) {
       if (showCategory(category)) {
@@ -614,7 +548,6 @@
     initExtensionPanel();
     for (String component : COMPONENT_DATABASE.getComponentNames()) {
       this.addComponent(component);
->>>>>>> 286bd122
     }
     stackPalette.show(0);
   }
@@ -734,26 +667,6 @@
   private VerticalPanel addComponentCategory(ComponentCategory category) {
     VerticalPanel panel = new VerticalPanel();
     panel.setWidth("100%");
-<<<<<<< HEAD
-    categoryPanels.put(category, panel);
-    // The production version will not include a mapping for Extension because
-    // only compile-time categories are included. This allows us to i18n the
-    // Extension title for the palette.
-    int insertIndex = Collections.binarySearch(categoryOrder, category.ordinal());
-    if (insertIndex < 0) {
-      insertIndex = - insertIndex - 1;
-      stackPalette.insert(panel, insertIndex);
-      String title;
-      if (ComponentCategory.EXTENSION.equals(category)) {
-        title = MESSAGES.extensionComponentPallette();
-        initExtensionPanel();
-      } else {
-        title = ComponentsTranslation.getCategoryName(category.getName());
-      }
-      stackPalette.setStackText(insertIndex, title);
-      categoryOrder.add(insertIndex, category.ordinal());
-    }
-=======
     String title = "";
     if (ComponentCategory.EXTENSION.equals(category)) {
       title = MESSAGES.extensionComponentPallette();
@@ -762,7 +675,6 @@
     }
     stackPalette.add(panel, category, title);
     // When the categories are loaded, we want the first one open, which will almost always be User Interface
->>>>>>> 286bd122
     return panel;
   }
 
@@ -820,24 +732,11 @@
 
   @Override
   public void clearComponents() {
-<<<<<<< HEAD
-    for (ComponentCategory category : categoryPanels.keySet()) {
-      VerticalPanel panel = categoryPanels.get(category);
-      panel.clear();
-      stackPalette.remove(panel);
-    }
-    for (PaletteHelper pal : paletteHelpers.values()) {
-      pal.clear();
-    }
-    categoryPanels.clear();
-    categoryOrder.clear();
-=======
     stackPalette.clear();
     for (PaletteHelper pal : paletteHelpers.values()) {
       pal.clear();
     }
     paletteHelpers.clear();
->>>>>>> 286bd122
     simplePaletteItems.clear();
     searchSimplePaletteItems.clear();
   }
