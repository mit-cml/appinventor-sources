--- conflicted
+++ resolved
@@ -12,11 +12,8 @@
 import com.google.gwt.event.dom.client.ClickHandler;
 import com.google.gwt.resources.client.ImageResource;
 import com.google.gwt.user.client.Window;
-<<<<<<< HEAD
 import com.google.gwt.user.client.ui.AbstractImagePrototype;
 import com.google.gwt.user.client.ui.Image;
-=======
->>>>>>> 61ae55dd
 
 import static com.google.appinventor.client.Ode.MESSAGES;
 
@@ -30,26 +27,6 @@
   private static final Ode ode = Ode.getInstance();
 
   public ComponentRemoveWidget(SimpleComponentDescriptor simpleComponentDescriptor) {
-<<<<<<< HEAD
-    if (imageResource == null) {
-      Images images = Ode.getImageBundle();
-      imageResource = images.deleteComponent();
-    }
-    this.scd = simpleComponentDescriptor;
-    AbstractImagePrototype.create(imageResource).applyTo(this);
-    addClickHandler(new ClickHandler() {
-        @Override
-        public void onClick(ClickEvent event) {
-          if (Window.confirm(MESSAGES.reallyRemoveComponent())) {
-            long projectId = ode.getCurrentYoungAndroidProjectId();
-            YaProjectEditor projectEditor = (YaProjectEditor) ode.getEditorManager().getOpenProjectEditor(projectId);
-            SimpleComponentDatabase componentDatabase = SimpleComponentDatabase.getInstance();
-            componentDatabase.addComponentDatabaseListener(projectEditor);
-            componentDatabase.removeComponent(scd.getName());
-          }
-        }
-      });
-=======
     super(simpleComponentDescriptor, imageResource);
   }
 
@@ -62,6 +39,5 @@
       componentDatabase.addComponentDatabaseListener(projectEditor);
       componentDatabase.removeComponent(scd.getName());
     }
->>>>>>> 61ae55dd
   }
 }