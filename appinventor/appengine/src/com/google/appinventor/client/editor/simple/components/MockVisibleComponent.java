--- conflicted
+++ resolved
@@ -1,10 +1,6 @@
 // -*- mode: java; c-basic-offset: 2; -*-
 // Copyright 2009-2011 Google, All Rights reserved
-<<<<<<< HEAD
-// Copyright 2011-2021 MIT, All rights reserved
-=======
 // Copyright 2011-2024 MIT, All rights reserved
->>>>>>> 042c2d13
 // Released under the Apache License, Version 2.0
 // http://www.apache.org/licenses/LICENSE-2.0
 
@@ -218,15 +214,6 @@
    * @param value true or false
    */
   public void setCoordPropertiesVisible(boolean value) {
-<<<<<<< HEAD
-    this.coordPropertiesVisible = value;
-
-    int type = value ? EditableProperty.TYPE_NORMAL : EditableProperty.TYPE_INVISIBLE;
-
-    EditableProperty x = properties.getProperty(PROPERTY_NAME_LEFT);
-    EditableProperty y = properties.getProperty(PROPERTY_NAME_TOP);
-
-=======
     EditableProperty x = properties.getProperty(PROPERTY_NAME_LEFT);
     EditableProperty y = properties.getProperty(PROPERTY_NAME_TOP);
 
@@ -237,7 +224,6 @@
 
     this.coordPropertiesVisible = value;
     int type = value ? EditableProperty.TYPE_NORMAL : EditableProperty.TYPE_INVISIBLE;
->>>>>>> 042c2d13
     x.setType(type);
     y.setType(type);
   }
