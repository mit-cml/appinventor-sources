--- conflicted
+++ resolved
@@ -87,12 +87,7 @@
   // Maps component names to component descriptors
   private Map<String, Component> components;
 
-<<<<<<< HEAD
-  // Maps component names to component descriptors
-=======
-  
   // Components in JSON String generated from components
->>>>>>> 345f2e7e
   private String componentsJSONString;
 
 
@@ -111,20 +106,15 @@
     componentsJSONString = generateComponentsJSON();
   }
 
-<<<<<<< HEAD
-  public void addComponent(JSONValue component) {
-    initComponent(component.asObject());
+  public boolean addComponent(JSONValue component) {
+    if (!initComponent(component.asObject())) return false;
 
     // append the String form of component to componentsJSONString
     // which is the String form of a JSONArray
-    componentsJSONString =
-      componentsJSONString.substring(0, componentsJSONString.lastIndexOf(']'))
-      + ','
-      + component.asString()
-      + ']';
-  }
-
-=======
+    componentsJSONString = generateComponentsJSON();
+    return true;
+  }
+
   public int addComponents(JSONArray array) {
     int compsAdded = 0;
     for ( JSONValue component : array.getElements()){
@@ -136,7 +126,6 @@
   }
   
   
->>>>>>> 345f2e7e
   @Override
   public Set<String> getComponentNames() {
     return components.keySet();
