// -*- mode: java; c-basic-offset: 2; -*-
// Copyright 2009-2011 Google, All Rights reserved
// Copyright 2011-2024 MIT, All rights reserved
// Released under the Apache License, Version 2.0
// http://www.apache.org/licenses/LICENSE-2.0

package com.google.appinventor.client.editor.simple.palette;

<<<<<<< HEAD
import com.google.appinventor.client.editor.simple.SimpleComponentDatabase;
import com.google.appinventor.client.editor.simple.SimpleEditor;

import com.google.appinventor.client.editor.simple.components.MockAbsoluteArrangement;
import com.google.appinventor.client.editor.simple.components.MockBall;
import com.google.appinventor.client.editor.simple.components.MockButton;
import com.google.appinventor.client.editor.simple.components.MockCanvas;
import com.google.appinventor.client.editor.simple.components.MockChatBot;
import com.google.appinventor.client.editor.simple.components.MockChart;
import com.google.appinventor.client.editor.simple.components.MockChartData2D;
import com.google.appinventor.client.editor.simple.components.MockCheckBox;
import com.google.appinventor.client.editor.simple.components.MockCircle;
import com.google.appinventor.client.editor.simple.components.MockCircularProgress;
import com.google.appinventor.client.editor.simple.components.MockCloudDB;
import com.google.appinventor.client.editor.simple.components.MockComponent;
import com.google.appinventor.client.editor.simple.components.MockContactPicker;
import com.google.appinventor.client.editor.simple.components.MockDataFile;
import com.google.appinventor.client.editor.simple.components.MockDatePicker;
import com.google.appinventor.client.editor.simple.components.MockEmailPicker;
import com.google.appinventor.client.editor.simple.components.MockFeatureCollection;
import com.google.appinventor.client.editor.simple.components.MockFilePicker;
import com.google.appinventor.client.editor.simple.components.MockFirebaseDB;
import com.google.appinventor.client.editor.simple.components.MockFusionTablesControl;
import com.google.appinventor.client.editor.simple.components.MockTrendline;
import com.google.appinventor.client.editor.simple.components.MockTwitter;
import com.google.appinventor.client.editor.simple.components.MockLinearProgress;
import com.google.appinventor.client.editor.simple.components.MockSpreadsheet;
import com.google.appinventor.client.editor.simple.components.MockHorizontalArrangement;
import com.google.appinventor.client.editor.simple.components.MockImage;
import com.google.appinventor.client.editor.simple.components.MockImageBot;
import com.google.appinventor.client.editor.simple.components.MockImagePicker;
import com.google.appinventor.client.editor.simple.components.MockImageSprite;
import com.google.appinventor.client.editor.simple.components.MockLabel;
import com.google.appinventor.client.editor.simple.components.MockLineString;
import com.google.appinventor.client.editor.simple.components.MockListPicker;
import com.google.appinventor.client.editor.simple.components.MockListView;
import com.google.appinventor.client.editor.simple.components.MockMap;
import com.google.appinventor.client.editor.simple.components.MockMarker;
import com.google.appinventor.client.editor.simple.components.MockNonVisibleComponent;
import com.google.appinventor.client.editor.simple.components.MockPasswordTextBox;
import com.google.appinventor.client.editor.simple.components.MockPhoneNumberPicker;
import com.google.appinventor.client.editor.simple.components.MockPolygon;
import com.google.appinventor.client.editor.simple.components.MockRadioButton;
import com.google.appinventor.client.editor.simple.components.MockRectangle;
import com.google.appinventor.client.editor.simple.components.MockScrollHorizontalArrangement;
import com.google.appinventor.client.editor.simple.components.MockScrollVerticalArrangement;
import com.google.appinventor.client.editor.simple.components.MockSlider;
import com.google.appinventor.client.editor.simple.components.MockSpinner;
import com.google.appinventor.client.editor.simple.components.MockSwitch;
import com.google.appinventor.client.editor.simple.components.MockTableArrangement;
import com.google.appinventor.client.editor.simple.components.MockTextBox;
import com.google.appinventor.client.editor.simple.components.MockTimePicker;
import com.google.appinventor.client.editor.simple.components.MockTranslator;
import com.google.appinventor.client.editor.simple.components.MockVerticalArrangement;
import com.google.appinventor.client.editor.simple.components.MockVideoPlayer;
import com.google.appinventor.client.editor.simple.components.MockWebViewer;

import com.google.appinventor.client.editor.youngandroid.YaFormEditor;
import com.google.appinventor.shared.storage.StorageUtil;

import com.google.common.collect.Maps;

import com.google.gwt.resources.client.ImageResource;
import com.google.appinventor.client.editor.youngandroid.palette.YoungAndroidPalettePanel;
import com.google.appinventor.shared.simple.ComponentDatabaseInterface;

import com.google.gwt.user.client.ui.Image;
=======
import com.google.appinventor.client.editor.simple.components.MockComponent;

import com.google.gwt.user.client.ui.Image;
import com.google.gwt.user.client.ui.Widget;
>>>>>>> 72223e7e

/**
 * Descriptor for components on the component palette panel.
 * This class is immutable.
 *
 */
public final class SimpleComponentDescriptor {

  // Component display name
  private final String name;

  // Help information to display for component
  private final String helpString;

  // Whether External Component
  private final boolean external;

  // Goto documentation category URL piece
  private final String categoryDocUrlString;

  // Link to external documentation
  private final String helpUrl;

  // Whether to show the component on the palette
  private final boolean showOnPalette;

  // Whether the component has a visual representation in the app's UI
  private final boolean nonVisible;

<<<<<<< HEAD
=======
  // Factory to create new components represented by this descriptor
  private final ComponentFactory componentFactory;

  // Image to be shown in the palette panel
  private final Image image;

>>>>>>> 72223e7e
  // The version of the extension (meaning is defined by the extension author).
  private final int version;

  private final String versionName;

  private final String dateBuilt;

<<<<<<< HEAD
  private final String licenseUrl;

  private final Image image;
=======
  private final String license;
>>>>>>> 72223e7e

  /**
   * Creates a new component descriptor.
   *
   * @param name  component display name
   */
  public SimpleComponentDescriptor(String name,
                                   int version,
                                   String versionName,
                                   String dateBuilt,
                                   String license,
                                   String helpString,
                                   String helpUrl,
                                   String categoryDocUrlString,
                                   String licenseUrl,
                                   Image image,
                                   boolean showOnPalette,
                                   boolean nonVisible,
<<<<<<< HEAD
                                   boolean external) {
=======
                                   boolean external,
                                   ComponentFactory componentFactory) {
>>>>>>> 72223e7e
    this.name = name;
    this.version = version;
    this.versionName = versionName;
    this.dateBuilt = dateBuilt;
    this.license = license;
    this.helpString = helpString;
    this.helpUrl = helpUrl;
    this.categoryDocUrlString = categoryDocUrlString;
    this.licenseUrl = licenseUrl;
    this.image = image;
    this.showOnPalette = showOnPalette;
    this.nonVisible = nonVisible;
    this.external = external;
<<<<<<< HEAD
=======
    this.image = componentFactory.getImage(name);
    this.componentFactory = componentFactory;
>>>>>>> 72223e7e
  }

  /**
   * Returns the display name of the component.
   *
   * @return component display name
   */
  public String getName() {
    return name;
  }

  /**
   * Returns the help string for the component.  For more detail, see
   * javadoc for
   * {@link ComponentDatabaseInterface#getHelpString(String)}.
   *
   * @return helpful message about the component
   */
  public String getHelpString() {
    return helpString;
  }

  /**
   * Returns the help URL for the component.  For more detail, see javadoc for
   * {@link ComponentDatabaseInterface#getHelpUrl(String)}.
   *
   * @return URL to external documentation provided for an extension
   */
  public String getHelpUrl() {
    return helpUrl;
  }

  /**
   * Returns the origin of the component.
   * @return true if component is external
   */
  public boolean getExternal() {
    return external;
  }

  /**
   * Returns the categoryDocUrl string for the component.
   *
   * <p>For more detail, see javadoc for
   * {@link ComponentDatabaseInterface#getCategoryDocUrlString(String)}.
   *
   * @return helpful message about the component
   */
  public String getCategoryDocUrlString() {
    return categoryDocUrlString;
  }

  /**
   * Returns whether this component should be shown on the palette.  For more
   * detail, see javadoc for
   * {@link ComponentDatabaseInterface#getHelpString(String)}.
   *
   * @return whether the component should be shown on the palette
   */
  public boolean getShowOnPalette() {
    return showOnPalette;
  }

  /**
   * Returns whether this component is visible in the app's UI.  For more
   * detail, see javadoc for
   * {@link com.google.appinventor.shared.simple.ComponentDatabaseInterface#getHelpString(String)}.
   *
   * @return whether the component is non-visible
   */
  public boolean getNonVisible() {
    return nonVisible;
  }

  /**
   * Returns an image for display on the component palette.
   *
   * @return  image for component
   */
  public Image getImage() {
    return image;
  }

  /**
   * Returns the version of the component, if any.
   *
   * @return  component version string
   */
  public int getVersion() {
    return version;
  }

  /**
   * Returns the custom version name of the component, if any.
   *
   * @return  component version name
   */
  public String getVersionName() {
    return versionName;
  }

  /**
   * Returns the date the component was built, if any.
   *
   * @return  ISO 8601 formated date the component was built
   */
  public String getDateBuilt() {
    return dateBuilt;
  }

  /**
   * Returns the path to the license file used by the component.
   *
   * @return path to license file of component
   */
  public String getLicense() {
<<<<<<< HEAD
    return licenseUrl;
=======
    return license;
  }

  /**
   * Returns a draggable image for the component. Used when dragging a
   * component from the palette onto the root.
   *
   * @return  draggable widget for component
   */
  public Widget getDragWidget() {
    return componentFactory.createMockComponent(name, null);
>>>>>>> 72223e7e
  }

  /**
   * Instantiates the corresponding mock component.
   *
   * @return  mock component
   */
<<<<<<< HEAD
  public MockComponent createMockComponentFromPalette(SimpleEditor editor) {
    MockComponent mockComponent = createMockComponent(name,
        editor.getComponentDatabase().getComponentType(name), editor);
    mockComponent.onCreateFromPalette();
    return mockComponent;
  }

  /**
   * Instantiates mock component by name.
   */
  public static MockComponent createMockComponent(String name, String type, SimpleEditor editor) {
    if (SimpleComponentDatabase.getInstance(editor.getProjectId()).getNonVisible(name)) {
      if (name.equals(MockFirebaseDB.TYPE)) {
        return new MockFirebaseDB(editor, name,
            YoungAndroidPalettePanel.getImageFromPath(
                editor.getComponentDatabase().getIconName(name), null));
      } else if (name.equals(MockCloudDB.TYPE)) {
        return new MockCloudDB(editor, name,
            YoungAndroidPalettePanel.getImageFromPath(
                editor.getComponentDatabase().getIconName(name), null));
      } else if (name.equals(MockFusionTablesControl.TYPE)) {
        return new MockFusionTablesControl(editor, name,
            YoungAndroidPalettePanel.getImageFromPath(
                editor.getComponentDatabase().getIconName(name), null));
      } else if(name.equals(MockTranslator.TYPE)) {
        return new MockTranslator(editor, name,
            YoungAndroidPalettePanel.getImageFromPath(
                editor.getComponentDatabase().getIconName(name), null));
      } else if(name.equals(MockChatBot.TYPE)) {
        return new MockTranslator(editor, name,
            YoungAndroidPalettePanel.getImageFromPath(
                editor.getComponentDatabase().getIconName(name), null));
      }else if(name.equals(MockImageBot.TYPE)) {
        return new MockTranslator(editor, name,
            YoungAndroidPalettePanel.getImageFromPath(
                editor.getComponentDatabase().getIconName(name), null));
      }else if(name.equals(MockSpreadsheet.TYPE)) {
        return new MockSpreadsheet(editor, name,
            YoungAndroidPalettePanel.getImageFromPath(
                editor.getComponentDatabase().getIconName(name), null));
      } else if (name.equals(MockDataFile.TYPE)) {
        return new MockDataFile(editor, name,
            YoungAndroidPalettePanel.getImageFromPath(
                editor.getComponentDatabase().getIconName(name), null));
      } else {
        String pkgName = type.contains(".") ? type.substring(0, type.lastIndexOf('.')) : null;
        return new MockNonVisibleComponent(editor, name,
            YoungAndroidPalettePanel.getImageFromPath(
                editor.getComponentDatabase().getIconName(name), pkgName));
      }
    } else if (name.equals(MockButton.TYPE)) {
      return new MockButton(editor);
    } else if (name.equals(MockCanvas.TYPE)) {
      return new MockCanvas(editor);
    } else if (name.equals(MockCheckBox.TYPE)) {
      return new MockCheckBox(editor);
    } else if (name.equals(MockFilePicker.TYPE)) {
      return new MockFilePicker(editor);
    } else if (name.equals(MockSwitch.TYPE)) {
      return new MockSwitch(editor);
    } else if (name.equals(MockImage.TYPE)) {
      return new MockImage(editor);
    } else if (name.equals(MockLabel.TYPE)) {
      return new MockLabel(editor);
    } else if (name.equals(MockListView.TYPE)) {
      return new MockListView(editor);
    } else if (name.equals(MockSlider.TYPE)) {
      return new MockSlider(editor);
    } else if (name.equals(MockPasswordTextBox.TYPE)) {
      return new MockPasswordTextBox(editor);
    } else if (name.equals(MockRadioButton.TYPE)) {
      return new MockRadioButton(editor);
    } else if (name.equals(MockTextBox.TYPE)) {
      return new MockTextBox(editor);
    } else if (name.equals(MockContactPicker.TYPE)) {
      return new MockContactPicker(editor);
    } else if (name.equals(MockPhoneNumberPicker.TYPE)) {
      return new MockPhoneNumberPicker(editor);
    } else if (name.equals(MockEmailPicker.TYPE)) {
      return new MockEmailPicker(editor);
    } else if (name.equals(MockListPicker.TYPE)) {
      return new MockListPicker(editor);
    } else if (name.equals(MockDatePicker.TYPE)) {
      return new MockDatePicker(editor);
    } else if (name.equals(MockTimePicker.TYPE)) {
      return new MockTimePicker(editor);
    } else if (name.equals(MockHorizontalArrangement.TYPE)) {
      return new MockHorizontalArrangement(editor);
    } else if (name.equals(MockScrollHorizontalArrangement.TYPE)) {
      return new MockScrollHorizontalArrangement(editor);
    } else if (name.equals(MockVerticalArrangement.TYPE)) {
      return new MockVerticalArrangement(editor);
    } else if (name.equals(MockScrollVerticalArrangement.TYPE)) {
      return new MockScrollVerticalArrangement(editor);
    } else if (name.equals(MockTableArrangement.TYPE)) {
      return new MockTableArrangement(editor);
    } else if (name.equals(MockAbsoluteArrangement.TYPE)) {
      return new MockAbsoluteArrangement(editor);
    } else if (name.equals(MockImageSprite.TYPE)) {
      return new MockImageSprite(editor);
    } else if (name.equals(MockBall.TYPE)) {
      return new MockBall(editor);
    } else if (name.equals(MockImagePicker.TYPE)) {
      return new MockImagePicker(editor);
    } else if (name.equals(MockVideoPlayer.TYPE)) {
      return new MockVideoPlayer(editor);
    } else if (name.equals(MockWebViewer.TYPE)) {
      return new MockWebViewer(editor);
    } else if (name.equals(MockSpinner.TYPE)) {
      return new MockSpinner(editor);
    } else if (name.equals(MockMap.TYPE)) {
      return new MockMap(editor);
    } else if (name.equals(MockMarker.TYPE)) {
      return new MockMarker(editor);
    } else if (name.equals(MockCircle.TYPE)) {
      return new MockCircle(editor);
    } else if (name.equals(MockLineString.TYPE)) {
      return new MockLineString(editor);
    } else if (name.equals(MockPolygon.TYPE)) {
      return new MockPolygon(editor);
    } else if (name.equals(MockRectangle.TYPE)) {
      return new MockRectangle(editor);
    } else if (name.equals(MockFeatureCollection.TYPE)) {
      return new MockFeatureCollection(editor);
    } else if (name.equals(MockChart.TYPE)) {
      return new MockChart(editor);
    } else if (name.equals(MockChartData2D.TYPE)) {
      return new MockChartData2D(editor);
    } else if (name.equals(MockCircularProgress.TYPE)) {
      return new MockCircularProgress(editor);
    } else if (name.equals(MockLinearProgress.TYPE)) {
      return new MockLinearProgress(editor);
    } else if (name.equals(MockTrendline.TYPE)) {
      return new MockTrendline(editor);
    } else {
      // TODO(user): add 3rd party mock component proxy here
      throw new UnsupportedOperationException("unknown component: " + name);
    }
  }
=======
  public MockComponent createMockComponentFromPalette() {
    MockComponent mockComponent = componentFactory.createMockComponent(name, null);
    mockComponent.onCreateFromPalette();
    return mockComponent;
  }
>>>>>>> 72223e7e
}<|MERGE_RESOLUTION|>--- conflicted
+++ resolved
@@ -6,80 +6,12 @@
 
 package com.google.appinventor.client.editor.simple.palette;
 
-<<<<<<< HEAD
-import com.google.appinventor.client.editor.simple.SimpleComponentDatabase;
-import com.google.appinventor.client.editor.simple.SimpleEditor;
-
-import com.google.appinventor.client.editor.simple.components.MockAbsoluteArrangement;
-import com.google.appinventor.client.editor.simple.components.MockBall;
-import com.google.appinventor.client.editor.simple.components.MockButton;
-import com.google.appinventor.client.editor.simple.components.MockCanvas;
-import com.google.appinventor.client.editor.simple.components.MockChatBot;
-import com.google.appinventor.client.editor.simple.components.MockChart;
-import com.google.appinventor.client.editor.simple.components.MockChartData2D;
-import com.google.appinventor.client.editor.simple.components.MockCheckBox;
-import com.google.appinventor.client.editor.simple.components.MockCircle;
-import com.google.appinventor.client.editor.simple.components.MockCircularProgress;
-import com.google.appinventor.client.editor.simple.components.MockCloudDB;
 import com.google.appinventor.client.editor.simple.components.MockComponent;
-import com.google.appinventor.client.editor.simple.components.MockContactPicker;
-import com.google.appinventor.client.editor.simple.components.MockDataFile;
-import com.google.appinventor.client.editor.simple.components.MockDatePicker;
-import com.google.appinventor.client.editor.simple.components.MockEmailPicker;
-import com.google.appinventor.client.editor.simple.components.MockFeatureCollection;
-import com.google.appinventor.client.editor.simple.components.MockFilePicker;
-import com.google.appinventor.client.editor.simple.components.MockFirebaseDB;
-import com.google.appinventor.client.editor.simple.components.MockFusionTablesControl;
-import com.google.appinventor.client.editor.simple.components.MockTrendline;
-import com.google.appinventor.client.editor.simple.components.MockTwitter;
-import com.google.appinventor.client.editor.simple.components.MockLinearProgress;
-import com.google.appinventor.client.editor.simple.components.MockSpreadsheet;
-import com.google.appinventor.client.editor.simple.components.MockHorizontalArrangement;
-import com.google.appinventor.client.editor.simple.components.MockImage;
-import com.google.appinventor.client.editor.simple.components.MockImageBot;
-import com.google.appinventor.client.editor.simple.components.MockImagePicker;
-import com.google.appinventor.client.editor.simple.components.MockImageSprite;
-import com.google.appinventor.client.editor.simple.components.MockLabel;
-import com.google.appinventor.client.editor.simple.components.MockLineString;
-import com.google.appinventor.client.editor.simple.components.MockListPicker;
-import com.google.appinventor.client.editor.simple.components.MockListView;
-import com.google.appinventor.client.editor.simple.components.MockMap;
-import com.google.appinventor.client.editor.simple.components.MockMarker;
-import com.google.appinventor.client.editor.simple.components.MockNonVisibleComponent;
-import com.google.appinventor.client.editor.simple.components.MockPasswordTextBox;
-import com.google.appinventor.client.editor.simple.components.MockPhoneNumberPicker;
-import com.google.appinventor.client.editor.simple.components.MockPolygon;
-import com.google.appinventor.client.editor.simple.components.MockRadioButton;
-import com.google.appinventor.client.editor.simple.components.MockRectangle;
-import com.google.appinventor.client.editor.simple.components.MockScrollHorizontalArrangement;
-import com.google.appinventor.client.editor.simple.components.MockScrollVerticalArrangement;
-import com.google.appinventor.client.editor.simple.components.MockSlider;
-import com.google.appinventor.client.editor.simple.components.MockSpinner;
-import com.google.appinventor.client.editor.simple.components.MockSwitch;
-import com.google.appinventor.client.editor.simple.components.MockTableArrangement;
-import com.google.appinventor.client.editor.simple.components.MockTextBox;
-import com.google.appinventor.client.editor.simple.components.MockTimePicker;
-import com.google.appinventor.client.editor.simple.components.MockTranslator;
-import com.google.appinventor.client.editor.simple.components.MockVerticalArrangement;
-import com.google.appinventor.client.editor.simple.components.MockVideoPlayer;
-import com.google.appinventor.client.editor.simple.components.MockWebViewer;
-
-import com.google.appinventor.client.editor.youngandroid.YaFormEditor;
-import com.google.appinventor.shared.storage.StorageUtil;
-
-import com.google.common.collect.Maps;
-
-import com.google.gwt.resources.client.ImageResource;
-import com.google.appinventor.client.editor.youngandroid.palette.YoungAndroidPalettePanel;
+
 import com.google.appinventor.shared.simple.ComponentDatabaseInterface;
-
-import com.google.gwt.user.client.ui.Image;
-=======
-import com.google.appinventor.client.editor.simple.components.MockComponent;
 
 import com.google.gwt.user.client.ui.Image;
 import com.google.gwt.user.client.ui.Widget;
->>>>>>> 72223e7e
 
 /**
  * Descriptor for components on the component palette panel.
@@ -109,15 +41,12 @@
   // Whether the component has a visual representation in the app's UI
   private final boolean nonVisible;
 
-<<<<<<< HEAD
-=======
   // Factory to create new components represented by this descriptor
   private final ComponentFactory componentFactory;
 
   // Image to be shown in the palette panel
   private final Image image;
 
->>>>>>> 72223e7e
   // The version of the extension (meaning is defined by the extension author).
   private final int version;
 
@@ -125,13 +54,7 @@
 
   private final String dateBuilt;
 
-<<<<<<< HEAD
-  private final String licenseUrl;
-
-  private final Image image;
-=======
   private final String license;
->>>>>>> 72223e7e
 
   /**
    * Creates a new component descriptor.
@@ -146,16 +69,10 @@
                                    String helpString,
                                    String helpUrl,
                                    String categoryDocUrlString,
-                                   String licenseUrl,
-                                   Image image,
                                    boolean showOnPalette,
                                    boolean nonVisible,
-<<<<<<< HEAD
-                                   boolean external) {
-=======
                                    boolean external,
                                    ComponentFactory componentFactory) {
->>>>>>> 72223e7e
     this.name = name;
     this.version = version;
     this.versionName = versionName;
@@ -164,16 +81,11 @@
     this.helpString = helpString;
     this.helpUrl = helpUrl;
     this.categoryDocUrlString = categoryDocUrlString;
-    this.licenseUrl = licenseUrl;
-    this.image = image;
     this.showOnPalette = showOnPalette;
     this.nonVisible = nonVisible;
     this.external = external;
-<<<<<<< HEAD
-=======
     this.image = componentFactory.getImage(name);
     this.componentFactory = componentFactory;
->>>>>>> 72223e7e
   }
 
   /**
@@ -290,9 +202,6 @@
    * @return path to license file of component
    */
   public String getLicense() {
-<<<<<<< HEAD
-    return licenseUrl;
-=======
     return license;
   }
 
@@ -304,7 +213,6 @@
    */
   public Widget getDragWidget() {
     return componentFactory.createMockComponent(name, null);
->>>>>>> 72223e7e
   }
 
   /**
@@ -312,151 +220,9 @@
    *
    * @return  mock component
    */
-<<<<<<< HEAD
-  public MockComponent createMockComponentFromPalette(SimpleEditor editor) {
-    MockComponent mockComponent = createMockComponent(name,
-        editor.getComponentDatabase().getComponentType(name), editor);
-    mockComponent.onCreateFromPalette();
-    return mockComponent;
-  }
-
-  /**
-   * Instantiates mock component by name.
-   */
-  public static MockComponent createMockComponent(String name, String type, SimpleEditor editor) {
-    if (SimpleComponentDatabase.getInstance(editor.getProjectId()).getNonVisible(name)) {
-      if (name.equals(MockFirebaseDB.TYPE)) {
-        return new MockFirebaseDB(editor, name,
-            YoungAndroidPalettePanel.getImageFromPath(
-                editor.getComponentDatabase().getIconName(name), null));
-      } else if (name.equals(MockCloudDB.TYPE)) {
-        return new MockCloudDB(editor, name,
-            YoungAndroidPalettePanel.getImageFromPath(
-                editor.getComponentDatabase().getIconName(name), null));
-      } else if (name.equals(MockFusionTablesControl.TYPE)) {
-        return new MockFusionTablesControl(editor, name,
-            YoungAndroidPalettePanel.getImageFromPath(
-                editor.getComponentDatabase().getIconName(name), null));
-      } else if(name.equals(MockTranslator.TYPE)) {
-        return new MockTranslator(editor, name,
-            YoungAndroidPalettePanel.getImageFromPath(
-                editor.getComponentDatabase().getIconName(name), null));
-      } else if(name.equals(MockChatBot.TYPE)) {
-        return new MockTranslator(editor, name,
-            YoungAndroidPalettePanel.getImageFromPath(
-                editor.getComponentDatabase().getIconName(name), null));
-      }else if(name.equals(MockImageBot.TYPE)) {
-        return new MockTranslator(editor, name,
-            YoungAndroidPalettePanel.getImageFromPath(
-                editor.getComponentDatabase().getIconName(name), null));
-      }else if(name.equals(MockSpreadsheet.TYPE)) {
-        return new MockSpreadsheet(editor, name,
-            YoungAndroidPalettePanel.getImageFromPath(
-                editor.getComponentDatabase().getIconName(name), null));
-      } else if (name.equals(MockDataFile.TYPE)) {
-        return new MockDataFile(editor, name,
-            YoungAndroidPalettePanel.getImageFromPath(
-                editor.getComponentDatabase().getIconName(name), null));
-      } else {
-        String pkgName = type.contains(".") ? type.substring(0, type.lastIndexOf('.')) : null;
-        return new MockNonVisibleComponent(editor, name,
-            YoungAndroidPalettePanel.getImageFromPath(
-                editor.getComponentDatabase().getIconName(name), pkgName));
-      }
-    } else if (name.equals(MockButton.TYPE)) {
-      return new MockButton(editor);
-    } else if (name.equals(MockCanvas.TYPE)) {
-      return new MockCanvas(editor);
-    } else if (name.equals(MockCheckBox.TYPE)) {
-      return new MockCheckBox(editor);
-    } else if (name.equals(MockFilePicker.TYPE)) {
-      return new MockFilePicker(editor);
-    } else if (name.equals(MockSwitch.TYPE)) {
-      return new MockSwitch(editor);
-    } else if (name.equals(MockImage.TYPE)) {
-      return new MockImage(editor);
-    } else if (name.equals(MockLabel.TYPE)) {
-      return new MockLabel(editor);
-    } else if (name.equals(MockListView.TYPE)) {
-      return new MockListView(editor);
-    } else if (name.equals(MockSlider.TYPE)) {
-      return new MockSlider(editor);
-    } else if (name.equals(MockPasswordTextBox.TYPE)) {
-      return new MockPasswordTextBox(editor);
-    } else if (name.equals(MockRadioButton.TYPE)) {
-      return new MockRadioButton(editor);
-    } else if (name.equals(MockTextBox.TYPE)) {
-      return new MockTextBox(editor);
-    } else if (name.equals(MockContactPicker.TYPE)) {
-      return new MockContactPicker(editor);
-    } else if (name.equals(MockPhoneNumberPicker.TYPE)) {
-      return new MockPhoneNumberPicker(editor);
-    } else if (name.equals(MockEmailPicker.TYPE)) {
-      return new MockEmailPicker(editor);
-    } else if (name.equals(MockListPicker.TYPE)) {
-      return new MockListPicker(editor);
-    } else if (name.equals(MockDatePicker.TYPE)) {
-      return new MockDatePicker(editor);
-    } else if (name.equals(MockTimePicker.TYPE)) {
-      return new MockTimePicker(editor);
-    } else if (name.equals(MockHorizontalArrangement.TYPE)) {
-      return new MockHorizontalArrangement(editor);
-    } else if (name.equals(MockScrollHorizontalArrangement.TYPE)) {
-      return new MockScrollHorizontalArrangement(editor);
-    } else if (name.equals(MockVerticalArrangement.TYPE)) {
-      return new MockVerticalArrangement(editor);
-    } else if (name.equals(MockScrollVerticalArrangement.TYPE)) {
-      return new MockScrollVerticalArrangement(editor);
-    } else if (name.equals(MockTableArrangement.TYPE)) {
-      return new MockTableArrangement(editor);
-    } else if (name.equals(MockAbsoluteArrangement.TYPE)) {
-      return new MockAbsoluteArrangement(editor);
-    } else if (name.equals(MockImageSprite.TYPE)) {
-      return new MockImageSprite(editor);
-    } else if (name.equals(MockBall.TYPE)) {
-      return new MockBall(editor);
-    } else if (name.equals(MockImagePicker.TYPE)) {
-      return new MockImagePicker(editor);
-    } else if (name.equals(MockVideoPlayer.TYPE)) {
-      return new MockVideoPlayer(editor);
-    } else if (name.equals(MockWebViewer.TYPE)) {
-      return new MockWebViewer(editor);
-    } else if (name.equals(MockSpinner.TYPE)) {
-      return new MockSpinner(editor);
-    } else if (name.equals(MockMap.TYPE)) {
-      return new MockMap(editor);
-    } else if (name.equals(MockMarker.TYPE)) {
-      return new MockMarker(editor);
-    } else if (name.equals(MockCircle.TYPE)) {
-      return new MockCircle(editor);
-    } else if (name.equals(MockLineString.TYPE)) {
-      return new MockLineString(editor);
-    } else if (name.equals(MockPolygon.TYPE)) {
-      return new MockPolygon(editor);
-    } else if (name.equals(MockRectangle.TYPE)) {
-      return new MockRectangle(editor);
-    } else if (name.equals(MockFeatureCollection.TYPE)) {
-      return new MockFeatureCollection(editor);
-    } else if (name.equals(MockChart.TYPE)) {
-      return new MockChart(editor);
-    } else if (name.equals(MockChartData2D.TYPE)) {
-      return new MockChartData2D(editor);
-    } else if (name.equals(MockCircularProgress.TYPE)) {
-      return new MockCircularProgress(editor);
-    } else if (name.equals(MockLinearProgress.TYPE)) {
-      return new MockLinearProgress(editor);
-    } else if (name.equals(MockTrendline.TYPE)) {
-      return new MockTrendline(editor);
-    } else {
-      // TODO(user): add 3rd party mock component proxy here
-      throw new UnsupportedOperationException("unknown component: " + name);
-    }
-  }
-=======
   public MockComponent createMockComponentFromPalette() {
     MockComponent mockComponent = componentFactory.createMockComponent(name, null);
     mockComponent.onCreateFromPalette();
     return mockComponent;
   }
->>>>>>> 72223e7e
 }