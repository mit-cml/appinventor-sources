--- conflicted
+++ resolved
@@ -6,97 +6,9 @@
 
 package com.google.appinventor.client.editor.simple.palette;
 
-<<<<<<< HEAD
-import com.google.appinventor.client.Images;
-import com.google.appinventor.client.Ode;
-
-import com.google.appinventor.client.editor.simple.SimpleComponentDatabase;
-import com.google.appinventor.client.editor.simple.SimpleEditor;
-
-import com.google.appinventor.client.editor.simple.components.MockAbsoluteArrangement;
-import com.google.appinventor.client.editor.simple.components.MockARView3D;
-import com.google.appinventor.client.editor.simple.components.MockAmbientLight;
-import com.google.appinventor.client.editor.simple.components.MockBall;
-import com.google.appinventor.client.editor.simple.components.MockBoxNode;
-import com.google.appinventor.client.editor.simple.components.MockButton;
-import com.google.appinventor.client.editor.simple.components.MockCanvas;
-import com.google.appinventor.client.editor.simple.components.MockCapsuleNode;
-import com.google.appinventor.client.editor.simple.components.MockChatBot;
-import com.google.appinventor.client.editor.simple.components.MockChart;
-import com.google.appinventor.client.editor.simple.components.MockChartData2D;
-import com.google.appinventor.client.editor.simple.components.MockCheckBox;
-import com.google.appinventor.client.editor.simple.components.MockCircle;
-import com.google.appinventor.client.editor.simple.components.MockCircularProgress;
-import com.google.appinventor.client.editor.simple.components.MockCloudDB;
 import com.google.appinventor.client.editor.simple.components.MockComponent;
-import com.google.appinventor.client.editor.simple.components.MockConeNode;
-import com.google.appinventor.client.editor.simple.components.MockContactPicker;
-import com.google.appinventor.client.editor.simple.components.MockCylinderNode;
-import com.google.appinventor.client.editor.simple.components.MockDataFile;
-import com.google.appinventor.client.editor.simple.components.MockDatePicker;
-import com.google.appinventor.client.editor.simple.components.MockDirectionalLight;
-import com.google.appinventor.client.editor.simple.components.MockEmailPicker;
-import com.google.appinventor.client.editor.simple.components.MockFeatureCollection;
-import com.google.appinventor.client.editor.simple.components.MockFilePicker;
-import com.google.appinventor.client.editor.simple.components.MockFirebaseDB;
-import com.google.appinventor.client.editor.simple.components.MockFusionTablesControl;
-import com.google.appinventor.client.editor.simple.components.MockTrendline;
-import com.google.appinventor.client.editor.simple.components.MockTwitter;
-import com.google.appinventor.client.editor.simple.components.MockLinearProgress;
-import com.google.appinventor.client.editor.simple.components.MockSpreadsheet;
-import com.google.appinventor.client.editor.simple.components.MockHorizontalArrangement;
-import com.google.appinventor.client.editor.simple.components.MockImage;
-import com.google.appinventor.client.editor.simple.components.MockImageBot;
-import com.google.appinventor.client.editor.simple.components.MockImageMarker;
-import com.google.appinventor.client.editor.simple.components.MockImagePicker;
-import com.google.appinventor.client.editor.simple.components.MockImageSprite;
-import com.google.appinventor.client.editor.simple.components.MockLabel;
-import com.google.appinventor.client.editor.simple.components.MockLineString;
-import com.google.appinventor.client.editor.simple.components.MockListPicker;
-import com.google.appinventor.client.editor.simple.components.MockListView;
-import com.google.appinventor.client.editor.simple.components.MockMap;
-import com.google.appinventor.client.editor.simple.components.MockMarker;
-import com.google.appinventor.client.editor.simple.components.MockModelNode;
-import com.google.appinventor.client.editor.simple.components.MockNonVisibleComponent;
-import com.google.appinventor.client.editor.simple.components.MockPasswordTextBox;
-import com.google.appinventor.client.editor.simple.components.MockPointLight;
-import com.google.appinventor.client.editor.simple.components.MockPhoneNumberPicker;
-import com.google.appinventor.client.editor.simple.components.MockPlaneNode;
-import com.google.appinventor.client.editor.simple.components.MockPolygon;
-import com.google.appinventor.client.editor.simple.components.MockPyramidNode;
-import com.google.appinventor.client.editor.simple.components.MockRadioButton;
-import com.google.appinventor.client.editor.simple.components.MockRectangle;
-import com.google.appinventor.client.editor.simple.components.MockScrollHorizontalArrangement;
-import com.google.appinventor.client.editor.simple.components.MockScrollVerticalArrangement;
-import com.google.appinventor.client.editor.simple.components.MockSlider;
-import com.google.appinventor.client.editor.simple.components.MockSphereNode;
-import com.google.appinventor.client.editor.simple.components.MockSpinner;
-import com.google.appinventor.client.editor.simple.components.MockSpotlight;
-import com.google.appinventor.client.editor.simple.components.MockSwitch;
-import com.google.appinventor.client.editor.simple.components.MockTableArrangement;
-import com.google.appinventor.client.editor.simple.components.MockTextBox;
-import com.google.appinventor.client.editor.simple.components.MockTextNode;
-import com.google.appinventor.client.editor.simple.components.MockTimePicker;
-import com.google.appinventor.client.editor.simple.components.MockTorusNode;
-import com.google.appinventor.client.editor.simple.components.MockTranslator;
-import com.google.appinventor.client.editor.simple.components.MockTubeNode;
-import com.google.appinventor.client.editor.simple.components.MockVerticalArrangement;
-import com.google.appinventor.client.editor.simple.components.MockVideoNode;
-import com.google.appinventor.client.editor.simple.components.MockVideoPlayer;
-import com.google.appinventor.client.editor.simple.components.MockWebViewer;
-import com.google.appinventor.client.editor.simple.components.MockWebViewNode;
-
-import com.google.appinventor.client.editor.youngandroid.YaFormEditor;
-import com.google.appinventor.shared.storage.StorageUtil;
-
-import com.google.common.collect.Maps;
-
-import com.google.gwt.resources.client.ImageResource;
-=======
-import com.google.appinventor.client.editor.simple.components.MockComponent;
 
 import com.google.appinventor.shared.simple.ComponentDatabaseInterface;
->>>>>>> 748aab76
 
 import com.google.gwt.user.client.ui.Image;
 import com.google.gwt.user.client.ui.Widget;
@@ -142,148 +54,7 @@
 
   private final String dateBuilt;
 
-<<<<<<< HEAD
-  // Component database: information about components (including their properties and events)
-  private final SimpleComponentDatabase COMPONENT_DATABASE;
-
-  /* We keep a static map of image names to images in the image bundle so
-   * that we can avoid making individual calls to the server for static image
-   * that are already in the bundle. This is purely an efficiency optimization
-   * for mock non-visible components.
-   */
-  private static final Images images = Ode.getImageBundle();
-  private static final Map<String, ImageResource> bundledImages = Maps.newHashMap();
-  private static boolean imagesInitialized = false;
-
-  private static void initBundledImages() {
-    bundledImages.put("images/accelerometersensor.png", images.accelerometersensor());
-    bundledImages.put("images/lightsensor.png", images.lightsensor());
-    bundledImages.put("images/ball.png", images.ball());
-    bundledImages.put("images/barometer.png", images.barometer());
-    bundledImages.put("images/button.png", images.button());
-    bundledImages.put("images/thermometer.png", images.thermometer());
-    bundledImages.put("images/hygrometer.png", images.hygrometer());
-    bundledImages.put("images/gyroscopesensor.png", images.gyroscopesensor());
-    bundledImages.put("images/nearfield.png", images.nearfield());
-    bundledImages.put("images/activityStarter.png", images.activitystarter());
-    bundledImages.put("images/barcodeScanner.png", images.barcodeScanner());
-    bundledImages.put("images/bluetooth.png", images.bluetooth());
-    bundledImages.put("images/camera.png", images.camera());
-    bundledImages.put("images/camcorder.png", images.camcorder());
-    bundledImages.put("images/canvas.png", images.canvas());
-    bundledImages.put("images/checkbox.png", images.checkbox());
-    bundledImages.put("images/chatbot.png", images.chatbot());
-    bundledImages.put("images/clock.png", images.clock());
-    bundledImages.put("images/contactpicker.png", images.contactpicker());
-    bundledImages.put("images/datepicker.png", images.datePickerComponent());
-    bundledImages.put("images/emailPicker.png", images.emailpicker());
-    bundledImages.put("images/fusiontables.png", images.fusiontables());
-    bundledImages.put("images/gameClient.png", images.gameclient());
-    bundledImages.put("images/horizontal.png", images.horizontal());
-    bundledImages.put("images/image.png", images.image());
-    bundledImages.put("images/imagePicker.png", images.imagepicker());
-    bundledImages.put("images/imageSprite.png", images.imageSprite());
-    bundledImages.put("images/label.png", images.label());
-    bundledImages.put("images/listPicker.png", images.listpicker());
-    bundledImages.put("images/spreadsheet.png", images.spreadsheet());
-    bundledImages.put("images/locationSensor.png", images.locationSensor());
-    bundledImages.put("images/notifier.png", images.notifier());
-    bundledImages.put("images/legoMindstormsNxt.png", images.legoMindstormsNxt());
-    bundledImages.put("images/legoMindstormsEv3.png", images.legoMindstormsEv3());
-    bundledImages.put("images/orientationsensor.png", images.orientationsensor());
-    bundledImages.put("images/passwordTextBox.png", images.passwordtextbox());
-    bundledImages.put("images/paintpalette.png", images.paintPalette());
-    bundledImages.put("images/pedometer.png", images.pedometerComponent());
-    bundledImages.put("images/phoneip.png", images.phonestatusComponent());
-    bundledImages.put("images/phoneCall.png", images.phonecall());
-    bundledImages.put("images/phonNumberPicker.png", images.phonenumberpicker());
-    bundledImages.put("images/player.png", images.player());
-    bundledImages.put("images/radiobutton.png", images.radiobutton());
-    bundledImages.put("images/slider.png", images.slider());
-    bundledImages.put("images/soundEffect.png", images.soundeffect());
-    bundledImages.put("images/soundRecorder.png", images.soundRecorder());
-    bundledImages.put("images/speechRecognizer.png", images.speechRecognizer());
-    bundledImages.put("images/switch.png", images.toggleswitch());
-    bundledImages.put("images/table.png", images.table());
-    bundledImages.put("images/textbox.png", images.textbox());
-    bundledImages.put("images/textToSpeech.png", images.textToSpeech());
-    bundledImages.put("images/texting.png", images.texting());
-    bundledImages.put("images/datePicker.png", images.datePickerComponent());
-    bundledImages.put("images/timePicker.png", images.timePickerComponent());
-    bundledImages.put("images/tinyDB.png", images.tinyDB());
-    bundledImages.put("images/file.png", images.file());
-    bundledImages.put("images/tinyWebDB.png", images.tinyWebDB());
-    bundledImages.put("images/firebaseDB.png", images.firebaseDB());
-    bundledImages.put("images/twitter.png", images.twitterComponent());
-    bundledImages.put("images/vertical.png", images.vertical());
-    bundledImages.put("images/videoPlayer.png", images.videoplayer());
-    bundledImages.put("images/voting.png", images.voting());
-    bundledImages.put("images/web.png", images.web());
-    bundledImages.put("images/webviewer.png", images.webviewer());
-    bundledImages.put("images/webviewerbig.png", images.webviewerbig());
-    bundledImages.put("images/mediastore.png", images.mediastore());
-    bundledImages.put("images/sharing.png", images.sharingComponent());
-    bundledImages.put("images/spinner.png", images.spinner());
-    bundledImages.put("images/listView.png", images.listview());
-    bundledImages.put("images/translator.png", images.translator());
-    bundledImages.put("images/yandex.png", images.yandex());
-    bundledImages.put("images/proximitysensor.png", images.proximitysensor());
-    bundledImages.put("images/extension.png", images.extension());
-    bundledImages.put("images/cloudDB.png", images.cloudDB());
-    bundledImages.put("images/map.png", images.map());
-    bundledImages.put("images/marker.png", images.marker());
-    bundledImages.put("images/circle.png", images.circle());
-    bundledImages.put("images/linestring.png", images.linestring());
-    bundledImages.put("images/polygon.png", images.polygon());
-    bundledImages.put("images/featurecollection.png", images.featurecollection());
-    bundledImages.put("images/recyclerView.png", images.recyclerview());
-    bundledImages.put("images/navigation.png", images.navigationComponent());
-    bundledImages.put("images/arduino.png", images.arduino());
-    bundledImages.put("images/magneticSensor.png", images.magneticSensor());
-    bundledImages.put("images/chart.png", images.chart());
-    bundledImages.put("images/chartData.png", images.chartData2D());
-    bundledImages.put("images/dataFile.png", images.dataFile());
-    bundledImages.put("images/circularProgress.png", images.circularProgress());
-    bundledImages.put("images/linearProgress.png", images.linearProgress());
-    bundledImages.put("images/regression.png", images.regression());
-    bundledImages.put("images/anomaly.png", images.anomalyDetection());
-    bundledImages.put("images/filepicker.png", images.file());
-    bundledImages.put("images/trendline.png", images.trendline());
-    bundledImages.put("images/capsuleNode.png", images.capsuleNode());
-    bundledImages.put("images/coneNode.png", images.coneNode());
-    bundledImages.put("images/boxNode.png", images.boxNode());
-    bundledImages.put("images/cylinderNode.png", images.cylinderNode());
-    bundledImages.put("images/planeNode.png", images.planeNode());
-    bundledImages.put("images/pyramidNode.png", images.pyramidNode());
-    bundledImages.put("images/sphereNode.png", images.sphereNode());
-    bundledImages.put("images/textNode.png", images.textNode());
-    bundledImages.put("images/torusNode.png", images.torusNode());
-    bundledImages.put("images/tubeNode.png", images.tubeNode());
-    bundledImages.put("images/videoNode.png", images.videoNode());
-    bundledImages.put("images/videoNodeBig.png", images.videoNodeBig());
-    bundledImages.put("images/webViewNode.png", images.webViewNode());
-    bundledImages.put("images/webViewNodeBig.png", images.webViewNodeBig());
-    bundledImages.put("images/ambientLight.png", images.ambientLight());
-    bundledImages.put("images/ambientLightBig.png", images.ambientLightBig());
-    bundledImages.put("images/arView3D.png", images.arView3D());
-    bundledImages.put("images/arView3DBig.png", images.arView3DBig());
-    bundledImages.put("images/detectedPlane.png", images.detectedPlane());
-    bundledImages.put("images/directionalLight.png", images.directionalLight());
-    bundledImages.put("images/directionalLightBig.png", images.directionalLightBig());
-    bundledImages.put("images/imageMarker.png", images.imageMarker());
-    bundledImages.put("images/imageMarkerBig.png", images.imageMarkerBig());
-    bundledImages.put("images/modelNode.png", images.modelNode());
-    bundledImages.put("images/modelNodeBig.png", images.modelNodeBig());
-    bundledImages.put("images/pointLight.png", images.pointLight());
-    bundledImages.put("images/pointLightBig.png", images.pointLightBig());
-    bundledImages.put("images/spotlight.png", images.spotlight());
-    bundledImages.put("images/spotlightBig.png", images.spotlightBig());
-
-    imagesInitialized = true;
-  }
-=======
   private final String license;
->>>>>>> 748aab76
 
   /**
    * Creates a new component descriptor.
@@ -454,233 +225,4 @@
     mockComponent.onCreateFromPalette();
     return mockComponent;
   }
-<<<<<<< HEAD
-
-  /**
-   * Gets cached mock component; creates if necessary.
-   */
-  private MockComponent getCachedMockComponent(String name, SimpleEditor editor) {
-    if (cachedMockComponent == null) {
-      cachedMockComponent = createMockComponent(name,
-          COMPONENT_DATABASE.getComponentType(name), editor);
-    }
-    return cachedMockComponent;
-  }
-
-  public static void resetImageBundle() {
-    imagesInitialized = false;
-  }
-
-  public static Image getImageFromPath(String iconPath, String packageName, long projectId) {
-    if (!imagesInitialized) {
-      initBundledImages();
-    }
-    if (iconPath.startsWith("aiwebres/") && packageName != null) {
-      // icon for extension
-      Image image = new Image(StorageUtil.getFileUrl(projectId,
-          "assets/external_comps/" + packageName + "/" + iconPath));
-      image.setWidth("16px");
-      image.setHeight("16px");
-      return image;
-    }
-    if (bundledImages.containsKey(iconPath)) {
-      return new Image(bundledImages.get(iconPath));
-    } else {
-      return new Image(iconPath);
-    }
-  }
-
-  public static String getLicenseURLFromPath(String licensePath, String packageName, long projectId) {
-    if (licensePath.startsWith("aiwebres/") && packageName != null) {
-      // License file is inside aiwebres
-      return StorageUtil.getFileUrl(projectId,
-          "assets/external_comps/" + packageName + "/" + licensePath) + "&inline";
-    } else if(licensePath.startsWith("http:") || licensePath.startsWith("https:")) {
-      // The license is an external URL
-      return licensePath;
-    } else {
-      // No license file specified
-      return "";
-    }
-  }
-
-  /**
-   * Instantiates mock component by name.
-   */
-  public static MockComponent createMockComponent(String name, String type, SimpleEditor editor) {
-    if (SimpleComponentDatabase.getInstance(editor.getProjectId()).getNonVisible(name)) {
-      if(name.equals(MockFirebaseDB.TYPE)) {
-        return new MockFirebaseDB(editor, name,
-            getImageFromPath(SimpleComponentDatabase.getInstance(editor.getProjectId()).getIconName(name),
-                null, editor.getProjectId()));
-      } else if(name.equals(MockCloudDB.TYPE)) {
-        return new MockCloudDB(editor, name,
-            getImageFromPath(SimpleComponentDatabase.getInstance(editor.getProjectId()).getIconName(name),
-                null, editor.getProjectId()));
-      } else if(name.equals(MockFusionTablesControl.TYPE)) {
-        return new MockFusionTablesControl(editor, name,
-            getImageFromPath(SimpleComponentDatabase.getInstance(editor.getProjectId()).getIconName(name),
-                null, editor.getProjectId()));
-      } else if(name.equals(MockTwitter.TYPE)) {
-        return new MockTwitter(editor, name,
-            getImageFromPath(SimpleComponentDatabase.getInstance(editor.getProjectId()).getIconName(name),
-                null, editor.getProjectId()));
-      } else if(name.equals(MockTranslator.TYPE)) {
-        return new MockTranslator(editor, name,
-            getImageFromPath(SimpleComponentDatabase.getInstance(editor.getProjectId()).getIconName(name),
-                null, editor.getProjectId()));
-      } else if(name.equals(MockChatBot.TYPE)) {
-        return new MockChatBot(editor, name,
-            getImageFromPath(SimpleComponentDatabase.getInstance(editor.getProjectId()).getIconName(name),
-                null, editor.getProjectId()));
-      } else if(name.equals(MockImageBot.TYPE)) {
-        return new MockImageBot(editor, name,
-            getImageFromPath(SimpleComponentDatabase.getInstance(editor.getProjectId()).getIconName(name),
-                null, editor.getProjectId()));
-      } else if(name.equals(MockSpreadsheet.TYPE)) {
-        return new MockSpreadsheet(editor, name,
-            getImageFromPath(SimpleComponentDatabase.getInstance(editor.getProjectId()).getIconName(name),
-                null, editor.getProjectId()));
-      } else if (name.equals(MockDataFile.TYPE)) {
-        return new MockDataFile(editor, name,
-            getImageFromPath(SimpleComponentDatabase.getInstance(editor.getProjectId())
-                    .getIconName(name),
-                null, editor.getProjectId()));
-      } else {
-        String pkgName = type.contains(".") ? type.substring(0, type.lastIndexOf('.')) : null;
-        return new MockNonVisibleComponent(editor, name,
-            getImageFromPath(SimpleComponentDatabase.getInstance(editor.getProjectId()).getIconName(name),
-                pkgName, editor.getProjectId()));
-      }
-    } else if (name.equals(MockButton.TYPE)) {
-      return new MockButton(editor);
-    } else if (name.equals(MockCanvas.TYPE)) {
-      return new MockCanvas(editor);
-    } else if (name.equals(MockCheckBox.TYPE)) {
-      return new MockCheckBox(editor);
-    } else if (name.equals(MockFilePicker.TYPE)) {
-      return new MockFilePicker(editor);
-    } else if (name.equals(MockSwitch.TYPE)) {
-      return new MockSwitch(editor);
-    } else if (name.equals(MockImage.TYPE)) {
-      return new MockImage(editor);
-    } else if (name.equals(MockLabel.TYPE)) {
-      return new MockLabel(editor);
-    } else if (name.equals(MockListView.TYPE)) {
-      return new MockListView(editor);
-    } else if (name.equals(MockListView.TYPE)) {
-      return new MockListView(editor);
-    } else if (name.equals(MockSlider.TYPE)) {
-      return new MockSlider(editor);
-    } else if (name.equals(MockPasswordTextBox.TYPE)) {
-      return new MockPasswordTextBox(editor);
-    } else if (name.equals(MockRadioButton.TYPE)) {
-      return new MockRadioButton(editor);
-    } else if (name.equals(MockTextBox.TYPE)) {
-      return new MockTextBox(editor);
-    } else if (name.equals(MockContactPicker.TYPE)) {
-      return new MockContactPicker(editor);
-    } else if (name.equals(MockPhoneNumberPicker.TYPE)) {
-      return new MockPhoneNumberPicker(editor);
-    } else if (name.equals(MockEmailPicker.TYPE)) {
-      return new MockEmailPicker(editor);
-    } else if (name.equals(MockListPicker.TYPE)) {
-      return new MockListPicker(editor);
-    } else if (name.equals(MockDatePicker.TYPE)) {
-      return new MockDatePicker(editor);
-    } else if (name.equals(MockTimePicker.TYPE)) {
-      return new MockTimePicker(editor);
-    } else if (name.equals(MockHorizontalArrangement.TYPE)) {
-      return new MockHorizontalArrangement(editor);
-    } else if (name.equals(MockScrollHorizontalArrangement.TYPE)) {
-      return new MockScrollHorizontalArrangement(editor);
-    } else if (name.equals(MockVerticalArrangement.TYPE)) {
-      return new MockVerticalArrangement(editor);
-    } else if (name.equals(MockScrollVerticalArrangement.TYPE)) {
-      return new MockScrollVerticalArrangement(editor);
-    } else if (name.equals(MockTableArrangement.TYPE)) {
-      return new MockTableArrangement(editor);
-    } else if (name.equals(MockAbsoluteArrangement.TYPE)) {
-      return new MockAbsoluteArrangement(editor);
-    } else if (name.equals(MockImageSprite.TYPE)) {
-      return new MockImageSprite(editor);
-    } else if (name.equals(MockBall.TYPE)) {
-      return new MockBall(editor);
-    } else if (name.equals(MockImagePicker.TYPE)) {
-      return new MockImagePicker(editor);
-    } else if (name.equals(MockVideoPlayer.TYPE)) {
-      return new MockVideoPlayer(editor);
-    } else if (name.equals(MockWebViewer.TYPE)) {
-      return new MockWebViewer(editor);
-    } else if (name.equals(MockSpinner.TYPE)) {
-      return new MockSpinner(editor);
-    } else if (name.equals(MockMap.TYPE)) {
-      return new MockMap(editor);
-    } else if (name.equals(MockMarker.TYPE)) {
-      return new MockMarker(editor);
-    } else if (name.equals(MockCircle.TYPE)) {
-      return new MockCircle(editor);
-    } else if (name.equals(MockLineString.TYPE)) {
-      return new MockLineString(editor);
-    } else if (name.equals(MockPolygon.TYPE)) {
-      return new MockPolygon(editor);
-    } else if (name.equals(MockRectangle.TYPE)) {
-      return new MockRectangle(editor);
-    } else if (name.equals(MockFeatureCollection.TYPE)) {
-      return new MockFeatureCollection(editor);
-    } else if (name.equals(MockChart.TYPE)) {
-      return new MockChart(editor);
-    } else if (name.equals(MockChartData2D.TYPE)) {
-      return new MockChartData2D(editor);
-    } else if (name.equals(MockCircularProgress.TYPE)) {
-      return new MockCircularProgress(editor);
-    } else if (name.equals(MockLinearProgress.TYPE)) {
-      return new MockLinearProgress(editor);
-    } else if (name.equals(MockTrendline.TYPE)) {
-      return new MockTrendline(editor);
-    } else if (name.equals(MockARView3D.TYPE)) {
-      return new MockARView3D(editor);
-    } else if (name.equals(MockBoxNode.TYPE)) {
-      return new MockBoxNode(editor);
-    } else if (name.equals(MockSphereNode.TYPE)) {
-      return new MockSphereNode(editor);
-    } else if (name.equals(MockPlaneNode.TYPE)) {
-      return new MockPlaneNode(editor);
-    } else if (name.equals(MockCylinderNode.TYPE)) {
-      return new MockCylinderNode(editor);
-    } else if (name.equals(MockConeNode.TYPE)) {
-      return new MockConeNode(editor);
-    } else if (name.equals(MockCapsuleNode.TYPE)) {
-      return new MockCapsuleNode(editor);
-    } else if (name.equals(MockTubeNode.TYPE)) {
-      return new MockTubeNode(editor);
-    } else if (name.equals(MockTorusNode.TYPE)) {
-      return new MockTorusNode(editor);
-    } else if (name.equals(MockPyramidNode.TYPE)) {
-      return new MockPyramidNode(editor);
-    } else if (name.equals(MockTextNode.TYPE)) {
-      return new MockTextNode(editor);
-    } else if (name.equals(MockVideoNode.TYPE)) {
-      return new MockVideoNode(editor);
-    } else if (name.equals(MockWebViewNode.TYPE)) {
-      return new MockWebViewNode(editor);
-    } else if (name.equals(MockImageMarker.TYPE)) {
-      return new MockImageMarker(editor);
-    } else if (name.equals(MockModelNode.TYPE)) {
-      return new MockModelNode(editor);
-    } else if (name.equals(MockAmbientLight.TYPE)) {
-      return new MockAmbientLight(editor);
-    } else if (name.equals(MockDirectionalLight.TYPE)) {
-      return new MockDirectionalLight(editor);
-    } else if (name.equals(MockPointLight.TYPE)) {
-      return new MockPointLight(editor);
-    } else if (name.equals(MockSpotlight.TYPE)) {
-      return new MockSpotlight(editor);
-    } else {
-      // TODO(user): add 3rd party mock component proxy here
-      throw new UnsupportedOperationException("unknown component: " + name);
-    }
-  }
-=======
->>>>>>> 748aab76
 }