--- conflicted
+++ resolved
@@ -273,58 +273,7 @@
     return mockComponent;
   }
 
-  /**
-<<<<<<< HEAD
-=======
-   * Gets cached mock component; creates if necessary.
-   */
-  private MockComponent getCachedMockComponent(String name, SimpleEditor editor) {
-    if (cachedMockComponent == null) {
-      cachedMockComponent = createMockComponent(name,
-          COMPONENT_DATABASE.getComponentType(name), editor);
-    }
-    return cachedMockComponent;
-  }
-
-  public static void resetImageBundle() {
-    imagesInitialized = false;
-  }
-
-  public static Image getImageFromPath(String iconPath, String packageName, long projectId) {
-    if (!imagesInitialized) {
-      initBundledImages();
-    }
-    if (iconPath.startsWith("aiwebres/") && packageName != null) {
-      // icon for extension
-      Image image = new Image(StorageUtil.getFileUrl(projectId,
-          "assets/external_comps/" + packageName + "/" + iconPath));
-      image.setWidth("16px");
-      image.setHeight("16px");
-      return image;
-    }
-    if (bundledImages.containsKey(iconPath)) {
-      return new Image(bundledImages.get(iconPath));
-    } else {
-      return new Image(iconPath);
-    }
-  }
-
-  public static String getLicenseURLFromPath(String licensePath, String packageName, long projectId) {
-    if (licensePath.startsWith("aiwebres/") && packageName != null) {
-      // License file is inside aiwebres
-      return StorageUtil.getFileUrl(projectId,
-          "assets/external_comps/" + packageName + "/" + licensePath) + "&inline";
-    } else if(licensePath.startsWith("http:") || licensePath.startsWith("https:")) {
-      // The license is an external URL
-      return licensePath;
-    } else {
-      // No license file specified
-      return "";
-    }
-  }
-
-  /**
->>>>>>> 286bd122
+  /*
    * Instantiates mock component by name.
    */
   public static MockComponent createMockComponent(String name, String type, SimpleEditor editor) {
