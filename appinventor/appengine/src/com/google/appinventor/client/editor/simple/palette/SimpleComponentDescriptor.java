// -*- mode: java; c-basic-offset: 2; -*-
// Copyright 2009-2011 Google, All Rights reserved
// Copyright 2011-2024 MIT, All rights reserved
// Released under the Apache License, Version 2.0
// http://www.apache.org/licenses/LICENSE-2.0

package com.google.appinventor.client.editor.simple.palette;

import com.google.appinventor.client.Images;
import com.google.appinventor.client.Ode;

import com.google.appinventor.client.editor.simple.SimpleComponentDatabase;
import com.google.appinventor.client.editor.simple.SimpleEditor;

import com.google.appinventor.client.editor.simple.components.MockAbsoluteArrangement;
import com.google.appinventor.client.editor.simple.components.MockBall;
import com.google.appinventor.client.editor.simple.components.MockButton;
import com.google.appinventor.client.editor.simple.components.MockCanvas;
import com.google.appinventor.client.editor.simple.components.MockChatBot;
import com.google.appinventor.client.editor.simple.components.MockChart;
import com.google.appinventor.client.editor.simple.components.MockChartData2D;
import com.google.appinventor.client.editor.simple.components.MockCheckBox;
import com.google.appinventor.client.editor.simple.components.MockCircle;
import com.google.appinventor.client.editor.simple.components.MockCircularProgress;
import com.google.appinventor.client.editor.simple.components.MockCloudDB;
import com.google.appinventor.client.editor.simple.components.MockComponent;
import com.google.appinventor.client.editor.simple.components.MockContactPicker;
<<<<<<< HEAD
import com.google.appinventor.client.editor.simple.components.MockContextMenu;
=======
import com.google.appinventor.client.editor.simple.components.MockDataFile;
>>>>>>> 5dbb9598
import com.google.appinventor.client.editor.simple.components.MockDatePicker;
import com.google.appinventor.client.editor.simple.components.MockEmailPicker;
import com.google.appinventor.client.editor.simple.components.MockFeatureCollection;
import com.google.appinventor.client.editor.simple.components.MockFilePicker;
import com.google.appinventor.client.editor.simple.components.MockFirebaseDB;
import com.google.appinventor.client.editor.simple.components.MockFloatingActionButton;
import com.google.appinventor.client.editor.simple.components.MockFusionTablesControl;
import com.google.appinventor.client.editor.simple.components.MockTrendline;
import com.google.appinventor.client.editor.simple.components.MockTwitter;
import com.google.appinventor.client.editor.simple.components.MockLinearProgress;
import com.google.appinventor.client.editor.simple.components.MockSpreadsheet;
import com.google.appinventor.client.editor.simple.components.MockHorizontalArrangement;
import com.google.appinventor.client.editor.simple.components.MockImage;
import com.google.appinventor.client.editor.simple.components.MockImageBot;
import com.google.appinventor.client.editor.simple.components.MockImagePicker;
import com.google.appinventor.client.editor.simple.components.MockImageSprite;
import com.google.appinventor.client.editor.simple.components.MockLabel;
import com.google.appinventor.client.editor.simple.components.MockLineString;
import com.google.appinventor.client.editor.simple.components.MockListPicker;
import com.google.appinventor.client.editor.simple.components.MockListView;
import com.google.appinventor.client.editor.simple.components.MockMap;
import com.google.appinventor.client.editor.simple.components.MockMarker;
import com.google.appinventor.client.editor.simple.components.MockMenu;
import com.google.appinventor.client.editor.simple.components.MockMenuItem;
import com.google.appinventor.client.editor.simple.components.MockNonVisibleComponent;
import com.google.appinventor.client.editor.simple.components.MockPasswordTextBox;
import com.google.appinventor.client.editor.simple.components.MockPhoneNumberPicker;
import com.google.appinventor.client.editor.simple.components.MockPolygon;
import com.google.appinventor.client.editor.simple.components.MockPopupMenu;
import com.google.appinventor.client.editor.simple.components.MockRadioButton;
import com.google.appinventor.client.editor.simple.components.MockRectangle;
import com.google.appinventor.client.editor.simple.components.MockScrollHorizontalArrangement;
import com.google.appinventor.client.editor.simple.components.MockScrollVerticalArrangement;
import com.google.appinventor.client.editor.simple.components.MockSidebar;
import com.google.appinventor.client.editor.simple.components.MockSidebarHeader;
import com.google.appinventor.client.editor.simple.components.MockSlider;
import com.google.appinventor.client.editor.simple.components.MockSpinner;
import com.google.appinventor.client.editor.simple.components.MockSwitch;
import com.google.appinventor.client.editor.simple.components.MockTableArrangement;
import com.google.appinventor.client.editor.simple.components.MockTextBox;
import com.google.appinventor.client.editor.simple.components.MockTimePicker;
import com.google.appinventor.client.editor.simple.components.MockTranslator;
import com.google.appinventor.client.editor.simple.components.MockVerticalArrangement;
import com.google.appinventor.client.editor.simple.components.MockVideoPlayer;
import com.google.appinventor.client.editor.simple.components.MockWebViewer;
<<<<<<< HEAD
=======

import com.google.appinventor.client.editor.youngandroid.YaFormEditor;
>>>>>>> 5dbb9598
import com.google.appinventor.shared.storage.StorageUtil;
import com.google.common.collect.Maps;
import com.google.gwt.resources.client.ImageResource;
import com.google.gwt.user.client.ui.Image;
import com.google.gwt.user.client.ui.Widget;

import java.util.Map;

/**
 * Descriptor for components on the component palette panel.
 * This class is immutable.
 *
 */
public final class SimpleComponentDescriptor {

  // Component display name
  private final String name;

  private final SimpleEditor editor;

  // Help information to display for component
  private final String helpString;

  // Whether External Component
  private final boolean external;

  // Goto documentation category URL piece
  private final String categoryDocUrlString;

  // Link to external documentation
  private final String helpUrl;

  // Whether to show the component on the palette
  private final boolean showOnPalette;

  // Whether the component has a visual representation in the app's UI
  private final boolean nonVisible;

  // an instantiated mockcomponent is currently necessary in order to
  // to get the image, category, and description
  private MockComponent cachedMockComponent = null;

  // The version of the extension (meaning is defined by the extension author).
  private final int version;

  private final String versionName;

  private final String dateBuilt;

  // Component database: information about components (including their properties and events)
  private final SimpleComponentDatabase COMPONENT_DATABASE;

  /* We keep a static map of image names to images in the image bundle so
   * that we can avoid making individual calls to the server for static image
   * that are already in the bundle. This is purely an efficiency optimization
   * for mock non-visible components.
   */
  private static final Images images = Ode.getImageBundle();
  private static final Map<String, ImageResource> bundledImages = Maps.newHashMap();
  private static boolean imagesInitialized = false;

  private static void initBundledImages() {
    bundledImages.put("images/accelerometersensor.png", images.accelerometersensor());
    bundledImages.put("images/lightsensor.png", images.lightsensor());
    bundledImages.put("images/ball.png", images.ball());
    bundledImages.put("images/barometer.png", images.barometer());
    bundledImages.put("images/button.png", images.button());
    bundledImages.put("images/thermometer.png", images.thermometer());
    bundledImages.put("images/hygrometer.png", images.hygrometer());
    bundledImages.put("images/gyroscopesensor.png", images.gyroscopesensor());
    bundledImages.put("images/nearfield.png", images.nearfield());
    bundledImages.put("images/activityStarter.png", images.activitystarter());
    bundledImages.put("images/barcodeScanner.png", images.barcodeScanner());
    bundledImages.put("images/bluetooth.png", images.bluetooth());
    bundledImages.put("images/camera.png", images.camera());
    bundledImages.put("images/camcorder.png", images.camcorder());
    bundledImages.put("images/canvas.png", images.canvas());
    bundledImages.put("images/checkbox.png", images.checkbox());
    bundledImages.put("images/chatbot.png", images.chatbot());
    bundledImages.put("images/clock.png", images.clock());
    bundledImages.put("images/contactpicker.png", images.contactpicker());
    bundledImages.put("images/datepicker.png", images.datePickerComponent());
    bundledImages.put("images/emailPicker.png", images.emailpicker());
    bundledImages.put("images/fusiontables.png", images.fusiontables());
    bundledImages.put("images/gameClient.png", images.gameclient());
    bundledImages.put("images/horizontal.png", images.horizontal());
    bundledImages.put("images/image.png", images.image());
    bundledImages.put("images/imagePicker.png", images.imagepicker());
    bundledImages.put("images/imageSprite.png", images.imageSprite());
    bundledImages.put("images/label.png", images.label());
    bundledImages.put("images/listPicker.png", images.listpicker());
    bundledImages.put("images/spreadsheet.png", images.spreadsheet());
    bundledImages.put("images/locationSensor.png", images.locationSensor());
    bundledImages.put("images/notifier.png", images.notifier());
    bundledImages.put("images/legoMindstormsNxt.png", images.legoMindstormsNxt());
    bundledImages.put("images/legoMindstormsEv3.png", images.legoMindstormsEv3());
    bundledImages.put("images/orientationsensor.png", images.orientationsensor());
    bundledImages.put("images/passwordTextBox.png", images.passwordtextbox());
    bundledImages.put("images/paintpalette.png", images.paintPalette());
    bundledImages.put("images/pedometer.png", images.pedometerComponent());
    bundledImages.put("images/phoneip.png", images.phonestatusComponent());
    bundledImages.put("images/phoneCall.png", images.phonecall());
    bundledImages.put("images/phonNumberPicker.png", images.phonenumberpicker());
    bundledImages.put("images/player.png", images.player());
    bundledImages.put("images/radiobutton.png", images.radiobutton());
    bundledImages.put("images/slider.png", images.slider());
    bundledImages.put("images/soundEffect.png", images.soundeffect());
    bundledImages.put("images/soundRecorder.png", images.soundRecorder());
    bundledImages.put("images/speechRecognizer.png", images.speechRecognizer());
    bundledImages.put("images/switch.png", images.toggleswitch());
    bundledImages.put("images/table.png", images.table());
    bundledImages.put("images/textbox.png", images.textbox());
    bundledImages.put("images/textToSpeech.png", images.textToSpeech());
    bundledImages.put("images/texting.png", images.texting());
    bundledImages.put("images/datePicker.png", images.datePickerComponent());
    bundledImages.put("images/timePicker.png", images.timePickerComponent());
    bundledImages.put("images/tinyDB.png", images.tinyDB());
    bundledImages.put("images/file.png", images.file());
    bundledImages.put("images/tinyWebDB.png", images.tinyWebDB());
    bundledImages.put("images/firebaseDB.png", images.firebaseDB());
    bundledImages.put("images/twitter.png", images.twitterComponent());
    bundledImages.put("images/vertical.png", images.vertical());
    bundledImages.put("images/videoPlayer.png", images.videoplayer());
    bundledImages.put("images/voting.png", images.voting());
    bundledImages.put("images/web.png", images.web());
    bundledImages.put("images/webviewer.png", images.webviewer());
    bundledImages.put("images/webviewerbig.png", images.webviewerbig());
    bundledImages.put("images/mediastore.png", images.mediastore());
    bundledImages.put("images/sharing.png", images.sharingComponent());
    bundledImages.put("images/sidebar.png", images.sidebar());
    bundledImages.put("images/spinner.png", images.spinner());
    bundledImages.put("images/listView.png", images.listview());
    bundledImages.put("images/translator.png", images.translator());
    bundledImages.put("images/yandex.png", images.yandex());
    bundledImages.put("images/proximitysensor.png", images.proximitysensor());
    bundledImages.put("images/extension.png", images.extension());
    bundledImages.put("images/cloudDB.png", images.cloudDB());
    bundledImages.put("images/map.png", images.map());
    bundledImages.put("images/marker.png", images.marker());
    bundledImages.put("images/circle.png", images.circle());
    bundledImages.put("images/linestring.png", images.linestring());
    bundledImages.put("images/polygon.png", images.polygon());
    bundledImages.put("images/featurecollection.png", images.featurecollection());
    bundledImages.put("images/recyclerView.png", images.recyclerview());
    bundledImages.put("images/navigation.png", images.navigationComponent());
    bundledImages.put("images/arduino.png", images.arduino());
    bundledImages.put("images/magneticSensor.png", images.magneticSensor());
<<<<<<< HEAD
    bundledImages.put("images/sidebarHeader.png", images.sidebarHeader());
    bundledImages.put("images/fab.png", images.fab());
    bundledImages.put("images/menu.png", images.menu());
    bundledImages.put("images/menuitem.png", images.menuitem());

=======
    bundledImages.put("images/chart.png", images.chart());
    bundledImages.put("images/chartData.png", images.chartData2D());
    bundledImages.put("images/dataFile.png", images.dataFile());
    bundledImages.put("images/circularProgress.png", images.circularProgress());
    bundledImages.put("images/linearProgress.png", images.linearProgress());
    bundledImages.put("images/regression.png", images.regression());
    bundledImages.put("images/anomaly.png", images.anomalyDetection());
    bundledImages.put("images/filepicker.png", images.file());
    bundledImages.put("images/trendline.png", images.trendline());
>>>>>>> 5dbb9598

    imagesInitialized = true;
  }

  /**
   * Creates a new component descriptor.
   *
   * @param name  component display name
   */
  public SimpleComponentDescriptor(String name,
                                   SimpleEditor editor,
                                   int version,
                                   String versionName,
                                   String dateBuilt,
                                   String helpString,
                                   String helpUrl,
                                   String categoryDocUrlString,
                                   boolean showOnPalette,
                                   boolean nonVisible,
                                   boolean external) {
    this.name = name;
    this.editor = editor;
    this.version = version;
    this.versionName = versionName;
    this.dateBuilt = dateBuilt;
    this.helpString = helpString;
    this.helpUrl = helpUrl;
    this.categoryDocUrlString = categoryDocUrlString;
    this.showOnPalette = showOnPalette;
    this.nonVisible = nonVisible;
    this.external = external;
    COMPONENT_DATABASE = SimpleComponentDatabase.getInstance(editor.getProjectId());
  }

  public SimpleComponentDescriptor(String name,
                                   int version,
                                   String versionName,
                                   String dateBuilt,
                                   String helpString,
                                   String helpUrl,
                                   String categoryDocUrlString,
                                   boolean showOnPalette,
                                   boolean nonVisible,
                                   boolean external) {
    // TODO: Remove editor and component database attributes
    this.name = name;
    this.editor = (YaFormEditor)Ode.getInstance().getCurrentFileEditor();
    this.version = version;
    this.versionName = versionName;
    this.dateBuilt = dateBuilt;
    this.helpString = helpString;
    this.helpUrl = helpUrl;
    this.categoryDocUrlString = categoryDocUrlString;
    this.showOnPalette = showOnPalette;
    this.nonVisible = nonVisible;
    this.external = external;
    COMPONENT_DATABASE = SimpleComponentDatabase.getInstance(editor.getProjectId());
  }

  /**
   * Returns the display name of the component.
   *
   * @return component display name
   */
  public String getName() {
    return name;
  }

  /**
   * Returns the help string for the component.  For more detail, see
   * javadoc for
   * {@link com.google.appinventor.client.editor.simple.ComponentDatabase#getHelpString(String)}.
   *
   * @return helpful message about the component
   */
  public String getHelpString() {
    return helpString;
  }

  /**
   * Returns the help URL for the component.  For more detail, see javadoc for
   * {@link com.google.appinventor.client.editor.simple.ComponentDatabase#getHelpUrl(String)}.
   *
   * @return URL to external documentation provided for an extension
   */
  public String getHelpUrl() {
    return helpUrl;
  }

  /**
   * Returns the origin of the component
   * @return true if component is external
   */
  public boolean getExternal() {
    return external;
  }
  /**
   * Returns the categoryDocUrl string for the component.  For more detail, see
   * javadoc for
   * {@link com.google.appinventor.client.editor.simple.ComponentDatabase#getCategoryDocUrlString(String)}.
   *
   * @return helpful message about the component
   */
  public String getCategoryDocUrlString() {
    return categoryDocUrlString;
  }

  /**
   * Returns whether this component should be shown on the palette.  For more
   * detail, see javadoc for
   * {@link com.google.appinventor.client.editor.simple.ComponentDatabase#getHelpString(String)}.
   *
   * @return whether the component should be shown on the palette
   */
  public boolean getShowOnPalette() {
    return showOnPalette;
  }

  /**
   * Returns whether this component is visible in the app's UI.  For more
   * detail, see javadoc for
   * {@link com.google.appinventor.client.editor.simple.ComponentDatabase#getHelpString(String)}.
   *
   * @return whether the component is non-visible
   */
  public boolean getNonVisible() {
    return nonVisible;
  }

  /**
   * Returns an image for display on the component palette.
   *
   * @return  image for component
   */
  public Image getImage() {
    if (nonVisible) {
      String type = COMPONENT_DATABASE.getComponentType(name);
      return getImageFromPath(COMPONENT_DATABASE.getIconName(name),
          type.substring(0, type.lastIndexOf('.')),
          editor.getProjectId());
    } else {
      return getCachedMockComponent(name, editor).getIconImage();
    }
  }

  /**
   * Returns the version of the component, if any.
   *
   * @return  component version string
   */
  public int getVersion() {
    return version;
  }

  /**
   * Returns the custom version name of the component, if any.
   *
   * @return  component version name
   */
  public String getVersionName() {
    return versionName;
  }

  /**
   * Returns the date the component was built, if any.
   *
   * @return  ISO 8601 formated date the component was built
   */
  public String getDateBuilt() {
    return dateBuilt;
  }

  /**
   * Returns the path to the license file used by the component.
   *
   * @return path to license file of component
   */
  public String getLicense() {
    String type = COMPONENT_DATABASE.getComponentType(name);
    return getLicenseURLFromPath(COMPONENT_DATABASE.getLicenseName(name),
        type.substring(0, type.lastIndexOf('.')),
        editor.getProjectId());
  }

  /**
   * Returns a draggable image for the component. Used when dragging a
   * component from the palette onto the form.
   *
   * @return  draggable widget for component
   */
  public Widget getDragWidget() {
    return createMockComponent(name, COMPONENT_DATABASE.getComponentType(name), editor);
  }

  /**
   * Instantiates the corresponding mock component.
   *
   * @return  mock component
   */
  public MockComponent createMockComponentFromPalette() {
    MockComponent mockComponent = createMockComponent(name,
        COMPONENT_DATABASE.getComponentType(name), editor);
    mockComponent.onCreateFromPalette();
    return mockComponent;
  }

  /**
   * Gets cached mock component; creates if necessary.
   */
  private MockComponent getCachedMockComponent(String name, SimpleEditor editor) {
    if (cachedMockComponent == null) {
      cachedMockComponent = createMockComponent(name,
          COMPONENT_DATABASE.getComponentType(name), editor);
    }
    return cachedMockComponent;
  }

  public static void resetImageBundle() {
    imagesInitialized = false;
  }

  public static Image getImageFromPath(String iconPath, String packageName, long projectId) {
    if (!imagesInitialized) {
      initBundledImages();
    }
    if (iconPath.startsWith("aiwebres/") && packageName != null) {
      // icon for extension
      Image image = new Image(StorageUtil.getFileUrl(projectId,
          "assets/external_comps/" + packageName + "/" + iconPath));
      image.setWidth("16px");
      image.setHeight("16px");
      return image;
    }
    if (bundledImages.containsKey(iconPath)) {
      return new Image(bundledImages.get(iconPath));
    } else {
      return new Image(iconPath);
    }
  }

  public static String getLicenseURLFromPath(String licensePath, String packageName, long projectId) {
    if (licensePath.startsWith("aiwebres/") && packageName != null) {
      // License file is inside aiwebres
      return StorageUtil.getFileUrl(projectId,
          "assets/external_comps/" + packageName + "/" + licensePath) + "&inline";
    } else if(licensePath.startsWith("http:") || licensePath.startsWith("https:")) {
      // The license is an external URL
      return licensePath;
    } else {
      // No license file specified
      return "";
    }
  }

  /**
   * Instantiates mock component by name.
   */
  public static MockComponent createMockComponent(String name, String type, SimpleEditor editor) {
    if (SimpleComponentDatabase.getInstance(editor.getProjectId()).getNonVisible(name)) {
      if(name.equals(MockFirebaseDB.TYPE)) {
        return new MockFirebaseDB(editor, name,
          getImageFromPath(SimpleComponentDatabase.getInstance(editor.getProjectId()).getIconName(name),
            null, editor.getProjectId()));
      } else if(name.equals(MockCloudDB.TYPE)) {
        return new MockCloudDB(editor, name,
          getImageFromPath(SimpleComponentDatabase.getInstance(editor.getProjectId()).getIconName(name),
            null, editor.getProjectId()));
      } else if(name.equals(MockFusionTablesControl.TYPE)) {
        return new MockFusionTablesControl(editor, name,
          getImageFromPath(SimpleComponentDatabase.getInstance(editor.getProjectId()).getIconName(name),
            null, editor.getProjectId()));
      } else if(name.equals(MockTwitter.TYPE)) {
        return new MockTwitter(editor, name,
          getImageFromPath(SimpleComponentDatabase.getInstance(editor.getProjectId()).getIconName(name),
            null, editor.getProjectId()));
      } else if(name.equals(MockTranslator.TYPE)) {
        return new MockTranslator(editor, name,
          getImageFromPath(SimpleComponentDatabase.getInstance(editor.getProjectId()).getIconName(name),
            null, editor.getProjectId()));
      } else if(name.equals(MockChatBot.TYPE)) {
        return new MockChatBot(editor, name,
          getImageFromPath(SimpleComponentDatabase.getInstance(editor.getProjectId()).getIconName(name),
            null, editor.getProjectId()));
      } else if(name.equals(MockImageBot.TYPE)) {
        return new MockImageBot(editor, name,
          getImageFromPath(SimpleComponentDatabase.getInstance(editor.getProjectId()).getIconName(name),
            null, editor.getProjectId()));
      } else if(name.equals(MockSpreadsheet.TYPE)) {
        return new MockSpreadsheet(editor, name,
          getImageFromPath(SimpleComponentDatabase.getInstance(editor.getProjectId()).getIconName(name),
            null, editor.getProjectId()));
      } else if (name.equals(MockDataFile.TYPE)) {
        return new MockDataFile(editor, name,
            getImageFromPath(SimpleComponentDatabase.getInstance(editor.getProjectId())
                    .getIconName(name),
                null, editor.getProjectId()));
      } else {
        String pkgName = type.contains(".") ? type.substring(0, type.lastIndexOf('.')) : null;
        return new MockNonVisibleComponent(editor, name,
          getImageFromPath(SimpleComponentDatabase.getInstance(editor.getProjectId()).getIconName(name),
            pkgName, editor.getProjectId()));
      }
    } else if (name.equals(MockButton.TYPE)) {
      return new MockButton(editor);
    } else if (name.equals(MockCanvas.TYPE)) {
      return new MockCanvas(editor);
    } else if (name.equals(MockCheckBox.TYPE)) {
      return new MockCheckBox(editor);
<<<<<<< HEAD
    } else if (name.equals(MockContextMenu.TYPE)) {
      return new MockContextMenu(editor);
    } else if (name.equals(MockPopupMenu.TYPE)) {
      return new MockPopupMenu(editor);
=======
    } else if (name.equals(MockFilePicker.TYPE)) {
      return new MockFilePicker(editor);
>>>>>>> 5dbb9598
    } else if (name.equals(MockSwitch.TYPE)) {
      return new MockSwitch(editor);
    } else if (name.equals(MockImage.TYPE)) {
      return new MockImage(editor);
    } else if (name.equals(MockLabel.TYPE)) {
      return new MockLabel(editor);
    } else if (name.equals(MockListView.TYPE)) {
      return new MockListView(editor);
<<<<<<< HEAD
    } else if (name.equals(MockMenu.TYPE)) {
      return new MockMenu(editor);
    } else if (name.equals(MockMenuItem.TYPE)) {
      return new MockMenuItem(editor);
=======
    } else if (name.equals(MockListView.TYPE)) {
      return new MockListView(editor);
>>>>>>> 5dbb9598
    } else if (name.equals(MockSlider.TYPE)) {
      return new MockSlider(editor);
    } else if (name.equals(MockPasswordTextBox.TYPE)) {
      return new MockPasswordTextBox(editor);
    } else if (name.equals(MockRadioButton.TYPE)) {
      return new MockRadioButton(editor);
    } else if (name.equals(MockTextBox.TYPE)) {
      return new MockTextBox(editor);
    } else if (name.equals(MockContactPicker.TYPE)) {
      return new MockContactPicker(editor);
    } else if (name.equals(MockPhoneNumberPicker.TYPE)) {
      return new MockPhoneNumberPicker(editor);
    } else if (name.equals(MockEmailPicker.TYPE)) {
      return new MockEmailPicker(editor);
    } else if (name.equals(MockListPicker.TYPE)) {
      return new MockListPicker(editor);
    } else if (name.equals(MockDatePicker.TYPE)) {
      return new MockDatePicker(editor);
    } else if (name.equals(MockTimePicker.TYPE)) {
      return new MockTimePicker(editor);
    } else if (name.equals(MockHorizontalArrangement.TYPE)) {
      return new MockHorizontalArrangement(editor);
    } else if (name.equals(MockScrollHorizontalArrangement.TYPE)) {
      return new MockScrollHorizontalArrangement(editor);
    } else if (name.equals(MockVerticalArrangement.TYPE)) {
      return new MockVerticalArrangement(editor);
    } else if (name.equals(MockScrollVerticalArrangement.TYPE)) {
      return new MockScrollVerticalArrangement(editor);
    } else if (name.equals(MockTableArrangement.TYPE)) {
      return new MockTableArrangement(editor);
    } else if (name.equals(MockAbsoluteArrangement.TYPE)) {
      return new MockAbsoluteArrangement(editor);
    } else if (name.equals(MockImageSprite.TYPE)) {
      return new MockImageSprite(editor);
    } else if (name.equals(MockBall.TYPE)) {
      return new MockBall(editor);
    } else if (name.equals(MockImagePicker.TYPE)) {
      return new MockImagePicker(editor);
    } else if (name.equals(MockVideoPlayer.TYPE)) {
      return new MockVideoPlayer(editor);
    } else if (name.equals(MockWebViewer.TYPE)) {
      return new MockWebViewer(editor);
    } else if (name.equals(MockSpinner.TYPE)) {
      return new MockSpinner(editor);
    } else if (name.equals(MockMap.TYPE)) {
      return new MockMap(editor);
    } else if (name.equals(MockMarker.TYPE)) {
      return new MockMarker(editor);
    } else if (name.equals(MockCircle.TYPE)) {
      return new MockCircle(editor);
    } else if (name.equals(MockLineString.TYPE)) {
      return new MockLineString(editor);
    } else if (name.equals(MockPolygon.TYPE)) {
      return new MockPolygon(editor);
    } else if (name.equals(MockRectangle.TYPE)) {
      return new MockRectangle(editor);
    } else if (name.equals(MockFeatureCollection.TYPE)) {
      return new MockFeatureCollection(editor);
<<<<<<< HEAD
    } else if (name.equals(MockSidebar.TYPE)) {
      return new MockSidebar(editor);
    } else if (name.equals(MockSidebarHeader.TYPE)) {
      return new MockSidebarHeader(editor);
    } else if(name.equals(MockFloatingActionButton.TYPE)) {
      return new MockFloatingActionButton(editor);
=======
    } else if (name.equals(MockChart.TYPE)) {
      return new MockChart(editor);
    } else if (name.equals(MockChartData2D.TYPE)) {
      return new MockChartData2D(editor);
    } else if (name.equals(MockCircularProgress.TYPE)) {
      return new MockCircularProgress(editor);
    } else if (name.equals(MockLinearProgress.TYPE)) {
      return new MockLinearProgress(editor);
    } else if (name.equals(MockTrendline.TYPE)) {
      return new MockTrendline(editor);
>>>>>>> 5dbb9598
    } else {
      // TODO(user): add 3rd party mock component proxy here
      throw new UnsupportedOperationException("unknown component: " + name);
    }
  }
}<|MERGE_RESOLUTION|>--- conflicted
+++ resolved
@@ -25,11 +25,8 @@
 import com.google.appinventor.client.editor.simple.components.MockCloudDB;
 import com.google.appinventor.client.editor.simple.components.MockComponent;
 import com.google.appinventor.client.editor.simple.components.MockContactPicker;
-<<<<<<< HEAD
 import com.google.appinventor.client.editor.simple.components.MockContextMenu;
-=======
 import com.google.appinventor.client.editor.simple.components.MockDataFile;
->>>>>>> 5dbb9598
 import com.google.appinventor.client.editor.simple.components.MockDatePicker;
 import com.google.appinventor.client.editor.simple.components.MockEmailPicker;
 import com.google.appinventor.client.editor.simple.components.MockFeatureCollection;
@@ -75,11 +72,8 @@
 import com.google.appinventor.client.editor.simple.components.MockVerticalArrangement;
 import com.google.appinventor.client.editor.simple.components.MockVideoPlayer;
 import com.google.appinventor.client.editor.simple.components.MockWebViewer;
-<<<<<<< HEAD
-=======
 
 import com.google.appinventor.client.editor.youngandroid.YaFormEditor;
->>>>>>> 5dbb9598
 import com.google.appinventor.shared.storage.StorageUtil;
 import com.google.common.collect.Maps;
 import com.google.gwt.resources.client.ImageResource;
@@ -227,13 +221,6 @@
     bundledImages.put("images/navigation.png", images.navigationComponent());
     bundledImages.put("images/arduino.png", images.arduino());
     bundledImages.put("images/magneticSensor.png", images.magneticSensor());
-<<<<<<< HEAD
-    bundledImages.put("images/sidebarHeader.png", images.sidebarHeader());
-    bundledImages.put("images/fab.png", images.fab());
-    bundledImages.put("images/menu.png", images.menu());
-    bundledImages.put("images/menuitem.png", images.menuitem());
-
-=======
     bundledImages.put("images/chart.png", images.chart());
     bundledImages.put("images/chartData.png", images.chartData2D());
     bundledImages.put("images/dataFile.png", images.dataFile());
@@ -243,7 +230,10 @@
     bundledImages.put("images/anomaly.png", images.anomalyDetection());
     bundledImages.put("images/filepicker.png", images.file());
     bundledImages.put("images/trendline.png", images.trendline());
->>>>>>> 5dbb9598
+    bundledImages.put("images/sidebarHeader.png", images.sidebarHeader());
+    bundledImages.put("images/fab.png", images.fab());
+    bundledImages.put("images/menu.png", images.menu());
+    bundledImages.put("images/menuitem.png", images.menuitem());
 
     imagesInitialized = true;
   }
@@ -552,15 +542,12 @@
       return new MockCanvas(editor);
     } else if (name.equals(MockCheckBox.TYPE)) {
       return new MockCheckBox(editor);
-<<<<<<< HEAD
     } else if (name.equals(MockContextMenu.TYPE)) {
       return new MockContextMenu(editor);
     } else if (name.equals(MockPopupMenu.TYPE)) {
       return new MockPopupMenu(editor);
-=======
     } else if (name.equals(MockFilePicker.TYPE)) {
       return new MockFilePicker(editor);
->>>>>>> 5dbb9598
     } else if (name.equals(MockSwitch.TYPE)) {
       return new MockSwitch(editor);
     } else if (name.equals(MockImage.TYPE)) {
@@ -569,15 +556,10 @@
       return new MockLabel(editor);
     } else if (name.equals(MockListView.TYPE)) {
       return new MockListView(editor);
-<<<<<<< HEAD
     } else if (name.equals(MockMenu.TYPE)) {
       return new MockMenu(editor);
     } else if (name.equals(MockMenuItem.TYPE)) {
       return new MockMenuItem(editor);
-=======
-    } else if (name.equals(MockListView.TYPE)) {
-      return new MockListView(editor);
->>>>>>> 5dbb9598
     } else if (name.equals(MockSlider.TYPE)) {
       return new MockSlider(editor);
     } else if (name.equals(MockPasswordTextBox.TYPE)) {
@@ -636,14 +618,6 @@
       return new MockRectangle(editor);
     } else if (name.equals(MockFeatureCollection.TYPE)) {
       return new MockFeatureCollection(editor);
-<<<<<<< HEAD
-    } else if (name.equals(MockSidebar.TYPE)) {
-      return new MockSidebar(editor);
-    } else if (name.equals(MockSidebarHeader.TYPE)) {
-      return new MockSidebarHeader(editor);
-    } else if(name.equals(MockFloatingActionButton.TYPE)) {
-      return new MockFloatingActionButton(editor);
-=======
     } else if (name.equals(MockChart.TYPE)) {
       return new MockChart(editor);
     } else if (name.equals(MockChartData2D.TYPE)) {
@@ -654,7 +628,12 @@
       return new MockLinearProgress(editor);
     } else if (name.equals(MockTrendline.TYPE)) {
       return new MockTrendline(editor);
->>>>>>> 5dbb9598
+    } else if (name.equals(MockSidebar.TYPE)) {
+      return new MockSidebar(editor);
+    } else if (name.equals(MockSidebarHeader.TYPE)) {
+      return new MockSidebarHeader(editor);
+    } else if(name.equals(MockFloatingActionButton.TYPE)) {
+      return new MockFloatingActionButton(editor);
     } else {
       // TODO(user): add 3rd party mock component proxy here
       throw new UnsupportedOperationException("unknown component: " + name);
