// -*- mode: java; c-basic-offset: 2; -*-
// Copyright 2009-2011 Google, All Rights reserved
// Copyright 2011-2017 MIT, All rights reserved
// Released under the Apache License, Version 2.0
// http://www.apache.org/licenses/LICENSE-2.0

package com.google.appinventor.client.editor.youngandroid;

import static com.google.appinventor.client.Ode.MESSAGES;

import com.google.appinventor.client.ErrorReporter;
import com.google.appinventor.client.Ode;
import com.google.appinventor.client.OdeAsyncCallback;
import com.google.appinventor.client.boxes.AssetListBox;
import com.google.appinventor.client.boxes.PaletteBox;
import com.google.appinventor.client.boxes.PropertiesBox;
import com.google.appinventor.client.boxes.SourceStructureBox;
import com.google.appinventor.client.editor.ProjectEditor;
import com.google.appinventor.client.editor.simple.ComponentNotFoundException;
import com.google.appinventor.client.editor.simple.SimpleComponentDatabase;
import com.google.appinventor.client.editor.simple.SimpleEditor;
import com.google.appinventor.client.editor.simple.SimpleNonVisibleComponentsPanel;
import com.google.appinventor.client.editor.simple.SimpleVisibleComponentsPanel;
import com.google.appinventor.client.editor.simple.components.FormChangeListener;
import com.google.appinventor.client.editor.simple.components.MockComponent;
import com.google.appinventor.client.editor.simple.components.MockContainer;
import com.google.appinventor.client.editor.simple.components.MockForm;
import com.google.appinventor.client.editor.simple.palette.DropTargetProvider;
import com.google.appinventor.client.editor.simple.palette.SimpleComponentDescriptor;
import com.google.appinventor.client.editor.simple.palette.SimplePalettePanel;
import com.google.appinventor.client.editor.youngandroid.palette.YoungAndroidPalettePanel;
import com.google.appinventor.client.explorer.SourceStructureExplorer;
import com.google.appinventor.client.explorer.project.ComponentDatabaseChangeListener;
import com.google.appinventor.client.output.OdeLog;
import com.google.appinventor.client.properties.json.ClientJsonParser;
import com.google.appinventor.client.properties.json.ClientJsonString;
import com.google.appinventor.client.widgets.dnd.DropTarget;
import com.google.appinventor.client.widgets.properties.EditableProperties;
import com.google.appinventor.client.widgets.properties.EditableProperty;
import com.google.appinventor.client.widgets.properties.PropertiesPanel;
import com.google.appinventor.client.widgets.properties.PropertyChangeListener;
import com.google.appinventor.client.youngandroid.YoungAndroidFormUpgrader;
import com.google.appinventor.components.common.YaVersion;
import com.google.appinventor.shared.properties.json.JSONArray;
import com.google.appinventor.shared.properties.json.JSONObject;
import com.google.appinventor.shared.properties.json.JSONParser;
import com.google.appinventor.shared.properties.json.JSONValue;
import com.google.appinventor.shared.rpc.project.ChecksumedFileException;
import com.google.appinventor.shared.rpc.project.ChecksumedLoadFile;
import com.google.appinventor.shared.rpc.project.youngandroid.YoungAndroidFormNode;
import com.google.appinventor.shared.settings.SettingsConstants;
import com.google.appinventor.shared.youngandroid.YoungAndroidSourceAnalyzer;
import com.google.common.base.Preconditions;
import com.google.common.collect.Maps;
import com.google.gwt.core.client.Callback;
import com.google.gwt.event.dom.client.KeyCodes;
import com.google.gwt.event.dom.client.KeyDownEvent;
import com.google.gwt.event.dom.client.KeyDownHandler;
import com.google.gwt.event.dom.client.KeyUpEvent;
import com.google.gwt.event.dom.client.KeyUpHandler;
import com.google.gwt.user.client.Command;
import com.google.gwt.user.client.Window;
import com.google.gwt.user.client.ui.DockPanel;
import com.google.gwt.user.client.ui.RootPanel;

import java.util.ArrayList;
import java.util.Arrays;
import java.util.HashMap;
import java.util.HashSet;
import java.util.List;
import java.util.Map;
import java.util.Set;

/**
 * Editor for Young Android Form (.scm) files.
 *
 * <p>This editor shows a designer that provides support for visual design of
 * forms.</p>
 *
 * @author markf@google.com (Mark Friedman)
 * @author lizlooney@google.com (Liz Looney)
 */
public final class YaFormEditor extends SimpleEditor implements FormChangeListener, ComponentDatabaseChangeListener, PropertyChangeListener {

  private static class FileContentHolder {
    private String content;

    FileContentHolder(String content) {
      this.content = content;
    }

    void setFileContent(String content) {
      this.content = content;
    }

    String getFileContent() {
      return content;
    }
  }

  private static final String ERROR_EXISTING_UUID = "Component with UUID \"%1$s\" already exists.";
  private static final String ERROR_NONEXISTENT_UUID = "No component exists with UUID \"%1$s\".";

  // JSON parser
  private static final JSONParser JSON_PARSER = new ClientJsonParser();

  private final SimpleComponentDatabase COMPONENT_DATABASE;

  private final YoungAndroidFormNode formNode;

  // Flag to indicate when loading the file is completed. This is needed because building the mock
  // form from the file properties fires events that need to be ignored, otherwise the file will be
  // marked as being modified.
  private boolean loadComplete;

  // References to other panels that we need to control.
  private final SourceStructureExplorer sourceStructureExplorer;

  // Panels that are used as the content of the palette and properties boxes.
  private final YoungAndroidPalettePanel palettePanel;
  private final PropertiesPanel designProperties;

  // UI elements
  private final SimpleVisibleComponentsPanel visibleComponentsPanel;
  private final SimpleNonVisibleComponentsPanel nonVisibleComponentsPanel;

  private MockForm form;  // initialized lazily after the file is loaded from the ODE server

  // [lyn, 2014/10/13] Need to remember JSON initially loaded from .scm file *before* it is upgraded
  // by YoungAndroidFormUpgrader within upgradeFile. This JSON contains pre-upgrade component
  // version info that is needed by Blockly.SaveFile.load to perform upgrades in the Blocks Editor.
  // This was unnecessary in AI Classic because the .blk file contained component version info
  // as well as the .scm file. But in AI2, the .bky file contains no component version info,
  // and we rely on the pre-upgraded .scm file for this info.
  private String preUpgradeJsonString;

  private final List<ComponentDatabaseChangeListener> componentDatabaseChangeListeners = new ArrayList<ComponentDatabaseChangeListener>();
  private JSONArray authURL;    // List of App Inventor versions we have been edited on.

  /**
   * A mapping of component UUIDs to mock components in the designer view.
   */
  private final Map<String, MockComponent> componentsDb = new HashMap<String, MockComponent>();

  private static final int OLD_PROJECT_YAV = 150; // Projects older then this have no authURL

  private boolean shouldSelectMultipleComponents = false;
  private EditableProperties selectedProperties = null;
  private List<MockComponent> selectedComponents = new ArrayList<MockComponent>();

  /**
   * Creates a new YaFormEditor.
   *
   * @param projectEditor  the project editor that contains this file editor
   * @param formNode the YoungAndroidFormNode associated with this YaFormEditor
   */
  YaFormEditor(ProjectEditor projectEditor, YoungAndroidFormNode formNode) {
    super(projectEditor, formNode);

    this.formNode = formNode;
    COMPONENT_DATABASE = SimpleComponentDatabase.getInstance(getProjectId());

    // Get reference to the source structure explorer
    sourceStructureExplorer =
        SourceStructureBox.getSourceStructureBox().getSourceStructureExplorer();

    // Create UI elements for the designer panels.
    nonVisibleComponentsPanel = new SimpleNonVisibleComponentsPanel();
    componentDatabaseChangeListeners.add(nonVisibleComponentsPanel);
    visibleComponentsPanel = new SimpleVisibleComponentsPanel(this, nonVisibleComponentsPanel);
    componentDatabaseChangeListeners.add(visibleComponentsPanel);
    DockPanel componentsPanel = new DockPanel();
    componentsPanel.setHorizontalAlignment(DockPanel.ALIGN_CENTER);
    componentsPanel.add(visibleComponentsPanel, DockPanel.NORTH);
    componentsPanel.add(nonVisibleComponentsPanel, DockPanel.SOUTH);
    componentsPanel.setSize("100%", "100%");
    RootPanel.get().addDomHandler(new KeyDownHandler() {
      @Override
      public void onKeyDown(KeyDownEvent event) {
        int keyCode = event.getNativeKeyCode();
        if (keyCode == KeyCodes.KEY_SHIFT) {
          shouldSelectMultipleComponents = true;
        }
      }
    }, KeyDownEvent.getType());
    RootPanel.get().addDomHandler(new KeyUpHandler() {
      @Override
      public void onKeyUp(KeyUpEvent event) {
        int keyCode = event.getNativeKeyCode();
        if (keyCode == KeyCodes.KEY_SHIFT) {
          shouldSelectMultipleComponents = false;
        }
      }
    }, KeyUpEvent.getType());

    // Create palettePanel, which will be used as the content of the PaletteBox.
    palettePanel = new YoungAndroidPalettePanel(this);
    palettePanel.loadComponents(new DropTargetProvider() {
      @Override
      public DropTarget[] getDropTargets() {
        // TODO(markf): Figure out a good way to memorize the targets or refactor things so that
        // getDropTargets() doesn't get called for each component.
        // NOTE: These targets must be specified in depth-first order.
        List<DropTarget> dropTargets = form.getDropTargetsWithin();
        dropTargets.add(visibleComponentsPanel);
        dropTargets.add(nonVisibleComponentsPanel);
        return dropTargets.toArray(new DropTarget[dropTargets.size()]);
      }
    });
    palettePanel.setSize("100%", "100%");
    componentDatabaseChangeListeners.add(palettePanel);

    // Create designProperties, which will be used as the content of the PropertiesBox.
    designProperties = new PropertiesPanel();
    designProperties.setSize("100%", "100%");
    initWidget(componentsPanel);
    setSize("100%", "100%");
  }

<<<<<<< HEAD
  public List<MockComponent> getSelectedComponents() {
    return selectedComponents;
  }

  public boolean getShouldSelectMultipleComponents() {
    return shouldSelectMultipleComponents;
=======
  public boolean shouldDisplayHiddenComponents() {
    return visibleComponentsPanel.isHiddenComponentsCheckboxChecked();
>>>>>>> a5efc617
  }

  // FileEditor methods

  @Override
  public void loadFile(final Command afterFileLoaded) {
    final long projectId = getProjectId();
    final String fileId = getFileId();
    OdeAsyncCallback<ChecksumedLoadFile> callback = new OdeAsyncCallback<ChecksumedLoadFile>(MESSAGES.loadError()) {
      @Override
      public void onSuccess(ChecksumedLoadFile result) {
        String contents;
        try {
          contents = result.getContent();
        } catch (ChecksumedFileException e) {
          this.onFailure(e);
          return;
        }
        final FileContentHolder fileContentHolder = new FileContentHolder(contents);
        upgradeFile(fileContentHolder, new Command() {
          @Override
          public void execute() {
            try {
              onFileLoaded(fileContentHolder.getFileContent());
            } catch(IllegalArgumentException e) {
              return;
            }
            if (afterFileLoaded != null) {
              afterFileLoaded.execute();
            }
          }
        });
      }
      @Override
      public void onFailure(Throwable caught) {
        if (caught instanceof ChecksumedFileException) {
          Ode.getInstance().recordCorruptProject(projectId, fileId, caught.getMessage());
        }
        super.onFailure(caught);
      }
    };
    Ode.getInstance().getProjectService().load2(projectId, fileId, callback);
  }

  @Override
  public String getTabText() {
    return formNode.getFormName();
  }

  @Override
  public void onShow() {
    OdeLog.log("YaFormEditor: got onShow() for " + getFileId());
    super.onShow();
    loadDesigner();
  }

  @Override
  public void onHide() {
    OdeLog.log("YaFormEditor: got onHide() for " + getFileId());
    // When an editor is detached, if we are the "current" editor,
    // set the current editor to null and clean up the UI.
    // Note: I'm not sure it is possible that we would not be the "current"
    // editor when this is called, but we check just to be safe.
    if (Ode.getInstance().getCurrentFileEditor() == this) {
      super.onHide();
      unloadDesigner();
    } else {
      OdeLog.wlog("YaFormEditor.onHide: Not doing anything since we're not the "
          + "current file editor!");
    }
  }

  @Override
  public void onClose() {
    form.removeFormChangeListener(this);
    // Note: our partner YaBlocksEditor will remove itself as a FormChangeListener, even
    // though we added it.
  }

  @Override
  public String getRawFileContent() {
    String encodedProperties = encodeFormAsJsonString(false);
    JSONObject propertiesObject = JSON_PARSER.parse(encodedProperties).asObject();
    return YoungAndroidSourceAnalyzer.generateSourceFile(propertiesObject);
  }

  @Override
  public void onSave() {
  }

  // SimpleEditor methods

  @Override
  public boolean isLoadComplete() {
    return loadComplete;
  }

  @Override
  public Map<String, MockComponent> getComponents() {
    Map<String, MockComponent> map = Maps.newHashMap();
    if (loadComplete) {
      populateComponentsMap(form, map);
    }
    return map;
  }

  @Override
  public List<String> getComponentNames() {
    return new ArrayList<String>(getComponents().keySet());
  }

  @Override
  public SimplePalettePanel getComponentPalettePanel() {
    return palettePanel;
  }

  @Override
  public SimpleNonVisibleComponentsPanel getNonVisibleComponentsPanel() {
    return nonVisibleComponentsPanel;
  }

  public SimpleVisibleComponentsPanel getVisibleComponentsPanel() {
    return visibleComponentsPanel;
  }

  @Override
  public boolean isScreen1() {
    return formNode.isScreen1();
  }

  // PropertyChangeListener implementation

  @Override
  public void onPropertyChange(String propertyName, String propertyValue) {
    for (MockComponent selectedComponent : selectedComponents) {
      selectedComponent.changeProperty(propertyName, propertyValue);
    }
  }

  // FormChangeListener implementation

  @Override
  public void onComponentPropertyChanged(MockComponent component,
      String propertyName, String propertyValue) {
    if (loadComplete) {
      // If the property isn't actually persisted to the .scm file, we don't need to do anything.
      if (component.isPropertyPersisted(propertyName)) {
        Ode.getInstance().getEditorManager().scheduleAutoSave(this);
        updatePhone();          // Push changes to the phone if it is connected
      }
    } else {
      OdeLog.elog("onComponentPropertyChanged called when loadComplete is false");
    }
  }

  private boolean isIntersectedProperty(String propertyName) {
    for (MockComponent selectedComponent : selectedComponents) {
      if (!selectedComponent.hasProperty(propertyName)) {
        return false;
      }
    }
    return true;
  }

  @Override
  public void onComponentRemoved(MockComponent component, boolean permanentlyDeleted) {
    if (loadComplete) {
      if (permanentlyDeleted) {
        if (isSelectedComponent(component)) {
          selectedComponents.remove(component);
          EditableProperties propertyIntersection = new EditableProperties(true);
          for (MockComponent selectedComponent : selectedComponents) {
            for (EditableProperty property : selectedComponent.getProperties()) {
              String propertyName = property.getName();
              if (propertyName == "Uuid") {
                continue;
              }
              if (isIntersectedProperty(propertyName)) {
                propertyIntersection.addProperty(
                  propertyName, 
                  property.getDefaultValue(),
                  property.getCaption(), 
                  property.getEditor(), 
                  property.getType()
                );
              }
            }
          }
          selectedProperties = propertyIntersection;
          selectedProperties.addPropertyChangeListener(this);
        }
        onFormStructureChange();
      }
    } else {
      OdeLog.elog("onComponentRemoved called when loadComplete is false");
    }
  }

  @Override
  public void onComponentAdded(MockComponent component) {
    if (loadComplete) {
      selectedProperties = component.getProperties();
      selectedComponents = new ArrayList<MockComponent>();
      onFormStructureChange();
    } else {
      OdeLog.elog("onComponentAdded called when loadComplete is false");
    }
  }

  @Override
  public void onComponentRenamed(MockComponent component, String oldName) {
    if (loadComplete) {
      onFormStructureChange();
      updatePropertiesPanel(component);
    } else {
      OdeLog.elog("onComponentRenamed called when loadComplete is false");
    }
  }

  private boolean isSelectedComponent(MockComponent component) {
    String name = component.getName();
    for (MockComponent selectedComponent : selectedComponents) {
      if (selectedComponent.getName() == name) {
        return true;
      }
    }
    return false;
  }

  @Override
  public void onComponentSelectionChange(MockComponent component, boolean selected) {
    if (loadComplete) {
      if (selected) {
        // Select the item in the source structure explorer.
        sourceStructureExplorer.selectItem(component.getSourceStructureExplorerItem());
        EditableProperties componentProperties = component.getProperties();
        if (selectedProperties != null && shouldSelectMultipleComponents) {
          if (!isSelectedComponent(component)) {
            selectedComponents.add(component);
          }
          EditableProperties propertyIntersection = new EditableProperties(true);
          for (EditableProperty property : componentProperties) {
            String propertyName = property.getName();
            if (propertyName == "Uuid") {
              continue;
            }
            if (selectedProperties.hasProperty(propertyName)) {
              String value = selectedProperties.getPropertyValue(propertyName);
              propertyIntersection.addProperty(
                propertyName, 
                value,
                property.getCaption(), 
                property.getEditor(), 
                property.getType()
              );
            }
          }
          selectedProperties = propertyIntersection;
          selectedProperties.addPropertyChangeListener(this);
        } else {
          selectedComponents = new ArrayList<MockComponent>();
          selectedComponents.add(component);
          selectedProperties = componentProperties;
        }
        // Show the component properties in the properties panel.
        updatePropertiesPanel(component);
      }
    } else {
      OdeLog.elog("onComponentSelectionChange called when loadComplete is false");
    }
  }

  // other public methods

  /**
   * Returns the form associated with this YaFormEditor.
   *
   * @return a MockForm
   */
  public MockForm getForm() {
    return form;
  }

  public String getComponentInstanceTypeName(String instanceName) {
    return getComponents().get(instanceName).getType();
  }

  // private methods

  /*
   * Upgrades the given file content, saves the upgraded content back to the
   * ODE server, and calls the afterUpgradeComplete command after the save
   * operation succeeds.
   *
   * If no upgrade is necessary, the afterSavingFiles command is called
   * immediately.
   *
   * @param fileContentHolder  holds the file content
   * @param afterUpgradeComplete  optional command to be executed after the
   *                              file has upgraded and saved back to the ODE
   *                              server
   */
  private void upgradeFile(FileContentHolder fileContentHolder,
      final Command afterUpgradeComplete) {
    JSONObject propertiesObject = YoungAndroidSourceAnalyzer.parseSourceFile(
        fileContentHolder.getFileContent(), JSON_PARSER);

    // BEGIN PROJECT TAGGING CODE

    // |-------------------------------------------------------------------|
    // | Project Tagging Code:                                             |
    // | Because of the likely proliferation of various versions of App    |
    // | Inventor, we want to mark a project with the history of which     |
    // | versions have seen it. We do that with the "authURL" tag which we |
    // | add to the Form files. It is a JSON array of versions identified  |
    // | by the hostname portion of the URL of the service editing the     |
    // | project. Older projects will not have this field, so if we detect |
    // | an older project (YAV < OLD_PROJECT_YAV) we create the list and   |
    // | add ourselves. If we read in a project where YAV >=               |
    // | OLD_PROJECT_YAV *and* there is no authURL, we assume that it was  |
    // | created on a version of App Inventor that doesn't support project |
    // | tagging and we add an "*UNKNOWN*" tag to indicate this. So for    |
    // | example if you examine a (newer) project and look in the          |
    // | Screen1.scm file, you should just see an authURL that looks like  |
    // | ["ai2.appinventor.mit.edu"]. This would indicate a project that   |
    // | has only been edited on MIT App Inventor. If instead you see      |
    // | something like ["localhost", "ai2.appinventor.mit.edu"] it        |
    // | implies that at some point in its history this project was edited |
    // | using the local dev server on someone's own computer.             |
    // |-------------------------------------------------------------------|

    authURL = (JSONArray) propertiesObject.get("authURL");
    String ourHost = Window.Location.getHostName();
    JSONValue us = new ClientJsonString(ourHost);
    if (authURL != null) {
      List<JSONValue> values = authURL.asArray().getElements();
      boolean foundUs = false;
      for (JSONValue value : values) {
        if (value.asString().getString().equals(ourHost)) {
          foundUs = true;
          break;
        }
      }
      if (!foundUs) {
        authURL.asArray().getElements().add(us);
      }
    } else {
      // Kludgey way to create an empty JSON array. But we cannot call ClientJsonArray ourselves
      // because it is not a public class. So rather then make it public (and violate an abstraction
      // barrier). We create the array this way. Sigh.
      authURL = JSON_PARSER.parse("[]").asArray();
      // Warning: If YaVersion isn't present, we will get an NPF on
      // the line below. But it should always be there...
      // Note: YaVersion although a numeric value is stored as a Json String so we have
      // to parse it as a string and then convert it to a number in Java.
      int yav = Integer.parseInt(propertiesObject.get("YaVersion").asString().getString());
      // If yav is > OLD_PROJECT_YAV, and we still don't have an
      // authURL property then we likely originated from a non-MIT App
      // Inventor instance so add an *Unknown* tag before our tag
      if (yav > OLD_PROJECT_YAV) {
        authURL.asArray().getElements().add(new ClientJsonString("*UNKNOWN*"));
      }
      authURL.asArray().getElements().add(us);
    }

    // END OF PROJECT TAGGING CODE

    preUpgradeJsonString =  propertiesObject.toJson(); // [lyn, [2014/10/13] remember pre-upgrade component versions.
    if (YoungAndroidFormUpgrader.upgradeSourceProperties(propertiesObject.getProperties())) {
      String upgradedContent = YoungAndroidSourceAnalyzer.generateSourceFile(propertiesObject);
      fileContentHolder.setFileContent(upgradedContent);
      Ode ode = Ode.getInstance();
      if (ode.isReadOnly()) {   // Do not attempt to save out the project if we are in readonly mode
        if (afterUpgradeComplete != null) {
          afterUpgradeComplete.execute(); // But do call the afterUpgradeComplete call
        }
      } else {
        Ode.getInstance().getProjectService().save(Ode.getInstance().getSessionId(),
          getProjectId(), getFileId(), upgradedContent,
          new OdeAsyncCallback<Long>(MESSAGES.saveError()) {
            @Override
            public void onSuccess(Long result) {
              // Execute the afterUpgradeComplete command if one was given.
              if (afterUpgradeComplete != null) {
                afterUpgradeComplete.execute();
              }
            }
          });
      }
    } else {
      // No upgrade was necessary.
      // Execute the afterUpgradeComplete command if one was given.
      if (afterUpgradeComplete != null) {
        afterUpgradeComplete.execute();
      }
    }
  }

  private void onFileLoaded(String content) {
    JSONObject propertiesObject = YoungAndroidSourceAnalyzer.parseSourceFile(
        content, JSON_PARSER);
    try {
      form = createMockForm(propertiesObject.getProperties().get("Properties").asObject());
    } catch(ComponentNotFoundException e) {
      Ode.getInstance().recordCorruptProject(getProjectId(), getProjectRootNode().getName(),
          e.getMessage());
      ErrorReporter.reportError(MESSAGES.noComponentFound(e.getComponentName(),
          getProjectRootNode().getName()));
      throw e;
    }

    // Initialize the nonVisibleComponentsPanel and visibleComponentsPanel.
    nonVisibleComponentsPanel.setForm(form);
    visibleComponentsPanel.setForm(form);
    form.select();

    String subsetjson = form.getPropertyValue(SettingsConstants.YOUNG_ANDROID_SETTINGS_BLOCK_SUBSET);
    if (subsetjson.length() > 0) {
      reloadComponentPalette(subsetjson);
    }
    // Set loadCompleted to true.
    // From now on, all change events will be taken seriously.
    loadComplete = true;

    // Originally this was done in loadDesigner. However, this resulted in
    // the form and blocks editor not being registered for events until after
    // they were opened. This became problematic if the user deleted an extension
    // prior to opening the screen as they would never trigger a save, resulting
    // in a corrupt project.

    // Listen to changes on the form.
    form.addFormChangeListener(this);
    // Also have the blocks editor listen to changes. Do this here instead
    // of in the blocks editor so that we don't risk it missing any updates.
    form.addFormChangeListener(((YaProjectEditor) projectEditor)
        .getBlocksFileEditor(form.getName()));
  }

  public void reloadComponentPalette(String subsetjson) {
    OdeLog.log(subsetjson);
    Set<String> shownComponents = new HashSet<String>();
    if (subsetjson.length() > 0) {
      try {
        String shownComponentsStr = getShownComponents(subsetjson);
        if (shownComponentsStr.length() > 0) {
          shownComponents = new HashSet<String>(Arrays.asList(shownComponentsStr.split(",")));
        }
      } catch (Exception e) {
        OdeLog.log("invalid subset string");
      }
      // Toolkit does not currently support Extensions. The Extensions palette should be left alone.
      palettePanel.clearComponentsExceptExtension();
    } else {
      shownComponents = COMPONENT_DATABASE.getComponentNames();
      palettePanel.clearComponents();
    }
    for (String component : shownComponents) {
      palettePanel.addComponent(component);
    }
  }

  private native String getShownComponents(String subsetString)/*-{
    var jsonObj = JSON.parse(subsetString);
    var shownComponentTypes = jsonObj["shownComponentTypes"];
    var shownString = "";
    for (var category in shownComponentTypes) {
      var categoryArr = shownComponentTypes[category];
      for (var i = 0; i < categoryArr.length; i++) {
        shownString = shownString + "," + categoryArr[i]["type"];
        //console.log(categoryArr[i]["type"]);
      }
    }
    var shownCompStr = shownString.substring(1);
    //console.log(shownCompStr);
    return shownCompStr;
  }-*/;

  /*
   * Parses the JSON properties and creates the form and its component structure.
   */
  private MockForm createMockForm(JSONObject propertiesObject) {
    return (MockForm) createMockComponent(propertiesObject, null);
  }

  /*
   * Parses the JSON properties and creates the component structure. This method is called
   * recursively for nested components. For the initial invocation parent shall be null.
   */
  private MockComponent createMockComponent(JSONObject propertiesObject, MockContainer parent) {
    Map<String, JSONValue> properties = propertiesObject.getProperties();

    // Component name and type
    String componentType = properties.get("$Type").asString().getString();

    // Instantiate a mock component for the visual designer
    MockComponent mockComponent;
    if (componentType.equals(MockForm.TYPE)) {
      Preconditions.checkArgument(parent == null);

      // Instantiate new root component
      mockComponent = new MockForm(this);
    } else {
      mockComponent = SimpleComponentDescriptor.createMockComponent(componentType,
          COMPONENT_DATABASE.getComponentType(componentType), this);

      // Add the component to its parent component (and if it is non-visible, add it to the
      // nonVisibleComponent panel).
      parent.addComponent(mockComponent);
      if (!mockComponent.isVisibleComponent()) {
        nonVisibleComponentsPanel.addComponent(mockComponent);
      }
    }

    // Set the name of the component (on instantiation components are assigned a generated name)
    String componentName = properties.get("$Name").asString().getString();
    mockComponent.changeProperty("Name", componentName);

    // Set component properties
    for (String name : properties.keySet()) {
      if (name.charAt(0) != '$') { // Ignore special properties (name, type and nested components)
        mockComponent.changeProperty(name, properties.get(name).asString().getString());
      }
    }



    //This is for old project which doesn't have the AppName property
    if (mockComponent instanceof MockForm) {
      if (!properties.keySet().contains("AppName")) {
        String fileId = getFileId();
        String projectName = fileId.split("/")[3];
        mockComponent.changeProperty("AppName", projectName);
      }
    }

    // Add component type to the blocks editor
    YaProjectEditor yaProjectEditor = (YaProjectEditor) projectEditor;
    YaBlocksEditor blockEditor = yaProjectEditor.getBlocksFileEditor(formNode.getFormName());
    blockEditor.addComponent(mockComponent.getType(), mockComponent.getName(),
        mockComponent.getUuid());

    // Add nested components
    if (properties.containsKey("$Components")) {
      for (JSONValue nestedComponent : properties.get("$Components").asArray().getElements()) {
        createMockComponent(nestedComponent.asObject(), (MockContainer) mockComponent);
      }
    }

    return mockComponent;
  }

  @Override
  public void getBlocksImage(Callback<String, String> callback) {
    YaProjectEditor yaProjectEditor = (YaProjectEditor) projectEditor;
    YaBlocksEditor blockEditor = yaProjectEditor.getBlocksFileEditor(formNode.getFormName());
    blockEditor.getBlocksImage(callback);
  }

  /*
   * Updates the the whole designer: form, palette, source structure explorer,
   * assets list, and properties panel.
   */
  private void loadDesigner() {
    form.refresh();
    MockComponent selectedComponent = form.getSelectedComponent();

    // Set the palette box's content.
    PaletteBox paletteBox = PaletteBox.getPaletteBox();
    paletteBox.setContent(palettePanel);

    // Update the source structure explorer with the tree of this form's components.
    sourceStructureExplorer.updateTree(form.buildComponentsTree(),
        selectedComponent.getSourceStructureExplorerItem());
    SourceStructureBox.getSourceStructureBox().setVisible(true);

    // Show the assets box.
    AssetListBox assetListBox = AssetListBox.getAssetListBox();
    assetListBox.setVisible(true);

    // Set the properties box's content.
    PropertiesBox propertiesBox = PropertiesBox.getPropertiesBox();
    propertiesBox.setContent(designProperties);
    updatePropertiesPanel(selectedComponent);
    propertiesBox.setVisible(true);
  }

  /*
   * Show the given component's properties in the properties panel.
   */
  private void updatePropertiesPanel(MockComponent component) {
    if (selectedComponents.size() > 1) {
      designProperties.setProperties(selectedProperties);
      designProperties.setPropertiesCaption(selectedComponents.size() + " components selected");
    } else {
      designProperties.setProperties(component.getProperties());
      // need to update the caption after the setProperties call, since
      // setProperties clears the caption!
      designProperties.setPropertiesCaption(component.getName());
    }
  }

  private void onFormStructureChange() {
    Ode.getInstance().getEditorManager().scheduleAutoSave(this);

    // Update source structure panel
    sourceStructureExplorer.updateTree(form.buildComponentsTree(),
        form.getSelectedComponent().getSourceStructureExplorerItem());
    updatePhone();          // Push changes to the phone if it is connected
  }

  private void populateComponentsMap(MockComponent component, Map<String, MockComponent> map) {
    EditableProperties properties = component.getProperties();
    map.put(properties.getPropertyValue("Name"), component);
    List<MockComponent> children = component.getChildren();
    for (MockComponent child : children) {
      populateComponentsMap(child, map);
    }
  }

  /*
   * Encodes the form's properties as a JSON encoded string. Used by YaBlocksEditor as well,
   * to send the form info to the blockly world during code generation.
   */
  protected String encodeFormAsJsonString(boolean forYail) {
    StringBuilder sb = new StringBuilder();
    sb.append("{");
    // Include authURL in output if it is non-null
    if (authURL != null) {
      sb.append("\"authURL\":").append(authURL.toJson()).append(",");
    }
    sb.append("\"YaVersion\":\"").append(YaVersion.YOUNG_ANDROID_VERSION).append("\",");
    sb.append("\"Source\":\"Form\",");
    sb.append("\"Properties\":");
    encodeComponentProperties(form, sb, forYail);
    sb.append("}");
    return sb.toString();
  }

  // [lyn, 2014/10/13] returns the *pre-upgraded* JSON for this form.
  // needed to allow associated blocks editor to get this info.
  protected String preUpgradeJsonString() {
    return preUpgradeJsonString;
  }

  /*
   * Encodes a component and its properties into a JSON encoded string.
   */
  private void encodeComponentProperties(MockComponent component, StringBuilder sb, boolean forYail) {
    // The component encoding starts with component name and type
    String componentType = component.getType();
    EditableProperties properties = component.getProperties();
    sb.append("{\"$Name\":\"");
    sb.append(properties.getPropertyValue("Name"));
    sb.append("\",\"$Type\":\"");
    sb.append(componentType);
    sb.append("\",\"$Version\":\"");
    sb.append(COMPONENT_DATABASE.getComponentVersion(componentType));
    sb.append('"');

    // Next the actual component properties
    //
    // NOTE: It is important that these be encoded before any children components.
    String propertiesString = properties.encodeAsPairs(forYail);
    if (propertiesString.length() > 0) {
      sb.append(',');
      sb.append(propertiesString);
    }

    // Finally any children of the component
    List<MockComponent> children = component.getChildren();
    if (!children.isEmpty()) {
      sb.append(",\"$Components\":[");
      String separator = "";
      for (MockComponent child : children) {
        sb.append(separator);
        encodeComponentProperties(child, sb, forYail);
        separator = ",";
      }
      sb.append(']');
    }

    sb.append('}');
  }

  /*
   * Clears the palette, source structure explorer, and properties panel.
   */
  private void unloadDesigner() {
    // The form can still potentially change if the blocks editor is displayed
    // so don't remove the formChangeListener.

    // Clear the palette box.
    PaletteBox paletteBox = PaletteBox.getPaletteBox();
    paletteBox.clear();

    // Clear and hide the source structure explorer.
    sourceStructureExplorer.clearTree();
    SourceStructureBox.getSourceStructureBox().setVisible(false);

    // Hide the assets box.
    AssetListBox assetListBox = AssetListBox.getAssetListBox();
    assetListBox.setVisible(false);

    // Clear and hide the properties box.
    PropertiesBox propertiesBox = PropertiesBox.getPropertiesBox();
    propertiesBox.clear();
    propertiesBox.setVisible(false);
  }

  /**
   * Runs through all the Mock Components and upgrades if its corresponding Component was Upgraded
   * @param componentTypes the Component Types that got upgraded
   */
  private void updateMockComponents(List<String> componentTypes) {
    Map<String, MockComponent> componentMap = getComponents();
    for (MockComponent mockComponent : componentMap.values()) {
      if (componentTypes.contains(mockComponent.getType())) {
        mockComponent.upgrade();
        mockComponent.upgradeComplete();
      }
    }
  }

  /*
   * Push changes to a connected phone (or emulator).
   */
  private void updatePhone() {
    YaProjectEditor yaProjectEditor = (YaProjectEditor) projectEditor;
    YaBlocksEditor blockEditor = yaProjectEditor.getBlocksFileEditor(formNode.getFormName());
    blockEditor.sendComponentData();
  }

  @Override
  public void onComponentTypeAdded(List<String> componentTypes) {
    COMPONENT_DATABASE.removeComponentDatabaseListener(this);
    for (ComponentDatabaseChangeListener cdbChangeListener : componentDatabaseChangeListeners) {
      cdbChangeListener.onComponentTypeAdded(componentTypes);
    }
    //Update Mock Components
    updateMockComponents(componentTypes);
    //Update the Properties Panel
    updatePropertiesPanel(form.getSelectedComponent());
  }

  @Override
  public boolean beforeComponentTypeRemoved(List<String> componentTypes) {
    boolean result = true;
    for (ComponentDatabaseChangeListener cdbChangeListener : componentDatabaseChangeListeners) {
      result = result & cdbChangeListener.beforeComponentTypeRemoved(componentTypes);
    }
    List<MockComponent> mockComponents = new ArrayList<MockComponent>(getForm().getChildren());
    for (String compType : componentTypes) {
      for (MockComponent mockComp : mockComponents) {
        if (mockComp.getType().equals(compType)) {
          mockComp.delete();
        }
      }
    }
    return result;
  }

  @Override
  public void onComponentTypeRemoved(Map<String, String> componentTypes) {
    COMPONENT_DATABASE.removeComponentDatabaseListener(this);
    for (ComponentDatabaseChangeListener cdbChangeListener : componentDatabaseChangeListeners) {
      cdbChangeListener.onComponentTypeRemoved(componentTypes);
    }
  }

  @Override
  public void onResetDatabase() {
    COMPONENT_DATABASE.removeComponentDatabaseListener(this);
    for (ComponentDatabaseChangeListener cdbChangeListener : componentDatabaseChangeListeners) {
      cdbChangeListener.onResetDatabase();
    }
  }
}<|MERGE_RESOLUTION|>--- conflicted
+++ resolved
@@ -217,17 +217,16 @@
     setSize("100%", "100%");
   }
 
-<<<<<<< HEAD
   public List<MockComponent> getSelectedComponents() {
     return selectedComponents;
   }
 
   public boolean getShouldSelectMultipleComponents() {
     return shouldSelectMultipleComponents;
-=======
+  }
+  
   public boolean shouldDisplayHiddenComponents() {
     return visibleComponentsPanel.isHiddenComponentsCheckboxChecked();
->>>>>>> a5efc617
   }
 
   // FileEditor methods
