// -*- mode: java; c-basic-offset: 2; -*-
// Copyright 2009-2011 Google, All Rights reserved
// Copyright 2011-2025 MIT, All rights reserved
// Released under the Apache License, Version 2.0
// http://www.apache.org/licenses/LICENSE-2.0

package com.google.appinventor.client.editor.youngandroid;

import com.google.appinventor.client.ErrorReporter;
import com.google.appinventor.client.Ode;
import com.google.appinventor.client.OdeAsyncCallback;
import com.google.appinventor.client.boxes.PaletteBox;
import com.google.appinventor.client.editor.ProjectEditor;
import com.google.appinventor.client.editor.designer.DesignerEditor;
import com.google.appinventor.client.editor.simple.ComponentNotFoundException;
import com.google.appinventor.client.editor.simple.SimpleComponentDatabase;
import com.google.appinventor.client.editor.simple.SimpleNonVisibleComponentsPanel;
import com.google.appinventor.client.editor.simple.components.MockComponent;
import com.google.appinventor.client.editor.simple.components.MockContainer;
import com.google.appinventor.client.editor.simple.components.MockForm;
import com.google.appinventor.client.editor.simple.palette.DropTargetProvider;
import com.google.appinventor.client.editor.youngandroid.palette.YoungAndroidPalettePanel;
import com.google.appinventor.client.properties.json.ClientJsonParser;
import com.google.appinventor.client.properties.json.ClientJsonString;
import com.google.appinventor.client.widgets.dnd.DropTarget;
import com.google.appinventor.client.widgets.properties.EditableProperties;
import com.google.appinventor.client.youngandroid.YoungAndroidFormUpgrader;
import com.google.appinventor.components.common.YaVersion;
import com.google.appinventor.shared.properties.json.JSONArray;
import com.google.appinventor.shared.properties.json.JSONObject;
import com.google.appinventor.shared.properties.json.JSONParser;
import com.google.appinventor.shared.properties.json.JSONValue;
import com.google.appinventor.shared.rpc.project.youngandroid.YoungAndroidFormNode;
import com.google.appinventor.shared.settings.SettingsConstants;
import com.google.appinventor.shared.youngandroid.YoungAndroidSourceAnalyzer;
import com.google.gwt.core.client.Callback;
import com.google.gwt.core.client.JsArrayString;
import com.google.gwt.core.client.Scheduler;
import com.google.gwt.core.client.Scheduler.ScheduledCommand;
import com.google.gwt.event.dom.client.KeyCodes;
import com.google.gwt.event.dom.client.KeyDownEvent;
import com.google.gwt.user.client.Command;
import com.google.gwt.user.client.Window;

import java.util.ArrayList;
import java.util.Arrays;
import java.util.HashMap;
import java.util.HashSet;
import java.util.List;
import java.util.Map;
import java.util.Set;
import java.util.logging.Level;
import java.util.logging.Logger;

import static com.google.appinventor.client.Ode.MESSAGES;

/**
 * Editor for Young Android Form (.scm) files.
 *
 * <p>This editor shows a designer that provides support for visual design of
 * forms.</p>
 *
 * @author markf@google.com (Mark Friedman)
 * @author lizlooney@google.com (Liz Looney)
 * @author ewpatton@mit.edu (Evan W. Patton)
 */
public final class YaFormEditor extends DesignerEditor<YoungAndroidFormNode, MockForm,
    YoungAndroidPalettePanel, SimpleComponentDatabase, YaVisibleComponentsPanel> {
  private static final Logger LOG = Logger.getLogger(YaFormEditor.class.getName());

  private static final String ERROR_EXISTING_UUID = "Component with UUID \"%1$s\" already exists.";
  private static final String ERROR_NONEXISTENT_UUID = "No component exists with UUID \"%1$s\".";

  // JSON parser
  private static final JSONParser JSON_PARSER = new ClientJsonParser();

  // [lyn, 2014/10/13] Need to remember JSON initially loaded from .scm file *before* it is upgraded
  // by YoungAndroidFormUpgrader within upgradeFile. This JSON contains pre-upgrade component
  // version info that is needed by Blockly.SaveFile.load to perform upgrades in the Blocks Editor.
  // This was unnecessary in AI Classic because the .blk file contained component version info
  // as well as the .scm file. But in AI2, the .bky file contains no component version info,
  // and we rely on the pre-upgraded .scm file for this info.
  private String preUpgradeJsonString;

  private JSONArray authURL;    // List of App Inventor versions we have been edited on.

  /**
   * A mapping of component UUIDs to mock components in the designer view.
   */
  private final Map<String, MockComponent> componentsDb = new HashMap<>();

  private static final int OLD_PROJECT_YAV = 150; // Projects older then this have no authURL

  /**
   * Creates a new YaFormEditor.
   *
   * @param projectEditor the project editor that contains this file editor
   * @param formNode the YoungAndroidFormNode associated with this YaFormEditor
   */
  YaFormEditor(ProjectEditor projectEditor, YoungAndroidFormNode formNode) {
    super(projectEditor, formNode, SimpleComponentDatabase.getInstance(formNode.getProjectId()),
        projectEditor.getUiFactory().createSimpleVisibleComponentsPanel(projectEditor, new YaNonVisibleComponentsPanel()));

    // Create palettePanel, which will be used as the content of the PaletteBox.
    palettePanel = new YoungAndroidPalettePanel(this);
    palettePanel.loadComponents(new DropTargetProvider() {
      @Override
      public DropTarget[] getDropTargets() {
        // TODO(markf): Figure out a good way to memorize the targets or refactor things so that
        // getDropTargets() doesn't get called for each component.
        // NOTE: These targets must be specified in depth-first order.
        List<DropTarget> dropTargets = root.getDropTargetsWithin();
        dropTargets.add(getVisibleComponentsPanel());
        dropTargets.add(getNonVisibleComponentsPanel());
        return dropTargets.toArray(new DropTarget[dropTargets.size()]);
      }
    });
    palettePanel.setSize("100%", "100%");
    componentDatabaseChangeListeners.add(palettePanel);
  }

  public boolean shouldDisplayHiddenComponents() {
    return projectEditor.getScreenCheckboxState(root.getTitle()) != null
               && projectEditor.getScreenCheckboxState(root.getTitle());
  }

  // FileEditor methods

  public DropTargetProvider getDropTargetProvider() {
    return new DropTargetProvider() {
      @Override
      public DropTarget[] getDropTargets() {
        // TODO(markf): Figure out a good way to memorize the targets or refactor things so that
        // getDropTargets() doesn't get called for each component.
        // NOTE: These targets must be specified in depth-first order.
        List<DropTarget> dropTargets = root.getDropTargetsWithin();
        dropTargets.add(visibleComponentsPanel);
        dropTargets.add(nonVisibleComponentsPanel);
        return dropTargets.toArray(new DropTarget[dropTargets.size()]);
      }
    };
  }

  @Override
<<<<<<< HEAD
  public void loadFile(final Command afterFileLoaded) {
    final long projectId = getProjectId();
    final String fileId = getFileId();
    OdeAsyncCallback<ChecksumedLoadFile> callback = new OdeAsyncCallback<ChecksumedLoadFile>(MESSAGES.loadError()) {
      @Override
      public void onSuccess(final ChecksumedLoadFile result) {
        String contents;
        try {
          contents = result.getContent();
        } catch (ChecksumedFileException e) {
          this.onFailure(e);
          return;
        }
        final FileContentHolder fileContentHolder = new FileContentHolder(contents);
        upgradeFile(fileContentHolder, new Command() {
          @Override
          public void execute() {
            try {
              onFileLoaded(fileContentHolder.getFileContent());
            } catch (IllegalArgumentException e) {
              return;
            }
            try {
              result.setContent(fileContentHolder.getFileContent());
            } catch (ChecksumedFileException e) {
              LOG.warning("ChecksumedFileException in YaFormEditor");
            }
            if (afterFileLoaded != null) {
              afterFileLoaded.execute();
            }
          }
        });
      }

      @Override
      public void onFailure(Throwable caught) {
        if (caught instanceof ChecksumedFileException) {
          Ode.getInstance().recordCorruptProject(projectId, fileId, caught.getMessage());
        }
        super.onFailure(caught);
      }
    };
    Ode.getInstance().getProjectService().load2(projectId, fileId, callback);
  }

  @Override
  public String getTabText() {
    return formNode.getFormName();
  }

  @Override
=======
>>>>>>> 002f5398
  public void onShow() {
    super.onShow();
    // Replace the old singleton call with the new panel method
    visibleComponentsPanel.show(root);
  }

  @Override
  public void onHide() {
    LOG.info("YaFormEditor: got onHide() for " + getFileId());
    // When an editor is detached, if we are the "current" editor,
    // set the current editor to null and clean up the UI.
    // Note: I'm not sure it is possible that we would not be the "current"
    // editor when this is called, but we check just to be safe.
    if (Ode.getInstance().getCurrentFileEditor() == this) {
      super.onHide();
      unloadDesigner();
    } else {
      LOG.warning("YaFormEditor.onHide: Not doing anything since we're not the "
          + "current file editor!");
    }
  }

  @Override
  public void onClose() {
    root.removeDesignerChangeListener(this);
    // Note: our partner YaBlocksEditor will remove itself as a DesignerChangeListener, even
    // though we added it.
  }

  @Override
  public String getRawFileContent() {
    String encodedProperties = encodeFormAsJsonString(false);
    JSONObject propertiesObject = JSON_PARSER.parse(encodedProperties).asObject();
    return YoungAndroidSourceAnalyzer.generateSourceFile(propertiesObject);
  }

  // SimpleEditor methods
  @Override
  public boolean isScreen1() {
    return sourceNode.isScreen1();
  }

  // DesignerChangeListener implementation

  @Override
  public void onComponentPropertyChanged(MockComponent component,
      String propertyName, String propertyValue) {
    super.onComponentPropertyChanged(component, propertyName, propertyValue);
    if (isLoadComplete() && component.isPropertyPersisted(propertyName)) {
      updatePhone();          // Push changes to the phone if it is connected
    }
  }

  // other public methods

  /**
   * Returns the form associated with this YaFormEditor.
   *
   * @return a MockForm
   */
  public MockForm getForm() {
    return root;
  }

  public String getComponentInstanceTypeName(String instanceName) {
    return getComponents().get(instanceName).getType();
  }

  // private methods

  /*
   * Upgrades the given file content, saves the upgraded content back to the
   * ODE server, and calls the afterUpgradeComplete command after the save
   * operation succeeds.
   *
   * If no upgrade is necessary, the afterSavingFiles command is called
   * immediately.
   *
   * @param fileContentHolder  holds the file content
   * @param afterUpgradeComplete  optional command to be executed after the
   *                              file has upgraded and saved back to the ODE
   *                              server
   */
  protected void upgradeFile(FileContentHolder fileContentHolder,
      final Command afterUpgradeComplete) {
    JSONObject propertiesObject = YoungAndroidSourceAnalyzer.parseSourceFile(
        fileContentHolder.getFileContent(), JSON_PARSER);

    // BEGIN PROJECT TAGGING CODE

    // |-------------------------------------------------------------------|
    // | Project Tagging Code:                                             |
    // | Because of the likely proliferation of various versions of App    |
    // | Inventor, we want to mark a project with the history of which     |
    // | versions have seen it. We do that with the "authURL" tag which we |
    // | add to the Form files. It is a JSON array of versions identified  |
    // | by the hostname portion of the URL of the service editing the     |
    // | project. Older projects will not have this field, so if we detect |
    // | an older project (YAV < OLD_PROJECT_YAV) we create the list and   |
    // | add ourselves. If we read in a project where YAV >=               |
    // | OLD_PROJECT_YAV *and* there is no authURL, we assume that it was  |
    // | created on a version of App Inventor that doesn't support project |
    // | tagging and we add an "*UNKNOWN*" tag to indicate this. So for    |
    // | example if you examine a (newer) project and look in the          |
    // | Screen1.scm file, you should just see an authURL that looks like  |
    // | ["ai2.appinventor.mit.edu"]. This would indicate a project that   |
    // | has only been edited on MIT App Inventor. If instead you see      |
    // | something like ["localhost", "ai2.appinventor.mit.edu"] it        |
    // | implies that at some point in its history this project was edited |
    // | using the local dev server on someone's own computer.             |
    // |-------------------------------------------------------------------|

    authURL = (JSONArray) propertiesObject.get("authURL");
    String ourHost = Window.Location.getHostName();
    JSONValue us = new ClientJsonString(ourHost);
    if (authURL != null) {
      List<JSONValue> values = authURL.asArray().getElements();
      boolean foundUs = false;
      for (JSONValue value : values) {
        if (value.asString().getString().equals(ourHost)) {
          foundUs = true;
          break;
        }
      }
      if (!foundUs) {
        authURL.asArray().getElements().add(us);
      }
    } else {
      // Kludgey way to create an empty JSON array. But we cannot call ClientJsonArray ourselves
      // because it is not a public class. So rather then make it public (and violate an abstraction
      // barrier). We create the array this way. Sigh.
      authURL = JSON_PARSER.parse("[]").asArray();
      // Warning: If YaVersion isn't present, we will get an NPF on
      // the line below. But it should always be there...
      // Note: YaVersion although a numeric value is stored as a Json String so we have
      // to parse it as a string and then convert it to a number in Java.
      int yav = Integer.parseInt(propertiesObject.get("YaVersion").asString().getString());
      // If yav is > OLD_PROJECT_YAV, and we still don't have an
      // authURL property then we likely originated from a non-MIT App
      // Inventor instance so add an *Unknown* tag before our tag
      if (yav > OLD_PROJECT_YAV) {
        authURL.asArray().getElements().add(new ClientJsonString("*UNKNOWN*"));
      }
      authURL.asArray().getElements().add(us);
    }

    // END OF PROJECT TAGGING CODE

    preUpgradeJsonString = propertiesObject.toJson(); // [lyn, [2014/10/13] remember pre-upgrade component versions.
    if (YoungAndroidFormUpgrader.upgradeSourceProperties(propertiesObject.getProperties())) {
      String upgradedContent = YoungAndroidSourceAnalyzer.generateSourceFile(propertiesObject);
      fileContentHolder.setFileContent(upgradedContent);
      Ode ode = Ode.getInstance();
      if (ode.isReadOnly()) {   // Do not attempt to save out the project if we are in readonly mode
        if (afterUpgradeComplete != null) {
          afterUpgradeComplete.execute(); // But do call the afterUpgradeComplete call
        }
      } else {
        Ode.getInstance().getProjectService().save(Ode.getInstance().getSessionId(),
            getProjectId(), getFileId(), upgradedContent,
            new OdeAsyncCallback<Long>(MESSAGES.saveError()) {
              @Override
              public void onSuccess(Long result) {
                // Execute the afterUpgradeComplete command if one was given.
                if (afterUpgradeComplete != null) {
                  afterUpgradeComplete.execute();
                }
              }
            });
      }
    } else {
      // No upgrade was necessary.
      // Execute the afterUpgradeComplete command if one was given.
      if (afterUpgradeComplete != null) {
        afterUpgradeComplete.execute();
      }
    }
  }

  @Override
  protected void onFileLoaded(String content) {
    JSONObject propertiesObject = YoungAndroidSourceAnalyzer.parseSourceFile(
        content, JSON_PARSER);
    try {
      root = createMockForm(propertiesObject.getProperties().get("Properties").asObject());
    } catch(ComponentNotFoundException e) {
      Ode.getInstance().recordCorruptProject(getProjectId(), getProjectRootNode().getName(),
          e.getMessage());
      ErrorReporter.reportError(MESSAGES.noComponentFound(e.getComponentName(),
          getProjectRootNode().getName()));
      throw e;
    }

    // Initialize the nonVisibleComponentsPanel and visibleComponentsPanel.
    nonVisibleComponentsPanel.setRoot(root);
    visibleComponentsPanel.setRoot(root);
    root.select(null);

    String subsetjson = root.getPropertyValue(SettingsConstants.YOUNG_ANDROID_SETTINGS_BLOCK_SUBSET);
    reloadComponentPalette(subsetjson);
    super.onFileLoaded(content);

    // Originally this was done in loadDesigner. However, this resulted in
    // the form and blocks editor not being registered for events until after
    // they were opened. This became problematic if the user deleted an extension
    // prior to opening the screen as they would never trigger a save, resulting
    // in a corrupt project.

    // Listen to changes on the form.
    root.addDesignerChangeListener(this);
    // Also have the blocks editor listen to changes. Do this here instead
    // of in the blocks editor so that we don't risk it missing any updates.
    root.addDesignerChangeListener(((YaProjectEditor) projectEditor)
        .getBlocksFileEditor(root.getName()));
  }

  public void reloadComponentPalette(String subsetjson) {
    Set<String> shownComponents = new HashSet<String>();
    if (subsetjson.length() > 0) {
      try {
        String shownComponentsStr = getShownComponents(subsetjson);
        if (shownComponentsStr.length() > 0) {
          shownComponents = new HashSet<String>(Arrays.asList(shownComponentsStr.split(",")));
        }
        palettePanel.reloadComponentsFromSet(shownComponents);
      } catch (Exception e) {
        LOG.log(Level.SEVERE, "invalid subset string", e);
      }
    } else {
      palettePanel.reloadComponents();
    }
  }

  private native String getShownComponents(String subsetString)/*-{
    var jsonObj = JSON.parse(subsetString);
    var shownComponentTypes = jsonObj["shownComponentTypes"];
    var shownString = "";
    for (var category in shownComponentTypes) {
      var categoryArr = shownComponentTypes[category];
      for (var i = 0; i < categoryArr.length; i++) {
        shownString = shownString + "," + categoryArr[i]["type"];
        //console.log(categoryArr[i]["type"]);
      }
    }
    var shownCompStr = shownString.substring(1);
    //console.log(shownCompStr);
    return shownCompStr;
  }-*/;

  /*
   * Parses the JSON properties and creates the form and its component structure.
   */
  private MockForm createMockForm(JSONObject propertiesObject) {
    return (MockForm) createMockComponent(propertiesObject, null, MockForm.TYPE);
  }

  @Override
  public void getBlocksImage(Callback<String, String> callback) {
    getBlocksEditor().getBlocksImage(callback);
  }

  /*
   * Updates the the whole designer: form, palette, source structure explorer,
   * assets list, and properties panel.
   */
  protected void loadDesigner() {
    root.refresh();
    MockComponent selectedComponent = root.getLastSelectedComponent();

    // Set the palette box's content.
    PaletteBox paletteBox = PaletteBox.getPaletteBox();
    paletteBox.setContent(palettePanel);

    super.loadDesigner();
  }

  public void refreshCurrentPropertiesPanel() {
    updatePropertiesPanel(root.getSelectedComponents(), true);
  }

  @Override
  protected void onStructureChange() {
    super.onStructureChange();
    updatePhone();          // Push changes to the phone if it is connected
  }

  /*
   * Encodes the form's properties as a JSON encoded string. Used by YaBlocksEditor as well,
   * to send the form info to the blockly world during code generation.
   */
  protected String encodeFormAsJsonString(boolean forYail) {
    StringBuilder sb = new StringBuilder();
    sb.append("{");
    // Include authURL in output if it is non-null
    if (authURL != null) {
      sb.append("\"authURL\":").append(authURL.toJson()).append(",");
    }
    sb.append("\"YaVersion\":\"").append(YaVersion.YOUNG_ANDROID_VERSION).append("\",");
    sb.append("\"Source\":\"Form\",");
    sb.append("\"Properties\":");
    encodeComponentProperties(root, sb, forYail);
    sb.append("}");
    return sb.toString();
  }

  // [lyn, 2014/10/13] returns the *pre-upgraded* JSON for this form.
  // needed to allow associated blocks editor to get this info.
  protected String preUpgradeJsonString() {
    return preUpgradeJsonString;
  }

  /**
   * Runs through all the Mock Components and upgrades if its corresponding Component was Upgraded
   *
   * @param componentTypes the Component Types that got upgraded
   */
  private void updateMockComponents(List<String> componentTypes) {
    Map<String, MockComponent> componentMap = getComponents();
    for (MockComponent mockComponent : componentMap.values()) {
      if (componentTypes.contains(mockComponent.getType())) {
        mockComponent.upgrade();
        mockComponent.upgradeComplete();
      }
    }
  }

  /*
   * Push changes to a connected phone (or emulator).
   */
  private void updatePhone() {
    ((YaBlocksEditor) getBlocksEditor()).sendComponentData();
  }

  @Override
  public String getJson() {
    return preUpgradeJsonString;
  }

  @Override
  protected MockForm newRootObject() {
    return new MockForm(this);
  }

  @Override
  public void onComponentTypeAdded(List<String> componentTypes) {
    super.onComponentTypeAdded(componentTypes);
    //Update Mock Components
    updateMockComponents(componentTypes);
  }

  @Override
  public boolean beforeComponentTypeRemoved(List<String> componentTypes) {
    boolean result = super.beforeComponentTypeRemoved(componentTypes);
    List<MockComponent> mockComponents = new ArrayList<MockComponent>(getForm().getChildren());
    for (String compType : componentTypes) {
      for (MockComponent mockComp : mockComponents) {
        if (mockComp.getType().equals(compType)) {
          mockComp.delete();
        }
      }
    }
    return result;
  }

  @Override
  public void onKeyDown(KeyDownEvent event) {
    if (!isActiveEditor()) {
      return;  // Not the active editor
    }
    if (event.getNativeKeyCode() == KeyCodes.KEY_V && !palettePanel.isTextboxFocused()
        && !(event.isControlKeyDown() || event.isMetaKeyDown())) {
      getVisibleComponentsPanel().focusCheckbox();
    } else {
      super.onKeyDown(event);
    }
  }

}<|MERGE_RESOLUTION|>--- conflicted
+++ resolved
@@ -14,16 +14,13 @@
 import com.google.appinventor.client.editor.designer.DesignerEditor;
 import com.google.appinventor.client.editor.simple.ComponentNotFoundException;
 import com.google.appinventor.client.editor.simple.SimpleComponentDatabase;
-import com.google.appinventor.client.editor.simple.SimpleNonVisibleComponentsPanel;
 import com.google.appinventor.client.editor.simple.components.MockComponent;
-import com.google.appinventor.client.editor.simple.components.MockContainer;
 import com.google.appinventor.client.editor.simple.components.MockForm;
 import com.google.appinventor.client.editor.simple.palette.DropTargetProvider;
 import com.google.appinventor.client.editor.youngandroid.palette.YoungAndroidPalettePanel;
 import com.google.appinventor.client.properties.json.ClientJsonParser;
 import com.google.appinventor.client.properties.json.ClientJsonString;
 import com.google.appinventor.client.widgets.dnd.DropTarget;
-import com.google.appinventor.client.widgets.properties.EditableProperties;
 import com.google.appinventor.client.youngandroid.YoungAndroidFormUpgrader;
 import com.google.appinventor.components.common.YaVersion;
 import com.google.appinventor.shared.properties.json.JSONArray;
@@ -34,9 +31,6 @@
 import com.google.appinventor.shared.settings.SettingsConstants;
 import com.google.appinventor.shared.youngandroid.YoungAndroidSourceAnalyzer;
 import com.google.gwt.core.client.Callback;
-import com.google.gwt.core.client.JsArrayString;
-import com.google.gwt.core.client.Scheduler;
-import com.google.gwt.core.client.Scheduler.ScheduledCommand;
 import com.google.gwt.event.dom.client.KeyCodes;
 import com.google.gwt.event.dom.client.KeyDownEvent;
 import com.google.gwt.user.client.Command;
@@ -142,60 +136,6 @@
   }
 
   @Override
-<<<<<<< HEAD
-  public void loadFile(final Command afterFileLoaded) {
-    final long projectId = getProjectId();
-    final String fileId = getFileId();
-    OdeAsyncCallback<ChecksumedLoadFile> callback = new OdeAsyncCallback<ChecksumedLoadFile>(MESSAGES.loadError()) {
-      @Override
-      public void onSuccess(final ChecksumedLoadFile result) {
-        String contents;
-        try {
-          contents = result.getContent();
-        } catch (ChecksumedFileException e) {
-          this.onFailure(e);
-          return;
-        }
-        final FileContentHolder fileContentHolder = new FileContentHolder(contents);
-        upgradeFile(fileContentHolder, new Command() {
-          @Override
-          public void execute() {
-            try {
-              onFileLoaded(fileContentHolder.getFileContent());
-            } catch (IllegalArgumentException e) {
-              return;
-            }
-            try {
-              result.setContent(fileContentHolder.getFileContent());
-            } catch (ChecksumedFileException e) {
-              LOG.warning("ChecksumedFileException in YaFormEditor");
-            }
-            if (afterFileLoaded != null) {
-              afterFileLoaded.execute();
-            }
-          }
-        });
-      }
-
-      @Override
-      public void onFailure(Throwable caught) {
-        if (caught instanceof ChecksumedFileException) {
-          Ode.getInstance().recordCorruptProject(projectId, fileId, caught.getMessage());
-        }
-        super.onFailure(caught);
-      }
-    };
-    Ode.getInstance().getProjectService().load2(projectId, fileId, callback);
-  }
-
-  @Override
-  public String getTabText() {
-    return formNode.getFormName();
-  }
-
-  @Override
-=======
->>>>>>> 002f5398
   public void onShow() {
     super.onShow();
     // Replace the old singleton call with the new panel method
