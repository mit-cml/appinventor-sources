// -*- mode: java; c-basic-offset: 2; -*-
// Copyright © 2009-2011 Google, All Rights reserved
// Copyright © 2011-2016 Massachusetts Institute of Technology, All rights reserved
// Released under the Apache License, Version 2.0
// http://www.apache.org/licenses/LICENSE-2.0
package com.google.appinventor.client.editor.youngandroid;

import com.google.appinventor.client.ErrorReporter;
import com.google.appinventor.client.Ode;
import com.google.appinventor.client.OdeAsyncCallback;
import com.google.appinventor.client.boxes.AssetListBox;
import com.google.appinventor.client.boxes.BlockSelectorBox;
import com.google.appinventor.client.boxes.PaletteBox;
import com.google.appinventor.client.editor.FileEditor;
import com.google.appinventor.client.editor.simple.SimpleComponentDatabase;
import com.google.appinventor.client.editor.simple.components.FormChangeListener;
import com.google.appinventor.client.editor.simple.components.MockComponent;
import com.google.appinventor.client.editor.simple.components.MockForm;
import com.google.appinventor.client.editor.simple.palette.DropTargetProvider;
import com.google.appinventor.client.editor.youngandroid.BlocklyPanel.BlocklyWorkspaceChangeListener;
import com.google.appinventor.client.editor.youngandroid.events.EventHelper;
import com.google.appinventor.client.editor.youngandroid.palette.YoungAndroidPalettePanel;
import com.google.appinventor.client.explorer.SourceStructureExplorer;
import com.google.appinventor.client.explorer.SourceStructureExplorerItem;
import com.google.appinventor.client.explorer.project.ComponentDatabaseChangeListener;
import com.google.appinventor.client.output.OdeLog;
import com.google.appinventor.client.widgets.dnd.DropTarget;
import com.google.appinventor.shared.rpc.project.ChecksumedFileException;
import com.google.appinventor.shared.rpc.project.ChecksumedLoadFile;
import com.google.appinventor.shared.rpc.project.FileDescriptorWithContent;
import com.google.appinventor.shared.rpc.project.youngandroid.YoungAndroidBlocksNode;
import com.google.appinventor.shared.youngandroid.YoungAndroidSourceAnalyzer;
import com.google.common.collect.Maps;
import com.google.gwt.core.client.Callback;
import com.google.gwt.core.client.JavaScriptObject;
import com.google.gwt.event.logical.shared.ResizeEvent;
import com.google.gwt.event.logical.shared.ResizeHandler;
import com.google.gwt.user.client.Command;
import com.google.gwt.user.client.Window;
import com.google.gwt.user.client.ui.TreeItem;
import com.google.gwt.xml.client.Document;
import com.google.gwt.xml.client.Element;
import com.google.gwt.xml.client.NodeList;
import com.google.gwt.xml.client.XMLParser;

import java.util.HashMap;
import java.util.HashSet;
import java.util.List;
import java.util.Map;
import java.util.Set;

import static com.google.appinventor.client.Ode.MESSAGES;

/**
 * Editor for Young Android Blocks (.blk) files.
 *
 * @author lizlooney@google.com (Liz Looney)
 * @author sharon@google.com (Sharon Perl) added Blockly functionality
 */
public final class YaBlocksEditor extends FileEditor
    implements FormChangeListener, BlockDrawerSelectionListener, ComponentDatabaseChangeListener, BlocklyWorkspaceChangeListener {

  // A constant to substract from the total height of the Viewer window, set through
  // the computed height of the user's window (Window.getClientHeight())
  // This is an approximation of the size of the header navigation panel
  private static final int VIEWER_WINDOW_OFFSET = 170;

  // Database of component type descriptions
  private final SimpleComponentDatabase COMPONENT_DATABASE;

  // Keep a map from projectid_formname -> YaBlocksEditor for handling blocks workspace changed
  // callbacks from the BlocklyPanel objects. This has to be static because it is used by
  // static methods that are called from the Javascript Blockly world.
  private static final Map<String, YaBlocksEditor> formToBlocksEditor = Maps.newHashMap();

  // projectid_formname for this blocks editor. Our index into the static formToBlocksEditor map.
  private String fullFormName;

  private final YoungAndroidBlocksNode blocksNode;

  // References to other panels that we need to control.
  private final SourceStructureExplorer sourceStructureExplorer;

  // Panel that is used as the content of the palette box
  private final YoungAndroidPalettePanel palettePanel;

  // Blocks area. Note that the blocks area is a part of the "document" in the
  // browser (via the deckPanel in the ProjectEditor). So if the document changes (which happens
  // when we switch projects) we will lose the blocks editor state, even though
  // YaBlocksEditor objects are kept around when switching projects. If we come
  // back to this blocks editor after having switched projects, the blocksArea
  // will get reinitialized.
  private final BlocklyPanel blocksArea;

  // True once we've finished loading the current file.
  private boolean loadComplete = false;

  // if selectedDrawer != null, it is either "component_" + instance name or
  // "builtin_" + drawer name
  private String selectedDrawer = null;

  // Keep a list of components that we know about. Need this to detect when a call to add a
  // component is adding one that we already have (which can happen when a component gets
  // moved from one container to another). In that case we do not want to add it to the
  // blocks area again.
  private Set<String> componentUuids = new HashSet<String>();

  // The form editor associated with this blocks editor
  private YaFormEditor myFormEditor;

  YaBlocksEditor(YaProjectEditor projectEditor, YoungAndroidBlocksNode blocksNode) {
    super(projectEditor, blocksNode);

    this.blocksNode = blocksNode;
    COMPONENT_DATABASE = SimpleComponentDatabase.getInstance(getProjectId());

    fullFormName = blocksNode.getProjectId() + "_" + blocksNode.getFormName();
    formToBlocksEditor.put(fullFormName, this);
    blocksArea = new BlocklyPanel(this, fullFormName); // [lyn, 2014/10/28] pass in editor so can extract form json from it
    blocksArea.setWidth("100%");
    // This code seems to be using a rather old layout, so we cannot simply pass 100% for height.
    // Instead, it needs to be calculated from the client's window, and a listener added to Window
    // We use VIEWER_WINDOW_OFFSET as an approximation of the size of the top navigation bar
    // New layouts don't need all this messing; see comments on selected answer at:
    // http://stackoverflow.com/questions/86901/creating-a-fluid-panel-in-gwt-to-fill-the-page
    blocksArea.setHeight(Window.getClientHeight() - VIEWER_WINDOW_OFFSET + "px");
    Window.addResizeHandler(new ResizeHandler() {
     public void onResize(ResizeEvent event) {
       int height = event.getHeight();
       blocksArea.setHeight(height - VIEWER_WINDOW_OFFSET + "px");
     }
    });
    initWidget(blocksArea);
    blocksArea.populateComponentTypes(COMPONENT_DATABASE.getComponentsJSONString());

    // Get references to the source structure explorer
    sourceStructureExplorer = BlockSelectorBox.getBlockSelectorBox().getSourceStructureExplorer();

    // Listen for selection events for built-in drawers
    BlockSelectorBox.getBlockSelectorBox().addBlockDrawerSelectionListener(this);

    // Create palettePanel, which will be used as the content of the PaletteBox.
    myFormEditor = projectEditor.getFormFileEditor(blocksNode.getFormName());
    if (myFormEditor != null) {
      palettePanel = new YoungAndroidPalettePanel(myFormEditor);
      palettePanel.loadComponents(new DropTargetProvider() {
        // TODO(sharon): make the tree in the BlockSelectorBox a drop target
        @Override
        public DropTarget[] getDropTargets() {
          return new DropTarget[0];
        }
      });
      palettePanel.setSize("100%", "100%");
    } else {
      palettePanel = null;
      OdeLog.wlog("Can't get form editor for blocks: " + getFileId());
    }
  }

  // FileEditor methods

  @Override
  public void loadFile(final Command afterFileLoaded) {
    final long projectId = getProjectId();
    final String fileId = getFileId();
    OdeAsyncCallback<ChecksumedLoadFile> callback = new OdeAsyncCallback<ChecksumedLoadFile>(MESSAGES.loadError()) {
      @Override
      public void onSuccess(ChecksumedLoadFile result) {
        String blkFileContent;
        try {
          blkFileContent = result.getContent();
        } catch (ChecksumedFileException e) {
          this.onFailure(e);
          return;
        }
        String formJson = myFormEditor.preUpgradeJsonString(); // [lyn, 2014/10/27] added formJson for upgrading
        try {
          blocksArea.loadBlocksContent(formJson, blkFileContent);
          blocksArea.addChangeListener(YaBlocksEditor.this);
        } catch(LoadBlocksException e) {
          setBlocksDamaged(fullFormName);
          ErrorReporter.reportError(MESSAGES.blocksNotSaved(fullFormName));
        }
        loadComplete = true;
        selectedDrawer = null;
        if (afterFileLoaded != null) {
          afterFileLoaded.execute();
        }
      }
      @Override
      public void onFailure(Throwable caught) {
        if (caught instanceof ChecksumedFileException) {
          Ode.getInstance().recordCorruptProject(projectId, fileId, caught.getMessage());
        }
        super.onFailure(caught);
      }
    };
    Ode.getInstance().getProjectService().load2(projectId, fileId, callback);
  }

  @Override
  public String getTabText() {
    return MESSAGES.blocksEditorTabName(blocksNode.getFormName());
  }

  @Override
  public void onShow() {
    OdeLog.log("YaBlocksEditor: got onShow() for " + getFileId());
    super.onShow();
    loadBlocksEditor();
    sendComponentData();  // Send Blockly the component information for generating Yail
  }

  /*
   * Updates the the whole designer: form, palette, source structure explorer, assets list, and
   * properties panel.
   */
  private void loadBlocksEditor() {

    // Set the palette box's content.
    if (palettePanel != null) {
      PaletteBox paletteBox = PaletteBox.getPaletteBox();
      paletteBox.setContent(palettePanel);
    }
    PaletteBox.getPaletteBox().setVisible(false);

    // Update the source structure explorer with the tree of this form's components.
    MockForm form = getForm();
    if (form != null) {
      // start with no component selected in sourceStructureExplorer. We
      // don't want a component drawer open in the blocks editor when we
      // come back to it.
      updateBlocksTree(form, null);

      Ode.getInstance().getWorkColumns().remove(Ode.getInstance().getStructureAndAssets()
          .getWidget(2));
      Ode.getInstance().getWorkColumns().insert(Ode.getInstance().getStructureAndAssets(), 1);
      Ode.getInstance().getStructureAndAssets().insert(BlockSelectorBox.getBlockSelectorBox(), 0);
      BlockSelectorBox.getBlockSelectorBox().setVisible(true);
      AssetListBox.getAssetListBox().setVisible(true);
      blocksArea.injectWorkspace();
      hideComponentBlocks();
    } else {
      OdeLog.wlog("Can't get form editor for blocks: " + getFileId());
    }
  }

  @Override
  public void onHide() {
    // When an editor is detached, if we are the "current" editor,
    // set the current editor to null and clean up the UI.
    // Note: I'm not sure it is possible that we would not be the "current"
    // editor when this is called, but we check just to be safe.
    OdeLog.log("YaBlocksEditor: got onHide() for " + getFileId());
    if (Ode.getInstance().getCurrentFileEditor() == this) {
      super.onHide();
      unloadBlocksEditor();
    } else {
      OdeLog.wlog("YaBlocksEditor.onHide: Not doing anything since we're not the "
          + "current file editor!");
    }
  }

  @Override
  public void onClose() {
    // our partner YaFormEditor added us as a FormChangeListener, but we remove ourself.
    getForm().removeFormChangeListener(this);
    BlockSelectorBox.getBlockSelectorBox().removeBlockDrawerSelectionListener(this);
    formToBlocksEditor.remove(fullFormName);
  }

  public static void toggleWarning() {
    BlocklyPanel.switchWarningVisibility();
    for(YaBlocksEditor editor : formToBlocksEditor.values()){
      editor.blocksArea.toggleWarning();
    }
  }

  private void unloadBlocksEditor() {
    // TODO(sharon): do something about form change listener?

    // Clear the palette box.
    PaletteBox paletteBox = PaletteBox.getPaletteBox();
    paletteBox.clear();
    paletteBox.setVisible(true);

    Ode.getInstance().getWorkColumns().remove(Ode.getInstance().getStructureAndAssets().getWidget(0));
    Ode.getInstance().getWorkColumns().insert(Ode.getInstance().getStructureAndAssets(), 3);
    Ode.getInstance().getStructureAndAssets().insert(BlockSelectorBox.getBlockSelectorBox(), 0);
    BlockSelectorBox.getBlockSelectorBox().setVisible(false);
    AssetListBox.getAssetListBox().setVisible(true);

    // Clear and hide the blocks selector tree
    sourceStructureExplorer.clearTree();
    hideComponentBlocks();
    blocksArea.hideChaff();
  }

  @Override
  public void onWorkspaceChange(BlocklyPanel panel, JavaScriptObject event) {
    if (!EventHelper.isTransient(event)) {
      Ode.getInstance().getEditorManager().scheduleAutoSave(this);
    }
    if (!EventHelper.isUi(event)) {
      sendComponentData();
    }
  }

  @Override
  public void getBlocksImage(Callback<String, String> callback) {
    blocksArea.getBlocksImage(callback);
  }

  public synchronized void sendComponentData() {
    sendComponentData(false);
  }

  public synchronized void sendComponentData(boolean force) {
    try {
      blocksArea.sendComponentData(myFormEditor.encodeFormAsJsonString(true), packageNameFromPath(getFileId()), force);
    } catch (YailGenerationException e) {
      e.printStackTrace();
    }
  }

  private void updateBlocksTree(MockForm form, SourceStructureExplorerItem itemToSelect) {
    TreeItem items[] = new TreeItem[3];
    items[0] = BlockSelectorBox.getBlockSelectorBox().getBuiltInBlocksTree(form);
    items[1] = form.buildComponentsTree();
    items[2] = BlockSelectorBox.getBlockSelectorBox().getGenericComponentsTree(form);
    sourceStructureExplorer.updateTree(items, itemToSelect);
  }

  // Do whatever is needed to save Blockly state when our project is about to be
  // detached from the parent document. Note that this is not for saving the blocks file itself.
  // We use EditorManager.scheduleAutoSave for that.
  public void prepareForUnload() {
    blocksArea.saveComponentsAndBlocks();
//    blocksArea.saveBackpackContents();
  }

  @Override
  public String getRawFileContent() {
    return blocksArea.getBlocksContent();
  }

  public Set<String> getBlockTypeSet() {
    Set<String> blockTypes = new HashSet<String>();
    String xmlString = blocksArea.getBlocksContent();
    Document blockDoc = XMLParser.parse(xmlString);
    NodeList blockElements = blockDoc.getElementsByTagName("block");
    for (int i = 0; i < blockElements.getLength(); ++i) {
      Element blockElem = (Element) blockElements.item(i);
      blockTypes.add(blockElem.getAttribute("type"));
    }
    return blockTypes;
  }

  // This creates a hash of sets. The key is the name of a blocktype. The set is the names of
  // component blocks (events, methods, and properties) that are used in the current project.
  // The method takes the a hash of sets as an input so that it may be called multiple times
  // for separate screens, creating the set of component blocks used through the entire project.
  // TODO: Examine refactor with XPATH
  public HashMap<String, Set<String>> getComponentBlockTypeSet(HashMap<String, Set<String>> componentBlocks) {
    String xmlString = blocksArea.getBlocksContent();
    Document blockDoc = XMLParser.parse(xmlString);
    NodeList blockElements = blockDoc.getElementsByTagName("block");
    for (int i = 0; i < blockElements.getLength(); ++i) {
      Element blockElem = (Element) blockElements.item(i);
      String blockType = blockElem.getAttribute("type");
<<<<<<< HEAD
      if (blockType == "component_event") {
=======
      if ("component_event".equals(blockType)) {
>>>>>>> 33542b1a
        Element mutElem = (Element) blockElem.getElementsByTagName("mutation").item(0);
        String component_type = mutElem.getAttribute("component_type");
        String event_name = mutElem.getAttribute("event_name");
        Set<String> blockTypes = componentBlocks.get(component_type) == null ? new HashSet<String>() : componentBlocks.get(component_type);
        blockTypes.add(event_name);
        componentBlocks.put(component_type, blockTypes);
<<<<<<< HEAD
      } else if (blockType == "component_method") {
=======
      } else if ("component_method".equals(blockType)) {
>>>>>>> 33542b1a
        Element mutElem = (Element) blockElem.getElementsByTagName("mutation").item(0);
        String component_type = mutElem.getAttribute("component_type");
        String method_name = mutElem.getAttribute("method_name");
        Set<String> blockTypes = componentBlocks.get(component_type) == null ? new HashSet<String>() : componentBlocks.get(component_type);
        blockTypes.add(method_name);
        componentBlocks.put(component_type, blockTypes);
<<<<<<< HEAD
      } else if (blockType == "component_set_get") {
=======
      } else if ("component_set_get".equals(blockType)) {
>>>>>>> 33542b1a
        Element mutElem = (Element) blockElem.getElementsByTagName("mutation").item(0);
        String component_type = mutElem.getAttribute("component_type");
        String property_name = mutElem.getAttribute("property_name");
        Set<String> blockTypes = componentBlocks.get(component_type) == null ? new HashSet<String>() : componentBlocks.get(component_type);
        blockTypes.add(property_name);
        componentBlocks.put(component_type, blockTypes);
      }
    }
    return componentBlocks;
  }

  public FileDescriptorWithContent getYail() throws YailGenerationException {
    return new FileDescriptorWithContent(getProjectId(), yailFileName(),
        blocksArea.getYail(myFormEditor.encodeFormAsJsonString(true),
            packageNameFromPath(getFileId())));
  }

  /**
   * Converts a source file path (e.g.,
   * src/com/gmail/username/project1/Form.extension) into a package
   * name (e.g., com.gmail.username.project1.Form)
   * @param path the path to convert.
   * @return a dot separated package name.
   */
  private static String packageNameFromPath(String path) {
    path = path.replaceFirst("src/", "");
    int extensionIndex = path.lastIndexOf(".");
    if (extensionIndex != -1) {
      path = path.substring(0, extensionIndex);
    }
    return path.replaceAll("/", ".");
  }

  @Override
  public void onSave() {
    // Nothing to do after blocks are saved.
  }

  public static String getComponentInfo(String typeName) {
    return SimpleComponentDatabase.getInstance().getTypeDescription(typeName);
  }

  public static String getComponentsJSONString(long projectId) {
    return SimpleComponentDatabase.getInstance(projectId).getComponentsJSONString();
  }

  public static String getComponentInstanceTypeName(String formName, String instanceName) {
      //use form name to get blocks editor
      YaBlocksEditor blocksEditor = formToBlocksEditor.get(formName);
      //get type name from form editor
      return blocksEditor.myFormEditor.getComponentInstanceTypeName(instanceName);
  }

  public static String getComponentInstancePropertyValue(String formName, String instanceName, String propertyName){
      //use form name to get blocks editor
      YaBlocksEditor blocksEditor = formToBlocksEditor.get(formName);
      Map<String, MockComponent> componentMap = blocksEditor.myFormEditor.getComponents();
      for (String key : componentMap.keySet()) {
        OdeLog.log(key);
      }
      MockComponent mockComponent = componentMap.get(instanceName);
      return mockComponent.getPropertyValue(propertyName);
  }

  public void addComponent(String typeName, String instanceName, String uuid) {
    if (componentUuids.add(uuid)) {
      blocksArea.addComponent(uuid, instanceName, typeName);
    }
  }

  public void removeComponent(String typeName, String instanceName, String uuid) {
    if (componentUuids.remove(uuid)) {
      blocksArea.removeComponent(uuid);
    }
  }

  public void renameComponent(String oldName, String newName, String uuid) {
    blocksArea.renameComponent(uuid, oldName, newName);
  }

  public void showComponentBlocks(String instanceName) {
    String instanceDrawer = "component_" + instanceName;
    if (selectedDrawer == null || !blocksArea.drawerShowing()
        || !selectedDrawer.equals(instanceDrawer)) {
      blocksArea.showComponentBlocks(instanceName);
      selectedDrawer = instanceDrawer;
    } else {
      blocksArea.hideDrawer();
      selectedDrawer = null;
    }
  }

  public void hideComponentBlocks() {
    blocksArea.hideDrawer();
    selectedDrawer = null;
  }

  public void showBuiltinBlocks(String drawerName) {
    OdeLog.log("Showing built-in drawer " + drawerName);
    String builtinDrawer = "builtin_" + drawerName;
    if (selectedDrawer == null || !blocksArea.drawerShowing()
        || !selectedDrawer.equals(builtinDrawer)) {
      blocksArea.showBuiltinBlocks(drawerName);
      selectedDrawer = builtinDrawer;
    } else {
      blocksArea.hideDrawer();
      selectedDrawer = null;
    }
  }

  public void showGenericBlocks(String drawerName) {
    OdeLog.log("Showing generic drawer " + drawerName);
    String genericDrawer = "generic_" + drawerName;
    if (selectedDrawer == null || !blocksArea.drawerShowing()
        || !selectedDrawer.equals(genericDrawer)) {
      blocksArea.showGenericBlocks(drawerName);
      selectedDrawer = genericDrawer;
    } else {
      blocksArea.hideDrawer();
      selectedDrawer = null;
    }
  }

  public void hideBuiltinBlocks() {
    blocksArea.hideDrawer();
  }

  public MockForm getForm() {
    YaProjectEditor yaProjectEditor = (YaProjectEditor) projectEditor;
    YaFormEditor myFormEditor = yaProjectEditor.getFormFileEditor(blocksNode.getFormName());
    if (myFormEditor != null) {
      return myFormEditor.getForm();
    } else {
      return null;
    }
  }

  private String yailFileName() {
    String fileId = getFileId();
    return fileId.replace(YoungAndroidSourceAnalyzer.BLOCKLY_SOURCE_EXTENSION,
        YoungAndroidSourceAnalyzer.YAIL_FILE_EXTENSION);
  }

  // FormChangeListener implementation
  // Note: our companion YaFormEditor adds us as a listener on the form

  /*
   * @see com.google.appinventor.client.editor.simple.components.FormChangeListener#
   * onComponentPropertyChanged
   * (com.google.appinventor.client.editor.simple.components.MockComponent, java.lang.String,
   * java.lang.String)
   */
  @Override
  public void onComponentPropertyChanged(
      MockComponent component, String propertyName, String propertyValue) {
    // nothing to do here
  }

  /*
   * @see
   * com.google.appinventor.client.editor.simple.components.FormChangeListener#onComponentRemoved
   * (com.google.appinventor.client.editor.simple.components.MockComponent, boolean)
   */
  @Override
  public void onComponentRemoved(MockComponent component, boolean permanentlyDeleted) {
    if (permanentlyDeleted) {
      removeComponent(component.getType(), component.getName(), component.getUuid());
      if (loadComplete) {
        updateSourceStructureExplorer();
      }
    }
  }

  /*
   * @see
   * com.google.appinventor.client.editor.simple.components.FormChangeListener#onComponentAdded
   * (com.google.appinventor.client.editor.simple.components.MockComponent)
   */
  @Override
  public void onComponentAdded(MockComponent component) {
    addComponent(component.getType(), component.getName(), component.getUuid());
    if (loadComplete) {
      // Update source structure panel
      updateSourceStructureExplorer();
    }
  }

  /*
   * @see
   * com.google.appinventor.client.editor.simple.components.FormChangeListener#onComponentRenamed
   * (com.google.appinventor.client.editor.simple.components.MockComponent, java.lang.String)
   */
  @Override
  public void onComponentRenamed(MockComponent component, String oldName) {
    renameComponent(oldName, component.getName(), component.getUuid());
    if (loadComplete) {
      updateSourceStructureExplorer();
      // renaming could potentially confuse an open drawer so close just in case
      hideComponentBlocks();
      selectedDrawer = null;
    }
  }

  private void updateSourceStructureExplorer() {
    MockForm form = getForm();
    if (form != null) {
      updateBlocksTree(form, form.getSelectedComponent().getSourceStructureExplorerItem());
    }
  }

  /*
   * @see com.google.appinventor.client.editor.simple.components.FormChangeListener#
   * onComponentSelectionChange
   * (com.google.appinventor.client.editor.simple.components.MockComponent, boolean)
   */
  @Override
  public void onComponentSelectionChange(MockComponent component, boolean selected) {
    // not relevant for blocks editor - this happens on clicks in the mock form areas
  }

  // BlockDrawerSelectionListener implementation

  /*
   * @see com.google.appinventor.client.editor.youngandroid.BlockDrawerSelectionListener#
   * onBlockDrawerSelected(java.lang.String)
   */
  @Override
  public void onBuiltinDrawerSelected(String drawerName) {
    // Only do something if we are the current file editor
    if (Ode.getInstance().getCurrentFileEditor() == this) {
      showBuiltinBlocks(drawerName);
    }
  }

  /*
   * @see com.google.appinventor.client.editor.youngandroid.BlockDrawerSelectionListener#
   * onBlockDrawerSelected(java.lang.String)
   */
  @Override
  public void onGenericDrawerSelected(String drawerName) {
    // Only do something if we are the current file editor
    if (Ode.getInstance().getCurrentFileEditor() == this) {
      showGenericBlocks(drawerName);
    }
  }

  /*
   * Start up the Repl (call into the Blockly.ReplMgr via the BlocklyPanel.
   */
  @Override
  public void startRepl(boolean alreadyRunning, boolean forEmulator, boolean forUsb) {
    blocksArea.startRepl(alreadyRunning, forEmulator, forUsb);
  }

  /*
   * Perform a Hard Reset of the Emulator
   */
  public void hardReset() {
    blocksArea.hardReset();
  }

  /*
   * Perform a hideChaff of Blockly
   */
  public void hideChaff () {blocksArea.hideChaff();}

  // Static Function. Find the associated editor for formName and
  // set its "damaged" bit. This will cause the editor manager's scheduleAutoSave
  // method to ignore this blocks file and not save it out.

  public static void setBlocksDamaged(String formName) {
    YaBlocksEditor editor = formToBlocksEditor.get(formName);
    if (editor != null) {
      editor.setDamaged(true);
    }
  }

  /*
   * Trigger a Companion Update
   */
  @Override
  public void updateCompanion() {
    blocksArea.updateCompanion();
  }

  /*
   * [lyn, 2014/10/28] Added for accessing current form json from BlocklyPanel
   * Encodes the associated form's properties as a JSON encoded string. Used by YaBlocksEditor as well,
   * to send the form info to the blockly world during code generation.
   */
  protected String encodeFormAsJsonString(boolean forYail) {
    return myFormEditor.encodeFormAsJsonString(forYail);
  }

  @Override
  public void onComponentTypeAdded(List<String> componentTypes) {
    blocksArea.populateComponentTypes(COMPONENT_DATABASE.getComponentsJSONString());
    blocksArea.verifyAllBlocks();
  }

  @Override
  public boolean beforeComponentTypeRemoved(List<String> componentTypes) {
    return true;
  }

  @Override
  public void onComponentTypeRemoved(Map<String, String> componentTypes) {
    blocksArea.populateComponentTypes(COMPONENT_DATABASE.getComponentsJSONString());
    blocksArea.verifyAllBlocks();
  }

  @Override
  public void onResetDatabase() {
    blocksArea.populateComponentTypes(COMPONENT_DATABASE.getComponentsJSONString());
    blocksArea.verifyAllBlocks();
  }

  @Override
  public void makeActiveWorkspace() {
    blocksArea.makeActive();
  }

  public static native void resendAssetsAndExtensions()/*-{
    if (top.ReplState && (top.ReplState.state == Blockly.ReplMgr.rsState.CONNECTED ||
                          top.ReplState.state == Blockly.ReplMgr.rsState.EXTENSIONS ||
                          top.ReplState.state == Blockly.ReplMgr.rsState.ASSET)) {
      Blockly.ReplMgr.resendAssetsAndExtensions();
    }
  }-*/;

  public static native void resendExtensionsList()/*-{
    if (top.ReplState && top.ReplState.state == Blockly.ReplMgr.rsState.CONNECTED) {
      Blockly.ReplMgr.loadExtensions();
    }
  }-*/;

}<|MERGE_RESOLUTION|>--- conflicted
+++ resolved
@@ -368,33 +368,21 @@
     for (int i = 0; i < blockElements.getLength(); ++i) {
       Element blockElem = (Element) blockElements.item(i);
       String blockType = blockElem.getAttribute("type");
-<<<<<<< HEAD
-      if (blockType == "component_event") {
-=======
       if ("component_event".equals(blockType)) {
->>>>>>> 33542b1a
         Element mutElem = (Element) blockElem.getElementsByTagName("mutation").item(0);
         String component_type = mutElem.getAttribute("component_type");
         String event_name = mutElem.getAttribute("event_name");
         Set<String> blockTypes = componentBlocks.get(component_type) == null ? new HashSet<String>() : componentBlocks.get(component_type);
         blockTypes.add(event_name);
         componentBlocks.put(component_type, blockTypes);
-<<<<<<< HEAD
-      } else if (blockType == "component_method") {
-=======
       } else if ("component_method".equals(blockType)) {
->>>>>>> 33542b1a
         Element mutElem = (Element) blockElem.getElementsByTagName("mutation").item(0);
         String component_type = mutElem.getAttribute("component_type");
         String method_name = mutElem.getAttribute("method_name");
         Set<String> blockTypes = componentBlocks.get(component_type) == null ? new HashSet<String>() : componentBlocks.get(component_type);
         blockTypes.add(method_name);
         componentBlocks.put(component_type, blockTypes);
-<<<<<<< HEAD
-      } else if (blockType == "component_set_get") {
-=======
       } else if ("component_set_get".equals(blockType)) {
->>>>>>> 33542b1a
         Element mutElem = (Element) blockElem.getElementsByTagName("mutation").item(0);
         String component_type = mutElem.getAttribute("component_type");
         String property_name = mutElem.getAttribute("property_name");
