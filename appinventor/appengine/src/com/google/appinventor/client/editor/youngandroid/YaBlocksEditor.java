// -*- mode: java; c-basic-offset: 2; -*-
// Copyright © 2009-2011 Google, All Rights reserved
<<<<<<< HEAD
// Copyright © 2011-2019 Massachusetts Institute of Technology, All rights reserved
=======
// Copyright © 2011-2021 Massachusetts Institute of Technology, All rights reserved
>>>>>>> 286bd122
// Released under the Apache License, Version 2.0
// http://www.apache.org/licenses/LICENSE-2.0

package com.google.appinventor.client.editor.youngandroid;

import static com.google.appinventor.client.Ode.MESSAGES;

import com.google.appinventor.client.ErrorReporter;
import com.google.appinventor.client.Ode;
import com.google.appinventor.client.OdeAsyncCallback;
import com.google.appinventor.client.boxes.AssetListBox;
import com.google.appinventor.client.boxes.BlockSelectorBox;
import com.google.appinventor.client.boxes.PaletteBox;
import com.google.appinventor.client.editor.FileEditor;
import com.google.appinventor.client.editor.simple.SimpleComponentDatabase;
import com.google.appinventor.client.editor.simple.components.FormChangeListener;
import com.google.appinventor.client.editor.simple.components.MockComponent;
import com.google.appinventor.client.editor.simple.components.MockForm;
import com.google.appinventor.client.editor.youngandroid.BlocklyPanel.BlocklyWorkspaceChangeListener;
import com.google.appinventor.client.editor.youngandroid.events.EventHelper;
import com.google.appinventor.client.explorer.SourceStructureExplorer;
import com.google.appinventor.client.explorer.SourceStructureExplorerItem;
import com.google.appinventor.client.explorer.project.ComponentDatabaseChangeListener;
import com.google.appinventor.client.explorer.project.Project;
import com.google.appinventor.client.explorer.project.ProjectChangeListener;
import com.google.appinventor.client.tracking.Tracking;
import com.google.appinventor.client.widgets.dnd.DropTarget;
import com.google.appinventor.shared.properties.json.JSONArray;
import com.google.appinventor.shared.properties.json.JSONValue;
import com.google.appinventor.shared.rpc.project.ChecksumedFileException;
import com.google.appinventor.shared.rpc.project.ChecksumedLoadFile;
import com.google.appinventor.shared.rpc.project.FileDescriptorWithContent;
import com.google.appinventor.shared.rpc.project.ProjectNode;
import com.google.appinventor.shared.rpc.project.youngandroid.YoungAndroidAssetNode;
import com.google.appinventor.shared.rpc.project.youngandroid.YoungAndroidAssetsFolder;
import com.google.appinventor.shared.rpc.project.youngandroid.YoungAndroidBlocksNode;
import com.google.appinventor.shared.rpc.project.youngandroid.YoungAndroidFormNode;
import com.google.appinventor.shared.rpc.project.youngandroid.YoungAndroidProjectNode;
import com.google.appinventor.shared.rpc.project.youngandroid.YoungAndroidSourceNode;
import com.google.appinventor.shared.youngandroid.YoungAndroidSourceAnalyzer;
import com.google.gwt.core.client.Callback;
import com.google.gwt.core.client.JavaScriptObject;
import com.google.gwt.core.client.JsArrayString;
import com.google.gwt.event.logical.shared.ResizeEvent;
import com.google.gwt.event.logical.shared.ResizeHandler;
import com.google.gwt.user.client.Command;
import com.google.gwt.user.client.Window;
import com.google.gwt.user.client.ui.TreeItem;
import com.google.gwt.xml.client.Document;
import com.google.gwt.xml.client.Element;
import com.google.gwt.xml.client.NodeList;
import com.google.gwt.xml.client.XMLParser;

import java.util.HashMap;
import java.util.HashSet;
import java.util.List;
import java.util.Map;
import java.util.Set;
import java.util.logging.Logger;

/**
 * Editor for Young Android Blocks (.blk) files.
 *
 * @author lizlooney@google.com (Liz Looney)
 * @author sharon@google.com (Sharon Perl) added Blockly functionality
 */
public final class YaBlocksEditor extends FileEditor
    implements FormChangeListener, BlockDrawerSelectionListener, ComponentDatabaseChangeListener,
    BlocklyWorkspaceChangeListener, ProjectChangeListener {

  private static final Logger LOG = Logger.getLogger(YaBlocksEditor.class.getName());

  // A constant to substract from the total height of the Viewer window, set through
  // the computed height of the user's window (Window.getClientHeight())
  // This is an approximation of the size of the header navigation panel
  private static final int VIEWER_WINDOW_OFFSET = 170;

  // Database of component type descriptions
  private final SimpleComponentDatabase componentDatabase;

  // Keep a map from projectid_formname -> YaBlocksEditor for handling blocks workspace changed
  // callbacks from the BlocklyPanel objects. This has to be static because it is used by
  // static methods that are called from the Javascript Blockly world.
  private static final Map<String, YaBlocksEditor> formToBlocksEditor = new HashMap<>();

  // projectid_formname for this blocks editor. Our index into the static formToBlocksEditor map.
  private String fullFormName;

  private final YoungAndroidBlocksNode blocksNode;

  // References to other panels that we need to control.
  private final SourceStructureExplorer sourceStructureExplorer;
  // Blocks area. Note that the blocks area is a part of the "document" in the
  // browser (via the deckPanel in the ProjectEditor). So if the document changes (which happens
  // when we switch projects) we will lose the blocks editor state, even though
  // YaBlocksEditor objects are kept around when switching projects. If we come
  // back to this blocks editor after having switched projects, the blocksArea
  // will get reinitialized.
  private final BlocklyPanel blocksArea;

  // True once we've finished loading the current file.
  private boolean loadComplete = false;

  // if selectedDrawer != null, it is either "component_" + instance name or
  // "builtin_" + drawer name
  private String selectedDrawer = null;

  // Keep a list of components that we know about. Need this to detect when a call to add a
  // component is adding one that we already have (which can happen when a component gets
  // moved from one container to another). In that case we do not want to add it to the
  // blocks area again.
  private Set<String> componentUuids = new HashSet<String>();

  // The form editor associated with this blocks editor.
  private YaFormEditor myFormEditor;

  // The project associated with this blocks editor.
  private Project project;

  YaBlocksEditor(YaProjectEditor projectEditor, YoungAndroidBlocksNode blocksNode) {
    super(projectEditor, blocksNode);

    this.blocksNode = blocksNode;
    componentDatabase = SimpleComponentDatabase.getInstance(getProjectId());

    fullFormName = blocksNode.getProjectId() + "_" + blocksNode.getFormName();
    formToBlocksEditor.put(fullFormName, this);
    // [lyn, 2014/10/28] pass in editor so can extract form json from it
    blocksArea = new BlocklyPanel(this, fullFormName);
    blocksArea.setWidth("100%");
    // This code seems to be using a rather old layout, so we cannot simply pass 100% for height.
    // Instead, it needs to be calculated from the client's window, and a listener added to Window
    // We use VIEWER_WINDOW_OFFSET as an approximation of the size of the top navigation bar
    // New layouts don't need all this messing; see comments on selected answer at:
    // http://stackoverflow.com/questions/86901/creating-a-fluid-panel-in-gwt-to-fill-the-page
<<<<<<< HEAD
    blocksArea.setHeight(Window.getClientHeight() - VIEWER_WINDOW_OFFSET + "px");
    Window.addResizeHandler(new ResizeHandler() {
      public void onResize(ResizeEvent event) {
        int height = event.getHeight();
        blocksArea.setHeight(height - VIEWER_WINDOW_OFFSET + "px");
      }
    });
=======
>>>>>>> 286bd122
    initWidget(blocksArea);
    blocksArea.populateComponentTypes(componentDatabase.getComponentsJSONString());

    // Get references to the source structure explorer
    sourceStructureExplorer = BlockSelectorBox.getBlockSelectorBox().getSourceStructureExplorer();

    // Listen for selection events for built-in drawers
    BlockSelectorBox.getBlockSelectorBox().addBlockDrawerSelectionListener(this);

    myFormEditor = projectEditor.getFormFileEditor(blocksNode.getFormName());
  }

  // FileEditor methods

  @Override
  public DropTargetProvider getDropTargetProvider() {
    return new DropTargetProvider() {
      // TODO(sharon): make the tree in the BlockSelectorBox a drop target
      @Override
      public DropTarget[] getDropTargets() {
        return new DropTarget[0];
      }
    };
  }

  @Override
  public void loadFile(final Command afterFileLoaded) {
    final long projectId = getProjectId();
    final String fileId = getFileId();
    OdeAsyncCallback<ChecksumedLoadFile> callback = new OdeAsyncCallback<ChecksumedLoadFile>(
        MESSAGES.loadError()) {
      @Override
      public void onSuccess(ChecksumedLoadFile result) {
        String blkFileContent;
        try {
          blkFileContent = result.getContent();
        } catch (ChecksumedFileException e) {
          this.onFailure(e);
          return;
        }
        // [lyn, 2014/10/27] added formJson for upgrading
        String formJson = myFormEditor.preUpgradeJsonString();
        try {
          blocksArea.loadBlocksContent(formJson, blkFileContent);
          blocksArea.addChangeListener(YaBlocksEditor.this);
        } catch (LoadBlocksException e) {
          setBlocksDamaged(fullFormName);
          ErrorReporter.reportError(MESSAGES.blocksNotSaved(fullFormName));
        }
        loadComplete = true;
        selectedDrawer = null;
        if (afterFileLoaded != null) {
          afterFileLoaded.execute();
        }
      }

      @Override
      public void onFailure(Throwable caught) {
        if (caught instanceof ChecksumedFileException) {
          Ode.getInstance().recordCorruptProject(projectId, fileId, caught.getMessage());
        }
        super.onFailure(caught);
      }
    };
    Ode.getInstance().getProjectService().load2(projectId, fileId, callback);
  }

  @Override
  public String getTabText() {
    return MESSAGES.blocksEditorTabName(blocksNode.getFormName());
  }

  @Override
  public void onShow() {
    LOG.info("YaBlocksEditor: got onShow() for " + getFileId());
    super.onShow();
    loadBlocksEditor();
    blocksArea.setBlocklyVisible(true);
    Tracking.trackEvent(Tracking.EDITOR_EVENT, Tracking.EDITOR_ACTION_SHOW_BLOCKS);
    sendComponentData();  // Send Blockly the component information for generating Yail
  }

  /*
   * Updates the the whole designer: form, palette, source structure explorer, assets list, and
   * properties panel.
   */
  private void loadBlocksEditor() {

    // Set the palette box's content.
    PaletteBox.getPaletteBox().setVisible(false);

    // Update the source structure explorer with the tree of this form's components.
    MockForm form = getForm();
    if (form != null) {
      // start with no component selected in sourceStructureExplorer. We
      // don't want a component drawer open in the blocks editor when we
      // come back to it.
      updateBlocksTree(form, null);

      Ode.getInstance().getWorkColumns().remove(Ode.getInstance().getStructureAndAssets()
          .getWidget(2));
      Ode.getInstance().getWorkColumns().insert(Ode.getInstance().getStructureAndAssets(), 1);
      Ode.getInstance().getStructureAndAssets().insert(BlockSelectorBox.getBlockSelectorBox(), 0);
      BlockSelectorBox.getBlockSelectorBox().setVisible(true);
      AssetListBox.getAssetListBox().setVisible(true);
      blocksArea.injectWorkspace();
      hideComponentBlocks();
    } else {
      LOG.warning("Can't get form editor for blocks: " + getFileId());
    }
  }

  @Override
  public void onHide() {
    // When an editor is detached, if we are the "current" editor,
    // set the current editor to null and clean up the UI.
    // Note: I'm not sure it is possible that we would not be the "current"
    // editor when this is called, but we check just to be safe.
    LOG.info("YaBlocksEditor: got onHide() for " + getFileId());
    if (Ode.getInstance().getCurrentFileEditor() == this) {
      super.onHide();
      blocksArea.setBlocklyVisible(false);
      unloadBlocksEditor();
    } else {
      LOG.warning("YaBlocksEditor.onHide: Not doing anything since we're not the "
          + "current file editor!");
    }
  }

  @Override
  public void onClose() {
    // our partner YaFormEditor added us as a FormChangeListener, but we remove ourself.
    MockForm form = getForm();
    if (form != null) {
      form.removeFormChangeListener(this);
    }
    project.removeProjectChangeListener(this);
    BlockSelectorBox.getBlockSelectorBox().removeBlockDrawerSelectionListener(this);
    formToBlocksEditor.remove(fullFormName);

  }

  public static void toggleWarning() {
    BlocklyPanel.switchWarningVisibility();
    for (YaBlocksEditor editor : formToBlocksEditor.values()) {
      editor.blocksArea.toggleWarning();
    }
  }

  private void unloadBlocksEditor() {
    // TODO(sharon): do something about form change listener?

    // Clear the palette box.
    PaletteBox paletteBox = PaletteBox.getPaletteBox();
    paletteBox.clear();
    paletteBox.setVisible(true);

    final Ode ode = Ode.getInstance();

    ode.getWorkColumns().remove(Ode.getInstance().getStructureAndAssets().getWidget(0));
    ode.getWorkColumns().insert(Ode.getInstance().getStructureAndAssets(), 3);
    ode.getStructureAndAssets().insert(BlockSelectorBox.getBlockSelectorBox(), 0);
    BlockSelectorBox.getBlockSelectorBox().setVisible(false);
    AssetListBox.getAssetListBox().setVisible(true);

    // Clear and hide the blocks selector tree
    sourceStructureExplorer.clearTree();
    hideComponentBlocks();
    blocksArea.hideChaff();
  }

  @Override
  public void onWorkspaceChange(BlocklyPanel panel, JavaScriptObject event) {
    if (!EventHelper.isTransient(event)) {
      Ode.getInstance().getEditorManager().scheduleAutoSave(this);
    }
    if (!EventHelper.isUi(event)) {
      sendComponentData();
    }
  }

  @Override
  public void getBlocksImage(Callback<String, String> callback) {
    blocksArea.getBlocksImage(callback);
  }

  public synchronized void sendComponentData() {
    sendComponentData(false);
  }

  public synchronized void sendComponentData(boolean force) {
    try {
      blocksArea.sendComponentData(myFormEditor.encodeFormAsJsonString(true), packageNameFromPath(getFileId()), force);
    } catch (YailGenerationException e) {
      e.printStackTrace();
    }
  }

  private void updateBlocksTree(MockForm form, SourceStructureExplorerItem itemToSelect) {
    TreeItem items[] = new TreeItem[3];
    items[0] = BlockSelectorBox.getBlockSelectorBox().getBuiltInBlocksTree(form);
    items[1] = form.buildComponentsTree();
    items[2] = BlockSelectorBox.getBlockSelectorBox().getGenericComponentsTree(form);
    sourceStructureExplorer.updateTree(items, itemToSelect);
  }

  // Do whatever is needed to save Blockly state when our project is about to be
  // detached from the parent document. Note that this is not for saving the blocks file itself.
  // We use EditorManager.scheduleAutoSave for that.
  public void prepareForUnload() {
    blocksArea.saveComponentsAndBlocks();
//    blocksArea.saveBackpackContents();
  }

  @Override
  public String getRawFileContent() {
    return blocksArea.getBlocksContent();
  }

  public Set<String> getBlockTypeSet() {
    Set<String> blockTypes = new HashSet<String>();
    String xmlString = blocksArea.getBlocksContent();
    Document blockDoc = XMLParser.parse(xmlString);
    NodeList blockElements = blockDoc.getElementsByTagName("block");
    for (int i = 0; i < blockElements.getLength(); ++i) {
      Element blockElem = (Element) blockElements.item(i);
      blockTypes.add(blockElem.getAttribute("type"));
    }
    return blockTypes;
  }

  // This creates a hash of sets. The key is the name of a blocktype. The set is the names of
  // component blocks (events, methods, and properties) that are used in the current project.
  // The method takes the a hash of sets as an input so that it may be called multiple times
  // for separate screens, creating the set of component blocks used through the entire project.
  // TODO: Examine refactor with XPATH
  public HashMap<String, Set<String>> getComponentBlockTypeSet(HashMap<String, Set<String>> componentBlocks) {
    String xmlString = blocksArea.getBlocksContent();
    Document blockDoc = XMLParser.parse(xmlString);
    NodeList blockElements = blockDoc.getElementsByTagName("block");
    for (int i = 0; i < blockElements.getLength(); ++i) {
      Element blockElem = (Element) blockElements.item(i);
      String blockType = blockElem.getAttribute("type");
      if ("component_event".equals(blockType)) {
        Element mutElem = (Element) blockElem.getElementsByTagName("mutation").item(0);
        String component_type = mutElem.getAttribute("component_type");
        String event_name = mutElem.getAttribute("event_name");
        Set<String> blockTypes = componentBlocks.get(component_type) == null ? new HashSet<String>() : componentBlocks.get(component_type);
        blockTypes.add(event_name);
        componentBlocks.put(component_type, blockTypes);
      } else if ("component_method".equals(blockType)) {
        Element mutElem = (Element) blockElem.getElementsByTagName("mutation").item(0);
        String component_type = mutElem.getAttribute("component_type");
        String method_name = mutElem.getAttribute("method_name");
        Set<String> blockTypes = componentBlocks.get(component_type) == null ? new HashSet<String>() : componentBlocks.get(component_type);
        blockTypes.add(method_name);
        componentBlocks.put(component_type, blockTypes);
      } else if ("component_set_get".equals(blockType)) {
        Element mutElem = (Element) blockElem.getElementsByTagName("mutation").item(0);
        String component_type = mutElem.getAttribute("component_type");
        String property_name = mutElem.getAttribute("property_name");
        Set<String> blockTypes = componentBlocks.get(component_type) == null ? new HashSet<String>() : componentBlocks.get(component_type);
        blockTypes.add(property_name);
        componentBlocks.put(component_type, blockTypes);
      }
    }
    return componentBlocks;
  }

  public FileDescriptorWithContent getYail() throws YailGenerationException {
    return new FileDescriptorWithContent(getProjectId(), yailFileName(),
        blocksArea.getYail(myFormEditor.encodeFormAsJsonString(true),
            packageNameFromPath(getFileId())));
  }

  /**
   * Converts a source file path (e.g.,
   * src/com/gmail/username/project1/Form.extension) into a package
   * name (e.g., com.gmail.username.project1.Form)
   * @param path the path to convert.
   * @return a dot separated package name.
   */
  private static String packageNameFromPath(String path) {
    path = path.replaceFirst("src/", "");
    int extensionIndex = path.lastIndexOf(".");
    if (extensionIndex != -1) {
      path = path.substring(0, extensionIndex);
    }
    return path.replaceAll("/", ".");
  }

  @Override
  public void onSave() {
    // Nothing to do after blocks are saved.
  }

  public static String getComponentInfo(String typeName) {
    return SimpleComponentDatabase.getInstance().getTypeDescription(typeName);
  }

  public static String getComponentsJSONString(long projectId) {
    return SimpleComponentDatabase.getInstance(projectId).getComponentsJSONString();
  }

  public static String getComponentInstanceTypeName(String formName, String instanceName) {
      //use form name to get blocks editor
      YaBlocksEditor blocksEditor = formToBlocksEditor.get(formName);
      //get type name from form editor
      return blocksEditor.myFormEditor.getComponentInstanceTypeName(instanceName);
  }

  /**
   * Get the UUID for the parent component identified by {@code instanceName}. If the component
   * is not contained within another component (e.g., Form), the empty string is returned.
   *
   * @param formName the name for the screen in project_name format
   * @param instanceName the name of the component instance of interest
   * @return the parent component UUID
   */
  public static String getComponentContainerUuid(String formName, String instanceName) {
    YaBlocksEditor blocksEditor = formToBlocksEditor.get(formName);
    MockComponent component = blocksEditor.myFormEditor.getComponents().get(instanceName);
    component = component.getContainer();
    if (component == null) {
      return "";
    } else {
      return component.getUuid();
    }
  }

  public static String getComponentInstancePropertyValue(String formName, String instanceName, String propertyName){
      //use form name to get blocks editor
      YaBlocksEditor blocksEditor = formToBlocksEditor.get(formName);
      Map<String, MockComponent> componentMap = blocksEditor.myFormEditor.getComponents();
      for (String key : componentMap.keySet()) {
        LOG.info(key);
      }
      MockComponent mockComponent = componentMap.get(instanceName);
      return mockComponent.getPropertyValue(propertyName);
  }

  public void addComponent(String typeName, String instanceName, String uuid) {
    if (componentUuids.add(uuid)) {
      blocksArea.addComponent(uuid, instanceName, typeName);
    }
  }

  public void removeComponent(String typeName, String instanceName, String uuid) {
    if (componentUuids.remove(uuid)) {
      blocksArea.removeComponent(uuid);
    }
  }

  public void renameComponent(String oldName, String newName, String uuid) {
    blocksArea.renameComponent(uuid, oldName, newName);
  }

  public void showComponentBlocks(String instanceName) {
    String instanceDrawer = "component_" + instanceName;
    if (selectedDrawer == null || !blocksArea.drawerShowing()
        || !selectedDrawer.equals(instanceDrawer)) {
      blocksArea.showComponentBlocks(instanceName);
      selectedDrawer = instanceDrawer;
    } else {
      blocksArea.hideDrawer();
      selectedDrawer = null;
    }
  }

  public void hideComponentBlocks() {
    blocksArea.hideDrawer();
    selectedDrawer = null;
  }

  public void showBuiltinBlocks(String drawerName) {
    LOG.info("Showing built-in drawer " + drawerName);
    String builtinDrawer = "builtin_" + drawerName;
    if (selectedDrawer == null || !blocksArea.drawerShowing()
        || !selectedDrawer.equals(builtinDrawer)) {
      blocksArea.showBuiltinBlocks(drawerName);
      selectedDrawer = builtinDrawer;
    } else {
      blocksArea.hideDrawer();
      selectedDrawer = null;
    }
  }

  public void showGenericBlocks(String drawerName) {
    LOG.info("Showing generic drawer " + drawerName);
    String genericDrawer = "generic_" + drawerName;
    if (selectedDrawer == null || !blocksArea.drawerShowing()
        || !selectedDrawer.equals(genericDrawer)) {
      blocksArea.showGenericBlocks(drawerName);
      selectedDrawer = genericDrawer;
    } else {
      blocksArea.hideDrawer();
      selectedDrawer = null;
    }
  }

  public void hideBuiltinBlocks() {
    blocksArea.hideDrawer();
  }

  public MockForm getForm() {
    YaProjectEditor yaProjectEditor = (YaProjectEditor) projectEditor;
    YaFormEditor myFormEditor = yaProjectEditor.getFormFileEditor(blocksNode.getFormName());
    if (myFormEditor != null) {
      return myFormEditor.getForm();
    } else {
      return null;
    }
  }

  private String yailFileName() {
    String fileId = getFileId();
    return fileId.replace(YoungAndroidSourceAnalyzer.BLOCKLY_SOURCE_EXTENSION,
        YoungAndroidSourceAnalyzer.YAIL_FILE_EXTENSION);
  }

  // FormChangeListener implementation
  // Note: our companion YaFormEditor adds us as a listener on the form

  /*
   * @see com.google.appinventor.client.editor.simple.components.FormChangeListener#
   * onComponentPropertyChanged
   * (com.google.appinventor.client.editor.simple.components.MockComponent, java.lang.String,
   * java.lang.String)
   */
  @Override
  public void onComponentPropertyChanged(
      MockComponent component, String propertyName, String propertyValue) {
    // nothing to do here
  }

  /*
   * @see
   * com.google.appinventor.client.editor.simple.components.FormChangeListener#onComponentRemoved
   * (com.google.appinventor.client.editor.simple.components.MockComponent, boolean)
   */
  @Override
  public void onComponentRemoved(MockComponent component, boolean permanentlyDeleted) {
    if (permanentlyDeleted) {
      removeComponent(component.getType(), component.getName(), component.getUuid());
      if (loadComplete) {
        updateSourceStructureExplorer();
      }
    }
  }

  /*
   * @see
   * com.google.appinventor.client.editor.simple.components.FormChangeListener#onComponentAdded
   * (com.google.appinventor.client.editor.simple.components.MockComponent)
   */
  @Override
  public void onComponentAdded(MockComponent component) {
    addComponent(component.getType(), component.getName(), component.getUuid());
    if (loadComplete) {
      // Update source structure panel
      updateSourceStructureExplorer();
    }
  }

  /*
   * @see
   * com.google.appinventor.client.editor.simple.components.FormChangeListener#onComponentRenamed
   * (com.google.appinventor.client.editor.simple.components.MockComponent, java.lang.String)
   */
  @Override
  public void onComponentRenamed(MockComponent component, String oldName) {
    renameComponent(oldName, component.getName(), component.getUuid());
    if (loadComplete) {
      updateSourceStructureExplorer();
      // renaming could potentially confuse an open drawer so close just in case
      hideComponentBlocks();
      selectedDrawer = null;
    }
  }

  private void updateSourceStructureExplorer() {
    MockForm form = getForm();
    if (form != null) {
      updateBlocksTree(form, form.getLastSelectedComponent().getSourceStructureExplorerItem());
    }
  }

  /*
   * @see com.google.appinventor.client.editor.simple.components.FormChangeListener#
   * onComponentSelectionChange
   * (com.google.appinventor.client.editor.simple.components.MockComponent, boolean)
   */
  @Override
  public void onComponentSelectionChange(MockComponent component, boolean selected) {
    // not relevant for blocks editor - this happens on clicks in the mock form areas
  }

  // BlockDrawerSelectionListener implementation

  /*
   * @see com.google.appinventor.client.editor.youngandroid.BlockDrawerSelectionListener#
   * onBlockDrawerSelected(java.lang.String)
   */
  @Override
  public void onBuiltinDrawerSelected(String drawerName) {
    // Only do something if we are the current file editor
    if (Ode.getInstance().getCurrentFileEditor() == this) {
      showBuiltinBlocks(drawerName);
    }
  }

  /*
   * @see com.google.appinventor.client.editor.youngandroid.BlockDrawerSelectionListener#
   * onBlockDrawerSelected(java.lang.String)
   */
  @Override
  public void onGenericDrawerSelected(String drawerName) {
    // Only do something if we are the current file editor
    if (Ode.getInstance().getCurrentFileEditor() == this) {
      showGenericBlocks(drawerName);
    }
  }

  /*
   * Start up the Repl (call into the Blockly.ReplMgr via the BlocklyPanel.
   */
  @Override
  public void startRepl(boolean alreadyRunning, boolean forChromebook, boolean forEmulator, boolean forUsb) {
    blocksArea.startRepl(alreadyRunning, forChromebook, forEmulator, forUsb);
  }

  /*
   * Perform a Hard Reset of the Emulator
   */
  public void hardReset() {
    blocksArea.hardReset();
  }

  /*
   * Perform a hideChaff of Blockly
   */
  public void hideChaff() {
    blocksArea.hideChaff();
  }

  @Override
  public void resize() {
    blocksArea.resize();
  }

  // Static Function. Find the associated editor for formName and
  // set its "damaged" bit. This will cause the editor manager's scheduleAutoSave
  // method to ignore this blocks file and not save it out.

  public static void setBlocksDamaged(String formName) {
    YaBlocksEditor editor = formToBlocksEditor.get(formName);
    if (editor != null) {
      editor.setDamaged(true);
    }
  }

  /*
   * Trigger a Companion Update
   */
  @Override
  public void updateCompanion() {
    blocksArea.updateCompanion();
  }

  /*
   * [lyn, 2014/10/28] Added for accessing current form json from BlocklyPanel
   * Encodes the associated form's properties as a JSON encoded string. Used by YaBlocksEditor as well,
   * to send the form info to the blockly world during code generation.
   */
  protected String encodeFormAsJsonString(boolean forYail) {
    return myFormEditor.encodeFormAsJsonString(forYail);
  }

  @Override
  public void onComponentTypeAdded(List<String> componentTypes) {
    blocksArea.populateComponentTypes(componentDatabase.getComponentsJSONString());
    blocksArea.verifyAllBlocks();
  }

  @Override
  public boolean beforeComponentTypeRemoved(List<String> componentTypes) {
    return true;
  }

  @Override
  public void onComponentTypeRemoved(Map<String, String> componentTypes) {
    blocksArea.populateComponentTypes(componentDatabase.getComponentsJSONString());
    blocksArea.verifyAllBlocks();
    // Blockly won't fire the events that would mark the workspace as dirty until later, so
    // we do this here to immediately allow a save due to the removal of an extension.
    Ode.getInstance().getEditorManager().scheduleAutoSave(this);
  }

  @Override
  public void onResetDatabase() {
    blocksArea.populateComponentTypes(componentDatabase.getComponentsJSONString());
    blocksArea.verifyAllBlocks();
  }

  @Override
  public void makeActiveWorkspace() {
    blocksArea.makeActive();
  }

  @Override
  public void onProjectLoaded(Project project) {
    for (ProjectNode node : project.getRootNode().getAllSourceNodes()) {
      if (node instanceof YoungAndroidFormNode) {
        blocksArea.addScreen(((YoungAndroidSourceNode) node).getFormName());
      }
    }
    YoungAndroidAssetsFolder assetsFolder = ((YoungAndroidProjectNode) project.getRootNode())
        .getAssetsFolder();
    for (ProjectNode node : assetsFolder.getChildren()) {
      blocksArea.addAsset(((YoungAndroidAssetNode) node).getName());
    }
  }

  @Override
  public void onProjectNodeAdded(Project project, ProjectNode node) {
    if (node instanceof YoungAndroidSourceNode) {
      blocksArea.addScreen(((YoungAndroidSourceNode) node).getFormName());
    } else if (node instanceof YoungAndroidAssetNode) {
      blocksArea.addAsset(((YoungAndroidAssetNode) node).getName());
    }
  }


  @Override
  public void onProjectNodeRemoved(Project project, ProjectNode node) {
    if (node instanceof YoungAndroidSourceNode) {
      blocksArea.removeScreen(((YoungAndroidSourceNode) node).getFormName());
    } else if (node instanceof YoungAndroidAssetNode) {
      blocksArea.removeAsset(((YoungAndroidAssetNode) node).getName());
    }
  }

  private static native void set(JavaScriptObject jso, String key, String value)/*-{
    jso[key] = value;
  }-*/;

  /**
   * Converts a Java Map from String to String into a JSON object with the same contents.
   * @param javaMap The source mapping in Java
   * @return A JSON object with the same key-value mapping as {@code javaMap}
   */
  public static JavaScriptObject toJSO(Map<String, String> javaMap) {
    JavaScriptObject jso = JavaScriptObject.createObject();
    for (Map.Entry<String, String> entry : javaMap.entrySet()) {
      set(jso, entry.getKey(), entry.getValue());
    }
    return jso;
  }

  /**
   *
   * @param array
   * @return
   */
  public static JsArrayString toJsArrayString(JSONArray array) {
    JsArrayString result = (JsArrayString) JsArrayString.createArray();
    for (JSONValue v : array.getElements()) {
      result.push(v.asString().getString());
    }
    return result;
  }

  public native void pasteFromJSNI(JavaScriptObject componentSubstitutionMap, JsArrayString blocks)/*-{
    var workspace = this.@com.google.appinventor.client.editor.youngandroid.YaBlocksEditor::blocksArea.@com.google.appinventor.client.editor.youngandroid.BlocklyPanel::workspace;
    if ($wnd.Blockly.Events.isEnabled()) {
      $wnd.Blockly.Events.setGroup(true);
    }
    blocks.forEach(function(blockXml) {
      var dom = $wnd.Blockly.utils.xml.textToDom(blockXml);
      var mutations = dom.getElementsByTagName('mutation');
      for (var i = 0; i < mutations.length; i++) {
        var mutation = mutations[i];
        var instanceName = mutation.getAttribute('instance_name');
        if (instanceName && instanceName in componentSubstitutionMap) {
          mutation.setAttribute('instance_name', componentSubstitutionMap[instanceName]);
        }
      }
      var fields = dom.getElementsByTagName('field');
      for (var i = 0; i < fields.length; i++) {
        var field = fields[i];
        if (field.getAttribute('name') === 'COMPONENT_SELECTOR') {
          if (field.textContent in componentSubstitutionMap) {
            field.firstChild.nodeValue = componentSubstitutionMap[field.textContent];
          }
        }
      }
      try {
        var block = $wnd.Blockly.Xml.domToBlock(dom.firstElementChild, workspace);
        var blockX = parseInt(dom.firstElementChild.getAttribute('x'), 10);
        var blockY = parseInt(dom.firstElementChild.getAttribute('y'), 10);
        if (!isNaN(blockX) && !isNaN(blockY)) {
          if (workspace.RTL) {
            blockX = -blockX;
          }
          // Offset block until not clobbering another block and not in connection
          // distance with neighbouring blocks.
          do {
            var collide = false;
            var allBlocks = workspace.getAllBlocks();
            for (var i = 0, otherBlock; otherBlock = allBlocks[i]; i++) {
              var otherXY = otherBlock.getRelativeToSurfaceXY();
              if (Math.abs(blockX - otherXY.x) <= 1 &&
                Math.abs(blockY - otherXY.y) <= 1) {
                collide = true;
                break;
              }
            }
            if (!collide) {
              // Check for blocks in snap range to any of its connections.
              var connections = block.getConnections_(false);
              for (var i = 0, connection; connection = connections[i]; i++) {
                var neighbour = connection.closest($wnd.Blockly.config.snapRadius,
                  new $wnd.goog.math.Coordinate(blockX, blockY));
                if (neighbour.connection) {
                  collide = true;
                  break;
                }
              }
            }
            if (collide) {
              if (workspace.RTL) {
                blockX -= $wnd.Blockly.config.snapRadius;
              } else {
                blockX += $wnd.Blockly.config.snapRadius;
              }
              blockY += $wnd.Blockly.config.snapRadius * 2;
            }
          } while (collide);
          block.moveBy(blockX, blockY);
        }
        if (workspace.rendered) {
          block.initSvg();
          block.queueRender();
        }
      } catch(e) {
        console.error(e);
      }
    });
    if ($wnd.Blockly.Events.isEnabled()) {
      $wnd.Blockly.Events.setGroup(false);
    }
  }-*/;

  public native JsArrayString getTopBlocksForComponentByName(String name)/*-{
    var workspace = this.@com.google.appinventor.client.editor.youngandroid.YaBlocksEditor::blocksArea.@com.google.appinventor.client.editor.youngandroid.BlocklyPanel::workspace;
    var topBlocks = workspace.getTopBlocks();
    var result = [];
    for (var i = 0, block; block = topBlocks[i]; i++) {
      if (block.instanceName === name) {
        result.push('<xml>' + $wnd.Blockly.Xml.domToText($wnd.Blockly.Xml.blockToDomWithXY(block)) + '</xml>');
      }
    }
    return result;
  }-*/;

  public static native void resendAssetsAndExtensions()/*-{
    if (top.ReplState && (top.ReplState.state == $wnd.Blockly.ReplMgr.rsState.CONNECTED ||
                          top.ReplState.state == $wnd.Blockly.ReplMgr.rsState.EXTENSIONS ||
                          top.ReplState.state == $wnd.Blockly.ReplMgr.rsState.ASSET)) {
      $wnd.Blockly.ReplMgr.resendAssetsAndExtensions();
    }
  }-*/;

  public static native void resendExtensionsList()/*-{
    if (top.ReplState && top.ReplState.state == $wnd.Blockly.ReplMgr.rsState.CONNECTED) {
      $wnd.Blockly.ReplMgr.loadExtensions();
    }
  }-*/;

}<|MERGE_RESOLUTION|>--- conflicted
+++ resolved
@@ -1,10 +1,6 @@
 // -*- mode: java; c-basic-offset: 2; -*-
 // Copyright © 2009-2011 Google, All Rights reserved
-<<<<<<< HEAD
-// Copyright © 2011-2019 Massachusetts Institute of Technology, All rights reserved
-=======
-// Copyright © 2011-2021 Massachusetts Institute of Technology, All rights reserved
->>>>>>> 286bd122
+// Copyright © 2011-2025 Massachusetts Institute of Technology, All rights reserved
 // Released under the Apache License, Version 2.0
 // http://www.apache.org/licenses/LICENSE-2.0
 
@@ -140,16 +136,6 @@
     // We use VIEWER_WINDOW_OFFSET as an approximation of the size of the top navigation bar
     // New layouts don't need all this messing; see comments on selected answer at:
     // http://stackoverflow.com/questions/86901/creating-a-fluid-panel-in-gwt-to-fill-the-page
-<<<<<<< HEAD
-    blocksArea.setHeight(Window.getClientHeight() - VIEWER_WINDOW_OFFSET + "px");
-    Window.addResizeHandler(new ResizeHandler() {
-      public void onResize(ResizeEvent event) {
-        int height = event.getHeight();
-        blocksArea.setHeight(height - VIEWER_WINDOW_OFFSET + "px");
-      }
-    });
-=======
->>>>>>> 286bd122
     initWidget(blocksArea);
     blocksArea.populateComponentTypes(componentDatabase.getComponentsJSONString());
 
