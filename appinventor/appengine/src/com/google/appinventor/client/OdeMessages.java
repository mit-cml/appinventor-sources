--- conflicted
+++ resolved
@@ -5815,11 +5815,10 @@
   @Description("Set x-axis label values Type as Time")
   String labelTime();
 
-<<<<<<< HEAD
   @DefaultMessage("Welcome to App Inventor Neo! If you are looking for the classic App Inventor look, you can switch in the User Interface Settings, or <a href=\"\">click here</a>.")
   @Description("Message shown in the info popup when the user first opens the Neo UI.")
   String neoWelcomeMessage();
-=======
+
   @DefaultMessage("Asset Manager")
   @Description("Title for the Asset Manager panel")
   String assetManagerTitle();
@@ -5935,5 +5934,4 @@
   @DefaultMessage("Error fetching global assets.")
   @Description("Error message when fetching global assets fails")
   String errorFetchingGlobalAssets();
->>>>>>> dc488415
 }