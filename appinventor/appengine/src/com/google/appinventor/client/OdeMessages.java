--- conflicted
+++ resolved
@@ -5551,7 +5551,243 @@
   @DefaultMessage("<multiple>")
   @Description("String shown when multiple components have different values for a property")
   String multipleValues();
-<<<<<<< HEAD
+
+  // Used in editor/youngandroid/properties/YoungAndroidChartTypeChoicePropertyEditor.java
+
+  @DefaultMessage("line")
+  @Description("Text for Chart type choice 'line'")
+  String lineChartType();
+
+  @DefaultMessage("scatter")
+  @Description("Text for Chart type choice 'scatter'")
+  String scatterChartType();
+
+  @DefaultMessage("area")
+  @Description("Text for Chart type choice 'area'")
+  String areaChartType();
+
+  @DefaultMessage("bar")
+  @Description("Text for Chart type choice 'bar'")
+  String barChartType();
+
+  @DefaultMessage("pie")
+  @Description("Text for Chart type choice 'pie'")
+  String pieChartType();
+
+  // Used in editor/youngandroid/properties/YoungAndroidChartPointShapeChoicePropertyEditor.java
+
+  @DefaultMessage("circle")
+  @Description("Text for Chart point shape choice 'circle'")
+  String chartCircleShape();
+
+  @DefaultMessage("square")
+  @Description("Text for Chart point shape choice 'square'")
+  String chartSquareShape();
+
+  @DefaultMessage("triangle")
+  @Description("Text for Chart point shape choice 'triangle'")
+  String chartTriangleShape();
+
+  @DefaultMessage("cross")
+  @Description("Text for Chart point shape choice 'cross'")
+  String chartCrossShape();
+
+  @DefaultMessage("x")
+  @Description("Text for Chart point shape choice 'x'")
+  String chartXShape();
+
+  // Used in editor/youngandroid/properties/YoungAndroidChartLineTypeChoicePropertyEditor.java
+
+  @DefaultMessage("linear")
+  @Description("Text for Chart line type choice 'linear'")
+  String lineTypeLinear();
+
+  @DefaultMessage("curved")
+  @Description("Text for Chart line type choice 'curved'")
+  String lineTypeCurved();
+
+  @DefaultMessage("stepped")
+  @Description("Text for Chart line type choice 'stepped'")
+  String lineTypeStepped();
+
+  // Used in editor/simple/components/MockDataFile.java
+
+  @DefaultMessage("Reading data from {0} to update the columns of {1}.")
+  @Description("Message displayed when data is being parsed for a DataFile component.")
+  String dataFileParsingMessage(String filename, String dataFile);
+
+  @DefaultMessage("Empty file specified!")
+  @Description("Message displayed when the Source File specified in the DataFile is an empty file.")
+  String emptyFileError();
+
+  // Used in editor/youngandroid/properties/YoungAndroidCsvColumnSelectorPropertyEditor.java
+
+  @DefaultMessage("You must select a column!")
+  @Description("Message displayed when OK button is clicked when there is no column selected.")
+  String noColumnSelected();
+
+  // Used in editor/simple/components Chart Model components
+  @DefaultMessage("Invalid Chart Data entry specified.")
+  @Description("Message displayed when the user enters an invalid Chart Data entry that cannot "
+      + "be parsed.")
+  String invalidChartDataEntry();
+
+  @DefaultMessage("reflected")
+  @Description("")
+  String reflectedValues();
+
+  @DefaultMessage("ambient")
+  @Description("")
+  String ambientValues();
+
+  @DefaultMessage("color")
+  @Description("")
+  String colorValues();
+
+  @DefaultMessage("rate")
+  @Description("")
+  String rateValues();
+
+  @DefaultMessage("angle")
+  @Description("")
+  String angleValues();
+
+  //these need to be changed/updated
+  @DefaultMessage("MainText")
+  @Description("Display Text for ListView layout choice having single text.")
+  String singleTextLayout();
+
+  @DefaultMessage("MainText, DetailText (Vertical)")
+  @Description("Display Text for ListView layout choice having two lines of text.")
+  String twoTextLayout();
+
+  @DefaultMessage("MainText, DetailText (Horizontal)")
+  @Description("Display Text for ListView layout choice having two lines of text in linear manner.")
+  String twoTextLinearLayout();
+
+  @DefaultMessage("Image, MainText")
+  @Description("Display Text for ListView layout choice having an image and single line of text.")
+  String imageSingleTextLayout();
+
+  @DefaultMessage("Image, MainText, DetailText (Vertical)")
+  @Description("Display Text for ListView layout choice having an image and two lines of text.")
+  String imageTwoTextLayout();
+
+  @DefaultMessage("Image (Top), MainText, DetailText")
+  @Description("Display Text for ListView layout choice having an image on top and two lines of text.")
+  String imageTopTwoTextLayout();
+
+  // File Scope choices
+
+  @DefaultMessage("App")
+  @Description("")
+  String fileScopeApp();
+
+  @DefaultMessage("Asset")
+  @Description("")
+  String fileScopeAsset();
+
+  @DefaultMessage("Cache")
+  @Description("")
+  String fileScopeCache();
+
+  @DefaultMessage("Legacy")
+  @Description("")
+  String fileScopeLegacy();
+
+  @DefaultMessage("Private")
+  @Description("")
+  String fileScopePrivate();
+
+  @DefaultMessage("Shared")
+  @Description("")
+  String fileScopeShared();
+
+  @DefaultMessage("General")
+  @Description("Text to Display General Project Property Category in Project Property Dialog")
+  String projectPropertyGeneralCategoryTitle();
+
+  @DefaultMessage("Theming")
+  @Description("Text to Display Theming Project Property Category in Project Property Dialog")
+  String projectPropertyThemingCategoryTitle();
+
+  @DefaultMessage("Publishing")
+  @Description("Text to Display Publishing Project Property Category in Project Property Dialog")
+  String projectPropertyPublishingCategoryTitle();
+
+  // Best Fit Model names
+
+  @DefaultMessage("Linear")
+  @Description("")
+  String fitModelLinear();
+
+  @DefaultMessage("Quadratic")
+  @Description("")
+  String fitModelQuadratic();
+
+  @DefaultMessage("Cubic")
+  @Description("")
+  String fitModelCubic();
+
+  @DefaultMessage("Exponential")
+  @Description("")
+  String fitModelExponential();
+
+  @DefaultMessage("Logarithmic")
+  @Description("")
+  String fitModelLogarithmic();
+
+  // Stroke Style names
+
+  @DefaultMessage("Solid")
+  @Description("")
+  String strokeStyleSolid();
+
+  @DefaultMessage("Dashed")
+  @Description("")
+  String strokeStyleDashed();
+
+  @DefaultMessage("Dotted")
+  @Description("")
+  String strokeStyleDotted();
+
+  // Trendline customization
+
+  @DefaultMessage("XIntercept(s)")
+  @Description("")
+  String XInterceptsProperties();
+
+  @DefaultMessage("Mark Origin")
+  @Description("")
+  String markOriginButton();
+  
+  @DefaultMessage("Place the Marker on the Origin")
+  @Description("Caption for Mark Origin Wizard")
+  String markOriginWizardCaption();
+
+  @DefaultMessage("Set an image before attempting to Mark its Origin")
+  @Description("Message to display when Mark Origin is attempted before an image is set")
+  String provideImageFirst();
+
+  @DefaultMessage("You can always change your user interface under the Settings menu.")
+  @Description("Dialog to introduce users to new UI. Shown once to each user.")
+  String selectUIStyle();
+
+  @DefaultMessage("Integer")
+  @Description("Set x-axis label values as Integers")
+  String labelInteger();
+
+  @DefaultMessage("Decimal")
+  @Description("Set x-axis label values as Decimal")
+  String labelDecimal();
+
+  @DefaultMessage("Date")
+  @Description("Set x-axis label values Type as Date")
+  String labelDate();
+
+  @DefaultMessage("Time")
+  @Description("Set x-axis label values Type as Time")
+  String labelTime();
   
   // Used in
   // editor/youngandroid/properties/YoungAndroidTabBarPositionChoicePropertyEditor.java
@@ -5570,245 +5806,5 @@
   
   @DefaultMessage("System error: Bad value - {0} - for Tab Bar Position.")
   @Description("Default message for bad value for Tab Bar Position")
-  String badValueForTabBarPosition(String componentName);
-  
-=======
-
-  // Used in editor/youngandroid/properties/YoungAndroidChartTypeChoicePropertyEditor.java
-
-  @DefaultMessage("line")
-  @Description("Text for Chart type choice 'line'")
-  String lineChartType();
-
-  @DefaultMessage("scatter")
-  @Description("Text for Chart type choice 'scatter'")
-  String scatterChartType();
-
-  @DefaultMessage("area")
-  @Description("Text for Chart type choice 'area'")
-  String areaChartType();
-
-  @DefaultMessage("bar")
-  @Description("Text for Chart type choice 'bar'")
-  String barChartType();
-
-  @DefaultMessage("pie")
-  @Description("Text for Chart type choice 'pie'")
-  String pieChartType();
-
-  // Used in editor/youngandroid/properties/YoungAndroidChartPointShapeChoicePropertyEditor.java
-
-  @DefaultMessage("circle")
-  @Description("Text for Chart point shape choice 'circle'")
-  String chartCircleShape();
-
-  @DefaultMessage("square")
-  @Description("Text for Chart point shape choice 'square'")
-  String chartSquareShape();
-
-  @DefaultMessage("triangle")
-  @Description("Text for Chart point shape choice 'triangle'")
-  String chartTriangleShape();
-
-  @DefaultMessage("cross")
-  @Description("Text for Chart point shape choice 'cross'")
-  String chartCrossShape();
-
-  @DefaultMessage("x")
-  @Description("Text for Chart point shape choice 'x'")
-  String chartXShape();
-
-  // Used in editor/youngandroid/properties/YoungAndroidChartLineTypeChoicePropertyEditor.java
-
-  @DefaultMessage("linear")
-  @Description("Text for Chart line type choice 'linear'")
-  String lineTypeLinear();
-
-  @DefaultMessage("curved")
-  @Description("Text for Chart line type choice 'curved'")
-  String lineTypeCurved();
-
-  @DefaultMessage("stepped")
-  @Description("Text for Chart line type choice 'stepped'")
-  String lineTypeStepped();
-
-  // Used in editor/simple/components/MockDataFile.java
-
-  @DefaultMessage("Reading data from {0} to update the columns of {1}.")
-  @Description("Message displayed when data is being parsed for a DataFile component.")
-  String dataFileParsingMessage(String filename, String dataFile);
-
-  @DefaultMessage("Empty file specified!")
-  @Description("Message displayed when the Source File specified in the DataFile is an empty file.")
-  String emptyFileError();
-
-  // Used in editor/youngandroid/properties/YoungAndroidCsvColumnSelectorPropertyEditor.java
-
-  @DefaultMessage("You must select a column!")
-  @Description("Message displayed when OK button is clicked when there is no column selected.")
-  String noColumnSelected();
-
-  // Used in editor/simple/components Chart Model components
-  @DefaultMessage("Invalid Chart Data entry specified.")
-  @Description("Message displayed when the user enters an invalid Chart Data entry that cannot "
-      + "be parsed.")
-  String invalidChartDataEntry();
-
-  @DefaultMessage("reflected")
-  @Description("")
-  String reflectedValues();
-
-  @DefaultMessage("ambient")
-  @Description("")
-  String ambientValues();
-
-  @DefaultMessage("color")
-  @Description("")
-  String colorValues();
-
-  @DefaultMessage("rate")
-  @Description("")
-  String rateValues();
-
-  @DefaultMessage("angle")
-  @Description("")
-  String angleValues();
-
-  //these need to be changed/updated
-  @DefaultMessage("MainText")
-  @Description("Display Text for ListView layout choice having single text.")
-  String singleTextLayout();
-
-  @DefaultMessage("MainText, DetailText (Vertical)")
-  @Description("Display Text for ListView layout choice having two lines of text.")
-  String twoTextLayout();
-
-  @DefaultMessage("MainText, DetailText (Horizontal)")
-  @Description("Display Text for ListView layout choice having two lines of text in linear manner.")
-  String twoTextLinearLayout();
-
-  @DefaultMessage("Image, MainText")
-  @Description("Display Text for ListView layout choice having an image and single line of text.")
-  String imageSingleTextLayout();
-
-  @DefaultMessage("Image, MainText, DetailText (Vertical)")
-  @Description("Display Text for ListView layout choice having an image and two lines of text.")
-  String imageTwoTextLayout();
-
-  @DefaultMessage("Image (Top), MainText, DetailText")
-  @Description("Display Text for ListView layout choice having an image on top and two lines of text.")
-  String imageTopTwoTextLayout();
-
-  // File Scope choices
-
-  @DefaultMessage("App")
-  @Description("")
-  String fileScopeApp();
-
-  @DefaultMessage("Asset")
-  @Description("")
-  String fileScopeAsset();
-
-  @DefaultMessage("Cache")
-  @Description("")
-  String fileScopeCache();
-
-  @DefaultMessage("Legacy")
-  @Description("")
-  String fileScopeLegacy();
-
-  @DefaultMessage("Private")
-  @Description("")
-  String fileScopePrivate();
-
-  @DefaultMessage("Shared")
-  @Description("")
-  String fileScopeShared();
-
-  @DefaultMessage("General")
-  @Description("Text to Display General Project Property Category in Project Property Dialog")
-  String projectPropertyGeneralCategoryTitle();
-
-  @DefaultMessage("Theming")
-  @Description("Text to Display Theming Project Property Category in Project Property Dialog")
-  String projectPropertyThemingCategoryTitle();
-
-  @DefaultMessage("Publishing")
-  @Description("Text to Display Publishing Project Property Category in Project Property Dialog")
-  String projectPropertyPublishingCategoryTitle();
-
-  // Best Fit Model names
-
-  @DefaultMessage("Linear")
-  @Description("")
-  String fitModelLinear();
-
-  @DefaultMessage("Quadratic")
-  @Description("")
-  String fitModelQuadratic();
-
-  @DefaultMessage("Cubic")
-  @Description("")
-  String fitModelCubic();
-
-  @DefaultMessage("Exponential")
-  @Description("")
-  String fitModelExponential();
-
-  @DefaultMessage("Logarithmic")
-  @Description("")
-  String fitModelLogarithmic();
-
-  // Stroke Style names
-
-  @DefaultMessage("Solid")
-  @Description("")
-  String strokeStyleSolid();
-
-  @DefaultMessage("Dashed")
-  @Description("")
-  String strokeStyleDashed();
-
-  @DefaultMessage("Dotted")
-  @Description("")
-  String strokeStyleDotted();
-
-  // Trendline customization
-
-  @DefaultMessage("XIntercept(s)")
-  @Description("")
-  String XInterceptsProperties();
-
-  @DefaultMessage("Mark Origin")
-  @Description("")
-  String markOriginButton();
-  
-  @DefaultMessage("Place the Marker on the Origin")
-  @Description("Caption for Mark Origin Wizard")
-  String markOriginWizardCaption();
-
-  @DefaultMessage("Set an image before attempting to Mark its Origin")
-  @Description("Message to display when Mark Origin is attempted before an image is set")
-  String provideImageFirst();
-
-  @DefaultMessage("You can always change your user interface under the Settings menu.")
-  @Description("Dialog to introduce users to new UI. Shown once to each user.")
-  String selectUIStyle();
-
-  @DefaultMessage("Integer")
-  @Description("Set x-axis label values as Integers")
-  String labelInteger();
-
-  @DefaultMessage("Decimal")
-  @Description("Set x-axis label values as Decimal")
-  String labelDecimal();
-
-  @DefaultMessage("Date")
-  @Description("Set x-axis label values Type as Date")
-  String labelDate();
-
-  @DefaultMessage("Time")
-  @Description("Set x-axis label values Type as Time")
-  String labelTime();
->>>>>>> 13113cc5
+  String badValueForTabBarPosition(String componentName);  
 }