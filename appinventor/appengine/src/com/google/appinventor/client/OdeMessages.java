// -*- mode: java; c-basic-offset: 2; -*-
// Copyright 2009-2011 Google, All Rights reserved
// Copyright 2011-2012 MIT, All rights reserved
// Released under the Apache License, Version 2.0
// http://www.apache.org/licenses/LICENSE-2.0

package com.google.appinventor.client;

import com.google.gwt.i18n.client.Messages;

/**
 * I18n strings for {@link Ode}.
 *
 */
//@LocalizableResource.Generate(format = "com.google.gwt.i18n.rebind.format.PropertiesFormat")
//@LocalizableResource.DefaultLocale("en")

public interface OdeMessages extends Messages {
  // Used in multiple files

  @DefaultMessage("Cancel")
  @Description("Text on \"Cancel\" button.")
  String cancelButton();

  @DefaultMessage("OK")
  @Description("Text on \"OK\" button.")
  String okButton();

  @DefaultMessage("Dismiss")
  @Description("Text on \"Dismiss\" button.")
  String dismissButton();

  @DefaultMessage("Old name:")
  @Description("Label next to the old name in a rename dialog")
  String oldNameLabel();

  @DefaultMessage("New name:")
  @Description("Label next to the new name in a rename dialog")
  String newNameLabel();

  @DefaultMessage("None")
  @Description("Caption for None entry")
  String noneCaption();

  @DefaultMessage("Delete")
  @Description("Text on \"Delete\" button")
  String deleteButton();

  @DefaultMessage("Delete Project")
  @Description("Text on \"Delete Project\" button")
  String deleteProjectButton();

  @DefaultMessage("Publish to Gallery")
  @Description("Text on \"Publish to Gallery\" button")
  String publishToGalleryButton();

  @DefaultMessage("Update Gallery App")
  @Description("Text on \"Update Gallery App\" button")
  String updateGalleryAppButton();

  @DefaultMessage("Show Warnings")
  @Description("Text on Toggle Warning Button")
  String showWarnings();

  @DefaultMessage("Hide Warnings")
  @Description("Text on Toggle Warning Button")
  String hideWarnings();

  @DefaultMessage("Upload File ...")
  @Description("Text on \"Add...\" button")
  String addButton();

  @DefaultMessage("Name")
  @Description("Header for name column of project table")
  String projectNameHeader();

  @DefaultMessage("Date Created")
  @Description("Header for date created column of project table.")
  String projectDateCreatedHeader();

  @DefaultMessage("Date Modified")
  @Description("Header for date modified column of project table.")
  String projectDateModifiedHeader();

  @DefaultMessage("Published")
  @Description("Header for published column of project table.")
  String projectPublishedHeader();

  @DefaultMessage("Save")
  @Description("Label of the button for save")
  String saveButton();

  @DefaultMessage("Save As")
  @Description("Label of the button for save as")
  String saveAsButton();

  @DefaultMessage("Checkpoint ...")
  @Description("Label of the button for checkpoint")
  String checkpointButton();

  @DefaultMessage("Add Screen ...")
  @Description("Label of the button for adding a new screen")
  String addFormButton();

  @DefaultMessage("Remove Screen")
  @Description("Label of the button for removing a screen")
  String removeFormButton();

  @DefaultMessage("Connect")
  @Description("Label of the button for selecting phone connection")
  String connectButton();

  @DefaultMessage("Deleting this screen will completely remove the screen from your project. " +
      "All components and blocks associated with this screen will be deleted.\n" +
      "There is no undo.\nAre you sure you want to delete {0}?")
  @Description("Confirmation query for removing a screen")
  String reallyDeleteForm(String formName);

  @DefaultMessage("Open the Blocks Editor")
  @Description("Label of the button for opening the blocks editor")
  String openBlocksEditorButton();

  @DefaultMessage("Screens ...")
  @Description("Label of the button for switching screens")
  String screensButton();

  @DefaultMessage("Blocks")
  @Description("Label of the button for switching to the blocks editor")
  String switchToBlocksEditorButton();

  @DefaultMessage("Designer")
  @Description("Label of the button for switching to the form editor")
  String switchToFormEditorButton();

  @DefaultMessage("Packaging ...")
  @Description("Label of the button leading to build related cascade items, when building")
  String isBuildingButton();

  @DefaultMessage("Opening the Blocks Editor... (click to cancel)")
  @Description("Label of the button for canceling the blocks editor launch")
  String cancelBlocksEditorButton();

  @DefaultMessage("Blocks Editor is open")
  @Description("Label of the button for opening the blocks editor when the it is already open")
  String blocksEditorIsOpenButton();

  // Switch Language Buttons (Internationalization)
  @DefaultMessage("Language")
  @Description("Label of the button for switching language")
  String switchLanguageButton();

  // Not used anymore it is now dynamically created and translated at compile time depending on what
  //languages are translated and available.

//  @DefaultMessage("English")
//  @Description("Label of the button for switching language to English")
//  String switchLanguageEnglishButton();
//
//  @DefaultMessage("Chinese CN")
//  @Description("Label of the button for switching language to Chinese CN")
//  String switchLanguageChineseCNButton();
//
//  @DefaultMessage("German")
//  @Description("Label of the button for switching language to German")
//  String switchLanguageGermanButton();
//
//  @DefaultMessage("Vietnamese")
//  @Description("Label of the button for switching language to Vietnamese")
//  String switchLanguageVietnameseButton();

  //Used in ModerationPage.java
  @DefaultMessage("...")
  @Description("Label of ... ")
  String moderationDotDotDot();

  @DefaultMessage("Report")
  @Description("Label of the report text field on moderation page")
  String moderationReportTextHeader();

  @DefaultMessage("App")
  @Description("Label of the app field on moderation page")
  String moderationAppHeader();

  @DefaultMessage("Reported On")
  @Description("Label of the created date of report field on moderation page")
  String moderationReportDateCreatedHeader();

  @DefaultMessage("App Author")
  @Description("Label of the app author field on moderation page")
  String moderationAppAuthorHeader();

  @DefaultMessage("Reporter")
  @Description("Label of the reporter field on moderation page")
  String moderationReporterHeader();

  // Used in ReportList.java
  @DefaultMessage("Inappropriate App Content: Remove")
  @Description("Label of the Inappropriate App Content Remove on reportlist")
  String inappropriateAppContentRemoveTitle();

  @DefaultMessage("Inappropriate App Content")
  @Description("Label of the Inappropriate App Content on reportlist")
  String inappropriateAppContentTitle();

  @DefaultMessage("Inappropriate User Profile Content")
  @Description("Label of the Inappropriate User Profile Content on reportlist")
  String inappropriateUserProfileContentTitle();

  @DefaultMessage("Choose Template")
  @Description("Label of the Choose Template Label on reportlist")
  String labelChooseTemplate();

  @DefaultMessage("Sent From: ")
  @Description("Label of the Sent From on reportlist")
  String emailSentFrom();

  @DefaultMessage("Sent To: ")
  @Description("Label of the Sent To on reportlist")
  String emailSentTo();

  @DefaultMessage("Send Email")
  @Description("Label of the Send Email of reportlist")
  String buttonSendEmail();

  @DefaultMessage("Deactivate App")
  @Description("Label of the Deactivate App on reportlist")
  String labelDeactivateApp();

  @DefaultMessage("Reactivate App")
  @Description("Label of the Reactivate App on reportlist")
  String labelReactivateApp();

  @DefaultMessage("Deactivate App & Send Email")
  @Description("Label of the Deactivate App & Send Email on reportlist")
  String labelDeactivateAppAndSendEmail();

  @DefaultMessage("Mark As Resolved")
  @Description("Label of the Mark As Resolved of reportlist")
  String labelmarkAsResolved();

  @DefaultMessage("Mark As Unresolved")
  @Description("Label of the Mark As Unresolved of reportlist")
  String labelmarkAsUnresolved();

  @DefaultMessage("Previous Actions")
  @Description("Label of the See All Actions of reportlist")
  String labelSeeAllActions();

  @DefaultMessage("Previous Actions on Report")
  @Description("Title of the Previous Actions Popup of reportlist")
  String titleSeeAllActionsPopup();

  @DefaultMessage("More Reports")
  @Description("text for more reports")
  String galleryMoreReports();

  @DefaultMessage("X")
  @Description("Symbol X")
  String symbolX();

  @DefaultMessage("Cancel")
  @Description("Label of the Cancel Action on reportlist")
  String labelCancel();

  @DefaultMessage("Confirm")
  @Description("Label of the Confirm Action on reportlist")
  String labelConfirm();

  @DefaultMessage("Your app \"{0}\" has been removed from the gallery due to inappropriate content. "
          + "Please review the guidelines at ..."
          + "If you feel this action has been taken in error, or you would like to discuss the issue, "
          + "please use the App Inventor forum at: \n")
  @Description("Label of the Text of Template 1 of reportlist")
  String inappropriateAppContentRemoveEmail(String title);

  @DefaultMessage("Your app \"{0}\" has inappropriate content. "
          + "Please review the guidelines at ..."
          + "and modify your app accordingly. ")
  @Description("Label of the Text of Template 2 of reportlist")
  String inappropriateAppContentEmail(String title);

  @DefaultMessage("Your profile contains inappropriate content. Please modify your profile.\n")
  @Description("Label of the Text of Template 3 of reportlist")
  String inappropriateUserProfileContentEmail();

  @DefaultMessage("see more ...")
  @Description("Label of the Text of seeing more of reportlist")
  String seeMoreLink();

  @DefaultMessage("hide")
  @Description("Label of the Text of hiding of reportlist")
  String hideLink();

  @DefaultMessage("sends an email: ")
  @Description("Label of the Text of sending an email of reportlist")
  String moderationActionSendAnEmail();

  @DefaultMessage("deativates this app with email: ")
  @Description("Label of the Text of deativating this app with email of reportlist")
  String moderationActionDeactivateThisAppWithEmail();

  @DefaultMessage("reactivates this app")
  @Description("Label of the Text of reactivating this app of reportlist")
  String moderationActionReactivateThisApp();

  @DefaultMessage("marks this report as resolved")
  @Description("Label of the Text of marking this report as resolved of reportlist")
  String moderationActionMarkThisReportAsResolved();

  @DefaultMessage("marks this report as unresolved")
  @Description("Label of the Text of marking this report as unresolved of reportlist")
  String moderationActionMarkThisReportAsUnresolved();

  @DefaultMessage("Show resolved reports")
  @Description("Label of the Text of showing resolved reports of reportlist")
  String moderationShowResolvedReports();

  @DefaultMessage("An Email from App Inventor Gallery")
  @Description("Title of the email when moderator sends out an email")
  String moderationSendEmailTitle();

  @DefaultMessage("App Inventor Gallery: App Activated")
  @Description("Title of the email when app was activated")
  String moderationAppReactivatedTitle();

  @DefaultMessage("Your app \"{0}\" has been reactivated.")
  @Description("Body of the email when app was activated")
  String moderationAppReactivateBody(String title);

  @DefaultMessage("App Inventor Gallery: App Deactivated")
  @Description("Title of the email when app was deactivated")
  String moderationAppDeactivatedTitle();

  @DefaultMessage("Fail to send out the email, please try again later")
  @Description("error message when fail to send to user from moderator")
  String moderationErrorFailToSendEmail();


  // Used in MotdFetcher.java

  @DefaultMessage("Failed to contact server to get the MOTD.")
  @Description("Message displayed when cannot get a MOTD from the server.")
  String getMotdFailed();

  // Used in Ode.java

  // TODO(user): Replace with commented version once we're ready
  @DefaultMessage("MIT App Inventor 2")
  @Description("Title for App Inventor")
  String titleYoungAndroid();

  @DefaultMessage("An internal error has occurred. Report a bug?")
  @Description("Confirmation for reporting a bug after an internal error")
  String internalErrorReportBug();

  @DefaultMessage("An internal error has occurred.")
  @Description("Alert after an internal error")
  String internalError();

  @DefaultMessage("An internal error has occurred. Go look in the Debugging view.")
  @Description("Alert after an internal error")
  String internalErrorSeeDebuggingView();

  @DefaultMessage("An internal error has occurred. Click \"ok\" for more information.")
  @Description("Confirm alert after an internal error")
  String internalErrorClickOkDebuggingView();

  @DefaultMessage("The server is temporarily unavailable. Please try again later!")
  @Description("Error message if the server becomes completely unavailable.")
  String serverUnavailable();

  @DefaultMessage("No Project Chosen")
  @Description("Title for Error Dialog when connection is attempted without a project.")
  String noprojectDialogTitle();

  @DefaultMessage("You must first create or select a project before connecting!")
  @Description("Error message for connection attempt without a project selected.")
  String noprojectDuringConnect();

  @DefaultMessage("There is no Gallery App with the given id.")
  @Description("Error message if the gallery id does not exist")
  String galleryIdNotExist();

  // Used in RpcStatusPopup.java

  @DefaultMessage("Loading ...")
  @Description("Message that is shown to indicate that a loading RPC is going on")
  String defaultRpcMessage();

  @DefaultMessage("Saving ...")
  @Description("Message that is shown to indicate that a saving RPC is going on")
  String savingRpcMessage();

  @DefaultMessage("Copying ...")
  @Description("Message that is shown to indicate that a copying RPC is going on")
  String copyingRpcMessage();

  @DefaultMessage("Deleting ...")
  @Description("Message that is shown to indicate that a deleting RPC is going on")
  String deletingRpcMessage();

  @DefaultMessage("Packaging ...")
  @Description("Message shown during a building RPC (for Young Android, called 'packaging')")
  String packagingRpcMessage();

  @DefaultMessage("Downloading to phone ...")
  @Description("Message shown while downloading application to the phone (during compilation)")
  String downloadingRpcMessage();

  // Used in StatusPanel.java

  @DefaultMessage("Built: {0}  Version: {1}")
  @Description("Label showing the ant build date and the git version")
  String gitBuildId(String date, String version);

  @DefaultMessage("Privacy")
  @Description("Label of the link for Privacy")
  String privacyLink();

  @DefaultMessage("Terms")
  @Description("Label of the link for Terms")
  String termsLink();

  @DefaultMessage("Privacy Policy and Terms of Use")
  @Description("Label of the link for Privacy and Terms of Use")
  String privacyTermsLink();

  // Used in TopPanel.java

  //Project
  @DefaultMessage("Projects")
  @Description("Name of Projects tab")
  String projectsTabName();

  @DefaultMessage("My projects")
  @Description("Name of My projects menuitem")
  String projectMenuItem();

  @DefaultMessage("Start new project")
  @Description("Label of the menu item for creating a new project")
  String newProjectMenuItem();

  @DefaultMessage("Import project (.aia) from my computer ...")
  @Description("Name of Import Project menuitem")
  String importProjectMenuItem();

  @DefaultMessage("Delete project")
  @Description("Name of Delete project menuitem")
  String deleteProjectMenuItem();

  @DefaultMessage("Save project")
  @Description("Name of Save menuitem")
  String saveMenuItem();

  @DefaultMessage("Save project as ...")
  @Description("Name of Save as ... menuitem")
  String saveAsMenuItem();

  @DefaultMessage("Checkpoint")
  @Description("Name of Checkpoint menuitem")
  String checkpointMenuItem();

  @DefaultMessage("Import project (.aia) from a repository ...")
  @Description("Name of Import Template menuitem")
  String importTemplateButton();

  @DefaultMessage("Export selected project (.aia) to my computer")
  @Description("Name of Export Project menuitem")
  String exportProjectMenuItem();

  @DefaultMessage("Export all projects")
  @Description("Name of Export all Project menuitem")
  String exportAllProjectsMenuItem();

  @DefaultMessage("Export keystore")
  @Description("Label of the button for export keystore")
  String downloadKeystoreMenuItem();

  @DefaultMessage("Import keystore")
  @Description("Label of the button for import keystore")
  String uploadKeystoreMenuItem();

  @DefaultMessage("Delete keystore")
  @Description("Label of the button for delete keystore")
  String deleteKeystoreMenuItem();

  //Connect
  @DefaultMessage("Connect")
  @Description("Label of the button leading to Connect related cascade items")
  String connectTabName();

  @DefaultMessage("AI Companion")
  @Description("Message providing details about starting the wireless connection.")
  String AICompanionMenuItem();

  @DefaultMessage("Emulator")
  @Description("Message providing details about starting the emulator connection.")
  String emulatorMenuItem();

  @DefaultMessage("Report an Issue")
  @Description("Link for Report an Issue form")
  String feedbackLink();

  @DefaultMessage("Gallery")
  @Description("Name of Gallery tab")
  String tabNameGallery();

  @DefaultMessage("Moderation")
  @Description("Name of moderation tab")
  String tabNameModeration();

  @DefaultMessage("Profile")
  @Description("Label of the link for private user profile")
  String privateProfileLink();

  @DefaultMessage("My Projects")
  @Description("Name of My Projects tab")
  String tabNameProjects();

  @DefaultMessage("USB")
  @Description("Message providing details about starting a USB connection.")
  String usbMenuItem();

  @DefaultMessage("Reset Connection")
  @Description("Reset all connections.")
  String resetConnectionsMenuItem();

  @DefaultMessage("Hard Reset")
  @Description("Hard Reset the Emulator.")
  String hardResetConnectionsMenuItem();

  //Build
  @DefaultMessage("Build")
  @Description("Label of the button leading to build related cascade items")
  String buildTabName();

  @DefaultMessage("App ( provide QR code for .apk )")
  @Description("Label of item for building a project and show barcode")
  String showBarcodeMenuItem();

  @DefaultMessage("App ( save .apk to my computer )")
  @Description("Label of item for building a project and downloading")
  String downloadToComputerMenuItem();

  @DefaultMessage("Generate YAIL")
  @Description("Label of the cascade item for generating YAIL for a project")
  String generateYailMenuItem();

  //Help
  @DefaultMessage("Help")
  @Description("Label for the Help menu")
  String helpTabName();

  @DefaultMessage("About")
  @Description("Label of the link for About")
  String aboutMenuItem();

  @DefaultMessage("Companion Information")
  @Description("Information about the Companion")
  String companionInformation();

  @DefaultMessage("Library")
  @Description("Name of Library link")
  String libraryMenuItem();

  @DefaultMessage("Get Started")
  @Description("Name of Getting Started link")
  String getStartedMenuItem();

  @DefaultMessage("Tutorials")
  @Description("Name of Tutorials link")
  String tutorialsMenuItem();

  @DefaultMessage("Troubleshooting")
  @Description("Name of Troubleshooting link")
  String troubleshootingMenuItem();

  @DefaultMessage("Forums")
  @Description("Name of Forums link")
  String forumsMenuItem();

  @DefaultMessage("Report an Issue")
  @Description("Link for Report an Issue form")
  String feedbackMenuItem();

  //Admin
  @DefaultMessage("Admin")
  @Description("Label of the button leading to admin functionality")
  String adminTabName();

  @DefaultMessage("Download User Source")
  @Description("Label of the button for admins to download a user's project source")
  String downloadUserSourceMenuItem();

  @DefaultMessage("Switch To Debug Panel")
  @Description("Label of the button for admins to switch to the debug panel without an explicit error")
  String switchToDebugMenuItem();

  //Tabs
  @DefaultMessage("My Projects")
  @Description("Name of My Projects tab")
  String myProjectsTabName();

  @DefaultMessage("Guide")
  @Description("Name of Guide link")
  String guideTabName();

  @DefaultMessage("Report an Issue")
  @Description("Link for Report an Issue form")
  String feedbackTabName();

  @DefaultMessage("Gallery")
  @Description("Link for Gallery")
  String galleryTabName();

  //User email dropdown
  @DefaultMessage("Sign out")
  @Description("Label of the link for signing out")
  String signOutLink();

  //

  @DefaultMessage("Design")
  @Description("Name of Design tab")
  String tabNameDesign();

  @DefaultMessage("(Debugging)")
  @Description("Name of Debugging tab")
  String tabNameDebugging();

  @DefaultMessage("Please choose a project to open or create a new project.")
  @Description("Message shown when there is no current file editor to switch to")
  String chooseProject();

  @DefaultMessage("Emails")
  @Description("Title for user's email inbox")
  String emailInboxTitle();

  @DefaultMessage("Send an Email")
  @Description("Title for moderator send email dialog")
  String emailSendTitle();

  // Used in boxes/AssetListBox.java

  @DefaultMessage("Media")
  @Description("Caption for asset list box.")
  String assetListBoxCaption();

  // Used in boxes/MessagesOutputBox.java

  @DefaultMessage("Messages")
  @Description("Caption for message output box.")
  String messagesOutputBoxCaption();

  // Used in boxes/MotdBox.java

  @DefaultMessage("Welcome to App Inventor!")
  @Description("Initial caption for MOTD box.")
  String motdBoxCaption();

  // Used in boxes/OdeLogBox.java

  @DefaultMessage("Developer Messages")
  @Description("Caption for ODE log box.")
  String odeLogBoxCaption();

  // Used in boxes/PaletteBox.java

  @DefaultMessage("Palette")
  @Description("Caption for palette box.")
  String paletteBoxCaption();

  // Used in boxes/ProjectListBox.java

  @DefaultMessage("My Projects")
  @Description("Caption for project list box.")
  String projectListBoxCaption();

  // Used in boxes/ProjectListBox.java

  @DefaultMessage("My Studios")
  @Description("Caption for studio list box.")
  String studioListBoxCaption();

  // Used in boxes/ProjectListBox.java

  @DefaultMessage("My Profile")
  @Description("Caption for profile page box.")
  String profilePageBoxCaption();

  // Used in boxes/ModerationPageBox.java

  @DefaultMessage("Reports")
  @Description("Caption for moderation page box.")
  String moderationPageBoxCaption();

  // Used in boxes/GalleryListBox.java

  @DefaultMessage("Gallery")
  @Description("Caption for gallery list box.")
  String galleryListBoxCaption();

  // Used in boxes/GalleryAppBox.java

  @DefaultMessage("Gallery App")
  @Description("Caption for gallery app box.")
  String galleryAppBoxCaption();

  // Used in boxes/UserProfileBox.java

  @DefaultMessage("User Profile")
  @Description("Caption for user profile box.")
  String userProfileBoxCaption();

  // Used in boxes/PropertiesBox.java

  @DefaultMessage("Properties")
  @Description("Caption for properties box.")
  String propertiesBoxCaption();

  // Used in boxes/SourceStructureBox.java

  @DefaultMessage("Components")
  @Description("Caption for source structure box.")
  String sourceStructureBoxCaption();

  // Used in boxes/BlockSelectorBox.java

  @DefaultMessage("Blocks")
  @Description("Caption for block selector box.")
  String blockSelectorBoxCaption();

  @DefaultMessage("Built-in")
  @Description("Label on built-in-blocks branch of block selector tree")
  String builtinBlocksLabel();

  @DefaultMessage("Control")
  @Description("Label on built-in-Control-blocks branch of block selector tree")
  String builtinControlLabel();

  @DefaultMessage("Logic")
  @Description("Label on built-in-Logic-blocks branch of block selector tree")
  String builtinLogicLabel();

  @DefaultMessage("Text")
  @Description("Label on built-in-Text-blocks branch of block selector tree")
  String builtinTextLabel();

  @DefaultMessage("Lists")
  @Description("Label on built-in-Lists-blocks branch of block selector tree")
  String builtinListsLabel();

  @DefaultMessage("Colors")
  @Description("Label on built-in-Colors-blocks branch of block selector tree")
  String builtinColorsLabel();

  @DefaultMessage("Variables")
  @Description("Label on built-in-Variables-blocks branch of block selector tree")
  String builtinVariablesLabel();

  @DefaultMessage("Procedures")
  @Description("Label on built-in-Procedures-blocks branch of block selector tree")
  String builtinProceduresLabel();

  @DefaultMessage("Any component")
  @Description("Label on any-component branch of block selector tree")
  String anyComponentLabel();

  @DefaultMessage("Any ")
  @Description("None")
  String textAnyComponentLabel();

  // Used in boxes/ViewerBox.java

  @DefaultMessage("Viewer")
  @Description("Caption for a viewer box.")
  String viewerBoxCaption();

  // Used in SaveAllEditorsCommand.java

  @DefaultMessage("Saved project at {0}")
  @Description("Message reported when project was saved successfully.")
  String savedProject(String saveTime);

  // Used in editor/EditorManager.java

  @DefaultMessage("Server error: could not save one or more files. Please try again later!")
  @Description("Error message reported when one or more file couldn't be saved to the server.")
  String saveErrorMultipleFiles();

  @DefaultMessage("Error generating Yail for screen {0}: {1}. Please fix and try packaging again.")
  @Description("Error message reported when yail generation fails for a screen")
  String yailGenerationError(String formName, String description);

  // Used in editor/simple/SimpleNonVisibleComponentsPanel.java

  @DefaultMessage("Non-visible components")
  @Description("Header for the non-visible components in the designer.")
  String nonVisibleComponentsHeader();

  // Used in editor/simple/SimpleVisibleComponentsPanel.java

  @DefaultMessage("Display hidden components in Viewer")
  @Description("Checkbox controlling whether to display invisible components in the designer.")
  String showHiddenComponentsCheckbox();

  // Used in editor/simple/components/MockComponent.java

  @DefaultMessage("Rename Component")
  @Description("Title for the rename component dialog")
  String renameTitle();

  @DefaultMessage("Component names can contain only letters, numbers, and underscores and " +
      "must start with a letter")
  @Description("Error message when component name contains non-alphanumeric characters besides _ " +
      "or does not start with a letter")
  String malformedComponentNameError();

  @DefaultMessage("Duplicate component name!")
  @Description("Error shown when a new component name would be the same as an existing one")
  String duplicateComponentNameError();

  @DefaultMessage("Component instance names cannot be the same as a component type")
  @Description("Error shown when a new component name would be the same as a component type name")
  String sameAsComponentTypeNameError();

  @DefaultMessage("Component name cannot be any of the following: CsvUtil, Double, Float, " +
      "Integer, JavaCollection, JavaIterator, KawaEnvironment, Long, Short, SimpleForm, String, " +
      "Pattern, YailList, YailNumberToString, YailRuntimeError")
  @Description("Error shown when a new component name is a variable name already used in the" +
      "Yail code")
  String badComponentNameError();

  @DefaultMessage("Deleting this component will delete all blocks associated with it in the " +
      "Blocks Editor. Are you sure you want to delete?")
  @Description("Confirmation query for removing a component")
  String reallyDeleteComponent();

  // Used in editor/simple/components/MockButtonBase.java, MockCheckBox.java, MockLabel.java, and
  // MockRadioButton.java

  @DefaultMessage("Text for {0}")
  @Description("Default value for Text property")
  String textPropertyValue(String componentName);

  // Used in editor/simple/components/MockButtonBase.java, MockHVLayoutBase.java
  @DefaultMessage("System error: Bad value - {0} - for Horizontal Alignment.")
  @Description("Default message for bad value for Horizontal Alignment")
  String badValueForHorizontalAlignment(String componentName);

  @DefaultMessage("System error: Bad value - {0} - for Vertical Alignment.")
  @Description("Default message for bad value for Vartical Alignment")
  String badValueForVerticalAlignment(String componentName);

  // Used in editor/simple/components/MockVisibleComponent.java

  @DefaultMessage("Width")
  @Description("Caption for the width property")
  String widthPropertyCaption();

  @DefaultMessage("Height")
  @Description("Caption for the height property")
  String heightPropertyCaption();

  // Used in editor/simple/components/MockTextBoxBase.java

  @DefaultMessage("Hint for {0}")
  @Description("Default value for Hint property")
  String hintPropertyValue(String componentName);

  // Used in editor/simple/palette/ComponentHelpWidget.java

  @DefaultMessage("More information")
  @Description("Label of the link to a component's reference docs")
  String moreInformation();

  // Used in editor/youngandroid/YaFormEditor.java and YaBlocksEditor.java

  @DefaultMessage("Server error: could not load file. Please try again later!")
  @Description("Error message reported when a source file couldn't be loaded from the server.")
  String loadError();

  @DefaultMessage("Server error: could not save file. Please try again later!")
  @Description("Error message reported when a source file couldn't be saved to the server.")
  String saveError();

  @DefaultMessage("{0} blocks")
  @Description("Tab name for blocks editor")
  String blocksEditorTabName(String formName);

  // Used in editor/youngandroid/BlocklyPanel.java

  @DefaultMessage("The blocks area did not load properly. Changes to the blocks for screen {0} will not be saved.")
  @Description("Message indicating that blocks changes were not saved")
  String blocksNotSaved(String formName);

  @DefaultMessage("The blocks for screen {0} did not load properly. "
      + "You will not be able to edit using the blocks editor until the problem is corrected.")
  @Description("Message when blocks fail to load properly")
  String blocksLoadFailure(String formName);

  //Used in editor/youngandroid/properties/YoungAndroidAccelerometerSensitivityChoicePropertyEditor.java

  @DefaultMessage("weak")
  @Description("Text for accelerometer sensitivity choice 'weak'")
  String weakAccelerometerSensitivity();

  @DefaultMessage("moderate")
  @Description("Text for accelerometer sensitivity choice 'moderate'")
  String moderateAccelerometerSensitivity();

  @DefaultMessage("strong")
  @Description("Text for accelerometer sensitivity choice 'strong'")
  String strongAccelerometerSensitivity();

  // Used in editor/youngandroid/properties/YoungAndroidAlignmentChoicePropertyEditor.java

  @DefaultMessage("left")
  @Description("Text for text alignment choice 'left'")
  String leftTextAlignment();

  @DefaultMessage("center")
  @Description("Text for text alignment choice 'center'")
  String centerTextAlignment();

  @DefaultMessage("right")
  @Description("Text for text alignment choice 'right'")
  String rightTextAlignment();

  // Used in
  // editor/youngandroid/properties/YoungAndroidHorizontalAlignmentChoicePropertyEditor.java

  @DefaultMessage("Left")
  @Description("Text for horizontal alignment choice 'Left")
  String horizontalAlignmentChoiceLeft();

  @DefaultMessage("Right")
  @Description("Text for horizontal alignemt choice 'Right'")
  String horizontalAlignmentChoiceRight();

  @DefaultMessage("Center")
  @Description("Text for horizontal alignment choice 'Center'")
  String horizontalAlignmentChoiceCenter();

  // Used in
  // editor/youngandroid/properties/YoungAndroidVerticalAlignmentChoicePropertyEditor.java

  @DefaultMessage("Top")
  @Description("Text for vertical alignment choice 'Top'")
  String verticalAlignmentChoiceTop();

  @DefaultMessage("Center")
  @Description("Text for vertical alignment choice 'Center'")
  String verticalAlignmentChoiceCenter();

  @DefaultMessage("Bottom")
  @Description("Text for vertical alignment choice 'Bottom'")
  String verticalAlignmentChoiceBottom();

  // Used in editor/youngandroid/properties/YoungAndroidButtonShapeChoicePropertyEditor.java

  @DefaultMessage("default")
  @Description("Text for button shape choice 'default'")
  String defaultButtonShape();

  @DefaultMessage("rounded")
  @Description("Text for button shape choice 'rounded'")
  String roundedButtonShape();

  @DefaultMessage("rectangular")
  @Description("Text for button shape choice 'rectangular'")
  String rectButtonShape();

  @DefaultMessage("oval")
  @Description("Text for button shape choice 'oval'")
  String ovalButtonShape();

  // Used in editor/youngandroid/properties/YoungAndroidAssetSelectorPropertyEditor.java

  @DefaultMessage("You must select an asset!")
  @Description("Message displayed when OK button is clicked when there is no asset selected.")
  String noAssetSelected();

  // Used in editor/youngandroid/properties/YoungAndroidComponentSelectorPropertyEditor.java

  @DefaultMessage("You must select a component!")
  @Description("Message displayed when OK button is clicked when there is no component selected.")
  String noComponentSelected();

  // Used in editor/youngandroid/properties/YoungAndroidColorChoicePropertyEditor.java

  @DefaultMessage("None")
  @Description("Text for color choice 'None'")
  String noneColor();

  @DefaultMessage("Black")
  @Description("Text for color choice 'Black'")
  String blackColor();

  @DefaultMessage("Blue")
  @Description("Text for color choice 'Blue'")
  String blueColor();

  @DefaultMessage("Cyan")
  @Description("Text for color choice 'Cyan'")
  String cyanColor();

  @DefaultMessage("Default")
  @Description("Text for color choice 'Default'")
  String defaultColor();

  @DefaultMessage("Dark Gray")
  @Description("Text for color choice 'Dark Gray'")
  String darkGrayColor();

  @DefaultMessage("Gray")
  @Description("Text for color choice 'Gray'")
  String grayColor();

  @DefaultMessage("Green")
  @Description("Text for color choice 'Green'")
  String greenColor();

  @DefaultMessage("Light Gray")
  @Description("Text for color choice 'Light Gray'")
  String lightGrayColor();

  @DefaultMessage("Magenta")
  @Description("Text for color choice 'Magenta'")
  String magentaColor();

  @DefaultMessage("Orange")
  @Description("Text for color choice 'Orange'")
  String orangeColor();

  @DefaultMessage("Pink")
  @Description("Text for color choice 'Pink'")
  String pinkColor();

  @DefaultMessage("Red")
  @Description("Text for color choice 'Red'")
  String redColor();

  @DefaultMessage("White")
  @Description("Text for color choice 'White'")
  String whiteColor();

  @DefaultMessage("Yellow")
  @Description("Text for color choice 'Yellow'")
  String yellowColor();

  // Used in editor/youngandroid/properties/YoungAndroidFontTypefaceChoicePropertyEditor.java

  @DefaultMessage("default")
  @Description("Text for font typeface choice 'default '")
  String defaultFontTypeface();

  @DefaultMessage("sans serif")
  @Description("Text for font typeface choice 'sans serif '")
  String sansSerifFontTypeface();

  @DefaultMessage("serif")
  @Description("Text for font typeface choice 'serif '")
  String serifFontTypeface();

  @DefaultMessage("monospace")
  @Description("Text for font typeface choice 'monospace '")
  String monospaceFontTypeface();

  // Used in editor/youngandroid/properties/YoungAndroidLengthPropertyEditor.java

  @DefaultMessage("Automatic")
  @Description("Caption and summary for Automatic choice")
  String automaticCaption();

  @DefaultMessage("Fill parent")
  @Description("Caption and summary for Fill Parent choice")
  String fillParentCaption();

  @DefaultMessage("pixels")
  @Description("Caption for pixels label")
  String pixelsCaption();

  @DefaultMessage("{0} pixels")
  @Description("Summary for custom length in pixels")
  String pixelsSummary(String pixels);

  @DefaultMessage("The value must be a number greater than or equal to 0")
  @Description("Error shown after validation of custom length field failed.")
  String nonnumericInputError();

  // Used in editor/youngandroid/properties/YoungAndroidScreenAnimationChoicePropertyEditor.java

  @DefaultMessage("Default")
  @Description("Text for screen animation choice 'Default '")
  String defaultScreenAnimation();

  @DefaultMessage("Fade")
  @Description("Text for screen animation choice 'Fade '")
  String fadeScreenAnimation();

  @DefaultMessage("Zoom")
  @Description("Text for screen animation choice 'Zoom '")
  String zoomScreenAnimation();

  @DefaultMessage("SlideHorizontal")
  @Description("Text for screen animation choice 'SlideHorizontal '")
  String slideHorizontalScreenAnimation();

  @DefaultMessage("SlideVertical")
  @Description("Text for screen animation choice 'SlideVertical '")
  String slideVerticalScreenAnimation();

  @DefaultMessage("None")
  @Description("Text for screen animation choice 'None '")
  String noneScreenAnimation();

  // Used in editor/youngandroid/properties/YoungAndroidScreenOrientationChoicePropertyEditor.java

  @DefaultMessage("Unspecified")
  @Description("Text for screen orientation choice 'Unspecified '")
  String unspecifiedScreenOrientation();

  @DefaultMessage("Portrait")
  @Description("Text for screen orientation choice 'Portrait '")
  String portraitScreenOrientation();

  @DefaultMessage("Landscape")
  @Description("Text for screen orientation choice 'Landscape '")
  String landscapeScreenOrientation();

  @DefaultMessage("Sensor")
  @Description("Text for screen orientation choice 'Sensor '")
  String sensorScreenOrientation();

  @DefaultMessage("User")
  @Description("Text for screen orientation choice 'User '")
  String userScreenOrientation();

  // Used in editor/youngandroid/properties/YoungAndroidToastLengthChoicePropertyEditor.java

  @DefaultMessage("Short")
  @Description("Show toast for a Toast_Short of time")
  String shortToastLength();

  @DefaultMessage("Long")
  @Description("Show toast for a Toast_Long of time")
  String longToastLength();

  // Used in explorer/SourceStructureExplorer.java

  @DefaultMessage("Rename")
  @Description("Label of the button for rename")
  String renameButton();

  // Used in explorer/commands/AddFormCommand.java

  @DefaultMessage("Add")
  @Description("Text on 'Add' button to continue with screen creation.")
  String addScreenButton();

  @DefaultMessage("Do Not Add")
  @Description("Text on 'Dont Add' button to dismiss screen creation.")
  String cancelScreenButton();

  @DefaultMessage("New Screen")
  @Description("Title of new Screen dialog.")
  String newFormTitle();

  @DefaultMessage("Screen name:")
  @Description("Label in front of name in new screen dialog.")
  String formNameLabel();

  @DefaultMessage("WARNING: The number of screens in this app might exceed the limits of App Inventor. " +
                  "Click <a target=\"_blank\" href=\"/reference/other/manyscreens.html\">here</a> for advice about " +
                  "creating apps with many screens. " +
                  "<p>Do you really want to add another screen?</p>")
  @Description("Label to indicate the application has too many screens.")
  String formCountErrorLabel();

  @DefaultMessage("Screen names can contain only letters, numbers, and underscores and must " +
      "start with a letter")
  @Description("Error message when form name contains non-alphanumeric characters besides _")
  String malformedFormNameError();

  @DefaultMessage("Duplicate Screen name!")
  @Description("Error shown when a new form name would be the same as an existing one")
  String duplicateFormNameError();

  @DefaultMessage("Server error: could not add form. Please try again later!")
  @Description("Error message reported when adding a form failed on the server.")
  String addFormError();

  // Used in explorer/commands/BuildCommand.java, and
  // explorer/commands/WaitForBuildResultCommand.java

  @DefaultMessage("Build of {0} requested at {1}.")
  @Description("Message shown in the build output panel when a build is requested.")
  String buildRequestedMessage(String projectName, String time);

  @DefaultMessage("Server error: could not build target. Please try again later!")
  @Description("Error message reported when building a target failed on the server because of a " +
      "network error.")
  String buildError();

  @DefaultMessage("Build failed!")
  @Description("Error message reported when a build failed due to an error in the build pipeline.")
  String buildFailedError();

  @DefaultMessage("The build server is currently busy. Please try again in a few minutes.")
  @Description("Error message reported when the build server is temporarily too busy to accept " +
      "a build request.")
  String buildServerBusyError();

  @DefaultMessage("The build server is not compatible with this version of App Inventor.")
  @Description("Error message reported when the build server is running a different version of " +
      "the App Inventor code.")
  String buildServerDifferentVersion();

  @DefaultMessage("Unable to generate code for {0}.")
  @Description("Message displayed when an error occurs while generating YAIL for a form.")
  String errorGeneratingYail(String formName);

  // Used in explorer/commands/CommandRegistory.java

  @DefaultMessage("Delete...")
  @Description("Label for the context menu command that deletes a file")
  String deleteFileCommand();

  @DefaultMessage("Download to my computer")
  @Description("Label for the context menu command that downloads a file")
  String downloadFileCommand();

  // Used in explorer/commands/CopyYoungAndroidProjectCommand.java

  @DefaultMessage("Checkpoint - {0}")
  @Description("Title of checkpoint dialog.")
  String checkpointTitle(String projectName);

  @DefaultMessage("Save As - {0}")
  @Description("Title of save as dialog.")
  String saveAsTitle(String projectName);

  @DefaultMessage("{0}_checkpoint{1}")
  @Description("Default project name in checkoint dialog")
  String defaultCheckpointProjectName(String projectName, String suffix);

  @DefaultMessage("Previous checkpoints:")
  @Description("Label for previous checkpoints table in checkpoint dialog.")
  String previousCheckpointsLabel();

  @DefaultMessage("{0}_copy")
  @Description("Defaulf project name in save as dialog")
  String defaultSaveAsProjectName(String projectName);

  @DefaultMessage("Checkpoint name:")
  @Description("Label in front of new name in checkpoint dialog.")
  String checkpointNameLabel();

  @DefaultMessage("Server error: could not copy project. Please try again later!")
  @Description("Error message reported when copying a project failed on the server.")
  String copyProjectError();

  // Used in explorer/commands/DeleteFileCommand.java

  @DefaultMessage("Do you really want to delete this file?  It will be removed from " +
      "the App Inventor server.  Also, parts of your application may still refer to the deleted " +
      "file, and you will need to change these.")
  @Description("Confirmation message that will be shown before deleting a file")
  String reallyDeleteFile();

  @DefaultMessage("Server error: could not delete the file. Please try again later!")
  @Description("Error message reported when deleting a file failed on the server.")
  String deleteFileError();

  // Used in explorer/commands/EnsurePhoneConnectedCommand.java

  @DefaultMessage("The phone is not connected.")
  @Description("Error message displayed when the user wants to download a project to the phone, " +
      "but the phone is not connected.")
  String phoneNotConnected();

  // Used in explorer/commands/ShowBarcodeCommand.java

  @DefaultMessage("Barcode link for {0}")
  @Description("Title of barcode dialog.")
  String barcodeTitle(String projectName);

  @DefaultMessage("Note: this barcode is only valid for 2 hours. See {0} the FAQ {1} for info " +
      "on how to share your app with others.")
  @Description("Warning in barcode dialog.")
  String barcodeWarning(String aTagStart, String aTagEnd);

  // Used in explorer/project/Project.java

  @DefaultMessage("Server error: could not load project. Please try again later!")
  @Description("Error message reported when a project could not be loaded from the server.")
  String projectLoadError();

  // Used in explorer/project/ProjectManager.java

  @DefaultMessage("Server error: could not retrieve project information. Please try again later!")
  @Description("Error message reported when information about projects could not be retrieved " +
      "from the server.")
  String projectInformationRetrievalError();

  // Used in explorer/youngandroid/Toolbar.java

  @DefaultMessage("It may take a little while for your projects to be downloaded. " +
      "Please be patient...")
  @Description("Warning that downloading projects will take a while")
  String downloadAllAlert();

  @DefaultMessage("More Actions")
  @Description("Label of the button leading to more cascade items")
  String moreActionsButton();

  @DefaultMessage("Download User Source")
  @Description("Title of the dialog box for downloading a user's project source")
  String downloadUserSourceDialogTitle();

  @DefaultMessage("User id or email (case-sensitive):")
  @Description("Label for the user id input text box")
  String userIdLabel();

  @DefaultMessage("Project id or name:")
  @Description("Label for the project id input text box")
  String projectIdLabel();

  @DefaultMessage("Please specify both a user email address or id and a project name or id " +
      "for the project to be downloaded. Ids are numeric and may come from the system " +
      "logs or from browsing the Datastore. If you use an email address, it must match " +
      "exactly the stored email address in the Datastore. Similarly, project names must " +
      "match exactly. Both are case sensitive.")
  @Description("Error message reported when user id or project id is missing")
  String invalidUserIdOrProjectIdError();

  @DefaultMessage("Please select a project to delete")
  @Description("Error message displayed when no project is selected")
  String noProjectSelectedForDelete();

  @DefaultMessage("Are you really sure you want to delete this project: {0}")
  @Description("Confirmation message for selecting a single project and clicking delete")
  String confirmDeleteSingleProject(String projectName);

  @DefaultMessage("Are you really sure you want to delete this project: {0}?"+
      " Note that the published copy of this project will be removed from the gallery as well.")
  @Description("Confirmation message for selecting a single project and clicking delete when gallery is on")
  String confirmDeleteSinglePublishedProject(String projectName);

  @DefaultMessage("Are you really sure you want to delete these projects: {0}?")
  @Description("Confirmation message for selecting multiple projects and clicking delete")
  String confirmDeleteManyProjects(String projectNames);

  @DefaultMessage("Are you really sure you want to delete these projects: {0}?"+
      " Note that if any of the projects have been published, the published version in"+
      " the gallery will be removed as well.")
  @Description("Confirmation message for selecting multiple projects and clicking delete when gallery is on")
  String confirmDeleteManyProjectsWithGalleryOn(String projectNames);

  @DefaultMessage("Server error: could not delete project. Please try again later!")
  @Description("Error message reported when deleting a project failed on the server.")
  String deleteProjectError();

  @DefaultMessage("One project must be selected.")
  @Description("Error message displayed when no or many projects are selected")
  String wrongNumberProjectsSelected();

  @DefaultMessage("Please select only one project to publish or update")
  @Description("Error message displayed when zero or more than one projects are selected")
  String wrongNumberProjectSelectedForPublishOrUpdate();

  @DefaultMessage("Server error: could not download your keystore file.")
  @Description("Error message displayed when a server error occurs during download keystore")
  String downloadKeystoreError();

  @DefaultMessage("There is no keystore file to download.")
  @Description("Error message displayed when no keystore file exists")
  String noKeystoreToDownload();

  @DefaultMessage("Server error: could not upload your keystore file.")
  @Description("Error message displayed when a server error occurs during upload keystore")
  String uploadKeystoreError();

  @DefaultMessage("Do you want to overwrite your keystore file?\n\n" +
      "If you agree, your old keystore file will be completely removed from the App Inventor " +
      "server.\n\n" +
      "If you have published applications to the Google Play Store using the keystore you are " +
      "about to overwrite, you will lose the ability to update your applications.\n\n" +
      "Any projects that you package in the future will be signed using your new keystore file. " +
      "Changing the keystore affects the ability to reinstall previously installed apps. If you " +
      "are not sure that you want to do this, please read the documentation about keystores by " +
      "clicking above on \"Learn\", then \"Troubleshooting\", and then \"Keystores and Signing " +
      "of Applications\"\n\n" +
      "There is no undo for overwriting your keystore file.")
  @Description("Confirmation message shown when keystore is about to be overwritten.")
  String confirmOverwriteKeystore();

  @DefaultMessage("Server error: could not delete your keystore file.")
  @Description("Error message reported when a server error occurs during delete keystore")
  String deleteKeystoreError();

  @DefaultMessage("Do you really want to delete your keystore file?\n\n" +
      "If you agree, your old keystore file will be completely removed from the App Inventor " +
      "server. A new, but different, keystore file will be created automatically the next time " +
      "you package a project for the phone.\n\n" +
      "If you have published applications to the Google Play Store using the keystore you are " +
      "about to delete, you will lose the ability to update your applications.\n\n" +
      "Any projects that you package in the future will be signed using your new keystore file. " +
      "Changing the keystore affects the ability to reinstall previously installed apps. If you " +
      "are not sure that you want to do this, please read the documentation about keystores by " +
      "clicking above on \"Learn\", then \"Troubleshooting\", and then \"Keystores and Signing " +
      "of Applications\"\n\n" +
      "There is no undo for deleting your keystore file.")
  @Description("Confirmation message for delete keystore")
  String confirmDeleteKeystore();

  // Used in output/OdeLog.java

  @DefaultMessage("Clear")
  @Description("Text on 'Clear' button")
  String clearButton();

  // Used in settings/CommonSettings.java, settings/project/ProjectSettings.java, and
  // settings/user/UserSettings.java

  @DefaultMessage("Server error: could not load settings. Please try again later!")
  @Description("Error message reported when the settings couldn't be loaded from the server.")
  String settingsLoadError();

  @DefaultMessage("Server error: could not save settings. Please try again later!")
  @Description("Error message reported when the settings couldn't be saved to the server.")
  String settingsSaveError();

  // Used in widgets/boxes/Box.java

  @DefaultMessage("Done")
  @Description("Caption for button to finish the box resizing dialog.")
  String done();

  @DefaultMessage("Close")
  @Description("Tool tip text for header icon for closing/removing a minimized box.")
  String hdrClose();

  @DefaultMessage("Shrink")
  @Description("Tool tip text for header icon for minimizing the box.")
  String hdrMinimize();

  @DefaultMessage("Settings")
  @Description("Tool tip text for header icon for context menu of box.")
  String hdrSettings();

  @DefaultMessage("Shrink")
  @Description("Caption for context menu item for minimizing the box.")
  String cmMinimize();

  @DefaultMessage("Expand")
  @Description("Caption for context menu item for restoring a minimized box.")
  String cmRestore();

  @DefaultMessage("Resize...")
  @Description("Caption for context menu item for resizing the box.")
  String cmResize();

  @DefaultMessage("Expand")
  @Description("Tool tip text for header icon for restoring a minimized box.")
  String hdrRestore();

  // Used in widgets/properties/FloatPropertyEditor.java

  @DefaultMessage("{0} is not a legal number")
  @Description("Error shown after validation of float failed.")
  String notAFloat(String nonNumericText);

  // Used in widgets/properties/IntegerPropertyEditor.java

  @DefaultMessage("{0} is not a legal integer")
  @Description("Error shown after validation of integer failed.")
  String notAnInteger(String nonNumericText);

  // Used in widgets/properties/TextPropertyEditor.java

  @DefaultMessage("Malformed input!")
  @Description("Error shown after validation of input text failed.")
  String malformedInputError();

  // Used in wizards/FileUploadWizard.java

  @DefaultMessage("Upload File ...")
  @Description("Caption for file upload wizard.")
  String fileUploadWizardCaption();

  @DefaultMessage("File names can contain only unaccented letters, numbers, and the characters " +
      "\"-\", \"_\", \".\", \"!\", \"~\", \"*\", \"(\", and \")\"")
  @Description("Error message when file name contains characters that would require URL encoding.")
  String malformedFilename();

  @DefaultMessage("File names must be between 1 and 100 characters.")
  @Description("Error message when filenames are 0 or 101+ characters long")
  String filenameBadSize();

  @DefaultMessage("Uploading {0} to the App Inventor server")
  @Description("Message displayed when an asset is uploaded.")
  String fileUploadingMessage(String filename);

  @DefaultMessage("Server error: could not upload file. Please try again later!")
  @Description("Error message reported when a file couldn't be uploaded to the server.")
  String fileUploadError();

  @DefaultMessage("Error: could not upload file because it is too large")
  @Description("Error message reported when a file couldn't be uploaded because of its size.")
  String fileTooLargeError();

  @DefaultMessage("Please select a file to upload.")
  @Description("Error message reported when a file was not selected.")
  String noFileSelected();

  @DefaultMessage("Request to save {1}" +
      "\n\nA file named {0} already exists in this project." +
      "\nDo you want to remove that old file?" +
      "\nThis will also remove any other files whose " +
      "names conflict with {1}.")
  @Description("Confirmation message shown when conflicting files are about to be deleted.")
  String confirmOverwrite(String newFile, String existingFile);

  // Used in wizards/KeystoreUploadWizard.java

  @DefaultMessage("Upload Keystore...")
  @Description("Caption for keystore upload wizard.")
  String keystoreUploadWizardCaption();

  @DefaultMessage("Server error: could not upload keystore. Please try again later!")
  @Description("Error message reported when the keystore couldn't be uploaded to the server.")
  String keystoreUploadError();

  @DefaultMessage("The selected file is not a keystore!")
  @Description("Error message reported when the file selected for upload is not a keystore.")
  String notKeystoreError();

  // Used in wizards/NewProjectWizard.java

  @DefaultMessage("Server error: could not create project. Please try again later!")
  @Description("Error message reported when the project couldn't be created on the server.")
  String createProjectError();

  // Used in wizards/TemplateUploadWizard.java

  @DefaultMessage("Create a Project from a Template")
  @Description("Caption for template upload wizard.")
  String templateUploadWizardCaption();

  @DefaultMessage("Add a New Template Library Url")
  @Description("Caption for template dialog menu item.")
  String templateUploadNewUrlCaption();

  @DefaultMessage("Input a Url...")
  @Description("Caption for input template url wizard.")
  String inputNewUrlCaption();

  @DefaultMessage("Templates Url: ")
  @Description("Label for template url wizard.")
  String newUrlLabel();
  // Used in wizards/ProjectUploadWizard.java

  @DefaultMessage("Import Project...")
  @Description("Caption for project upload wizard.")
  String projectUploadWizardCaption();

  // Used in GalleryToolBar.java
  @DefaultMessage("Search")
  @Description("Text for gallery search button")
  String gallerySearch();

  // Used in GalleryPage.java
  @DefaultMessage("")
  @Description("Text for gallery Empty Text")
  String galleryEmptyText();

  @DefaultMessage("Feature")
  @Description("Text for gallery Feature Text")
  String galleryFeaturedText();

  @DefaultMessage("Unfeature")
  @Description("Text for gallery Unfeature Text")
  String galleryUnfeaturedText();

  @DefaultMessage(" ")
  @Description("Text for gallery Single Space Text")
  String gallerySingleSpaceText();

  @DefaultMessage("By Author")
  @Description("Text for gallery By Author Text")
  String galleryByAuthorText();

  @DefaultMessage("Open the App")
  @Description("Text for gallery page open the app button")
  String galleryOpenText();

  @DefaultMessage("Publish")
  @Description("Text for gallery page publish button")
  String galleryPublishText();

  @DefaultMessage("Update")
  @Description("Text for gallery page update button")
  String galleryUpdateText();

  @DefaultMessage("Remove")
  @Description("Text for gallery page remove button")
  String galleryRemoveText();

  @DefaultMessage("Are you really sure you want to remove this app from gallery?")
  @Description("Text for remove confirm alert")
  String galleryRemoveConfirmText();

  @DefaultMessage("Edit")
  @Description("Text for gallery page edit button")
  String galleryEditText();

  @DefaultMessage("Cancel")
  @Description("Text for gallery page cancel button")
  String galleryCancelText();

  @DefaultMessage("Please submit a screenshot or some other representative image before publishing your app")
  @Description("Error messgage for when submitting galleryapp")
  String galleryNoScreenShotMessage();

  @DefaultMessage("please provide a longer description before publishing your app")
  @Description("Error messgage for when submitting galleryapp")
  String galleryNotEnoughDescriptionMessage();

  @DefaultMessage("By ")
  @Description("Text for gallery app developer prefix text label")
  String galleryByDeveloperPrefixedText();

  @DefaultMessage("Created Date: ")
  @Description("Text for gallery page created date label")
  String galleryCreatedDateLabel();

  @DefaultMessage("Changed Date: ")
  @Description("Text for gallery page changed date label")
  String galleryChangedDateLabel();

  @DefaultMessage("Tutorial / Video: ")
  @Description("Text for gallery page more info link label")
  String galleryMoreInfoLabel();

  @DefaultMessage("Credits: ")
  @Description("Text for gallery page credit label")
  String galleryCreditLabel();

  @DefaultMessage("If this app has a tutorial or video, please enter the URL here.")
  @Description("Text for gallery page more info link hint")
  String galleryMoreInfoHint();

  @DefaultMessage("By submitting an app in the gallery, you are publishing " +
    "it under a <a href=\"https://creativecommons.org/licenses/by/4.0/\" " +
    "target=\"_blank\">Creative Commons Attribution License</a>, and " +
    "affirming that you have the authority to do so.")
  @Description("Reference to the Creative Commons License")
  String galleryCcLicenseRef();

  @DefaultMessage("Are you remixing code from other apps? Credit them here.")
  @Description("Text for gallery page credit hint")
  String galleryCreditHint();

  @DefaultMessage("Please write the description of the app here.")
  @Description("Text for gallery page description hint")
  String galleryDescriptionHint();

  @DefaultMessage("Opening ...")
  @Description("Text for gallery page opening feedback")
  String galleryAppOpening();

  @DefaultMessage("Publishing ...")
  @Description("Text for gallery page publishing feedback.")
  String galleryAppPublishing();

  @DefaultMessage("Updating ...")
  @Description("Text for gallery page updating feedback")
  String galleryAppUpdating();

  @DefaultMessage("Removing ...")
  @Description("Text for gallery page removing feedback")
  String galleryAppRemoving();

  @DefaultMessage("Like")
  @Description("Text for gallery page like button (not liked yet).")
  String galleryAppsLike();

  @DefaultMessage("Unlike")
  @Description("Text for gallery page like button (already liked).")
  String galleryAppsAlreadyLike();

  @DefaultMessage("Apps developed by")
  @Description("Title for the gallery page sidebar that shows list of apps of a specific author.")
  String galleryAppsByAuthorSidebar();

  @DefaultMessage("Created on ")
  @Description("Text prefix for the gallery app shared / created date.")
  String galleryAppCreatedPrefix();

  @DefaultMessage("Changed on ")
  @Description("Text prefix for the gallery app last changed date.")
  String galleryAppChangedPrefix();

  @DefaultMessage("Remixed from: ")
  @Description("Text prefix for the gallery app remixed from label.")
  String galleryRemixedFrom();

  @DefaultMessage("Click to view the remixes of this app!")
  @Description("Text for the gallery app remix children list.")
  String galleryRemixChildren();

  @DefaultMessage("Remixes of ")
  @Description("Title prefix for the gallery page sidebar that shows list of remixed apps.")
  String galleryAppsRemixesSidebar();

  @DefaultMessage("Please explain why you feel this app is disrespectful or inappropriate, or otherwise breaks the <a href=\"http://google.com\">App Inventor Gallery Community Guidelines.</a> " +
      "")
  @Description("Prompt for the gallery app report section.")
  String galleryReportPrompt();

  @DefaultMessage("Copy and share link: ")
  @Description("Prompt for the gallery app share section.")
  String gallerySharePrompt();

  @DefaultMessage("Copy")
  @Description("Button for copying share link to clipboard")
  String galleryCopyButton();

  @DefaultMessage("/?galleryId=")
  @Description("redirect action of galleryId")
  String galleryGalleryIdAction();

  @DefaultMessage("\n\nVisit your app: {0}/?galleryId={1}")
  @Description("gallery app link label")
  String galleryVisitGalleryAppLinkLabel(String host, long galleryId);

  @DefaultMessage("Submit report")
  @Description("Text for the gallery app report button.")
  String galleryReportButton();

  @DefaultMessage("You reported this app. An administrator will process your report shortly.")
  @Description("Prompt for the gallery app report section when user just submitted the report.")
  String galleryReportCompletionPrompt();

  @DefaultMessage("You already reported this app. An administrator will process your report shortly.")
  @Description("Prompt for the gallery app report section if user has already reported.")
  String galleryAlreadyReportedPrompt();

  @DefaultMessage("Server error: could not retrieve comments")
  @Description("Error message reported when can't get gallery app comments on server.")
  String galleryCommentError();

  @DefaultMessage("Server error: could not retrieve num of like")
  @Description("Error message reported when can't get gallery app like on server.")
  String galleryAppLikeError();

  @DefaultMessage("Server error: could not retrieve developer gallery apps from gallery")
  @Description("Error message reported when can't get developer gallery apps on server.")
  String galleryDeveloperAppError();

  @DefaultMessage("Server error: could not retrieve featured apps from gallery")
  @Description("Error message reported when can't get featured on server.")
  String galleryFeaturedAppError();

  @DefaultMessage("Server error: could not complete a search of gallery")
  @Description("Error message reported when can't search on server.")
  String gallerySearchError();

  @DefaultMessage("Server error: could not get recent apps from gallery")
  @Description("Error message reported when can't get recent apps server.")
  String galleryRecentAppsError();

  @DefaultMessage("Server error: could not get most downloaded apps from gallery")
  @Description("Error message reported when can't get most downloaded apps server.")
  String galleryDownloadedAppsError();

  @DefaultMessage("Server error: could not get most liked apps from gallery")
  @Description("Error message reported when can't get most liked apps server.")
  String galleryLikedAppsError();

  @DefaultMessage("Server error: gallery deletion error")
  @Description("Error message reported when the gallery delete breaks")
  String galleryDeleteError();

  @DefaultMessage("Server error: gallery error when setting project gallery id")
  @Description("Error message reported when the gallery trying to set project gallery id")
  String gallerySetProjectIdError();

  @DefaultMessage("Server error: could not upload project. Please try again later!")
  @Description("Error message reported when a project couldn't be uploaded to the server.")
  String projectUploadError();

  @DefaultMessage("The selected project is not a project source file!\n" +
      "Project source files are aia files.")
  @Description("Error message reported when the file selected for upload is not a project archive.")
  String notProjectArchiveError();

  // Used in RemixedYoungAndroidProjectWizard.java
  @DefaultMessage("Loading App ...")
  @Description("loading indicator when opening the app")
  String loadingAppIndicatorText();

  // Used in ProfilePage.java
  @DefaultMessage("Edit Profile")
  @Description("Edit Profile Button, only seen by profile owner")
  String buttonEditProfile();

  @DefaultMessage("Update Profile")
  @Description("Update Profile Button, only seen by profile owner")
  String buttonUpdateProfile();

  @DefaultMessage("Edit your profile")
  @Description("label of editing your profile")
  String labelEditYourProfile();

  @DefaultMessage("Your display name")
  @Description("label of your display name")
  String labelYourDisplayName();

  @DefaultMessage("More info link")
  @Description("label of more info link")
  String labelMoreInfoLink();

  @DefaultMessage("App Inventor will send you a notification "
      + "when the apps you have posted are liked or downloaded. "
      + "Below, you can enable/disable this feature and you can "
      + "specify how often you want to be notified")
  @Description("label of email description")
  String labelEmailDescription();

  @DefaultMessage("Get email for every ")
  @Description("label of email frequency prefix")
  String labelEmailFrequencyPrefix();

  @DefaultMessage(" new Likes + Downloads")
  @Description("label of email frequency suffix")
  String labelEmailFrequencySuffix();

  @DefaultMessage("Invalid Email Frequency: Must be an numeric and greater than 0")
  @Description("error message of wrong email frequency")
  String errorEmailFrequency();

  // Used in GalleryList.java
  @DefaultMessage("Search for Apps")
  @Description("Search for Apps Text")
  String gallerySearchForAppsButton();

  @DefaultMessage("More Apps")
  @Description("More Apps Text")
  String galleryMoreApps();

  @DefaultMessage("search for \"")
  @Description("Search Results Prefix")
  String gallerySearchResultsPrefix();

  @DefaultMessage("\" returned ")
  @Description("Search Results Infix")
  String gallerySearchResultsInfix();

  @DefaultMessage(" results")
  @Description("Search Results Suffix")
  String gallerySearchResultsSuffix();

  @DefaultMessage("Server error: gallery cannot be accessed")
  @Description("Error message reported when the gallery cannot be accessed.")
  String galleryError();

  @DefaultMessage("No Results Found")
  @Description("Label feedback for no results found after searching.")
  String noResultsFound();

  // Used in GalleryClient.java

  @DefaultMessage("Server error: gallery settings could not be accessed")
  @Description("Error message reported when unable to extract gallery settings from xml.")
  String gallerySettingsError();

  // Used in wizards/Wizard.java

  @DefaultMessage("Back")
  @Description("Text on 'Back' button to go back to the previous page of the wizard.")
  String backButton();

  @DefaultMessage("Next")
  @Description("Text on 'Next' button to proceed to the next page of the wizard.")
  String nextButton();

  // Used in wizards/youngandroid/NewYoungAndroidProjectWizard.java

  @DefaultMessage("Create new App Inventor project")
  @Description("Caption for the wizard to create a new Young Android project")
  String newYoungAndroidProjectWizardCaption();

  // Used in wizards/youngandroid/RemixedYoungAndroidProjectWizard.java

  @DefaultMessage("Name this App Inventor project")
  @Description("Caption for the wizard to name the opening Young Android project")
  String remixedYoungAndroidProjectWizardCaption();

  @DefaultMessage("Project name:")
  @Description("Label for the project name input text box")
  String projectNameLabel();

  // Used in youngandroid/TextValidators.java

  @DefaultMessage("Project names must start with a letter and can contain only letters, " +
      "numbers, and underscores")
  @Description("Error message when project name does not start with a letter or contains a " +
      "character that is not a letter, number, or underscore.")
  String malformedProjectNameError();

  @DefaultMessage("{0} already exists. You cannot create another project with the same name.")
  @Description("Error shown when a new project name would be the same as an existing one")
  String duplicateProjectNameError(String projectName);

  // Used in youngandroid/YoungAndroidFormUpgrader.java

  @DefaultMessage("This project was created with an older version of the App Inventor " +
      "system and was upgraded.\n{0}")
  @Description("Alert message displayed when a project is upgraded")
  String projectWasUpgraded(String details);

  @DefaultMessage("A problem occurred while loading this project. {0}")
  @Description("Alert message displayed when upgrade fails")
  String unexpectedProblem(String details);

  @DefaultMessage("This project was saved with a newer version of the App Inventor system. We " +
      "will attempt to load the project, but there may be compatibility issues.")
  @Description("Alert message displayed when project is newer than system")
  String newerVersionProject();

  @DefaultMessage("This project was saved with an early pre-release version of the App Inventor " +
      "system. We will attempt to load the project, but there may be compatibility issues.")
  @Description("Alert message displayed when upgrading a project without version numbers")
  String veryOldProject();

  @DefaultMessage("The Logger component named {0} was changed to a Notifier component.\n")
  @Description("Message providing details about a project upgrade involving a Logger component")
  String upgradeDetailLoggerReplacedWithNotifier(String name);

  @DefaultMessage("Unable to load project with {0} version {1} (maximum known version is {2}).")
  @Description("Exception message used when a project contains a newer version component than " +
      "the version known by the system")
  String newerVersionComponentException(String componentType, int srcCompVersion,
      int sysCompVersion);

  @DefaultMessage("No upgrade strategy exists for {0} from version {1} to {2}.")
  @Description("Exception message used when a component was not upgraded")
  String noUpgradeStrategyException(String componentType, int srcCompVersion, int sysCompVersion);

  // Used in client/editor/simple/components/MockHVarrangement.java

  @DefaultMessage("System error: bad alignment property editor for horizontal or vertical arrangement.")
  @Description("System error message for a bad alignment property editor")
  String badAlignmentPropertyEditorForArrangement();

  // Used in
  // editor/youngandroid/properties/YoungAndroidTextReceivingPropertyEditor.java

  @DefaultMessage("Off")
  @Description("Text Messages are not received at any time.")
  String textReceivingChoiceOff();

  @DefaultMessage("Foreground")
  @Description("Text Messages are received only when the App is in the foreground.")
  String textReceivingChoiceForeground();

  @DefaultMessage("Always")
  @Description("Text messages are always received, and a notification is shown if the App is in the background.")
  String textReceivingChoiceAlways();


  // This error message is displayed as HTML
  @DefaultMessage("App Inventor is unable to compile this project.  " +
      "<br /> The compiler error output was <br /> {0}.")
  @Description("Compilation error, with error message.")
  String unableToCompile(String errorMesssage);

<<<<<<< HEAD
  
  //iSENSE.java

  @DefaultMessage("Email/Password")
  @Description("Text for iSENSE login type Email")
  String emailiSENSELoginType();

  @DefaultMessage("Contributor Key")
  @Description("Text for iSENSE login type Contributor Key")
  String contributorKeyiSENSELoginType();

  
=======
  // This error message is displayed as HTML

  @DefaultMessage("User Interface")
  @Description("")
  String UIComponentPallette();

  @DefaultMessage("Layout")
  @Description("")
  String layoutComponentPallette();

  @DefaultMessage("Media")
  @Description("")
  String mediaComponentPallette();

  @DefaultMessage("Drawing and Animation")
  @Description("")
  String drawanimationComponentPallette();

  @DefaultMessage("Sensors")
  @Description("")
  String sensorsComponentPallette();

  @DefaultMessage("Social")
  @Description("")
  String socialComponentPallette();

  @DefaultMessage("Storage")
  @Description("")
  String storageComponentPallette();

  @DefaultMessage("Form")
  @Description("")
  String FormComponentPallette();

  @DefaultMessage("Math")
  @Description("Label on built-in-Math-blocks branch of block selector tree")
  String builtinMathLabel();

  @DefaultMessage("Connectivity")
  @Description("")
  String connectivityComponentPallette();

  @DefaultMessage("LEGO\u00AE MINDSTORMS\u00AE")
  @Description("")
  String legoComponentPallette();

  @DefaultMessage("Experimental")
  @Description("")
  String experimentalComponentPallette();

  @DefaultMessage("For internal use only")
  @Description("")
  String internalUseComponentPallette();

  @DefaultMessage("Uninitialized")
  @Description("")
  String uninitializedComponentPallette();

  // UI Pallette
  @DefaultMessage("Button")
  @Description("")
  String buttonComponentPallette();

  @DefaultMessage("Canvas")
  @Description("")
  String canvasComponentPallette();

  @DefaultMessage("CheckBox")
  @Description("")
  String checkBoxComponentPallette();

  @DefaultMessage("Clock")
  @Description("")
  String clockComponentPallette();

  @DefaultMessage("DatePicker")
  @Description("")
  String datePickerComponentPallette();

  @DefaultMessage("Image")
  @Description("")
  String imageComponentPallette();

  @DefaultMessage("Label")
  @Description("")
  String labelComponentPallette();

  @DefaultMessage("ListPicker")
  @Description("")
  String listPickerComponentPallette();

  @DefaultMessage("ListView")
  @Description("")
  String listViewComponentPallette();

  @DefaultMessage("PasswordTextBox")
  @Description("")
  String passwordTextBoxComponentPallette();

  @DefaultMessage("Slider")
  @Description("")
  String sliderComponentPallette();

  @DefaultMessage("Spinner")
  @Description("")
  String spinnerComponentPallette();

  @DefaultMessage("TextBox")
  @Description("")
  String textBoxComponentPallette();

  @DefaultMessage("TimePicker")
  @Description("")
  String timePickerComponentPallette();

  @DefaultMessage("TinyDB")
  @Description("")
  String tinyDBComponentPallette();

  // Media Pallette
  @DefaultMessage("Camcorder")
  @Description("")
  String camcorderComponentPallette();

  @DefaultMessage("Camera")
  @Description("")
  String cameraComponentPallette();

  @DefaultMessage("ImagePicker")
  @Description("")
  String imagePickerComponentPallette();

  @DefaultMessage("Player")
  @Description("")
  String playerComponentPallette();

  @DefaultMessage("Sound")
  @Description("")
  String soundComponentPallette();

  @DefaultMessage("VideoPlayer")
  @Description("")
  String videoPlayerComponentPallette();

  @DefaultMessage("YandexTranslate")
  @Description("")
  String yandexTranslateComponentPallette();

  // Animation
  @DefaultMessage("Ball")
  @Description("")
  String ballComponentPallette();

  @DefaultMessage("ImageSprite")
  @Description("")
  String imageSpriteComponentPallette();

  // Social
  @DefaultMessage("ContactPicker")
  @Description("")
  String contactPickerComponentPallette();

  @DefaultMessage("EmailPicker")
  @Description("")
  String emailPickerComponentPallette();

  @DefaultMessage("PhoneCall")
  @Description("")
  String phoneCallComponentPallette();

  @DefaultMessage("PhoneNumberPicker")
  @Description("")
  String phoneNumberPickerComponentPallette();

  @DefaultMessage("Sharing")
  @Description("")
  String sharingComponentPallette();

  @DefaultMessage("Texting")
  @Description("")
  String textingComponentPallette();

  @DefaultMessage("Twitter")
  @Description("")
  String twitterComponentPallette();

  // Sensor
  @DefaultMessage("AccelerometerSensor")
  @Description("")
  String accelerometerSensorComponentPallette();

  @DefaultMessage("BarcodeScanner")
  @Description("")
  String barcodeScannerComponentPallette();

  @DefaultMessage("LocationSensor")
  @Description("")
  String locationSensorComponentPallette();

  @DefaultMessage("NearField")
  @Description("")
  String nearFieldComponentPallette();

  @DefaultMessage("OrientationSensor")
  @Description("")
  String orientationSensorComponentPallette();

  // Screen Arrangement
  @DefaultMessage("HorizontalArrangement")
  @Description("")
  String horizontalArrangementComponentPallette();

  @DefaultMessage("TableArrangement")
  @Description("")
  String tableArrangementComponentPallette();

  @DefaultMessage("VerticalArrangement")
  @Description("")
  String verticalArrangementComponentPallette();

  // Lego Mindstorms
  @DefaultMessage("NxtColorSensor")
  @Description("")
  String nxtColorSensorComponentPallette();

  @DefaultMessage("NxtDirectCommands")
  @Description("")
  String nxtDirectCommandsComponentPallette();

  @DefaultMessage("NxtDrive")
  @Description("")
  String nxtDriveComponentPallette();

  @DefaultMessage("NxtLightSensor")
  @Description("")
  String nxtLightSensorComponentPallette();

  @DefaultMessage("NxtSoundSensor")
  @Description("")
  String nxtSoundSensorComponentPallette();

  @DefaultMessage("NxtTouchSensor")
  @Description("")
  String nxtTouchSensorComponentPallette();

  @DefaultMessage("NxtUltrasonicSensor")
  @Description("")
  String nxtUltrasonicSensorComponentPallette();

  // Storage
  @DefaultMessage("ActivityStarter")
  @Description("")
  String activityStarterComponentPallette();

  @DefaultMessage("BluetoothClient")
  @Description("")
  String bluetoothClientComponentPallette();

  @DefaultMessage("BluetoothServer")
  @Description("")
  String bluetoothServerComponentPallette();

  @DefaultMessage("Notifier")
  @Description("")
  String notifierComponentPallette();

  @DefaultMessage("SpeechRecognizer")
  @Description("")
  String speechRecognizerComponentPallette();

  @DefaultMessage("TextToSpeech")
  @Description("")
  String textToSpeechComponentPallette();

  @DefaultMessage("TinyWebDB")
  @Description("")
  String tinyWebDBComponentPallette();

  @DefaultMessage("Web")
  @Description("")
  String webComponentPallette();

  // Connectivity
  @DefaultMessage("File")
  @Description("")
  String fileComponentPallette();

  @DefaultMessage("FusiontablesControl")
  @Description("")
  String fusiontablesControlComponentPallette();

  @DefaultMessage("GameClient")
  @Description("")
  String gameClientComponentPallette();

  @DefaultMessage("SoundRecorder")
  @Description("")
  String soundRecorderComponentPallette();

  @DefaultMessage("Voting")
  @Description("")
  String votingComponentPallette();

  @DefaultMessage("WebViewer")
  @Description("")
  String webViewerComponentPallette();

  // Component Properties
  @DefaultMessage("AboutScreen")
  @Description("")
  String AboutScreenProperties();

  @DefaultMessage("ShowStatusBar")
  @Description("")
  String ShowStatusBarProperties();

  @DefaultMessage("TitleVisible")
  @Description("")
  String TitleVisibleProperties();

  @DefaultMessage("AboveRangeEventEnabled")
  @Description("")
  String AboveRangeEventEnabledProperties();

  @DefaultMessage("Action")
  @Description("")
  String ActionProperties();

  @DefaultMessage("ActivityClass")
  @Description("")
  String ActivityClassProperties();

  @DefaultMessage("ActivityPackage")
  @Description("")
  String ActivityPackageProperties();

  @DefaultMessage("AlignHorizontal")
  @Description("")
  String AlignHorizontalProperties();

  @DefaultMessage("AlignVertical")
  @Description("")
  String AlignVerticalProperties();

  @DefaultMessage("AllowCookies")
  @Description("")
  String AllowCookiesProperties();

  @DefaultMessage("ApiKey")
  @Description("")
  String ApiKeyProperties();

  @DefaultMessage("AppName")
  @Description("")
  String AppNameProperties();

  @DefaultMessage("AvailableCountries")
  @Description("")
  String AvailableCountriesProperties();

  @DefaultMessage("AvailableLanguages")
  @Description("")
  String AvailableLanguagesProperties();

  @DefaultMessage("BackgroundColor")
  @Description("")
  String BackgroundColorProperties();

  @DefaultMessage("BackgroundImage")
  @Description("")
  String BackgroundImageProperties();

  @DefaultMessage("BelowRangeEventEnabled")
  @Description("")
  String BelowRangeEventEnabledProperties();

  @DefaultMessage("BluetoothClient")
  @Description("")
  String BluetoothClientProperties();

  @DefaultMessage("BottomOfRange")
  @Description("")
  String BottomOfRangeProperties();

  @DefaultMessage("CalibrateStrideLength")
  @Description("")
  String CalibrateStrideLengthProperties();

  @DefaultMessage("CharacterEncoding")
  @Description("")
  String CharacterEncodingProperties();

  @DefaultMessage("Checked")
  @Description("")
  String CheckedProperties();

  @DefaultMessage("CloseScreenAnimation")
  @Description("")
  String CloseScreenAnimationProperties();

  @DefaultMessage("ColorChangedEventEnabled")
  @Description("")
  String ColorChangedEventEnabledProperties();

  @DefaultMessage("Columns")
  @Description("")
  String ColumnsProperties();

  @DefaultMessage("ConsumerKey")
  @Description("")
  String ConsumerKeyProperties();

  @DefaultMessage("ConsumerSecret")
  @Description("")
  String ConsumerSecretProperties();

  @DefaultMessage("Country")
  @Description("")
  String CountryProperties();

  @DefaultMessage("DataType")
  @Description("")
  String DataTypeProperties();

  @DefaultMessage("DataUri")
  @Description("")
  String DataUriProperties();

  @DefaultMessage("DelimiterByte")
  @Description("")
  String DelimiterByteProperties();

  @DefaultMessage("DetectColor")
  @Description("")
  String DetectColorProperties();

  @DefaultMessage("DistanceInterval")
  @Description("")
  String DistanceIntervalProperties();

  @DefaultMessage("DriveMotors")
  @Description("")
  String DriveMotorsProperties();

  @DefaultMessage("Enabled")
  @Description("")
  String EnabledProperties();

  @DefaultMessage("ExtraKey")
  @Description("")
  String ExtraKeyProperties();

  @DefaultMessage("ExtraValue")
  @Description("")
  String ExtraValueProperties();

  @DefaultMessage("FollowLinks")
  @Description("")
  String FollowLinksProperties();

  @DefaultMessage("FontBold")
  @Description("")
  String FontBoldProperties();

  @DefaultMessage("FontItalic")
  @Description("")
  String FontItalicProperties();

  @DefaultMessage("FontSize")
  @Description("")
  String FontSizeProperties();

  @DefaultMessage("FontTypeface")
  @Description("")
  String FontTypefaceProperties();

  @DefaultMessage("GameId")
  @Description("")
  String GameIdProperties();

  @DefaultMessage("GenerateColor")
  @Description("")
  String GenerateColorProperties();

  @DefaultMessage("GenerateLight")
  @Description("")
  String GenerateLightProperties();

  @DefaultMessage("GoogleVoiceEnabled")
  @Description("")
  String GoogleVoiceEnabledProperties();

  @DefaultMessage("HasMargins")
  @Description("")
  String HasMarginsProperties();

  @DefaultMessage("Heading")
  @Description("")
  String HeadingProperties();

  @DefaultMessage("HighByteFirst")
  @Description("")
  String HighByteFirstProperties();

  @DefaultMessage("Hint")
  @Description("")
  String HintProperties();

  @DefaultMessage("HomeUrl")
  @Description("")
  String HomeUrlProperties();

  @DefaultMessage("Icon")
  @Description("")
  String IconProperties();

  @DefaultMessage("IgnoreSslErrors")
  @Description("")
  String IgnoreSslErrorsProperties();

  @DefaultMessage("Image")
  @Description("")
  String ImageProperties();

  @DefaultMessage("Interval")
  @Description("")
  String IntervalProperties();

  @DefaultMessage("IsLooping")
  @Description("")
  String IsLoopingProperties();

  @DefaultMessage("KeyFile")
  @Description("")
  String KeyFileProperties();

  @DefaultMessage("Language")
  @Description("")
  String LanguageProperties();

  @DefaultMessage("LineWidth")
  @Description("")
  String LineWidthProperties();

  @DefaultMessage("Message")
  @Description("")
  String MessageProperties();

  @DefaultMessage("MinimumInterval")
  @Description("")
  String MinimumIntervalProperties();

  @DefaultMessage("MultiLine")
  @Description("")
  String MultiLineProperties();

  @DefaultMessage("NumbersOnly")
  @Description("")
  String NumbersOnlyProperties();

  @DefaultMessage("OpenScreenAnimation")
  @Description("")
  String OpenScreenAnimationProperties();

  @DefaultMessage("PaintColor")
  @Description("")
  String PaintColorProperties();

  @DefaultMessage("PhoneNumber")
  @Description("")
  String PhoneNumberProperties();

  @DefaultMessage("PhoneNumberList")
  @Description("")
  String PhoneNumberListProperties();

  @DefaultMessage("Picture")
  @Description("")
  String PictureProperties();

  @DefaultMessage("PressedEventEnabled")
  @Description("")
  String PressedEventEnabledProperties();

  @DefaultMessage("PromptforPermission")
  @Description("")
  String PromptforPermissionProperties();

  @DefaultMessage("Query")
  @Description("")
  String QueryProperties();

  @DefaultMessage("Radius")
  @Description("")
  String RadiusProperties();

  @DefaultMessage("ReadMode")
  @Description("")
  String ReadModeProperties();

  @DefaultMessage("ReceivingEnabled")
  @Description("")
  String ReceivingEnabledProperties();

  @DefaultMessage("ReleasedEventEnabled")
  @Description("")
  String ReleasedEventEnabledProperties();

  @DefaultMessage("ResponseFileName")
  @Description("")
  String ResponseFileNameProperties();

  @DefaultMessage("ResultName")
  @Description("")
  String ResultNameProperties();

  @DefaultMessage("Rows")
  @Description("")
  String RowsProperties();

  @DefaultMessage("SavedRecording")
  @Description("")
  String SavedRecordingProperties();

  @DefaultMessage("SaveResponse")
  @Description("")
  String SaveResponseProperties();

  @DefaultMessage("ScalePictureToFit")
  @Description("")
  String ScalePictureToFitProperties();

  @DefaultMessage("SensorPort")
  @Description("")
  String SensorPortProperties();

  @DefaultMessage("ScreenOrientation")
  @Description("")
  String ScreenOrientationProperties();

  @DefaultMessage("Secure")
  @Description("")
  String SecureProperties();

  @DefaultMessage("ServiceAccountEmail")
  @Description("")
  String ServiceAccountEmailProperties();

  @DefaultMessage("ServiceURL")
  @Description("")
  String ServiceURLProperties();

  @DefaultMessage("Scrollable")
  @Description("")
  String ScrollableProperties();

  @DefaultMessage("Shape")
  @Description("")
  String ShapeProperties();

  @DefaultMessage("ShowFeedback")
  @Description("")
  String ShowFeedbackProperties();

  @DefaultMessage("show tables")
  @Description("")
  String ShowTablesProperties();

  @DefaultMessage("Source")
  @Description("")
  String SourceProperties();

  @DefaultMessage("Speed")
  @Description("")
  String SpeedProperties();

  @DefaultMessage("StopBeforeDisconnect")
  @Description("")
  String StopBeforeDisconnectProperties();

  @DefaultMessage("StopDetectionTimeout")
  @Description("")
  String StopDetectionTimeoutProperties();

  @DefaultMessage("StrideLength")
  @Description("")
  String StrideLengthProperties();

  @DefaultMessage("Text")
  @Description("")
  String TextProperties();

  @DefaultMessage("TextAlignment")
  @Description("")
  String TextAlignmentProperties();

  @DefaultMessage("TextColor")
  @Description("")
  String TextColorProperties();

  @DefaultMessage("TimerAlwaysFires")
  @Description("")
  String TimerAlwaysFiresProperties();

  @DefaultMessage("TimerEnabled")
  @Description("")
  String TimerEnabledProperties();

  @DefaultMessage("TimerInterval")
  @Description("")
  String TimerIntervalProperties();

  @DefaultMessage("Title")
  @Description("")
  String TitleProperties();

  @DefaultMessage("TopOfRange")
  @Description("")
  String TopOfRangeProperties();

  @DefaultMessage("Url")
  @Description("")
  String UrlProperties();

  @DefaultMessage("UseFront")
  @Description("")
  String UseFrontProperties();

  @DefaultMessage("UseGPS")
  @Description("")
  String UseGPSProperties();

  @DefaultMessage("UseServiceAuthentication")
  @Description("")
  String UseServiceAuthenticationProperties();

  @DefaultMessage("UsesLocationVisible")
  @Description("")
  String UsesLocationVisibleProperties();

  @DefaultMessage("VersionCode")
  @Description("")
  String VersionCodeProperties();

  @DefaultMessage("VersionName")
  @Description("")
  String VersionNameProperties();

  @DefaultMessage("Visible")
  @Description("")
  String VisibleProperties();

  @DefaultMessage("Volume")
  @Description("")
  String VolumeProperties();

  @DefaultMessage("WheelDiameter")
  @Description("")
  String WheelDiameterProperties();

  @DefaultMessage("WithinRangeEventEnabled")
  @Description("")
  String WithinRangeEventEnabledProperties();

  @DefaultMessage("X")
  @Description("")
  String XProperties();

  @DefaultMessage("Y")
  @Description("")
  String YProperties();

  @DefaultMessage("Z")
  @Description("")
  String ZProperties();

  @DefaultMessage("showing")
  @Description("")
  String VisibilityShowingProperties();

  @DefaultMessage("hidden")
  @Description("")
  String VisibilityHiddenProperties();

  @DefaultMessage("ElementsFromString")
  @Description("")
  String ElementsFromStringProperties();

  @DefaultMessage("Rotates")
  @Description("")
  String RotatesProperties();

  @DefaultMessage("Selection")
  @Description("")
  String SelectionProperties();

  @DefaultMessage("TimeInterval")
  @Description("")
  String TimeIntervalProperties();

  @DefaultMessage("UsesLocation")
  @Description("")
  String UsesLocationProperties();

  @DefaultMessage("ShowFilterBar")
  @Description("")
  String ShowFilterBarProperties();

  @DefaultMessage("TextSize")
  @Description("")
  String TextSizeProperties();

  @DefaultMessage("NotifierLength")
  @Description("")
  String NotifierLengthProperties();

  @DefaultMessage("Loop")
  @Description("")
  String LoopProperties();

  @DefaultMessage("Pitch")
  @Description("")
  String PitchProperties();

  @DefaultMessage("SpeechRate")
  @Description("")
  String SpeechRateProperties();

  @DefaultMessage("Sensitivity")
  @Description("")
  String SensitivityProperties();

  @DefaultMessage("TwitPic_API_Key")
  @Description("")
  String TwitPic_API_KeyProperties();

  @DefaultMessage("Prompt")
  @Description("")
  String PromptProperties();

  @DefaultMessage("ColorLeft")
  @Description("")
  String ColorLeftProperties();

  @DefaultMessage("ColorRight")
  @Description("")
  String ColorRightProperties();

  @DefaultMessage("MaxValue")
  @Description("")
  String MaxValueProperties();

  @DefaultMessage("MinValue")
  @Description("")
  String MinValueProperties();

  @DefaultMessage("ThumbPosition")
  @Description("")
  String ThumbPositionProperties();

  @DefaultMessage("ThumbEnabled")
  @Description("")
  String ThumbEnabled();

  @DefaultMessage("Day")
  @Description("")
  String DayProperties();

  @DefaultMessage("Month")
  @Description("")
  String MonthProperties();

  @DefaultMessage("MonthInText")
  @Description("")
  String MonthInTextProperties();

  @DefaultMessage("Year")
  @Description("")
  String YearProperties();

  @DefaultMessage("LastMessage")
  @Description("")
  String LastMessageProperties();

  @DefaultMessage("TextToWrite")
  @Description("")
  String TextToWriteProperties();

  @DefaultMessage("WriteType")
  @Description("")
  String WriteTypeProperties();

  @DefaultMessage("ElapsedTime")
  @Description("")
  String ElapsedTimeProperties();

  @DefaultMessage("Moving")
  @Description("")
  String MovingProperties();

  @DefaultMessage("Hour")
  @Description("")
  String HourProperties();

  @DefaultMessage("Minute")
  @Description("")
  String MinuteProperties();

  @DefaultMessage("Distance")
  @Description("")
  String DistanceProperties();

  @DefaultMessage("DirectMessages")
  @Description("")
  String DirectMessagesProperties();

  @DefaultMessage("ContactName")
  @Description("")
  String ContactNameProperties();

  @DefaultMessage("CurrentAddress")
  @Description("")
  String CurrentAddressProperties();

  @DefaultMessage("CurrentPageTitle")
  @Description("")
  String CurrentPageTitleProperties();

  @DefaultMessage("CurrentUrl")
  @Description("")
  String CurrentUrlProperties();

  @DefaultMessage("Accuracy")
  @Description("")
  String AccuracyProperties();

  @DefaultMessage("AddressesAndNames")
  @Description("")
  String AddressesAndNamesProperties();

  @DefaultMessage("Altitude")
  @Description("")
  String AltitudeProperties();

  @DefaultMessage("Angle")
  @Description("")
  String AngleProperties();

  @DefaultMessage("Animation")
  @Description("")
  String AnimationProperties();

  @DefaultMessage("Available")
  @Description("")
  String AvailableProperties();

  @DefaultMessage("AvailableProviders")
  @Description("")
  String AvailableProvidersProperties();

  @DefaultMessage("Azimuth")
  @Description("")
  String AzimuthProperties();

  @DefaultMessage("BallotOptions")
  @Description("")
  String BallotOptionsProperties();

  @DefaultMessage("BallotQuestion")
  @Description("")
  String BallotQuestionProperties();

  @DefaultMessage("EmailAddress")
  @Description("")
  String EmailAddressProperties();

  @DefaultMessage("EmailAddressList")
  @Description("")
  String EmailAddressListProperties();

  @DefaultMessage("Elements")
  @Description("")
  String ElementsProperties();

  @DefaultMessage("Followers")
  @Description("")
  String FollowersProperties();

  @DefaultMessage("FriendTimeline")
  @Description("")
  String FriendTimelineProperties();

  @DefaultMessage("FullScreen")
  @Description("")
  String FullScreenProperties();

  @DefaultMessage("HasAccuracy")
  @Description("")
  String HasAccuracyProperties();

  @DefaultMessage("HasAltitude")
  @Description("")
  String HasAltitudeProperties();

  @DefaultMessage("HasLongitudeLatitude")
  @Description("")
  String HasLongitudeLatitudeProperties();

  @DefaultMessage("Height")
  @Description("")
  String HeightProperties();

  @DefaultMessage("InstanceId")
  @Description("")
  String InstanceIdProperties();

  @DefaultMessage("InvitedInstances")
  @Description("")
  String InvitedInstancesProperties();

  @DefaultMessage("IsAccepting")
  @Description("")
  String IsAcceptingProperties();

  @DefaultMessage("IsConnected")
  @Description("")
  String IsConnectedProperties();

  @DefaultMessage("IsPlaying")
  @Description("")
  String IsPlayingProperties();

  @DefaultMessage("JoinedInstances")
  @Description("")
  String JoinedInstancesProperties();

  @DefaultMessage("Latitude")
  @Description("")
  String LatitudeProperties();

  @DefaultMessage("Leader")
  @Description("")
  String LeaderProperties();

  @DefaultMessage("Longitude")
  @Description("")
  String LongitudeProperties();

  @DefaultMessage("Magnitude")
  @Description("")
  String MagnitudeProperties();

  @DefaultMessage("Mentions")
  @Description("")
  String MentionsProperties();

  @DefaultMessage("ProviderLocked")
  @Description("")
  String ProviderLockedProperties();

  @DefaultMessage("ProviderName")
  @Description("")
  String ProviderNameProperties();

  @DefaultMessage("PublicInstances")
  @Description("")
  String PublicInstancesProperties();

  @DefaultMessage("PlayOnlyInForeground")
  @Description("")
  String PlayOnlyInForegroundProperties();

  @DefaultMessage("Players")
  @Description("")
  String PlayersProperties();

  @DefaultMessage("RequestHeaders")
  @Description("")
  String RequestHeadersProperties();

  @DefaultMessage("Result")
  @Description("")
  String ResultProperties();

  @DefaultMessage("UseExternalScanner")
  @Description("")
  String UseExternalScannerProperties();

  @DefaultMessage("ResultType")
  @Description("")
  String ResultTypeProperties();

  @DefaultMessage("ResultUri")
  @Description("")
  String ResultUriProperties();

  @DefaultMessage("Roll")
  @Description("")
  String RollProperties();

  @DefaultMessage("SearchResults")
  @Description("")
  String SearchResultsProperties();

  @DefaultMessage("ServiceUrl")
  @Description("")
  String ServiceUrlProperties();

  @DefaultMessage("SelectionIndex")
  @Description("")
  String SelectionIndexProperties();

  @DefaultMessage("UserChoice")
  @Description("")
  String UserChoiceProperties();

  @DefaultMessage("UserEmailAddress")
  @Description("")
  String UserEmailAddressProperties();

  @DefaultMessage("UserId")
  @Description("")
  String UserIdProperties();

  @DefaultMessage("Username")
  @Description("")
  String UsernameProperties();

  @DefaultMessage("XAccel")
  @Description("")
  String XAccelProperties();

  @DefaultMessage("YAccel")
  @Description("")
  String YAccelProperties();

  @DefaultMessage("ZAccel")
  @Description("")
  String ZAccelProperties();

  @DefaultMessage("Width")
  @Description("")
  String WidthProperties();

  @DefaultMessage("WebViewString")
  @Description("")
  String WebViewStringProperties();

  //Params
  @DefaultMessage("xAccel")
  @Description("")
  String xAccelParams();

  @DefaultMessage("yAccel")
  @Description("")
  String yAccelParams();

  @DefaultMessage("zAccel")
  @Description("")
  String zAccelParams();

  @DefaultMessage("result")
  @Description("")
  String resultParams();

  @DefaultMessage("other")
  @Description("")
  String otherParams();

  @DefaultMessage("component")
  @Description("")
  String componentParams();

  @DefaultMessage("startX")
  @Description("")
  String startXParams();

  @DefaultMessage("startY")
  @Description("")
  String startYParams();

  @DefaultMessage("prevX")
  @Description("")
  String prevXParams();

  @DefaultMessage("prevY")
  @Description("")
  String prevYParams();

  @DefaultMessage("currentX")
  @Description("")
  String currentXParams();

  @DefaultMessage("currentY")
  @Description("")
  String currentYParams();

  @DefaultMessage("edge")
  @Description("")
  String edgeParams();

  @DefaultMessage("speed")
  @Description("")
  String speedParams();

  @DefaultMessage("heading")
  @Description("")
  String headingParams();

  @DefaultMessage("xvel")
  @Description("")
  String xvelParams();

  @DefaultMessage("yvel")
  @Description("")
  String yvelParams();

  @DefaultMessage("target")
  @Description("")
  String targetParams();

  @DefaultMessage("address")
  @Description("")
  String addressParams();

  @DefaultMessage("uuid")
  @Description("")
  String uuidParams();

  @DefaultMessage("numberOfBytes")
  @Description("")
  String numberOfBytesParams();

  @DefaultMessage("number")
  @Description("")
  String numberParams();

  @DefaultMessage("list")
  @Description("")
  String listParams();

  @DefaultMessage("text")
  @Description("")
  String textParams();

  @DefaultMessage("clip")
  @Description("")
  String clipParams();

  @DefaultMessage("image")
  @Description("")
  String imageParams();

  @DefaultMessage("draggedSprite")
  @Description("")
  String draggedSpriteParams();

  @DefaultMessage("draggedAnySprite")
  @Description("")
  String draggedAnySpriteParams();

  @DefaultMessage("flungSprite")
  @Description("")
  String flungSpriteParams();

  @DefaultMessage("touchedSprite")
  @Description("")
  String touchedSpriteParams();

  @DefaultMessage("touchedAnySprite")
  @Description("")
  String touchedAnySpriteParams();

  @DefaultMessage("x")
  @Description("")
  String xParams();

  @DefaultMessage("y")
  @Description("")
  String yParams();

  @DefaultMessage("centerX")
  @Description("")
  String centerXParams();

  @DefaultMessage("centerY")
  @Description("")
  String centerYParams();

  @DefaultMessage("r")
  @Description("")
  String rParams();

  @DefaultMessage("radius")
  @Description("")
  String radiusParams();

  @DefaultMessage("x1")
  @Description("")
  String x1Params();

  @DefaultMessage("x2")
  @Description("")
  String x2Params();

  @DefaultMessage("y1")
  @Description("")
  String y1Params();

  @DefaultMessage("y2")
  @Description("")
  String y2Params();

  @DefaultMessage("angle")
  @Description("")
  String angleParams();

  @DefaultMessage("fileName")
  @Description("")
  String fileNameParams();

  @DefaultMessage("color")
  @Description("")
  String colorParams();

  @DefaultMessage("instant")
  @Description("")
  String instantParams();

  @DefaultMessage("days")
  @Description("")
  String daysParams();

  @DefaultMessage("hours")
  @Description("")
  String hoursParams();

  @DefaultMessage("minutes")
  @Description("")
  String minutesParams();

  @DefaultMessage("months")
  @Description("")
  String monthsParams();

  @DefaultMessage("seconds")
  @Description("")
  String secondsParams();

  @DefaultMessage("weeks")
  @Description("")
  String weeksParams();

  @DefaultMessage("years")
  @Description("")
  String yearsParams();

  @DefaultMessage("InstantInTime")
  @Description("")
  String InstantInTimeParams();

  @DefaultMessage("from")
  @Description("")
  String fromParams();

  @DefaultMessage("millis")
  @Description("")
  String millisParams();

  @DefaultMessage("functionName")
  @Description("")
  String functionNameParams();

  @DefaultMessage("errorNumber")
  @Description("")
  String errorNumberParams();

  @DefaultMessage("message")
  @Description("")
  String messageParams();

  @DefaultMessage("otherScreenName")
  @Description("")
  String otherScreenNameParams();

  @DefaultMessage("animType")
  @Description("")
  String animTypeParams();

  @DefaultMessage("sender")
  @Description("")
  String senderParams();

  @DefaultMessage("contents")
  @Description("")
  String contentsParams();

  @DefaultMessage("instanceId")
  @Description("")
  String instanceIdParams();

  @DefaultMessage("playerId")
  @Description("")
  String playerIdParams();

  @DefaultMessage("command")
  @Description("")
  String commandParams();

  @DefaultMessage("arguments")
  @Description("")
  String argumentsParams();

  @DefaultMessage("response")
  @Description("")
  String responseParams();

  @DefaultMessage("emailAddress")
  @Description("")
  String emailAddressParams();

  @DefaultMessage("type")
  @Description("")
  String typeParams();

  @DefaultMessage("count")
  @Description("")
  String countParams();

  @DefaultMessage("makePublic")
  @Description("")
  String makePublicParams();

  @DefaultMessage("recipients")
  @Description("")
  String recipientsParams();

  @DefaultMessage("playerEmail")
  @Description("")
  String playerEmailParams();

  @DefaultMessage("latitude")
  @Description("")
  String latitudeParams();

  @DefaultMessage("longitude")
  @Description("")
  String longitudeParams();

  @DefaultMessage("altitude")
  @Description("")
  String altitudeParams();

  @DefaultMessage("provider")
  @Description("")
  String providerParams();

  @DefaultMessage("status")
  @Description("")
  String statusParams();

  @DefaultMessage("locationName")
  @Description("")
  String locationNameParams();

  @DefaultMessage("choice")
  @Description("")
  String choiceParams();

  @DefaultMessage("notice")
  @Description("")
  String noticeParams();

  @DefaultMessage("title")
  @Description("")
  String titleParams();

  @DefaultMessage("buttonText")
  @Description("")
  String buttonTextParams();

  @DefaultMessage("cancelable")
  @Description("")
  String cancelableParams();

  @DefaultMessage("button1Text")
  @Description("")
  String button1TextParams();

  @DefaultMessage("button2Text")
  @Description("")
  String button2TextParams();

  @DefaultMessage("source")
  @Description("")
  String sourceParams();

  @DefaultMessage("destination")
  @Description("")
  String destinationParams();

  @DefaultMessage("sensorPortLetter")
  @Description("")
  String sensorPortLetterParams();

  @DefaultMessage("rxDataLength")
  @Description("")
  String rxDataLengthParams();

  @DefaultMessage("wildcard")
  @Description("")
  String wildcardParams();

  @DefaultMessage("motorPortLetter")
  @Description("")
  String motorPortLetterParams();

  @DefaultMessage("mailbox")
  @Description("")
  String mailboxParams();

  @DefaultMessage("durationMs")
  @Description("")
  String durationMsParams();

  @DefaultMessage("relative")
  @Description("")
  String relativeParams();

  @DefaultMessage("sensorType")
  @Description("")
  String sensorTypeParams();

  @DefaultMessage("sensorMode")
  @Description("")
  String sensorModeParams();

  @DefaultMessage("power")
  @Description("")
  String powerParams();

  @DefaultMessage("mode")
  @Description("")
  String modeParams();

  @DefaultMessage("regulationMode")
  @Description("")
  String regulationModeParams();

  @DefaultMessage("turnRatio")
  @Description("")
  String turnRatioParams();

  @DefaultMessage("runState")
  @Description("")
  String runStateParams();

  @DefaultMessage("tachoLimit")
  @Description("")
  String tachoLimitParams();

  @DefaultMessage("programName")
  @Description("")
  String programNameParams();

  @DefaultMessage("distance")
  @Description("")
  String distanceParams();

  @DefaultMessage("azimuth")
  @Description("")
  String azimuthParams();

  @DefaultMessage("pitch")
  @Description("")
  String pitchParams();

  @DefaultMessage("roll")
  @Description("")
  String rollParams();

  @DefaultMessage("simpleSteps")
  @Description("")
  String simpleStepsParams();

  @DefaultMessage("walkSteps")
  @Description("")
  String walkStepsParams();

  @DefaultMessage("seed")
  @Description("")
  String seedParams();

  @DefaultMessage("millisecs")
  @Description("")
  String millisecsParams();

  @DefaultMessage("sound")
  @Description("")
  String soundParams();

  @DefaultMessage("messageText")
  @Description("")
  String messageTextParams();

  @DefaultMessage("tag")
  @Description("")
  String tagParams();

  @DefaultMessage("valueToStore")
  @Description("")
  String valueToStoreParams();

  @DefaultMessage("tagFromWebDB")
  @Description("")
  String tagFromWebDBParams();

  @DefaultMessage("valueFromWebDB")
  @Description("")
  String valueFromWebDBParams();

  @DefaultMessage("followers2")
  @Description("")
  String followers2Params();

  @DefaultMessage("timeline")
  @Description("")
  String timelineParams();

  @DefaultMessage("mentions")
  @Description("")
  String mentionsParams();

  @DefaultMessage("searchResults")
  @Description("")
  String searchResultsParams();

  @DefaultMessage("user")
  @Description("")
  String userParams();

  @DefaultMessage("url")
  @Description("")
  String urlParams();

  @DefaultMessage("responseCode")
  @Description("")
  String responseCodeParams();

  @DefaultMessage("responseType")
  @Description("")
  String responseTypeParams();

  @DefaultMessage("responseContent")
  @Description("")
  String responseContentParams();

  @DefaultMessage("htmlText")
  @Description("")
  String htmlTextParams();

  @DefaultMessage("jsonText")
  @Description("")
  String jsonTextParams();

  @DefaultMessage("path")
  @Description("")
  String pathParams();

  @DefaultMessage("encoding")
  @Description("")
  String encodingParams();

  @DefaultMessage("name")
  @Description("")
  String nameParams();

  @DefaultMessage("serviceName")
  @Description("")
  String serviceNameParams();

  @DefaultMessage("milliseconds")
  @Description("")
  String millisecondsParams();

  @DefaultMessage("messages")
  @Description("")
  String messagesParams();

  @DefaultMessage("start")
  @Description("")
  String startParams();

  @DefaultMessage("end")
  @Description("")
  String endParams();

  @DefaultMessage("frequencyHz")
  @Description("")
  String frequencyHzParams();

  @DefaultMessage("secure")
  @Description("")
  String secureParams();

  @DefaultMessage("file")
  @Description("")
  String fileParams();

  @DefaultMessage("thumbPosition")
  @Description("")
  String thumbPositionParams();

  @DefaultMessage("selection")
  @Description("")
  String selectionParams();

  @DefaultMessage("valueIfTagNotThere")
  @Description("")
  String valueIfTagNotThereParams();

  @DefaultMessage("query")
  @Description("")
  String queryParams();

  @DefaultMessage("ImagePath")
  @Description("")
  String ImagePathParams();

  @DefaultMessage("ms")
  @Description("")
  String msParams();

  @DefaultMessage("translation")
  @Description("")
  String translationParams();

  @DefaultMessage("languageToTranslateTo")
  @Description("")
  String languageToTranslateToParams();

  @DefaultMessage("textToTranslate")
  @Description("")
  String textToTranslateParams();

  //Events
  @DefaultMessage("AccelerationChanged")
  @Description("")
  String AccelerationChangedEvents();

  @DefaultMessage("ActivityCanceled")
  @Description("")
  String ActivityCanceledEvents();

  @DefaultMessage("AfterActivity")
  @Description("")
  String AfterActivityEvents();

  @DefaultMessage("CollidedWith")
  @Description("")
  String CollidedWithEvents();

  @DefaultMessage("Dragged")
  @Description("")
  String DraggedEvents();

  @DefaultMessage("EdgeReached")
  @Description("")
  String EdgeReachedEvents();

  @DefaultMessage("Flung")
  @Description("")
  String FlungEvents();

  @DefaultMessage("NoLongerCollidingWith")
  @Description("")
  String NoLongerCollidingWithEvents();

  @DefaultMessage("TouchDown")
  @Description("")
  String TouchDownEvents();

  @DefaultMessage("TouchUp")
  @Description("")
  String TouchUpEvents();

  @DefaultMessage("Touched")
  @Description("")
  String TouchedEvents();

  @DefaultMessage("AfterScan")
  @Description("")
  String AfterScanEvents();

  @DefaultMessage("ConnectionAccepted")
  @Description("")
  String ConnectionAcceptedEvents();

  @DefaultMessage("Click")
  @Description("")
  String ClickEvents();

  @DefaultMessage("GotFocus")
  @Description("")
  String GotFocusEvents();

  @DefaultMessage("LongClick")
  @Description("")
  String LongClickEvents();

  @DefaultMessage("RequestFocus")
  @Description("")
  String RequestFocusMethods();

  @DefaultMessage("LostFocus")
  @Description("")
  String LostFocusEvents();

  @DefaultMessage("AfterRecording")
  @Description("")
  String AfterRecordingEvents();

  @DefaultMessage("AfterPicture")
  @Description("")
  String AfterPictureEvents();

  @DefaultMessage("Changed")
  @Description("")
  String ChangedEvents();

  @DefaultMessage("Timer")
  @Description("")
  String TimerEvents();

  @DefaultMessage("AfterPicking")
  @Description("")
  String AfterPickingEvents();

  @DefaultMessage("BeforePicking")
  @Description("")
  String BeforePickingEvents();

  @DefaultMessage("BackPressed")
  @Description("")
  String BackPressedEvents();

  @DefaultMessage("ErrorOccurred")
  @Description("")
  String ErrorOccurredEvents();

  @DefaultMessage("Initialize")
  @Description("")
  String InitializeEvents();

  @DefaultMessage("OtherScreenClosed")
  @Description("")
  String OtherScreenClosedEvents();

  @DefaultMessage("ScreenOrientationChanged")
  @Description("")
  String ScreenOrientationChangedEvents();

  @DefaultMessage("GotResult")
  @Description("")
  String GotResultEvents();

  @DefaultMessage("FunctionCompleted")
  @Description("")
  String FunctionCompletedEvents();

  @DefaultMessage("GotMessage")
  @Description("")
  String GotMessageEvents();

  @DefaultMessage("Info")
  @Description("")
  String InfoEvents();

  @DefaultMessage("InstanceIdChanged")
  @Description("")
  String InstanceIdChangedEvents();

  @DefaultMessage("Invited")
  @Description("")
  String InvitedEvents();

  @DefaultMessage("NewInstanceMade")
  @Description("")
  String NewInstanceMadeEvents();

  @DefaultMessage("NewLeader")
  @Description("")
  String NewLeaderEvents();

  @DefaultMessage("PlayerJoined")
  @Description("")
  String PlayerJoinedEvents();

  @DefaultMessage("PlayerLeft")
  @Description("")
  String PlayerLeftEvents();

  @DefaultMessage("ServerCommandFailure")
  @Description("")
  String ServerCommandFailureEvents();

  @DefaultMessage("ServerCommandSuccess")
  @Description("")
  String ServerCommandSuccessEvents();

  @DefaultMessage("UserEmailAddressSet")
  @Description("")
  String UserEmailAddressSetEvents();

  @DefaultMessage("WebServiceError")
  @Description("")
  String WebServiceErrorEvents();

  @DefaultMessage("LocationChanged")
  @Description("")
  String LocationChangedEvents();

  @DefaultMessage("StatusChanged")
  @Description("")
  String StatusChangedEvents();

  @DefaultMessage("AfterChoosing")
  @Description("")
  String AfterChoosingEvents();

  @DefaultMessage("AfterTextInput")
  @Description("")
  String AfterTextInputEvents();

  @DefaultMessage("AboveRange")
  @Description("")
  String AboveRangeEvents();

  @DefaultMessage("BelowRange")
  @Description("")
  String BelowRangeEvents();

  @DefaultMessage("ColorChanged")
  @Description("")
  String ColorChangedEvents();

  @DefaultMessage("WithinRange")
  @Description("")
  String WithinRangeEvents();

  @DefaultMessage("Pressed")
  @Description("")
  String PressedEvents();

  @DefaultMessage("Released")
  @Description("")
  String ReleasedEvents();

  @DefaultMessage("OrientationChanged")
  @Description("")
  String OrientationChangedEvents();

  @DefaultMessage("CalibrationFailed")
  @Description("")
  String CalibrationFailedEvents();

  @DefaultMessage("GPSAvailable")
  @Description("")
  String GPSAvailableEvents();

  @DefaultMessage("GPSLost")
  @Description("")
  String GPSLostEvents();

  @DefaultMessage("SimpleStep")
  @Description("")
  String SimpleStepEvents();

  @DefaultMessage("StartedMoving")
  @Description("")
  String StartedMovingEvents();

  @DefaultMessage("StoppedMoving")
  @Description("")
  String StoppedMovingEvents();

  @DefaultMessage("WalkStep")
  @Description("")
  String WalkStepEvents();

  @DefaultMessage("Completed")
  @Description("")
  String CompletedEvents();

  @DefaultMessage("AfterSoundRecorded")
  @Description("")
  String AfterSoundRecordedEvents();

  @DefaultMessage("StartedRecording")
  @Description("")
  String StartedRecordingEvents();

  @DefaultMessage("StoppedRecording")
  @Description("")
  String StoppedRecordingEvents();

  @DefaultMessage("AfterGettingText")
  @Description("")
  String AfterGettingTextEvents();

  @DefaultMessage("BeforeGettingText")
  @Description("")
  String BeforeGettingTextEvents();

  @DefaultMessage("AfterSpeaking")
  @Description("")
  String AfterSpeakingEvents();

  @DefaultMessage("BeforeSpeaking")
  @Description("")
  String BeforeSpeakingEvents();

  @DefaultMessage("MessageReceived")
  @Description("")
  String MessageReceivedEvents();

  @DefaultMessage("SendMessage")
  @Description("")
  String SendMessageEvents();

  @DefaultMessage("GotValue")
  @Description("")
  String GotValueEvents();

  @DefaultMessage("ValueStored")
  @Description("")
  String ValueStoredEvents();

  @DefaultMessage("DirectMessagesReceived")
  @Description("")
  String DirectMessagesReceivedEvents();

  @DefaultMessage("FollowersReceived")
  @Description("")
  String FollowersReceivedEvents();

  @DefaultMessage("FriendTimelineReceived")
  @Description("")
  String FriendTimelineReceivedEvents();

  @DefaultMessage("IsAuthorized")
  @Description("")
  String IsAuthorizedEvents();

  @DefaultMessage("MentionsReceived")
  @Description("")
  String MentionsReceivedEvents();

  @DefaultMessage("SearchSuccessful")
  @Description("")
  String SearchSuccessfulEvents();

  @DefaultMessage("GotBallot")
  @Description("")
  String GotBallotEvents();

  @DefaultMessage("GotBallotConfirmation")
  @Description("")
  String GotBallotConfirmationEvents();

  @DefaultMessage("NoOpenPoll")
  @Description("")
  String NoOpenPollEvents();

  @DefaultMessage("GotFile")
  @Description("")
  String GotFileEvents();

  @DefaultMessage("GotText")
  @Description("")
  String GotTextEvents();

  @DefaultMessage("AfterDateSet")
  @Description("")
  String AfterDateSetEvents();

  @DefaultMessage("TagRead")
  @Description("")
  String TagReadEvents();

  @DefaultMessage("TagWritten")
  @Description("")
  String TagWrittenEvents();

  @DefaultMessage("PositionChanged")
  @Description("")
  String PositionChangedEvents();

  @DefaultMessage("AfterSelecting")
  @Description("")
  String AfterSelectingEvents();

  @DefaultMessage("AfterTimeSet")
  @Description("")
  String AfterTimeSetEvents();

  @DefaultMessage("GotTranslation")
  @Description("")
  String GotTranslationEvents();

  @DefaultMessage("Shaking")
  @Description("")
  String ShakingEvents();

  //Methods
  @DefaultMessage("ResolveActivity")
  @Description("")
  String ResolveActivityMethods();

  @DefaultMessage("StartActivity")
  @Description("")
  String StartActivityMethods();

  @DefaultMessage("Connect")
  @Description("")
  String ConnectMethods();

  @DefaultMessage("ConnectWithUUID")
  @Description("")
  String ConnectWithUUIDMethods();

  @DefaultMessage("Disconnect")
  @Description("")
  String DisconnectMethods();

  @DefaultMessage("IsDevicePaired")
  @Description("")
  String IsDevicePairedMethods();

  @DefaultMessage("ReceiveSigned1ByteNumber")
  @Description("")
  String ReceiveSigned1ByteNumberMethods();

  @DefaultMessage("ReceiveSigned2ByteNumber")
  @Description("")
  String ReceiveSigned2ByteNumberMethods();

  @DefaultMessage("ReceiveSigned4ByteNumber")
  @Description("")
  String ReceiveSigned4ByteNumberMethods();

  @DefaultMessage("ReceiveSignedBytes")
  @Description("")
  String ReceiveSignedBytesMethods();

  @DefaultMessage("ReceiveText")
  @Description("")
  String ReceiveTextMethods();

  @DefaultMessage("ReceiveUnsigned1ByteNumber")
  @Description("")
  String ReceiveUnsigned1ByteNumberMethods();

  @DefaultMessage("ReceiveUnsigned2ByteNumber")
  @Description("")
  String ReceiveUnsigned2ByteNumberMethods();

  @DefaultMessage("ReceiveUnsigned4ByteNumber")
  @Description("")
  String ReceiveUnsigned4ByteNumberMethods();

  @DefaultMessage("ReceiveUnsignedBytes")
  @Description("")
  String ReceiveUnsignedBytesMethods();

  @DefaultMessage("Send1ByteNumber")
  @Description("")
  String Send1ByteNumberMethods();

  @DefaultMessage("Send2ByteNumber")
  @Description("")
  String Send2ByteNumberMethods();

  @DefaultMessage("Send4ByteNumber")
  @Description("")
  String Send4ByteNumberMethods();

  @DefaultMessage("SendBytes")
  @Description("")
  String SendBytesMethods();

  @DefaultMessage("SendText")
  @Description("")
  String SendTextMethods();

  @DefaultMessage("AcceptConnection")
  @Description("")
  String AcceptConnectionMethods();

  @DefaultMessage("AcceptConnectionWithUUID")
  @Description("")
  String AcceptConnectionWithUUIDMethods();

  @DefaultMessage("BytesAvailableToReceive")
  @Description("")
  String BytesAvailableToReceiveMethods();

  @DefaultMessage("StopAccepting")
  @Description("")
  String StopAcceptingMethods();

  @DefaultMessage("RecordVideo")
  @Description("")
  String RecordVideoMethods();

  @DefaultMessage("TakePicture")
  @Description("")
  String TakePictureMethods();

  @DefaultMessage("Clear")
  @Description("")
  String ClearMethods();

  @DefaultMessage("DrawCircle")
  @Description("")
  String DrawCircleMethods();

  @DefaultMessage("DrawLine")
  @Description("")
  String DrawLineMethods();

  @DefaultMessage("DrawPoint")
  @Description("")
  String DrawPointMethods();

  @DefaultMessage("DrawText")
  @Description("")
  String DrawTextMethods();

  @DefaultMessage("DrawTextAtAngle")
  @Description("")
  String DrawTextAtAngleMethods();

  @DefaultMessage("GetBackgroundPixelColor")
  @Description("")
  String GetBackgroundPixelColorMethods();

  @DefaultMessage("GetPixelColor")
  @Description("")
  String GetPixelColorMethods();

  @DefaultMessage("Save")
  @Description("")
  String SaveMethods();

  @DefaultMessage("SaveAs")
  @Description("")
  String SaveAsMethods();

  @DefaultMessage("SetBackgroundPixelColor")
  @Description("")
  String SetBackgroundPixelColorMethods();

  @DefaultMessage("AddDays")
  @Description("")
  String AddDaysMethods();

  @DefaultMessage("AddHours")
  @Description("")
  String AddHoursMethods();

  @DefaultMessage("AddMinutes")
  @Description("")
  String AddMinutesMethods();

  @DefaultMessage("AddMonths")
  @Description("")
  String AddMonthsMethods();

  @DefaultMessage("AddSeconds")
  @Description("")
  String AddSecondsMethods();

  @DefaultMessage("AddWeeks")
  @Description("")
  String AddWeeksMethods();

  @DefaultMessage("AddYears")
  @Description("")
  String AddYearsMethods();

  @DefaultMessage("DayOfMonth")
  @Description("")
  String DayOfMonthMethods();

  @DefaultMessage("Duration")
  @Description("")
  String DurationMethods();

  @DefaultMessage("FormatDate")
  @Description("")
  String FormatDateMethods();

  @DefaultMessage("FormatDateTime")
  @Description("")
  String FormatDateTimeMethods();

  @DefaultMessage("FormatTime")
  @Description("")
  String FormatTimeMethods();

  @DefaultMessage("GetMillis")
  @Description("")
  String GetMillisMethods();

  @DefaultMessage("Hour")
  @Description("")
  String HourMethods();

  @DefaultMessage("MakeInstant")
  @Description("")
  String MakeInstantMethods();

  @DefaultMessage("MakeInstantFromMillis")
  @Description("")
  String MakeInstantFromMillisMethods();

  @DefaultMessage("Minute")
  @Description("")
  String MinuteMethods();

  @DefaultMessage("Month")
  @Description("")
  String MonthMethods();

  @DefaultMessage("MonthName")
  @Description("")
  String MonthNameMethods();

  @DefaultMessage("Now")
  @Description("")
  String NowMethods();

  @DefaultMessage("Second")
  @Description("")
  String SecondMethods();

  @DefaultMessage("SystemTime")
  @Description("")
  String SystemTimeMethods();

  @DefaultMessage("Weekday")
  @Description("")
  String WeekdayMethods();

  @DefaultMessage("WeekdayName")
  @Description("")
  String WeekdayNameMethods();

  @DefaultMessage("Year")
  @Description("")
  String YearMethods();

  @DefaultMessage("Open")
  @Description("")
  String OpenMethods();

  @DefaultMessage("CloseScreenAnimation")
  @Description("")
  String CloseScreenAnimationMethods();

  @DefaultMessage("OpenScreenAnimation")
  @Description("")
  String OpenScreenAnimationMethods();

  @DefaultMessage("DoQuery")
  @Description("")
  String DoQueryMethods();

  @DefaultMessage("ForgetLogin")
  @Description("")
  String ForgetLoginMethods();

  @DefaultMessage("SendQuery")
  @Description("")
  String SendQueryMethods();

  @DefaultMessage("GetInstanceLists")
  @Description("")
  String GetInstanceListsMethods();

  @DefaultMessage("GetMessages")
  @Description("")
  String GetMessagesMethods();

  @DefaultMessage("Invite")
  @Description("")
  String InviteMethods();

  @DefaultMessage("LeaveInstance")
  @Description("")
  String LeaveInstanceMethods();

  @DefaultMessage("MakeNewInstance")
  @Description("")
  String MakeNewInstanceMethods();

  @DefaultMessage("ServerCommand")
  @Description("")
  String ServerCommandMethods();

  @DefaultMessage("SetInstance")
  @Description("")
  String SetInstanceMethods();

  @DefaultMessage("SetLeader")
  @Description("")
  String SetLeaderMethods();

  @DefaultMessage("Bounce")
  @Description("")
  String BounceMethods();

  @DefaultMessage("CollidingWith")
  @Description("")
  String CollidingWithMethods();

  @DefaultMessage("MoveIntoBounds")
  @Description("")
  String MoveIntoBoundsMethods();

  @DefaultMessage("MoveTo")
  @Description("")
  String MoveToMethods();

  @DefaultMessage("PointInDirection")
  @Description("")
  String PointInDirectionMethods();

  @DefaultMessage("PointTowards")
  @Description("")
  String PointTowardsMethods();

  @DefaultMessage("LatitudeFromAddress")
  @Description("")
  String LatitudeFromAddressMethods();

  @DefaultMessage("LongitudeFromAddress")
  @Description("")
  String LongitudeFromAddressMethods();

  @DefaultMessage("LogError")
  @Description("")
  String LogErrorMethods();

  @DefaultMessage("LogInfo")
  @Description("")
  String LogInfoMethods();

  @DefaultMessage("LogWarning")
  @Description("")
  String LogWarningMethods();

  @DefaultMessage("ShowAlert")
  @Description("")
  String ShowAlertMethods();

  @DefaultMessage("ShowChooseDialog")
  @Description("")
  String ShowChooseDialogMethods();

  @DefaultMessage("ShowMessageDialog")
  @Description("")
  String ShowMessageDialogMethods();

  @DefaultMessage("ShowTextDialog")
  @Description("")
  String ShowTextDialogMethods();

  @DefaultMessage("ShowProgressDialog")
  @Description("")
  String ShowProgressDialogMethods();

  @DefaultMessage("DismissProgressDialog")
  @Description("")
  String DismissProgressDialogMethods();

  @DefaultMessage("GetColor")
  @Description("")
  String GetColorMethods();

  @DefaultMessage("GetLightLevel")
  @Description("")
  String GetLightLevelMethods();

  @DefaultMessage("DeleteFile")
  @Description("")
  String DeleteFileMethods();

  @DefaultMessage("DownloadFile")
  @Description("")
  String DownloadFileMethods();

  @DefaultMessage("GetBatteryLevel")
  @Description("")
  String GetBatteryLevelMethods();

  @DefaultMessage("GetBrickName")
  @Description("")
  String GetBrickNameMethods();

  @DefaultMessage("GetCurrentProgramName")
  @Description("")
  String GetCurrentProgramNameMethods();

  @DefaultMessage("GetFirmwareVersion")
  @Description("")
  String GetFirmwareVersionMethods();

  @DefaultMessage("GetInputValues")
  @Description("")
  String GetInputValuesMethods();

  @DefaultMessage("GetOutputState")
  @Description("")
  String GetOutputStateMethods();

  @DefaultMessage("KeepAlive")
  @Description("")
  String KeepAliveMethods();

  @DefaultMessage("ListFiles")
  @Description("")
  String ListFilesMethods();

  @DefaultMessage("LsGetStatus")
  @Description("")
  String LsGetStatusMethods();

  @DefaultMessage("LsRead")
  @Description("")
  String LsReadMethods();

  @DefaultMessage("MessageRead")
  @Description("")
  String MessageReadMethods();

  @DefaultMessage("MessageWrite")
  @Description("")
  String MessageWriteMethods();

  @DefaultMessage("PlaySoundFile")
  @Description("")
  String PlaySoundFileMethods();

  @DefaultMessage("PlayTone")
  @Description("")
  String PlayToneMethods();

  @DefaultMessage("ResetInputScaledValue")
  @Description("")
  String ResetInputScaledValueMethods();

  @DefaultMessage("ResetMotorPosition")
  @Description("")
  String ResetMotorPositionMethods();

  @DefaultMessage("SetBrickName")
  @Description("")
  String SetBrickNameMethods();

  @DefaultMessage("SetInputMode")
  @Description("")
  String SetInputModeMethods();

  @DefaultMessage("SetOutputState")
  @Description("")
  String SetOutputStateMethods();

  @DefaultMessage("StartProgram")
  @Description("")
  String StartProgramMethods();

  @DefaultMessage("StopProgram")
  @Description("")
  String StopProgramMethods();

  @DefaultMessage("StopSoundPlayback")
  @Description("")
  String StopSoundPlaybackMethods();

  @DefaultMessage("LsWrite")
  @Description("")
  String LsWriteMethods();

  @DefaultMessage("MoveBackward")
  @Description("")
  String MoveBackwardMethods();

  @DefaultMessage("MoveBackwardIndefinitely")
  @Description("")
  String MoveBackwardIndefinitelyMethods();

  @DefaultMessage("MoveForward")
  @Description("")
  String MoveForwardMethods();

  @DefaultMessage("MoveForwardIndefinitely")
  @Description("")
  String MoveForwardIndefinitelyMethods();

  @DefaultMessage("Stop")
  @Description("")
  String StopMethods();

  @DefaultMessage("TurnClockwiseIndefinitely")
  @Description("")
  String TurnClockwiseIndefinitelyMethods();

  @DefaultMessage("TurnCounterClockwiseIndefinitely")
  @Description("")
  String TurnCounterClockwiseIndefinitelyMethods();

  @DefaultMessage("GetSoundLevel")
  @Description("")
  String GetSoundLevelMethods();

  @DefaultMessage("IsPressed")
  @Description("")
  String IsPressedMethods();

  @DefaultMessage("GetDistance")
  @Description("")
  String GetDistanceMethods();

  @DefaultMessage("Pause")
  @Description("")
  String PauseMethods();

  @DefaultMessage("Reset")
  @Description("")
  String ResetMethods();

  @DefaultMessage("Resume")
  @Description("")
  String ResumeMethods();

  @DefaultMessage("Start")
  @Description("")
  String StartMethods();

  @DefaultMessage("MakePhoneCall")
  @Description("")
  String MakePhoneCallMethods();

  @DefaultMessage("GetWifiIpAddress")
  @Description("")
  String GetWifiIpAddressMethods();

  @DefaultMessage("isConnected")
  @Description("")
  String isConnectedMethods();

  @DefaultMessage("setHmacSeedReturnCode")
  @Description("")
  String setHmacSeedReturnCodeMethods();

  @DefaultMessage("startHTTPD")
  @Description("")
  String startHTTPDMethods();

  @DefaultMessage("Vibrate")
  @Description("")
  String VibrateMethods();

  @DefaultMessage("GetText")
  @Description("")
  String GetTextMethods();

  @DefaultMessage("HideKeyboard")
  @Description("")
  String HideKeyboardMethods();

  @DefaultMessage("Speak")
  @Description("")
  String SpeakMethods();

  @DefaultMessage("SendMessage")
  @Description("")
  String SendMessageMethods();

  @DefaultMessage("GetValue")
  @Description("")
  String GetValueMethods();

  @DefaultMessage("StoreValue")
  @Description("")
  String StoreValueMethods();

  @DefaultMessage("Authorize")
  @Description("")
  String AuthorizeMethods();

  @DefaultMessage("CheckAuthorized")
  @Description("")
  String CheckAuthorizedMethods();

  @DefaultMessage("DeAuthorize")
  @Description("")
  String DeAuthorizeMethods();

  @DefaultMessage("DirectMessage")
  @Description("")
  String DirectMessageMethods();

  @DefaultMessage("Follow")
  @Description("")
  String FollowMethods();

  @DefaultMessage("RequestDirectMessages")
  @Description("")
  String RequestDirectMessagesMethods();

  @DefaultMessage("RequestFollowers")
  @Description("")
  String RequestFollowersMethods();

  @DefaultMessage("RequestFriendTimeline")
  @Description("")
  String RequestFriendTimelineMethods();

  @DefaultMessage("RequestMentions")
  @Description("")
  String RequestMentionsMethods();

  @DefaultMessage("SearchTwitter")
  @Description("")
  String SearchTwitterMethods();

  @DefaultMessage("SetStatus")
  @Description("")
  String SetStatusMethods();

  @DefaultMessage("StopFollowing")
  @Description("")
  String StopFollowingMethods();

  @DefaultMessage("GetDuration")
  @Description("")
  String GetDurationMethods();

  @DefaultMessage("SeekTo")
  @Description("")
  String SeekToMethods();

  @DefaultMessage("DoScan")
  @Description("")
  String DoScanMethods();

  @DefaultMessage("RequestBallot")
  @Description("")
  String RequestBallotMethods();

  @DefaultMessage("SendBallot")
  @Description("")
  String SendBallotMethods();

  @DefaultMessage("BuildPostData")
  @Description("")
  String BuildPostDataMethods();

  @DefaultMessage("ClearCookies")
  @Description("")
  String ClearCookiesMethods();

  @DefaultMessage("Get")
  @Description("")
  String GetMethods();

  @DefaultMessage("HtmlTextDecode")
  @Description("")
  String HtmlTextDecodeMethods();

  @DefaultMessage("JsonTextDecode")
  @Description("")
  String JsonTextDecodeMethods();

  @DefaultMessage("XmlTextDecode")
  @Description("")
  String XmlTextDecodeMethods();

  @DefaultMessage("PostFile")
  @Description("")
  String PostFileMethods();

  @DefaultMessage("PostText")
  @Description("")
  String PostTextMethods();

  @DefaultMessage("PostTextWithEncoding")
  @Description("")
  String PostTextWithEncodingMethods();

  @DefaultMessage("UriEncode")
  @Description("")
  String UriEncodeMethods();

  @DefaultMessage("CanGoBack")
  @Description("")
  String CanGoBackMethods();

  @DefaultMessage("CanGoForward")
  @Description("")
  String CanGoForwardMethods();

  @DefaultMessage("ClearLocations")
  @Description("")
  String ClearLocationsMethods();

  @DefaultMessage("ClearCaches")
  @Description("")
  String ClearCachesMethods();

  @DefaultMessage("GoBack")
  @Description("")
  String GoBackMethods();

  @DefaultMessage("GoForward")
  @Description("")
  String GoForwardMethods();

  @DefaultMessage("GoHome")
  @Description("")
  String GoHomeMethods();

  @DefaultMessage("GoToUrl")
  @Description("")
  String GoToUrlMethods();

  @DefaultMessage("AppendToFile")
  @Description("")
  String AppendToFileMethods();

  @DefaultMessage("Delete")
  @Description("")
  String DeleteMethods();

  @DefaultMessage("ReadFrom")
  @Description("")
  String ReadFromMethods();

  @DefaultMessage("SaveFile")
  @Description("")
  String SaveFileMethods();

  @DefaultMessage("doFault")
  @Description("")
  String doFaultMethods();

  @DefaultMessage("getVersionName")
  @Description("")
  String getVersionNameMethods();

  @DefaultMessage("installURL")
  @Description("")
  String installURLMethods();

  @DefaultMessage("isDirect")
  @Description("")
  String isDirectMethods();

  @DefaultMessage("setAssetsLoaded")
  @Description("")
  String setAssetsLoadedMethods();

  @DefaultMessage("shutdown")
  @Description("")
  String shutdownMethods();

  @DefaultMessage("ShareFile")
  @Description("")
  String ShareFileMethods();

  @DefaultMessage("ShareFileWithMessage")
  @Description("")
  String ShareFileWithMessageMethods();

  @DefaultMessage("ShareMessage")
  @Description("")
  String ShareMessageMethods();

  @DefaultMessage("Play")
  @Description("")
  String PlayMethods();

  @DefaultMessage("DisplayDropdown")
  @Description("")
  String DisplayDropdownMethods();

  @DefaultMessage("ClearAll")
  @Description("")
  String ClearAllMethods();

  @DefaultMessage("ClearTag")
  @Description("")
  String ClearTagMethods();

  @DefaultMessage("GetTags")
  @Description("")
  String GetTagsMethods();

  @DefaultMessage("Tweet")
  @Description("")
  String TweetMethods();

  @DefaultMessage("TweetWithImage")
  @Description("")
  String TweetWithImageMethods();

  @DefaultMessage("BuildRequestData")
  @Description("")
  String BuildRequestDataMethods();

  @DefaultMessage("PutFile")
  @Description("")
  String PutFileMethods();

  @DefaultMessage("PutText")
  @Description("")
  String PutTextMethods();

  @DefaultMessage("PutTextWithEncoding")
  @Description("")
  String PutTextWithEncodingMethods();

  @DefaultMessage("RequestTranslation")
  @Description("")
  String RequestTranslationMethods();


  //Mock Components
  @DefaultMessage("add items...")
  @Description("")
  String MockSpinnerAddItems();

  //help strings
  @DefaultMessage("Non-visible component that can detect shaking and measure acceleration approximately in three dimensions using SI units (m/s<sup>2</sup>).  The components are: <ul>\n<li> <strong>xAccel</strong>: 0 when the phone is at rest on a flat      surface, positive when the phone is tilted to the right (i.e.,      its left side is raised), and negative when the phone is tilted      to the left (i.e., its right size is raised).</li>\n <li> <strong>yAccel</strong>: 0 when the phone is at rest on a flat      surface, positive when its bottom is raised, and negative when      its top is raised. </li>\n <li> <strong>zAccel</strong>: Equal to -9.8 (earth\"s gravity in meters per      second per second when the device is at rest parallel to the ground      with the display facing up,      0 when perpindicular to the ground, and +9.8 when facing down.       The value can also be affected by accelerating it with or against      gravity. </li></ul>")
  @Description("")
  String AccelerometerSensorHelpStringComponentPallette();

  @DefaultMessage("A component that can launch an activity using the <code>StartActivity</code> method.<p>Activities that can be launched include: <ul> \n<li> starting other App Inventor for Android apps </li> \n<li> starting the camera application </li> \n<li> performing web search </li> \n<li> opening a browser to a specified web page</li> \n<li> opening the map application to a specified location</li></ul> \nYou can also launch activities that return text data.  See the documentation on using the Activity Starter for examples.</p>")
  @Description("")
  String ActivityStarterHelpStringComponentPallette();

  @DefaultMessage("<p>A round \"sprite\" that can be placed on a <code>Canvas</code>, where it can react to touches and drags, interact with other sprites (<code>ImageSprite</code>s and other <code>Ball</code>s) and the edge of the Canvas, and move according to its property values.</p><p>For example, to have a <code>Ball</code> move 4 pixels toward the top of a <code>Canvas</code> every 500 milliseconds (half second), you would set the <code>Speed</code> property to 4 [pixels], the <code>Interval</code> property to 500 [milliseconds], the <code>Heading</code> property to 90 [degrees], and the <code>Enabled</code> property to <code>True</code>.  These and its other properties can be changed at any time.</p><p>The difference between a Ball and an <code>ImageSprite</code> is that the latter can get its appearance from an image file, while a Ball\"s appearance can only be changed by varying its <code>PaintColor</code> and <code>Radius</code> properties.</p>")
  @Description("")
  String BallHelpStringComponentPallette();

  @DefaultMessage("Component for using the Barcode Scanner to read a barcode")
  @Description("")
  String BarcodeScannerHelpStringComponentPallette();

  @DefaultMessage("Bluetooth client component")
  @Description("")
  String BluetoothClientHelpStringComponentPallette();

  @DefaultMessage("Bluetooth server component")
  @Description("")
  String BluetoothServerHelpStringComponentPallette();

  @DefaultMessage("Button with the ability to detect clicks.  Many aspects of its appearance can be changed, as well as whether it is clickable (<code>Enabled</code>), can be changed in the Designer or in the Blocks Editor.")
  @Description("")
  String ButtonHelpStringComponentPallette();

  @DefaultMessage("A component to record a video using the device\"s camcorder.After the video is recorded, the name of the file on the phone containing the clip is available as an argument to the AfterRecording event. The file name can be used, for example, to set the source property of a VideoPlayer component.")
  @Description("")
  String CamcorderHelpStringComponentPallette();

  @DefaultMessage("A component to take a picture using the device\"s camera. After the picture is taken, the name of the file on the phone containing the picture is available as an argument to the AfterPicture event. The file name can be used, for example, to set the Picture property of an Image component.")
  @Description("")
  String CameraHelpStringComponentPallette();

  @DefaultMessage("<p>A two-dimensional touch-sensitive rectangular panel on which drawing can be done and sprites can be moved.</p> <p>The <code>BackgroundColor</code>, <code>PaintColor</code>, <code>BackgroundImage</code>, <code>Width</code>, and <code>Height</code> of the Canvas can be set in either the Designer or in the Blocks Editor.  The <code>Width</code> and <code>Height</code> are measured in pixels and must be positive.</p><p>Any location on the Canvas can be specified as a pair of (X, Y) values, where <ul> <li>X is the number of pixels away from the left edge of the Canvas</li><li>Y is the number of pixels away from the top edge of the Canvas</li></ul>.</p> <p>There are events to tell when and where a Canvas has been touched or a <code>Sprite</code> (<code>ImageSprite</code> or <code>Ball</code>) has been dragged.  There are also methods for drawing points, lines, and circles.</p>")
  @Description("")
  String CanvasHelpStringComponentPallette();

  @DefaultMessage("Checkbox that raises an event when the user clicks on it. There are many properties affecting its appearance that can be set in the Designer or Blocks Editor.")
  @Description("")
  String CheckBoxHelpStringComponentPallette();

  @DefaultMessage("Non-visible component that provides the instant in time "
    + "using the internal clock on the phone. It can fire a timer at "
    + "regularly set intervals and perform time calculations, "
    + "manipulations, and conversions.</p> <p>Methods to convert an "
    + "instant to text are also available. Acceptable patterns are "
    + "empty string, MM/DD/YYYY HH:mm:ss a, or MMM d, yyyy "
    + "HH:mm. The empty string will provide the default format, "
    + "which is \"MMM d, yyyy HH:mm:ss a\" for FormatDateTime \"MMM "
    + "d, yyyy\" for FormatDate.  To see all possible format, "
    + "please see <a "
    + "href=\"https://docs.oracle.com/javase/7/docs/api/java/text/SimpleDateFormat.html\" "
    + "target=\"_blank\"> here</a>.")
  @Description("")
  String ClockHelpStringComponentPallette();

  @DefaultMessage("A button that, when clicked on, displays a list of the contacts to choose among. After the user has made a selection, the following properties will be set to information about the chosen contact: <ul>\n<li> <code>ContactName</code>: the contact\"s name </li>\n <li> <code>EmailAddress</code>: the contact\"s primary email address </li>\n <li> <code>Picture</code>: the name of the file containing the contact\"s image, which can be used as a <code>Picture</code> property value for the <code>Image</code> or <code>ImageSprite</code> component.</li></ul>\n</p><p>Other properties affect the appearance of the button (<code>TextAlignment</code>, <code>BackgroundColor</code>, etc.) and whether it can be clicked on (<code>Enabled</code>).\n</p><p>Picking is not supported on all phones.  If it fails, this component will show a notification.  The error behavior can be overridden with the Screen.ErrorOccurred event handler.")
  @Description("")
  String ContactPickerHelpStringComponentPallette();

  @DefaultMessage("<p>A button that, when clicked on, launches a popup dialog to allow the user to select a date.</p>")
  @Description("")
  String DatePickerHelpStringComponentPallette();

  @DefaultMessage("An EmailPicker is a kind of text box.  If the user begins entering the name or email address of a contact, the phone will show a dropdown menu of choices that complete the entry.  If there are many contacts, the dropdown can take several seconds to appear, and can show intermediate results while the matches are being computed. <p>The initial contents of the text box and the contents< after user entry is in the <code>Text</code> property.  If the <code>Text</code> property is initially empty, the contents of the <code>Hint</code> property will be faintly shown in the text box as a hint to the user.</p>\n <p>Other properties affect the appearance of the text box (<code>TextAlignment</code>, <code>BackgroundColor</code>, etc.) and whether it can be used (<code>Enabled</code>).</p>\n<p>Text boxes like this are usually used with <code>Button</code> components, with the user clicking on the button when text entry is complete.")
  @Description("")
  String EmailPickerHelpStringComponentPallette();

  @DefaultMessage("Non-visible component for storing and retrieving files. Use this component to write or read files on your device. The default behaviour is to write files to the private data directory associated with your App. The Companion is special cased to write files to /sdcard/AppInventor/data to facilitate debugging. If the file path starts with a slash (/), then the file is created relative to /sdcard. For example writing a file to /myFile.txt will write the file in /sdcard/myFile.txt.")
  @Description("")
  String FileHelpStringComponentPallette();

  @DefaultMessage("Top-level component containing all other components in the program")
  @Description("")
  String FormHelpStringComponentPallette();

  @DefaultMessage("<p>A non-visible component that communicates with Google Fusion Tables.  Fusion Tables let you store, share, query and visualize data tables; this component lets you query, create, and modify these tables.</p> <p>This component uses the <a href=\"https://developers.google.com/fusiontables/docs/v1/getting_started\" target=\"_blank\">Fusion Tables API V1.0</a>.  <p>Applications using Fusion Tables must authentication to Google\"s servers. There are two ways this can be done. The first way uses an API Key which you the developer obtain (see below). With this approach end-users must also login to access a Fusion Table.  The second approach is to use a Service Account. With this approach you create credentials and a special \"Service Account Email Address\" which you obtain from the <a href=\"https://code.google.com/apis/console/\" target=\"_blank\">Google APIs Console</a>.  You then tell the Fusion Table Control the name of the Service Account Email address and upload the secret key as an asset to your application and set the KeyFile property to point at this file. Finally you check the \"UseServiceAuthentication\" checkbox in the designer.  When using a Service Account, end-users do not need to login to use Fusion Tables, your service account authenticates all access.</p> <p>To get an API key, follow these instructions.</p> <ol> <li>Go to your <a href=\"https://code.google.com/apis/console/\" target=\"_blank\">Google APIs Console</a> and login if necessary.</li> <li>Select the <i>Services</i> item from the menu on the left.</li> <li>Choose the <i>Fusiontables</i> service from the list provided and turn it on.</li> <li>Go back to the main menu and select the <i>API Access</i> item. </li> </ol> <p>Your API Key will be near the bottom of that pane in the section called \"Simple API Access\".  You will have to provide that key as the value for the <i>ApiKey</i> property in your Fusiontables app.</p> <p>Once you have an API key, set the value of the <i>Query</i> property to a valid Fusiontables SQL query and call <i>SendQuery</i> to execute the query.  App Inventor will send the query to the Fusion Tables server and the <i>GotResult</i> block will fire when a result is returned from the server.  Query results will be returned in CSV format, and can be converted to list format using the \"list from csv table\" or \"list from csv row\" blocks.</p> <p>Note that you do not need to worry about UTF-encoding the query.  But you do need to make sure the query follows the syntax described in <a href=\"https://developers.google.com/fusiontables/docs/v1/getting_started\" target=\"_blank\">the reference manual</a>, which means that things like capitalization for names of columns matters, and that single quotes must be used around column names if there are spaces in them.</p>")
  @Description("")
  String FusiontablesControlHelpStringComponentPallette();

  @DefaultMessage("Provides a way for applications to communicate with online game servers")
  @Description("")
  String GameClientHelpStringComponentPallette();

  @DefaultMessage("<p>A formatting element in which to place components that should be displayed from left to right.  If you wish to have components displayed one over another, use <code>VerticalArrangement</code> instead.</p>")
  @Description("")
  String HorizontalArrangementHelpStringComponentPallette();

  @DefaultMessage("Component for displaying images.  The picture to display, and other aspects of the Image\"s appearance, can be specified in the Designer or in the Blocks Editor.")
  @Description("")
  String ImageHelpStringComponentPallette();

  @DefaultMessage("A special-purpose button. When the user taps an image picker, the device\"s image gallery appears, and the user can choose an image. After an image is picked, it is saved, and the <code>Selected</code> property will be the name of the file where the image is stored. In order to not fill up storage, a maximum of 10 images will be stored.  Picking more images will delete previous images, in order from oldest to newest.")
  @Description("")
  String ImagePickerHelpStringComponentPallette();

  @DefaultMessage("<p>A \"sprite\" that can be placed on a <code>Canvas</code>, where it can react to touches and drags, interact with other sprites (<code>Ball</code>s and other <code>ImageSprite</code>s) and the edge of the Canvas, and move according to its property values.  Its appearance is that of the image specified in its <code>Picture</code> property (unless its <code>Visible</code> property is <code>False</code>.</p> <p>To have an <code>ImageSprite</code> move 10 pixels to the left every 1000 milliseconds (one second), for example, you would set the <code>Speed</code> property to 10 [pixels], the <code>Interval</code> property to 1000 [milliseconds], the <code>Heading</code> property to 180 [degrees], and the <code>Enabled</code> property to <code>True</code>.  A sprite whose <code>Rotates</code> property is <code>True</code> will rotate its image as the sprite\"s <code>Heading</code> changes.  Checking for collisions with a rotated sprite currently checks the sprite\"s unrotated position so that collision checking will be inaccurate for tall narrow or short wide sprites that are rotated.  Any of the sprite properties can be changed at any time under program control.</p> ")
  @Description("")
  String ImageSpriteHelpStringComponentPallette();

  @DefaultMessage("A Label displays a piece of text, which is specified through the <code>Text</code> property.  Other properties, all of which can be set in the Designer or Blocks Editor, control the appearance and placement of the text.")
  @Description("")
  String LabelHelpStringComponentPallette();

  @DefaultMessage("<p>A button that, when clicked on, displays a list of texts for the user to choose among. The texts can be specified through the Designer or Blocks Editor by setting the <code>ElementsFromString</code> property to their string-separated concatenation (for example, <em>choice 1, choice 2, choice 3</em>) or by setting the <code>Elements</code> property to a List in the Blocks editor.</p><p>Setting property ShowFilterBar to true, will make the list searchable.  Other properties affect the appearance of the button (<code>TextAlignment</code>, <code>BackgroundColor</code>, etc.) and whether it can be clicked on (<code>Enabled</code>).</p>")
  @Description("")
  String ListPickerHelpStringComponentPallette();

  @DefaultMessage("<p>This is a visible component that allows to place a list of text elements in your Screen to display. <br> The list can be set using the ElementsFromString property or using the Elements block in the blocks editor.</p>")
  @Description("")
  String ListViewHelpStringComponentPallette();

  @DefaultMessage("Non-visible component providing location information, including longitude, latitude, altitude (if supported by the device), and address.  This can also perform \"geocoding\", converting a given address (not necessarily the current one) to a latitude (with the <code>LatitudeFromAddress</code> method) and a longitude (with the <code>LongitudeFromAddress</code> method).</p>\n<p>In order to function, the component must have its <code>Enabled</code> property set to True, and the device must have location sensing enabled through wireless networks or GPS satellites (if outdoors).</p>\nLocation information might not be immediately available when an app starts.  You\"ll have to wait a short time for a location provider to be found and used, or wait for the OnLocationChanged event")
  @Description("")
  String LocationSensorHelpStringComponentPallette();

  @DefaultMessage("<p>Non-visible component to provide NFC capabilities.  For now this component supports the reading and writing of text tags only (if supported by the device)</p><p>In order to read and write text tags, the component must have its <code>ReadMode</code> property set to True or False respectively.</p>")
  @Description("")
  String NearFieldHelpStringComponentPallette();

  @DefaultMessage("The Notifier component displays alert dialogs, messages, and temporary alerts, and creates Android log entries through the following methods: <ul><li> ShowMessageDialog: displays a message which the user must dismiss by pressing a button.</li><li> ShowChooseDialog: displays a message two buttons to let the user choose one of two responses, for example, yes or no, after which the AfterChoosing event is raised.</li><li> ShowTextDialog: lets the user enter text in response to the message, after which the AfterTextInput event is raised. <li> ShowAlert: displays a temporary  alert that goes away by itself after a short time.</li><li> ShowProgressDialog: displays an alert with a loading spinner that cannot be dismissed by the user. It can only be dismissed by using the DismissProgressDialog block.</li><li> DismissProgressDialog: Dismisses the progress dialog displayed by ShowProgressDialog.</li><li> LogError: logs an error message to the Android log. </li><li> LogInfo: logs an info message to the Android log.</li><li> LogWarning: logs a warning message to the Android log.</li><li>The messages in the dialogs (but not the alert) can be formatted using the following HTML tags:&lt;b&gt;, &lt;big&gt;, &lt;blockquote&gt;, &lt;br&gt;, &lt;cite&gt;, &lt;dfn&gt;, &lt;div&gt;, &lt;em&gt;, &lt;small&gt;, &lt;strong&gt;, &lt;sub&gt;, &lt;sup&gt;, &lt;tt&gt;. &lt;u&gt;</li><li>You can also use the font tag to specify color, for example, &lt;font color=\"blue\"&gt;.  Some of the available color names are aqua, black, blue, fuchsia, green, grey, lime, maroon, navy, olive, purple, red, silver, teal, white, and yellow</li></ul>")
  @Description("")
  String NotifierHelpStringComponentPallette();

  @DefaultMessage("A component that provides a high-level interface to a color sensor on a LEGO MINDSTORMS NXT robot.")
  @Description("")
  String NxtColorSensorHelpStringComponentPallette();

  @DefaultMessage("A component that provides a low-level interface to a LEGO MINDSTORMS NXT robot, with functions to send NXT Direct Commands.")
  @Description("")
  String NxtDirectCommandsHelpStringComponentPallette();

  @DefaultMessage("A component that provides a high-level interface to a LEGO MINDSTORMS NXT robot, with functions that can move and turn the robot.")
  @Description("")
  String NxtDriveHelpStringComponentPallette();

  @DefaultMessage("A component that provides a high-level interface to a light sensor on a LEGO MINDSTORMS NXT robot.")
  @Description("")
  String NxtLightSensorHelpStringComponentPallette();

  @DefaultMessage("A component that provides a high-level interface to a sound sensor on a LEGO MINDSTORMS NXT robot.")
  @Description("")
  String NxtSoundSensorHelpStringComponentPallette();

  @DefaultMessage("A component that provides a high-level interface to a touch sensor on a LEGO MINDSTORMS NXT robot.")
  @Description("")
  String NxtTouchSensorHelpStringComponentPallette();

  @DefaultMessage("A component that provides a high-level interface to an ultrasonic sensor on a LEGO MINDSTORMS NXT robot.")
  @Description("")
  String NxtUltrasonicSensorHelpStringComponentPallette();

  @DefaultMessage("<p>Non-visible component providing information about the device\"s physical orientation in three dimensions: <ul> <li> <strong>Roll</strong>: 0 degrees when the device is level, increases to      90 degrees as the device is tilted up on its left side, and      decreases to -90 degrees when the device is tilted up on its right side.      </li> <li> <strong>Pitch</strong>: 0 degrees when the device is level, up to      90 degrees as the device is tilted so its top is pointing down,      up to 180 degrees as it gets turned over.  Similarly, as the device      is tilted so its bottom points down, pitch decreases to -90      degrees, then further decreases to -180 degrees as it gets turned all the way      over.</li> <li> <strong>Azimuth</strong>: 0 degrees when the top of the device is      pointing north, 90 degrees when it is pointing east, 180 degrees      when it is pointing south, 270 degrees when it is pointing west,      etc.</li></ul>     These measurements assume that the device itself is not moving.</p>")
  @Description("")
  String OrientationSensorHelpStringComponentPallette();

  @DefaultMessage("<p>A box for entering passwords.  This is the same as the ordinary <code>TextBox</code> component except this does not display the characters typed by the user.</p><p>The value of the text in the box can be found or set through the <code>Text</code> property. If blank, the <code>Hint</code> property, which appears as faint text in the box, can provide the user with guidance as to what to type.</p> <p>Text boxes are usually used with the <code>Button</code> component, with the user clicking on the button when text entry is complete.</p>")
  @Description("")
  String PasswordTextBoxHelpStringComponentPallette();

  @DefaultMessage("Component that can count steps.")
  @Description("")
  String PedometerHelpStringComponentPallette();

  @DefaultMessage("<p>A non-visible component that makes a phone call to the number specified in the <code>PhoneNumber</code> property, which can be set either in the Designer or Blocks Editor. The component has a <code>MakePhoneCall</code> method, enabling the program to launch a phone call.</p><p>Often, this component is used with the <code>ContactPicker</code> component, which lets the user select a contact from the ones stored on the phone and sets the <code>PhoneNumber</code> property to the contact\"s phone number.</p><p>To directly specify the phone number (e.g., 650-555-1212), set the <code>PhoneNumber</code> property to a Text with the specified digits (e.g., \"6505551212\").  Dashes, dots, and parentheses may be included (e.g., \"(650)-555-1212\") but will be ignored; spaces may not be included.</p>")
  @Description("")
  String PhoneCallHelpStringComponentPallette();

  @DefaultMessage("A button that, when clicked on, displays a list of the contacts\" phone numbers to choose among. After the user has made a selection, the following properties will be set to information about the chosen contact: <ul>\n<li> <code>ContactName</code>: the contact\"s name </li>\n <li> <code>PhoneNumber</code>: the contact\"s phone number </li>\n <li> <code>EmailAddress</code>: the contact\"s email address </li> <li> <code>Picture</code>: the name of the file containing the contact\"s image, which can be used as a <code>Picture</code> property value for the <code>Image</code> or <code>ImageSprite</code> component.</li></ul>\n</p><p>Other properties affect the appearance of the button (<code>TextAlignment</code>, <code>BackgroundColor</code>, etc.) and whether it can be clicked on (<code>Enabled</code>).</p>\n<p>Picking is not supported on all phones.  If it fails, this component will show a notification.  This default error behavior can be overridden with the Screen.ErrorOccurred event handler.")
  @Description("")
  String PhoneNumberPickerHelpStringComponentPallette();

  @DefaultMessage("Component that returns information about the phone.")
  @Description("")
  String PhoneStatusHelpStringComponentPallette();

  @DefaultMessage("Multimedia component that plays audio and controls phone vibration.  The name of a multimedia field is specified in the <code>Source</code> property, which can be set in the Designer or in the Blocks Editor.  The length of time for a vibration is specified in the Blocks Editor in milliseconds (thousandths of a second).\n<p>For supported audio formats, see <a href=\"http://developer.android.com/guide/appendix/media-formats.html\" target=\"_blank\">Android Supported Media Formats</a>.</p>\n<p>This component is best for long sound files, such as songs, while the <code>Sound</code> component is more efficient for short files, such as sound effects.</p>")
  @Description("")
  String PlayerHelpStringComponentPallette();

  @DefaultMessage("Sharing is a non-visible component that enables sharing files and/or messages between your app and other apps installed on a device. The component will display a list of the installed apps that can handle the information provided, and will allow the user to choose one to share the content with, for instance a mail app, a social network app, a texting app, and so on.<br>The file path can be taken directly from other components such as the Camera or the ImagePicker, but can also be specified directly to read from storage. Be aware that different devices treat storage differently, so a few things to try if, for instance, you have a file called arrow.gif in the folder <code>Appinventor/assets</code>, would be: <ul><li><code>\"file:///sdcard/Appinventor/assets/arrow.gif\"</code></li> or <li><code>\"/storage/Appinventor/assets/arrow.gif\"</code></li></ul>")
  @Description("")
  String SharingHelpStringComponentPallette();

  @DefaultMessage("A Slider is a progress bar that adds a draggable thumb. You can touch the thumb and drag left or right to set the slider thumb position. As the Slider thumb is dragged, it will trigger the PositionChanged event, reporting the position of the Slider thumb. The reported position of the Slider thumb can be used to dynamically update another component attribute, such as the font size of a TextBox or the radius of a Ball.")
  @Description("")
  String SliderHelpStringComponentPallette();

  @DefaultMessage("<p>A multimedia component that plays sound files and optionally vibrates for the number of milliseconds (thousandths of a second) specified in the Blocks Editor.  The name of the sound file to play can be specified either in the Designer or in the Blocks Editor.</p> <p>For supported sound file formats, see <a href=\"http://developer.android.com/guide/appendix/media-formats.html\" target=\"_blank\">Android Supported Media Formats</a>.</p><p>This <code>Sound</code> component is best for short sound files, such as sound effects, while the <code>Player</code> component is more efficient for longer sounds, such as songs.</p>")
  @Description("")
  String SoundHelpStringComponentPallette();

  @DefaultMessage("<p>Multimedia component that records audio.</p>")
  @Description("")
  String SoundRecorderHelpStringComponentPallette();

  @DefaultMessage("Component for using Voice Recognition to convert from speech to text")
  @Description("")
  String SpeechRecognizerHelpStringComponentPallette();

  @DefaultMessage("<p>A spinner component that displays a pop-up with a list of elements. These elements can be set in the Designer or Blocks Editor by setting the<code>ElementsFromString</code> property to a string-separated concatenation (for example, <em>choice 1, choice 2, choice 3</em>) or by setting the <code>Elements</code> property to a List in the Blocks editor.</p>")
  @Description("")
  String SpinnerHelpStringComponentPallette();

  @DefaultMessage("<p>A formatting element in which to place components that should be displayed in tabular form.</p>")
  @Description("")
  String TableArrangementHelpStringComponentPallette();

  @DefaultMessage("<p>A box for the user to enter text.  The initial or user-entered text value is in the <code>Text</code> property.  If blank, the <code>Hint</code> property, which appears as faint text in the box, can provide the user with guidance as to what to type.</p><p>The <code>MultiLine</code> property determines if the text can havemore than one line.  For a single line text box, the keyboard will closeautomatically when the user presses the Done key.  To close the keyboard for multiline text boxes, the app should use  the HideKeyboard method or  rely on the user to press the Back key.</p><p>The <code> NumbersOnly</code> property restricts the keyboard to acceptnumeric input only.</p><p>Other properties affect the appearance of the text box (<code>TextAlignment</code>, <code>BackgroundColor</code>, etc.) and whether it can be used (<code>Enabled</code>).</p><p>Text boxes are usually used with the <code>Button</code> component, with the user clicking on the button when text entry is complete.</p><p>If the text entered by the user should not be displayed, use <code>PasswordTextBox</code> instead.</p>")
  @Description("")
  String TextBoxHelpStringComponentPallette();

  @DefaultMessage("Component for using TextToSpeech to speak a message")
  @Description("")
  String TextToSpeechHelpStringComponentPallette();

  @DefaultMessage("<p>A component that will, when the <code>SendMessage</code> method is called, send the text message specified in the <code>Message</code> property to the phone number specified in the <code>PhoneNumber</code> property.</p> <p>If the <code>ReceivingEnabled</code> property is set to 1 messages will <b>not</b> be received. If <code>ReceivingEnabled</code> is set to 2 messages will be received only when the application is running. Finally if <code>ReceivingEnabled</code> is set to 3, messages will be received when the application is running <b>and</b> when the application is not running they will be queued and a notification displayed to the user.</p> <p>When a message arrives, the <code>MessageReceived</code> event is raised and provides the sending number and message.</p> <p> An app that includes this component will receive messages even when it is in the background (i.e. when it is not visible on the screen) and, moreso, even if the app is not running, so long as it is installed on the phone. If the phone receives a text message when the app is not in the foreground, the phone will show a notification in the notification bar.  Selecting the notification will bring up the app.  As an app developer, you will probably want to give your users the ability to control ReceivingEnabled so that they can make the phone ignore text messages.</p> <p>If the GoogleVoiceEnabled property is true, messages can be sent over Wifi using Google Voice. This option requires that the user have a Google Voice account and that the mobile Voice app is installed on the phone. The Google Voice option works only on phones that support Android 2.0 (Eclair) or higher.</p> <p>To specify the phone number (e.g., 650-555-1212), set the <code>PhoneNumber</code> property to a Text string with the specified digits (e.g., 6505551212).  Dashes, dots, and parentheses may be included (e.g., (650)-555-1212) but will be ignored; spaces may not be included.</p> <p>Another way for an app to specify a phone number would be to include a <code>PhoneNumberPicker</code> component, which lets the users select a phone numbers from the ones stored in the the phone contacts.</p>")
  @Description("")
  String TextingHelpStringComponentPallette();

  @DefaultMessage("<p>A button that, when clicked on, launches  a popup dialog to allow the user to select a time.</p>")
  @Description("")
  String TimePickerHelpStringComponentPallette();

  @DefaultMessage("TinyDB is a non-visible component that stores data for an app. <p> Apps created with App Inventor are initialized each time they run: If an app sets the value of a variable and the user then quits the app, the value of that variable will not be remembered the next time the app is run. In contrast, TinyDB is a <em> persistent </em> data store for the app, that is, the data stored there will be available each time the app is run. An example might be a game that saves the high score and retrieves it each time the game is played. </<p> <p> Data items are strings stored under <em>tags</em> . To store a data item, you specify the tag it should be stored under.  Subsequently, you can retrieve the data that was stored under a given tag. </p><p> There is only one data store per app. Even if you have multiple TinyDB components, they will use the same data store. To get the effect of separate stores, use different keys. Also each app has its own data store. You cannot use TinyDB to pass data between two different apps on the phone, although you <em>can</em> use TinyDb to shares data between the different screens of a multi-screen app. </p> <p>When you are developing apps using the AI Companion, all the apps using that companion will share the same TinyDb.  That sharing will disappear once the apps are packaged.  But, during development, you should be careful to clear the TinyDb each time you start working on a new app.</p>")
  @Description("")
  String TinyDBHelpStringComponentPallette();

  @DefaultMessage("Non-visible component that communicates with a Web service to store and retrieve information.")
  @Description("")
  String TinyWebDBHelpStringComponentPallette();

  @DefaultMessage("A non-visible component that enables communication with <a href=\"http://www.twitter.com\" target=\"_blank\">Twitter</a>. Once a user has logged into their Twitter account (and the authorization has been confirmed successful by the <code>IsAuthorized</code> event), many more operations are available:<ul><li> Searching Twitter for tweets or labels (<code>SearchTwitter</code>)</li>\n<li> Sending a Tweet (<code>Tweet</code>)     </li>\n<li> Sending a Tweet with an Image (<code>TweetWithImage</code>)     </li>\n<li> Directing a message to a specific user      (<code>DirectMessage</code>)</li>\n <li> Receiving the most recent messages directed to the logged-in user      (<code>RequestDirectMessages</code>)</li>\n <li> Following a specific user (<code>Follow</code>)</li>\n<li> Ceasing to follow a specific user (<code>StopFollowing</code>)</li>\n<li> Getting a list of users following the logged-in user      (<code>RequestFollowers</code>)</li>\n <li> Getting the most recent messages of users followed by the      logged-in user (<code>RequestFriendTimeline</code>)</li>\n <li> Getting the most recent mentions of the logged-in user      (<code>RequestMentions</code>)</li></ul></p>\n <p>You must obtain a Comsumer Key and Consumer Secret for Twitter authorization  specific to your app from http://twitter.com/oauth_clients/new")
  @Description("")
  String TwitterHelpStringComponentPallette();

  @DefaultMessage("<p>A formatting element in which to place components that should be displayed one below another.  (The first child component is stored on top, the second beneath it, etc.)  If you wish to have components displayed next to one another, use <code>HorizontalArrangement</code> instead.</p>")
  @Description("")
  String VerticalArrangementHelpStringComponentPallette();

  @DefaultMessage("A multimedia component capable of playing videos. When the application is run, the VideoPlayer will be displayed as a rectangle on-screen.  If the user touches the rectangle, controls will appear to play/pause, skip ahead, and skip backward within the video.  The application can also control behavior by calling the <code>Start</code>, <code>Pause</code>, and <code>SeekTo</code> methods.  <p>Video files should be in Windows Media Video (.wmv) format, 3GPP (.3gp), or MPEG-4 (.mp4).  For more details about legal formats, see <a href=\"http://developer.android.com/guide/appendix/media-formats.html\" target=\"_blank\">Android Supported Media Formats</a>.</p><p>App Inventor for Android only permits video files under 1 MB and limits the total size of an application to 5 MB, not all of which is available for media (video, audio, and sound) files.  If your media files are too large, you may get errors when packaging or installing your application, in which case you should reduce the number of media files or their sizes.  Most video editing software, such as Windows Movie Maker and Apple iMovie, can help you decrease the size of videos by shortening them or re-encoding the video into a more compact format.</p><p>You can also set the media source to a URL that points to a streaming video, but the URL must point to the video file itself, not to a program that plays the video.")
  @Description("")
  String VideoPlayerHelpStringComponentPallette();

  @DefaultMessage("<p>The Voting component enables users to vote on a question by communicating with a Web service to retrieve a ballot and later sending back users\" votes.</p>")
  @Description("")
  String VotingHelpStringComponentPallette();

  @DefaultMessage("Non-visible component that provides functions for HTTP GET, POST, PUT, and DELETE requests.")
  @Description("")
  String WebHelpStringComponentPallette();

  @DefaultMessage("Component for viewing Web pages.  The Home URL can be specified in the Designer or in the Blocks Editor.  The view can be set to follow links when they are tapped, and users can fill in Web forms. Warning: This is not a full browser.  For example, pressing the phone\"s hardware Back key will exit the app, rather than move back in the browser history.<p />You can use the WebViewer.WebViewString property to communicate between your app and Javascript code running in the Webviewer page. In the app, you get and set WebViewString.  In the WebViewer, you include Javascript that references the window.AppInventor object, using the methoods </em getWebViewString()</em> and <em>setWebViewString(text)</em>.  <p />For example, if the WebViewer opens to a page that contains the Javascript command <br /> <em>document.write(\"The answer is\" + window.AppInventor.getWebViewString());</em> <br />and if you set WebView.WebVewString to \"hello\", then the web page will show </br ><em>The answer is hello</em>.  <br />And if the Web page contains Javascript that executes the command <br /><em>windowAppInventor.setWebViewString(\"hello from Javascript\")</em>, <br />then the value of the WebViewString property will be <br /><em>hello from Javascript</em>. ")
  @Description("")
  String WebViewerHelpStringComponentPallette();

  @DefaultMessage("Use this component to translate words and sentences between different languages. This component needs Internet access, as it will request translations to the Yandex.Translate service. Specify the source and target language in the form source-target using two letter language codes. So\"en-es\" will translate from English to Spanish while \"es-ru\" will translate from Spanish to Russian. If you leave out the source language, the service will attempt to detect the source language. So providing just \"es\" will attempt to detect the source language and translate it to Spanish.<p /> This component is powered by the Yandex translation service.  See http://api.yandex.com/translate/ for more information, including the list of available languages and the meanings of the language codes and status codes. <p />Note: Translation happens asynchronously in the background. When the translation is complete, the \"GotTranslation\" event is triggered.")
  @Description("")
  String YandexTranslateHelpStringComponentPallette();


  //Ode.java messages
  @DefaultMessage("Welcome to App Inventor 2!")
  @Description("")
  String createNoProjectsDialogText();

  @DefaultMessage("<p>You do not have any projects in App Inventor 2 yet. " +
      "To learn how to use App Inventor, click the \"Guide\" " +
      "link at the upper right of the window; or to start your first project, " +
      "click the \"New\" button at the upper left of the window.</p>\n<p>" +
      "<strong>Where did my projects go?</strong> " +
      "If you had projects but now they are missing, " +
      "you are probably looking for App Inventor version 1. " +
      "It is still available here: " +
      "<a href=\"http://beta.appinventor.mit.edu\" target=\"_blank\">beta.appinventor.mit.edu</a></p>\n")
  @Description("")
  String createNoProjectsDialogMessage1();

  @DefaultMessage("Happy Inventing!")
  @Description("")
  String createNoprojectsDialogMessage2();

  @DefaultMessage("Welcome to App Inventor!")
  @Description("")
  String createWelcomeDialogText();

  @DefaultMessage("<h2>This is the Splash Screen. Make this an iframe to your splash screen.</h2>")
  @Description("")
  String createWelcomeDialogMessage();

  @DefaultMessage("Continue")
  @Description("")
  String createWelcomeDialogButton();

  @DefaultMessage("Do Not Show Again")
  @Description("")
  String doNotShow();

  @DefaultMessage("<h2>Please fill out a short voluntary survey so that we can learn more about our users and improve MIT App Inventor.</h2>")
  @Description("")
  String showSurveySplashMessage();

  @DefaultMessage("Take Survey Now")
  @Description("")
  String showSurveySplashButtonNow();

  @DefaultMessage("Take Survey Later")
  @Description("")
  String showSurveySplashButtonLater();

  @DefaultMessage("Never Take Survey")
  @Description("")
  String showSurveySplashButtonNever();

  @DefaultMessage("This Session Is Out of Date")
  @Description("")
  String invalidSessionDialogText();

  @DefaultMessage("<p><font color=red>Warning:</font> This session is out of date.</p>" +
                "<p>This App Inventor account has been opened from another location. " +
                "Using a single account from more than one location at the same time " +
                "can damage your projects.</p>" +
                "<p>Choose one of the buttons below to:" +
                "<ul>" +
                "<li>End this session here.</li>" +
                "<li>Make this the current session and make the other sessions out of date.</li>" +
                "<li>Continue with both sessions.</li>" +
                "</ul>" +
                "</p>")
  @Description("")
  String invalidSessionDialogMessage();

  @DefaultMessage("End This Session")
  @Description("")
  String invalidSessionDialogButtonEnd();

  @DefaultMessage("Make this the current session")
  @Description("")
  String invalidSessionDialogButtonCurrent();

  @DefaultMessage("Continue with Both Sessions")
  @Description("")
  String invalidSessionDialogButtonContinue();

  @DefaultMessage("Do you want to continue with multiple sessions?")
  @Description("")
  String bashWarningDialogText();

  @DefaultMessage("<p><font color=red>WARNING:</font> A second App " +
                "Inventor session has been opened for this account. You may choose to " +
                "continue with both sessions, but working with App Inventor from more " +
                "than one session simultaneously can cause blocks to be lost in ways " +
                "that cannot be recovered from the App Inventor server.</p><p>" +
                "We recommend that people not open multiple sessions on the same " +
                "account. But if you do need to work in this way, then you should " +
                "regularly export your project to your local computer, so you will " +
                "have a backup copy independent of the App Inventor server. Use " +
                "\"Export\" from the Projects menu to export the project.</p>")
  @Description("")
  String bashWarningDialogMessage();

  @DefaultMessage("Continue with Multiple Sessions")
  @Description("")
  String bashWarningDialogButtonContinue();

  @DefaultMessage("Do not use multiple Sessions")
  @Description("")
  String bashWarningDialogButtonNo();

  @DefaultMessage("Your Session is Finished")
  @Description("")
  String finalDialogText();

  @DefaultMessage("Your Account is Disabled")
  @Description("")
  String accountDisabledMessage();

  @DefaultMessage("<p><b>Your Session is now ended, you may close this window</b></p>")
  @Description("")
  String finalDialogMessage();

  @DefaultMessage("Project Read Error")
  @Description("")
  String corruptionDialogText();

  @DefaultMessage("<p><b>We detected errors while reading in your project</b></p>" +
                "<p>To protect your project from damage, we have ended this session. You may close this " +
                "window.</p>")
  @Description("")
  String corruptionDialogMessage();

  @DefaultMessage("Blocks Workspace is Empty")
  @Description("")
  String blocksTruncatedDialogText();

  @DefaultMessage("<p>It appears that <b>" + "%1" +
                "</b> has had all blocks removed. Either you removed them intentionally, or this is " +
                "the result of a bug in our system.</p><p>" +
                "<ul><li>Select \"OK, save the empty screen\" to continue to save the empty screen</li>" +
                "<li>Select \"No, Do Not Save\" below to restore the previously saved version</li></ul></p>")
  @Description("")
  String blocksTruncatedDialogMessage();

  @DefaultMessage("OK, save the empty screen")
  @Description("")
  String blocksTruncatedDialogButtonSave();

  @DefaultMessage("No, Do Not Save")
  @Description("")
  String blocksTruncatedDialogButtonNoSave();

  @DefaultMessage("Please wait " + "%1" + " seconds...")
  @Description("")
  String blocksTruncatedDialogButtonHTML();

  @DefaultMessage("InsertRow")
  @Description("")
  String InsertRowMethods();

  @DefaultMessage("GetRows")
  @Description("")
  String GetRowsMethods();

  @DefaultMessage("GetRowsWithConditions")
  @Description("")
  String GetRowsWithConditionsMethods();

  @DefaultMessage("简体中文")
  @Description("")
  String SwitchToSimplifiedChinese();

  @DefaultMessage("繁体中文")
  @Description("")
  String SwitchToTraditionalChinese();

  @DefaultMessage("Español")
  @Description("")
  String SwitchToSpanish();

  @DefaultMessage("Italiano")
  @Description("")
  String SwitchToItalian();

  @DefaultMessage("Progress Bar")
  @Description("")
  String ProgressBarFor();

  // =========== ProximitySensor
  @DefaultMessage("ProximitySensor")
  @Description("")
  String proximitySensorComponentPallette();

  @DefaultMessage("Non-visible component that can measures the proximity of an object in cm relative to the view screen of a device. This sensor is typically used to determine whether a handset is being held up to a persons ear; i.e. lets you determine how far away an object is from a device. Many devices return the absolute distance, in cm, but some return only near and far values. In this case, the sensor usually reports its maximum range value in the far state and a lesser value in the near state.")
  @Description("")
  String ProximitySensorHelpStringComponentPallette();

  @DefaultMessage("MaximumRange")
  @Description("")
  String MaximumRangeProperties();

  @DefaultMessage("KeepRunningWhenOnPause")
  @Description("")
  String KeepRunningWhenOnPauseProperties();

  @DefaultMessage("ProximityChangedProperties")
  @Description("")
  String ProximityChangedPropertiesProperties();

  @DefaultMessage("ProximityChanged")
  @Description("")
  String ProximityChangedMethods();

  @DefaultMessage("MaximumRangeMethods")
  @Description("")
  String MaximumRangeMethods();

  // =========== ListPicker
  @DefaultMessage("ItemTextColor")
  @Description("")
  String ItemTextColorProperties();

  @DefaultMessage("ItemBackgroundColor")
  @Description("")
  String ItemBackgroundColorProperties();

  @DefaultMessage("Error on Fusion Tables query")
  @Description("")
  String FusionTablesStandardErrorMessage();

  @DefaultMessage("SelectionColor")
  @Description("")
  String SelectionColorProperties();

  // Missing translations from 4/8/2015 -- Should sort into appropriate place

  @DefaultMessage("LaunchPicker")
  @Description("")
  String LaunchPickerMethods();

  @DefaultMessage("SetDateToDisplay")
  @Description("")
  String SetDateToDisplayMethods();

  @DefaultMessage("IncomingCallAnswered")
  @Description("")
  String IncomingCallAnsweredEvents();

  @DefaultMessage("PhoneCallEnded")
  @Description("")
  String PhoneCallEndedEvents();

  @DefaultMessage("PhoneCallStarted")
  @Description("")
  String PhoneCallStartedEvents();

  @DefaultMessage("OnSettings")
  @Description("")
  String OnSettingsEvents();

  @DefaultMessage("OtherPlayerStarted")
  @Description("")
  String OtherPlayerStartedEvents();

  @DefaultMessage("ProximityChanged")
  @Description("")
  String ProximityChangedEvents();

  @DefaultMessage("ThumbEnabled")
  @Description("")
  String ThumbEnabledProperties();

  @DefaultMessage("SetTimeToDisplay")
  @Description("")
  String SetTimeToDisplayMethods();

  @DefaultMessage("XMLTextDecode")
  @Description("")
  String XMLTextDecodeMethods();

>>>>>>> 889a0f5f
}<|MERGE_RESOLUTION|>--- conflicted
+++ resolved
@@ -1978,20 +1978,6 @@
   @Description("Compilation error, with error message.")
   String unableToCompile(String errorMesssage);
 
-<<<<<<< HEAD
-  
-  //iSENSE.java
-
-  @DefaultMessage("Email/Password")
-  @Description("Text for iSENSE login type Email")
-  String emailiSENSELoginType();
-
-  @DefaultMessage("Contributor Key")
-  @Description("Text for iSENSE login type Contributor Key")
-  String contributorKeyiSENSELoginType();
-
-  
-=======
   // This error message is displayed as HTML
 
   @DefaultMessage("User Interface")
@@ -5480,5 +5466,14 @@
   @Description("")
   String XMLTextDecodeMethods();
 
->>>>>>> 889a0f5f
+  
+  //iSENSE.java
+
+  @DefaultMessage("Email/Password")
+  @Description("Text for iSENSE login type Email")
+  String emailiSENSELoginType();
+
+  @DefaultMessage("Contributor Key")
+  @Description("Text for iSENSE login type Contributor Key")
+  String contributorKeyiSENSELoginType();
 }