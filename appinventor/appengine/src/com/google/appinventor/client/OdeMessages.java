// -*- mode: java; c-basic-offset: 2; -*-
// Copyright 2009-2011 Google, All Rights reserved
// Copyright 2011-2012 MIT, All rights reserved
// Released under the Apache License, Version 2.0
// http://www.apache.org/licenses/LICENSE-2.0

package com.google.appinventor.client;

import com.google.gwt.i18n.client.Messages;

/**
 * I18n strings for {@link Ode}.
 *
 */
//@LocalizableResource.Generate(format = "com.google.gwt.i18n.rebind.format.PropertiesFormat")
//@LocalizableResource.DefaultLocale("en")

public interface OdeMessages extends Messages {
  // Used in multiple files

  @DefaultMessage("Cancel")
  @Description("Text on \"Cancel\" button.")
  String cancelButton();

  @DefaultMessage("OK")
  @Description("Text on \"OK\" button.")
  String okButton();

  @DefaultMessage("Dismiss")
  @Description("Text on \"Dismiss\" button.")
  String dismissButton();

  @DefaultMessage("Old name:")
  @Description("Label next to the old name in a rename dialog")
  String oldNameLabel();

  @DefaultMessage("New name:")
  @Description("Label next to the new name in a rename dialog")
  String newNameLabel();

  @DefaultMessage("None")
  @Description("Caption for None entry")
  String noneCaption();

  @DefaultMessage("Delete")
  @Description("Text on \"Delete\" button")
  String deleteButton();

  @DefaultMessage("Delete Project")
  @Description("Text on \"Delete Project\" button")
  String deleteProjectButton();

  @DefaultMessage("Show Warnings")
  @Description("Text on Toggle Warning Button")
  String showWarnings();

  @DefaultMessage("Hide Warnings")
  @Description("Text on Toggle Warning Button")
  String hideWarnings();

  @DefaultMessage("Upload File ...")
  @Description("Text on \"Add...\" button")
  String addButton();

  @DefaultMessage("Name")
  @Description("Header for name column of project table")
  String projectNameHeader();

  @DefaultMessage("Date Created")
  @Description("Header for date created column of project table.")
  String projectDateCreatedHeader();

  @DefaultMessage("Date Modified")
  @Description("Header for date modified column of project table.")
  String projectDateModifiedHeader();

  @DefaultMessage("Save")
  @Description("Label of the button for save")
  String saveButton();

  @DefaultMessage("Save As")
  @Description("Label of the button for save as")
  String saveAsButton();

  @DefaultMessage("Checkpoint ...")
  @Description("Label of the button for checkpoint")
  String checkpointButton();

  @DefaultMessage("Add Screen ...")
  @Description("Label of the button for adding a new screen")
  String addFormButton();

  @DefaultMessage("Remove Screen")
  @Description("Label of the button for removing a screen")
  String removeFormButton();

  @DefaultMessage("Connect")
  @Description("Label of the button for selecting phone connection")
  String connectButton();

  @DefaultMessage("Deleting this screen will completely remove the screen from your project. " +
      "All components and blocks associated with this screen will be deleted.\n" +
      "There is no undo.\nAre you sure you want to delete {0}?")
  @Description("Confirmation query for removing a screen")
  String reallyDeleteForm(String formName);

  @DefaultMessage("Open the Blocks Editor")
  @Description("Label of the button for opening the blocks editor")
  String openBlocksEditorButton();

  @DefaultMessage("Screens ...")
  @Description("Label of the button for switching screens")
  String screensButton();

  @DefaultMessage("Blocks")
  @Description("Label of the button for switching to the blocks editor")
  String switchToBlocksEditorButton();

  @DefaultMessage("Designer")
  @Description("Label of the button for switching to the form editor")
  String switchToFormEditorButton();

  @DefaultMessage("Packaging ...")
  @Description("Label of the button leading to build related cascade items, when building")
  String isBuildingButton();

  @DefaultMessage("Opening the Blocks Editor... (click to cancel)")
  @Description("Label of the button for canceling the blocks editor launch")
  String cancelBlocksEditorButton();

  @DefaultMessage("Blocks Editor is open")
  @Description("Label of the button for opening the blocks editor when the it is already open")
  String blocksEditorIsOpenButton();

  // Switch Language Buttons (Internationalization)
  @DefaultMessage("Language")
  @Description("Label of the button for switching language")
  String switchLanguageButton();

  // Not used anymore it is now dynamically created and translated at compile time depending on what
  //languages are translated and available.

//  @DefaultMessage("English")
//  @Description("Label of the button for switching language to English")
//  String switchLanguageEnglishButton();
//
//  @DefaultMessage("Chinese CN")
//  @Description("Label of the button for switching language to Chinese CN")
//  String switchLanguageChineseCNButton();
//
//  @DefaultMessage("German")
//  @Description("Label of the button for switching language to German")
//  String switchLanguageGermanButton();
//
//  @DefaultMessage("Vietnamese")
//  @Description("Label of the button for switching language to Vietnamese")
//  String switchLanguageVietnameseButton();
  //Used in TopPanel.java
  @DefaultMessage("\" has been liked ")
  @Description("Label of has been liked")
  String messageHasBeenLiked();

  @DefaultMessage("\" has been downloaded ")
  @Description("Label of has been downloaded")
  String messageHasBeenDownloaded();

  @DefaultMessage(" times ")
  @Description("Label of times")
  String messageTimes();

  @DefaultMessage("  times since the last time you check it. Keep up the good work!")
  @Description("Label of suffix of message app stats 1")
  String messageAppStats1();

  @DefaultMessage("  since the last time you check it. Keep up the good work!")
  @Description("Label of suffix of message app stats 2")
  String messageAppStats2();

  @DefaultMessage(" times and downloaded ")
  @Description("Label of times and downloaded")
  String messageTimesAndDownloaded();

  //Used in ModerationPage.java
  @DefaultMessage("...")
  @Description("Label of ... ")
  String moderationDotDotDot();

  @DefaultMessage("Report")
  @Description("Label of the report text field on moderation page")
  String moderationReportTextHeader();

  @DefaultMessage("App")
  @Description("Label of the app field on moderation page")
  String moderationAppHeader();

  @DefaultMessage("Reported On")
  @Description("Label of the created date of report field on moderation page")
  String moderationReportDateCreatedHeader();

  @DefaultMessage("App Author")
  @Description("Label of the app author field on moderation page")
  String moderationAppAuthorHeader();

  @DefaultMessage("Reporter")
  @Description("Label of the reporter field on moderation page")
  String moderationReporterHeader();

  // Used in ReportList.java
  @DefaultMessage("Inappropriate App Content: Remove")
  @Description("Label of the Inappropriate App Content Remove on message template of reportlist")
  String inappropriateAppContentRemoveTitle();

  @DefaultMessage("Inappropriate App Content")
  @Description("Label of the Inappropriate App Content on message template of reportlist")
  String inappropriateAppContentTitle();

  @DefaultMessage("Inappropriate User Profile Content")
  @Description("Label of the Inappropriate User Profile Content on message template of reportlist")
  String inappropriateUserProfileContentTitle();

  @DefaultMessage("Choose Template")
  @Description("Label of the Choose Template Label on message template of reportlist")
  String labelChooseTemplate();

  @DefaultMessage("Sent From: ")
  @Description("Label of the Sent From on message of reportlist")
  String messageSentFrom();

  @DefaultMessage("Sent To: ")
  @Description("Label of the Sent To on message of reportlist")
  String messageSentTo();

  @DefaultMessage("Send Message")
  @Description("Label of the Send Message of reportlist")
  String buttonSendMessage();

  @DefaultMessage("Deactivate App")
  @Description("Label of the Deactivate App on message of reportlist")
  String labelDeactivateApp();

  @DefaultMessage("Reactivate App")
  @Description("Label of the Reactivate App on message of reportlist")
  String labelReactivateApp();

  @DefaultMessage("Deactivate App & Send Message")
  @Description("Label of the Deactivate App & Send Message on message of reportlist")
  String labelDeactivateAppAndSendMessage();

  @DefaultMessage("Mark As Resolved")
  @Description("Label of the Mark As Resolved of reportlist")
  String labelmarkAsResolved();

  @DefaultMessage("Mark As Unresolved")
  @Description("Label of the Mark As Unresolved of reportlist")
  String labelmarkAsUnresolved();

  @DefaultMessage("Previous Actions")
  @Description("Label of the See All Actions of reportlist")
  String labelSeeAllActions();

  @DefaultMessage("Previous Actions on Report")
  @Description("Title of the Previous Actions Popup of reportlist")
  String titleSeeAllActionsPopup();

  @DefaultMessage("X")
  @Description("Symbol X")
  String symbolX();

  @DefaultMessage("Cancel")
  @Description("Label of the Cancel Action on message of reportlist")
  String labelCancel();

  @DefaultMessage("Confirm")
  @Description("Label of the Confirm Action on message of reportlist")
  String labelConfirm();

  @DefaultMessage("Your App \"")
  @Description("Label of the Text of Your App of reportlist")
  String yourAppMessage();

  @DefaultMessage("\" has been removed from the gallery due to inappropriate content. "
          + "Please review the guidelines at ..."
          + "If you feel this action has been taken in error, or you would like to discuss the issue, "
          + "please use the App Inventor forum at: \n")
  @Description("Label of the Text of Template 1 of reportlist")
  String inappropriateAppContentRemoveMessage();

  @DefaultMessage("\" has inappropriate content. "
          + "Please review the guidelines at ..."
          + "and modify your app accordingly. ")
  @Description("Label of the Text of Template 2 of reportlist")
  String inappropriateAppContentMessage();

  @DefaultMessage("Your profile contains inappropriate content. Please modify your profile.\n")
  @Description("Label of the Text of Template 3 of reportlist")
  String inappropriateUserProfileContentMessage();

  @DefaultMessage("see more ...")
  @Description("Label of the Text of seeing more of reportlist")
  String seeMoreLink();

  @DefaultMessage("hide")
  @Description("Label of the Text of hiding of reportlist")
  String hideLink();

  @DefaultMessage("sends a message: ")
  @Description("Label of the Text of sending a message of reportlist")
  String moderationActionSendAMessage();

  @DefaultMessage("deativates this app with message: ")
  @Description("Label of the Text of deativating this app with message of reportlist")
  String moderationActionDeactivateThisAppWithMessage();

  @DefaultMessage("reactivates this app")
  @Description("Label of the Text of reactivating this app of reportlist")
  String moderationActionReactivateThisApp();

  @DefaultMessage("marks this report as resolved")
  @Description("Label of the Text of marking this report as resolved of reportlist")
  String moderationActionMarkThisReportAsResolved();

  @DefaultMessage("marks this report as unresolved")
  @Description("Label of the Text of marking this report as unresolved of reportlist")
  String moderationActionMarkThisReportAsUnresolved();

  @DefaultMessage("Show resolved reports")
  @Description("Label of the Text of showing resolved reports of reportlist")
  String moderationShowResolvedReports();

  // Used in MotdFetcher.java

  @DefaultMessage("Failed to contact server to get the MOTD.")
  @Description("Message displayed when cannot get a MOTD from the server.")
  String getMotdFailed();

  // Used in Ode.java

  // TODO(user): Replace with commented version once we're ready
  @DefaultMessage("MIT App Inventor 2")
  @Description("Title for App Inventor")
  String titleYoungAndroid();

  @DefaultMessage("An internal error has occurred. Report a bug?")
  @Description("Confirmation for reporting a bug after an internal error")
  String internalErrorReportBug();

  @DefaultMessage("An internal error has occurred.")
  @Description("Alert after an internal error")
  String internalError();

  @DefaultMessage("An internal error has occurred. Go look in the Debugging view.")
  @Description("Alert after an internal error")
  String internalErrorSeeDebuggingView();

  @DefaultMessage("An internal error has occurred. Click \"ok\" for more information.")
  @Description("Confirm alert after an internal error")
  String internalErrorClickOkDebuggingView();

  @DefaultMessage("The server is temporarily unavailable. Please try again later!")
  @Description("Error message if the server becomes completely unavailable.")
  String serverUnavailable();

  @DefaultMessage("No Project Chosen")
  @Description("Title for Error Dialog when connection is attempted without a project.")
  String noprojectDialogTitle();

  @DefaultMessage("You must first create or select a project before connecting!")
  @Description("Error message for connection attempt without a project selected.")
  String noprojectDuringConnect();

  @DefaultMessage("There is no Gallery App with the given id.")
  @Description("Error message if the gallery id does not exist")
  String galleryIdNotExist();

  // Used in RpcStatusPopup.java

  @DefaultMessage("Loading ...")
  @Description("Message that is shown to indicate that a loading RPC is going on")
  String defaultRpcMessage();

  @DefaultMessage("Saving ...")
  @Description("Message that is shown to indicate that a saving RPC is going on")
  String savingRpcMessage();

  @DefaultMessage("Copying ...")
  @Description("Message that is shown to indicate that a copying RPC is going on")
  String copyingRpcMessage();

  @DefaultMessage("Deleting ...")
  @Description("Message that is shown to indicate that a deleting RPC is going on")
  String deletingRpcMessage();

  @DefaultMessage("Packaging ...")
  @Description("Message shown during a building RPC (for Young Android, called 'packaging')")
  String packagingRpcMessage();

  @DefaultMessage("Downloading to phone ...")
  @Description("Message shown while downloading application to the phone (during compilation)")
  String downloadingRpcMessage();

  // Used in StatusPanel.java

  @DefaultMessage("Built: {0}  Version: {1}")
  @Description("Label showing the ant build date and the git version")
  String gitBuildId(String date, String version);

  @DefaultMessage("Privacy")
  @Description("Label of the link for Privacy")
  String privacyLink();

  @DefaultMessage("Terms")
  @Description("Label of the link for Terms")
  String termsLink();

  @DefaultMessage("Privacy Policy and Terms of Use")
  @Description("Label of the link for Privacy and Terms of Use")
  String privacyTermsLink();

  // Used in TopPanel.java

  //Project
  @DefaultMessage("Projects")
  @Description("Name of Projects tab")
  String projectsTabName();

  @DefaultMessage("My projects")
  @Description("Name of My projects menuitem")
  String projectMenuItem();

  @DefaultMessage("Start new project")
  @Description("Label of the menu item for creating a new project")
  String newProjectMenuItem();

  @DefaultMessage("Import project (.aia) from my computer ...")
  @Description("Name of Import Project menuitem")
  String importProjectMenuItem();

  @DefaultMessage("Delete project")
  @Description("Name of Delete project menuitem")
  String deleteProjectMenuItem();

  @DefaultMessage("Save project")
  @Description("Name of Save menuitem")
  String saveMenuItem();

  @DefaultMessage("Save project as ...")
  @Description("Name of Save as ... menuitem")
  String saveAsMenuItem();

  @DefaultMessage("Checkpoint")
  @Description("Name of Checkpoint menuitem")
  String checkpointMenuItem();

  @DefaultMessage("Import project (.aia) from a repository ...")
  @Description("Name of Import Template menuitem")
  String importTemplateButton();

  @DefaultMessage("Export selected project (.aia) to my computer")
  @Description("Name of Export Project menuitem")
  String exportProjectMenuItem();

  @DefaultMessage("Export all projects")
  @Description("Name of Export all Project menuitem")
  String exportAllProjectsMenuItem();

  @DefaultMessage("Export keystore")
  @Description("Label of the button for export keystore")
  String downloadKeystoreMenuItem();

  @DefaultMessage("Import keystore")
  @Description("Label of the button for import keystore")
  String uploadKeystoreMenuItem();

  @DefaultMessage("Delete keystore")
  @Description("Label of the button for delete keystore")
  String deleteKeystoreMenuItem();

  //Connect
  @DefaultMessage("Connect")
  @Description("Label of the button leading to Connect related cascade items")
  String connectTabName();

  @DefaultMessage("AI Companion")
  @Description("Message providing details about starting the wireless connection.")
  String AICompanionMenuItem();

  @DefaultMessage("Emulator")
  @Description("Message providing details about starting the emulator connection.")
  String emulatorMenuItem();

  @DefaultMessage("Report an Issue")
  @Description("Link for Report an Issue form")
  String feedbackLink();

  @DefaultMessage("Gallery")
  @Description("Name of Gallery tab")
  String tabNameGallery();

  @DefaultMessage("Moderation")
  @Description("Name of moderation tab")
  String tabNameModeration();

  @DefaultMessage("Messages")
  @Description("Label of the link for user messages")
  String messagesLink();

  @DefaultMessage("Profile")
  @Description("Label of the link for private user profile")
  String privateProfileLink();

  @DefaultMessage("My Projects")
  @Description("Name of My Projects tab")
  String tabNameProjects();

  @DefaultMessage("USB")
  @Description("Message providing details about starting a USB connection.")
  String usbMenuItem();

  @DefaultMessage("Reset Connection")
  @Description("Reset all connections.")
  String resetConnectionsMenuItem();

  @DefaultMessage("Hard Reset")
  @Description("Hard Reset the Emulator.")
  String hardResetConnectionsMenuItem();

  //Build
  @DefaultMessage("Build")
  @Description("Label of the button leading to build related cascade items")
  String buildTabName();

  @DefaultMessage("App ( provide QR code for .apk )")
  @Description("Label of item for building a project and show barcode")
  String showBarcodeMenuItem();

  @DefaultMessage("App ( save .apk to my computer )")
  @Description("Label of item for building a project and downloading")
  String downloadToComputerMenuItem();

  @DefaultMessage("Generate YAIL")
  @Description("Label of the cascade item for generating YAIL for a project")
  String generateYailMenuItem();

  //Help
  @DefaultMessage("Help")
  @Description("Label for the Help menu")
  String helpTabName();

  @DefaultMessage("About")
  @Description("Label of the link for About")
  String aboutMenuItem();

  @DefaultMessage("Companion Information")
  @Description("Information about the Companion")
  String companionInformation();

  @DefaultMessage("Library")
  @Description("Name of Library link")
  String libraryMenuItem();

  @DefaultMessage("Get Started")
  @Description("Name of Getting Started link")
  String getStartedMenuItem();

  @DefaultMessage("Tutorials")
  @Description("Name of Tutorials link")
  String tutorialsMenuItem();

  @DefaultMessage("Troubleshooting")
  @Description("Name of Troubleshooting link")
  String troubleshootingMenuItem();

  @DefaultMessage("Forums")
  @Description("Name of Forums link")
  String forumsMenuItem();

  @DefaultMessage("Report an Issue")
  @Description("Link for Report an Issue form")
  String feedbackMenuItem();

  //Admin
  @DefaultMessage("Admin")
  @Description("Label of the button leading to admin functionality")
  String adminTabName();

  @DefaultMessage("Download User Source")
  @Description("Label of the button for admins to download a user's project source")
  String downloadUserSourceMenuItem();

  @DefaultMessage("Switch To Debug Panel")
  @Description("Label of the button for admins to switch to the debug panel without an explicit error")
  String switchToDebugMenuItem();

  //Tabs
  @DefaultMessage("My Projects")
  @Description("Name of My Projects tab")
  String myProjectsTabName();

  @DefaultMessage("Guide")
  @Description("Name of Guide link")
  String guideTabName();

  @DefaultMessage("Report an Issue")
  @Description("Link for Report an Issue form")
  String feedbackTabName();

  @DefaultMessage("Gallery")
  @Description("Link for Gallery")
  String galleryTabName();

  //User email dropdown
  @DefaultMessage("Sign out")
  @Description("Label of the link for signing out")
  String signOutLink();

  //

  @DefaultMessage("Design")
  @Description("Name of Design tab")
  String tabNameDesign();

  @DefaultMessage("(Debugging)")
  @Description("Name of Debugging tab")
  String tabNameDebugging();

  @DefaultMessage("Please choose a project to open or create a new project.")
  @Description("Message shown when there is no current file editor to switch to")
  String chooseProject();

  @DefaultMessage("Messages")
  @Description("Title for user's message inbox")
  String messageInboxTitle();

  @DefaultMessage("Send a Message")
  @Description("Title for moderator send message dialog")
  String messageSendTitle();

  // Used in boxes/AssetListBox.java

  @DefaultMessage("Media")
  @Description("Caption for asset list box.")
  String assetListBoxCaption();

  // Used in boxes/MessagesOutputBox.java

  @DefaultMessage("Messages")
  @Description("Caption for message output box.")
  String messagesOutputBoxCaption();

  // Used in boxes/MotdBox.java

  @DefaultMessage("Welcome to App Inventor!")
  @Description("Initial caption for MOTD box.")
  String motdBoxCaption();

  // Used in boxes/OdeLogBox.java

  @DefaultMessage("Developer Messages")
  @Description("Caption for ODE log box.")
  String odeLogBoxCaption();

  // Used in boxes/PaletteBox.java

  @DefaultMessage("Palette")
  @Description("Caption for palette box.")
  String paletteBoxCaption();

  // Used in boxes/ProjectListBox.java

  @DefaultMessage("My Projects")
  @Description("Caption for project list box.")
  String projectListBoxCaption();

  // Used in boxes/ProjectListBox.java

  @DefaultMessage("My Studios")
  @Description("Caption for studio list box.")
  String studioListBoxCaption();

  // Used in boxes/ProjectListBox.java

  @DefaultMessage("My Profile")
  @Description("Caption for profile page box.")
  String profilePageBoxCaption();

  // Used in boxes/ModerationPageBox.java

  @DefaultMessage("Reports")
  @Description("Caption for moderation page box.")
  String moderationPageBoxCaption();

  // Used in boxes/GalleryListBox.java

  @DefaultMessage("Gallery")
  @Description("Caption for gallery list box.")
  String galleryListBoxCaption();

  // Used in boxes/GalleryAppBox.java

  @DefaultMessage("Gallery App")
  @Description("Caption for gallery app box.")
  String galleryAppBoxCaption();

  // Used in boxes/UserProfileBox.java

  @DefaultMessage("User Profile")
  @Description("Caption for user profile box.")
  String userProfileBoxCaption();

  // Used in boxes/PropertiesBox.java

  @DefaultMessage("Properties")
  @Description("Caption for properties box.")
  String propertiesBoxCaption();

  // Used in boxes/SourceStructureBox.java

  @DefaultMessage("Components")
  @Description("Caption for source structure box.")
  String sourceStructureBoxCaption();

  // Used in boxes/BlockSelectorBox.java

  @DefaultMessage("Blocks")
  @Description("Caption for block selector box.")
  String blockSelectorBoxCaption();

  @DefaultMessage("Built-in")
  @Description("Label on built-in-blocks branch of block selector tree")
  String builtinBlocksLabel();

  @DefaultMessage("Control")
  @Description("Label on built-in-Control-blocks branch of block selector tree")
  String builtinControlLabel();

  @DefaultMessage("Logic")
  @Description("Label on built-in-Logic-blocks branch of block selector tree")
  String builtinLogicLabel();

  @DefaultMessage("Text")
  @Description("Label on built-in-Text-blocks branch of block selector tree")
  String builtinTextLabel();

  @DefaultMessage("Lists")
  @Description("Label on built-in-Lists-blocks branch of block selector tree")
  String builtinListsLabel();

  @DefaultMessage("Colors")
  @Description("Label on built-in-Colors-blocks branch of block selector tree")
  String builtinColorsLabel();

  @DefaultMessage("Variables")
  @Description("Label on built-in-Variables-blocks branch of block selector tree")
  String builtinVariablesLabel();

  @DefaultMessage("Procedures")
  @Description("Label on built-in-Procedures-blocks branch of block selector tree")
  String builtinProceduresLabel();

  @DefaultMessage("Any component")
  @Description("Label on any-component branch of block selector tree")
  String anyComponentLabel();

  @DefaultMessage("Any ")
  @Description("None")
  String textAnyComponentLabel();

  // Used in boxes/ViewerBox.java

  @DefaultMessage("Viewer")
  @Description("Caption for a viewer box.")
  String viewerBoxCaption();

  // Used in SaveAllEditorsCommand.java

  @DefaultMessage("Saved project at {0}")
  @Description("Message reported when project was saved successfully.")
  String savedProject(String saveTime);

  // Used in editor/EditorManager.java

  @DefaultMessage("Server error: could not save one or more files. Please try again later!")
  @Description("Error message reported when one or more file couldn't be saved to the server.")
  String saveErrorMultipleFiles();

  @DefaultMessage("Error generating Yail for screen {0}: {1}. Please fix and try packaging again.")
  @Description("Error message reported when yail generation fails for a screen")
  String yailGenerationError(String formName, String description);

  // Used in editor/simple/SimpleNonVisibleComponentsPanel.java

  @DefaultMessage("Non-visible components")
  @Description("Header for the non-visible components in the designer.")
  String nonVisibleComponentsHeader();

  // Used in editor/simple/SimpleVisibleComponentsPanel.java

  @DefaultMessage("Display hidden components in Viewer")
  @Description("Checkbox controlling whether to display invisible components in the designer.")
  String showHiddenComponentsCheckbox();

  // Used in editor/simple/components/MockComponent.java

  @DefaultMessage("Rename Component")
  @Description("Title for the rename component dialog")
  String renameTitle();

  @DefaultMessage("Component names can contain only letters, numbers, and underscores and " +
      "must start with a letter")
  @Description("Error message when component name contains non-alphanumeric characters besides _ " +
      "or does not start with a letter")
  String malformedComponentNameError();

  @DefaultMessage("Duplicate component name!")
  @Description("Error shown when a new component name would be the same as an existing one")
  String duplicateComponentNameError();

  @DefaultMessage("Component instance names cannot be the same as a component type")
  @Description("Error shown when a new component name would be the same as a component type name")
  String sameAsComponentTypeNameError();

  @DefaultMessage("Component name cannot be any of the following: CsvUtil, Double, Float, " +
      "Integer, JavaCollection, JavaIterator, KawaEnvironment, Long, Short, SimpleForm, String, " +
      "Pattern, YailList, YailNumberToString, YailRuntimeError")
  @Description("Error shown when a new component name is a variable name already used in the" +
      "Yail code")
  String badComponentNameError();

  @DefaultMessage("Deleting this component will delete all blocks associated with it in the " +
      "Blocks Editor. Are you sure you want to delete?")
  @Description("Confirmation query for removing a component")
  String reallyDeleteComponent();

  // Used in editor/simple/components/MockButtonBase.java, MockCheckBox.java, MockLabel.java, and
  // MockRadioButton.java

  @DefaultMessage("Text for {0}")
  @Description("Default value for Text property")
  String textPropertyValue(String componentName);

  // Used in editor/simple/components/MockButtonBase.java, MockHVLayoutBase.java
  @DefaultMessage("System error: Bad value - {0} - for Horizontal Alignment.")
  @Description("Default message for bad value for Horizontal Alignment")
  String badValueForHorizontalAlignment(String componentName);

  @DefaultMessage("System error: Bad value - {0} - for Vertical Alignment.")
  @Description("Default message for bad value for Vartical Alignment")
  String badValueForVerticalAlignment(String componentName);

  // Used in editor/simple/components/MockVisibleComponent.java

  @DefaultMessage("Width")
  @Description("Caption for the width property")
  String widthPropertyCaption();

  @DefaultMessage("Height")
  @Description("Caption for the height property")
  String heightPropertyCaption();

  // Used in editor/simple/components/MockTextBoxBase.java

  @DefaultMessage("Hint for {0}")
  @Description("Default value for Hint property")
  String hintPropertyValue(String componentName);

  // Used in editor/simple/palette/ComponentHelpWidget.java

  @DefaultMessage("More information")
  @Description("Label of the link to a component's reference docs")
  String moreInformation();

  // Used in editor/youngandroid/YaFormEditor.java and YaBlocksEditor.java

  @DefaultMessage("Server error: could not load file. Please try again later!")
  @Description("Error message reported when a source file couldn't be loaded from the server.")
  String loadError();

  @DefaultMessage("Server error: could not save file. Please try again later!")
  @Description("Error message reported when a source file couldn't be saved to the server.")
  String saveError();

  @DefaultMessage("{0} blocks")
  @Description("Tab name for blocks editor")
  String blocksEditorTabName(String formName);

  // Used in editor/youngandroid/BlocklyPanel.java

  @DefaultMessage("The blocks area did not load properly. Changes to the blocks for screen {0} will not be saved.")
  @Description("Message indicating that blocks changes were not saved")
  String blocksNotSaved(String formName);

  @DefaultMessage("The blocks for screen {0} did not load properly. "
      + "You will not be able to edit using the blocks editor until the problem is corrected.")
  @Description("Message when blocks fail to load properly")
  String blocksLoadFailure(String formName);

  //Used in editor/youngandroid/properties/YoungAndroidAccelerometerSensitivityChoicePropertyEditor.java

  @DefaultMessage("weak")
  @Description("Text for accelerometer sensitivity choice 'weak'")
  String weakAccelerometerSensitivity();

  @DefaultMessage("moderate")
  @Description("Text for accelerometer sensitivity choice 'moderate'")
  String moderateAccelerometerSensitivity();

  @DefaultMessage("strong")
  @Description("Text for accelerometer sensitivity choice 'strong'")
  String strongAccelerometerSensitivity();

  // Used in editor/youngandroid/properties/YoungAndroidAlignmentChoicePropertyEditor.java

  @DefaultMessage("left")
  @Description("Text for text alignment choice 'left'")
  String leftTextAlignment();

  @DefaultMessage("center")
  @Description("Text for text alignment choice 'center'")
  String centerTextAlignment();

  @DefaultMessage("right")
  @Description("Text for text alignment choice 'right'")
  String rightTextAlignment();

  // Used in
  // editor/youngandroid/properties/YoungAndroidHorizontalAlignmentChoicePropertyEditor.java

  @DefaultMessage("Left")
  @Description("Text for horizontal alignment choice 'Left")
  String horizontalAlignmentChoiceLeft();

  @DefaultMessage("Right")
  @Description("Text for horizontal alignemt choice 'Right'")
  String horizontalAlignmentChoiceRight();

  @DefaultMessage("Center")
  @Description("Text for horizontal alignment choice 'Center'")
  String horizontalAlignmentChoiceCenter();

  // Used in
  // editor/youngandroid/properties/YoungAndroidVerticalAlignmentChoicePropertyEditor.java

  @DefaultMessage("Top")
  @Description("Text for vertical alignment choice 'Top'")
  String verticalAlignmentChoiceTop();

  @DefaultMessage("Center")
  @Description("Text for vertical alignment choice 'Center'")
  String verticalAlignmentChoiceCenter();

  @DefaultMessage("Bottom")
  @Description("Text for vertical alignment choice 'Bottom'")
  String verticalAlignmentChoiceBottom();

  // Used in editor/youngandroid/properties/YoungAndroidButtonShapeChoicePropertyEditor.java

  @DefaultMessage("default")
  @Description("Text for button shape choice 'default'")
  String defaultButtonShape();

  @DefaultMessage("rounded")
  @Description("Text for button shape choice 'rounded'")
  String roundedButtonShape();

  @DefaultMessage("rectangular")
  @Description("Text for button shape choice 'rectangular'")
  String rectButtonShape();

  @DefaultMessage("oval")
  @Description("Text for button shape choice 'oval'")
  String ovalButtonShape();

  // Used in editor/youngandroid/properties/YoungAndroidAssetSelectorPropertyEditor.java

  @DefaultMessage("You must select an asset!")
  @Description("Message displayed when OK button is clicked when there is no asset selected.")
  String noAssetSelected();

  // Used in editor/youngandroid/properties/YoungAndroidComponentSelectorPropertyEditor.java

  @DefaultMessage("You must select a component!")
  @Description("Message displayed when OK button is clicked when there is no component selected.")
  String noComponentSelected();

  // Used in editor/youngandroid/properties/YoungAndroidColorChoicePropertyEditor.java

  @DefaultMessage("None")
  @Description("Text for color choice 'None'")
  String noneColor();

  @DefaultMessage("Black")
  @Description("Text for color choice 'Black'")
  String blackColor();

  @DefaultMessage("Blue")
  @Description("Text for color choice 'Blue'")
  String blueColor();

  @DefaultMessage("Cyan")
  @Description("Text for color choice 'Cyan'")
  String cyanColor();

  @DefaultMessage("Default")
  @Description("Text for color choice 'Default'")
  String defaultColor();

  @DefaultMessage("Dark Gray")
  @Description("Text for color choice 'Dark Gray'")
  String darkGrayColor();

  @DefaultMessage("Gray")
  @Description("Text for color choice 'Gray'")
  String grayColor();

  @DefaultMessage("Green")
  @Description("Text for color choice 'Green'")
  String greenColor();

  @DefaultMessage("Light Gray")
  @Description("Text for color choice 'Light Gray'")
  String lightGrayColor();

  @DefaultMessage("Magenta")
  @Description("Text for color choice 'Magenta'")
  String magentaColor();

  @DefaultMessage("Orange")
  @Description("Text for color choice 'Orange'")
  String orangeColor();

  @DefaultMessage("Pink")
  @Description("Text for color choice 'Pink'")
  String pinkColor();

  @DefaultMessage("Red")
  @Description("Text for color choice 'Red'")
  String redColor();

  @DefaultMessage("White")
  @Description("Text for color choice 'White'")
  String whiteColor();

  @DefaultMessage("Yellow")
  @Description("Text for color choice 'Yellow'")
  String yellowColor();

  // Used in editor/youngandroid/properties/YoungAndroidFontTypefaceChoicePropertyEditor.java

  @DefaultMessage("default")
  @Description("Text for font typeface choice 'default '")
  String defaultFontTypeface();

  @DefaultMessage("sans serif")
  @Description("Text for font typeface choice 'sans serif '")
  String sansSerifFontTypeface();

  @DefaultMessage("serif")
  @Description("Text for font typeface choice 'serif '")
  String serifFontTypeface();

  @DefaultMessage("monospace")
  @Description("Text for font typeface choice 'monospace '")
  String monospaceFontTypeface();

  // Used in editor/youngandroid/properties/YoungAndroidLengthPropertyEditor.java

  @DefaultMessage("Automatic")
  @Description("Caption and summary for Automatic choice")
  String automaticCaption();

  @DefaultMessage("Fill parent")
  @Description("Caption and summary for Fill Parent choice")
  String fillParentCaption();

  @DefaultMessage("pixels")
  @Description("Caption for pixels label")
  String pixelsCaption();

  @DefaultMessage("{0} pixels")
  @Description("Summary for custom length in pixels")
  String pixelsSummary(String pixels);

  @DefaultMessage("The value must be a number greater than or equal to 0")
  @Description("Error shown after validation of custom length field failed.")
  String nonnumericInputError();

  // Used in editor/youngandroid/properties/YoungAndroidScreenAnimationChoicePropertyEditor.java

  @DefaultMessage("Default")
  @Description("Text for screen animation choice 'Default '")
  String defaultScreenAnimation();

  @DefaultMessage("Fade")
  @Description("Text for screen animation choice 'Fade '")
  String fadeScreenAnimation();

  @DefaultMessage("Zoom")
  @Description("Text for screen animation choice 'Zoom '")
  String zoomScreenAnimation();

  @DefaultMessage("SlideHorizontal")
  @Description("Text for screen animation choice 'SlideHorizontal '")
  String slideHorizontalScreenAnimation();

  @DefaultMessage("SlideVertical")
  @Description("Text for screen animation choice 'SlideVertical '")
  String slideVerticalScreenAnimation();

  @DefaultMessage("None")
  @Description("Text for screen animation choice 'None '")
  String noneScreenAnimation();

  // Used in editor/youngandroid/properties/YoungAndroidScreenOrientationChoicePropertyEditor.java

  @DefaultMessage("Unspecified")
  @Description("Text for screen orientation choice 'Unspecified '")
  String unspecifiedScreenOrientation();

  @DefaultMessage("Portrait")
  @Description("Text for screen orientation choice 'Portrait '")
  String portraitScreenOrientation();

  @DefaultMessage("Landscape")
  @Description("Text for screen orientation choice 'Landscape '")
  String landscapeScreenOrientation();

  @DefaultMessage("Sensor")
  @Description("Text for screen orientation choice 'Sensor '")
  String sensorScreenOrientation();

  @DefaultMessage("User")
  @Description("Text for screen orientation choice 'User '")
  String userScreenOrientation();

  // Used in editor/youngandroid/properties/YoungAndroidToastLengthChoicePropertyEditor.java

  @DefaultMessage("Short")
  @Description("Show toast for a Toast_Short of time")
  String shortToastLength();

  @DefaultMessage("Long")
  @Description("Show toast for a Toast_Long of time")
  String longToastLength();

  // Used in explorer/SourceStructureExplorer.java

  @DefaultMessage("Rename")
  @Description("Label of the button for rename")
  String renameButton();

  // Used in explorer/commands/AddFormCommand.java

  @DefaultMessage("Add")
  @Description("Text on 'Add' button to continue with screen creation.")
  String addScreenButton();

  @DefaultMessage("Do Not Add")
  @Description("Text on 'Dont Add' button to dismiss screen creation.")
  String cancelScreenButton();

  @DefaultMessage("New Screen")
  @Description("Title of new Screen dialog.")
  String newFormTitle();

  @DefaultMessage("Screen name:")
  @Description("Label in front of name in new screen dialog.")
  String formNameLabel();

  @DefaultMessage("WARNING: The number of screens in this app might exceed the limits of App Inventor. " +
                  "Click <a target=\"_blank\" href=\"/reference/other/manyscreens.html\">here</a> for advice about " +
                  "creating apps with many screens. " +
                  "<p>Do you really want to add another screen?</p>")
  @Description("Label to indicate the application has too many screens.")
  String formCountErrorLabel();

  @DefaultMessage("Screen names can contain only letters, numbers, and underscores and must " +
      "start with a letter")
  @Description("Error message when form name contains non-alphanumeric characters besides _")
  String malformedFormNameError();

  @DefaultMessage("Duplicate Screen name!")
  @Description("Error shown when a new form name would be the same as an existing one")
  String duplicateFormNameError();

  @DefaultMessage("Server error: could not add form. Please try again later!")
  @Description("Error message reported when adding a form failed on the server.")
  String addFormError();

  // Used in explorer/commands/BuildCommand.java, and
  // explorer/commands/WaitForBuildResultCommand.java

  @DefaultMessage("Build of {0} requested at {1}.")
  @Description("Message shown in the build output panel when a build is requested.")
  String buildRequestedMessage(String projectName, String time);

  @DefaultMessage("Server error: could not build target. Please try again later!")
  @Description("Error message reported when building a target failed on the server because of a " +
      "network error.")
  String buildError();

  @DefaultMessage("Build failed!")
  @Description("Error message reported when a build failed due to an error in the build pipeline.")
  String buildFailedError();

  @DefaultMessage("The build server is currently busy. Please try again in a few minutes.")
  @Description("Error message reported when the build server is temporarily too busy to accept " +
      "a build request.")
  String buildServerBusyError();

  @DefaultMessage("The build server is not compatible with this version of App Inventor.")
  @Description("Error message reported when the build server is running a different version of " +
      "the App Inventor code.")
  String buildServerDifferentVersion();

  @DefaultMessage("Unable to generate code for {0}.")
  @Description("Message displayed when an error occurs while generating YAIL for a form.")
  String errorGeneratingYail(String formName);

  // Used in explorer/commands/CommandRegistory.java

  @DefaultMessage("Delete...")
  @Description("Label for the context menu command that deletes a file")
  String deleteFileCommand();

  @DefaultMessage("Download to my computer")
  @Description("Label for the context menu command that downloads a file")
  String downloadFileCommand();

  // Used in explorer/commands/CopyYoungAndroidProjectCommand.java

  @DefaultMessage("Checkpoint - {0}")
  @Description("Title of checkpoint dialog.")
  String checkpointTitle(String projectName);

  @DefaultMessage("Save As - {0}")
  @Description("Title of save as dialog.")
  String saveAsTitle(String projectName);

  @DefaultMessage("{0}_checkpoint{1}")
  @Description("Default project name in checkoint dialog")
  String defaultCheckpointProjectName(String projectName, String suffix);

  @DefaultMessage("Previous checkpoints:")
  @Description("Label for previous checkpoints table in checkpoint dialog.")
  String previousCheckpointsLabel();

  @DefaultMessage("{0}_copy")
  @Description("Defaulf project name in save as dialog")
  String defaultSaveAsProjectName(String projectName);

  @DefaultMessage("Checkpoint name:")
  @Description("Label in front of new name in checkpoint dialog.")
  String checkpointNameLabel();

  @DefaultMessage("Server error: could not copy project. Please try again later!")
  @Description("Error message reported when copying a project failed on the server.")
  String copyProjectError();

  // Used in explorer/commands/DeleteFileCommand.java

  @DefaultMessage("Do you really want to delete this file?  It will be removed from " +
      "the App Inventor server.  Also, parts of your application may still refer to the deleted " +
      "file, and you will need to change these.")
  @Description("Confirmation message that will be shown before deleting a file")
  String reallyDeleteFile();

  @DefaultMessage("Server error: could not delete the file. Please try again later!")
  @Description("Error message reported when deleting a file failed on the server.")
  String deleteFileError();

  // Used in explorer/commands/EnsurePhoneConnectedCommand.java

  @DefaultMessage("The phone is not connected.")
  @Description("Error message displayed when the user wants to download a project to the phone, " +
      "but the phone is not connected.")
  String phoneNotConnected();

  // Used in explorer/commands/ShowBarcodeCommand.java

  @DefaultMessage("Barcode link for {0}")
  @Description("Title of barcode dialog.")
  String barcodeTitle(String projectName);

  @DefaultMessage("Note: this barcode is only valid for 2 hours. See {0} the FAQ {1} for info " +
      "on how to share your app with others.")
  @Description("Warning in barcode dialog.")
  String barcodeWarning(String aTagStart, String aTagEnd);

  // Used in explorer/project/Project.java

  @DefaultMessage("Server error: could not load project. Please try again later!")
  @Description("Error message reported when a project could not be loaded from the server.")
  String projectLoadError();

  // Used in explorer/project/ProjectManager.java

  @DefaultMessage("Server error: could not retrieve project information. Please try again later!")
  @Description("Error message reported when information about projects could not be retrieved " +
      "from the server.")
  String projectInformationRetrievalError();

  // Used in explorer/youngandroid/Toolbar.java

  @DefaultMessage("It may take a little while for your projects to be downloaded. " +
      "Please be patient...")
  @Description("Warning that downloading projects will take a while")
  String downloadAllAlert();

  @DefaultMessage("More Actions")
  @Description("Label of the button leading to more cascade items")
  String moreActionsButton();

  @DefaultMessage("Download User Source")
  @Description("Title of the dialog box for downloading a user's project source")
  String downloadUserSourceDialogTitle();

  @DefaultMessage("User id or email (case-sensitive):")
  @Description("Label for the user id input text box")
  String userIdLabel();

  @DefaultMessage("Project id or name:")
  @Description("Label for the project id input text box")
  String projectIdLabel();

  @DefaultMessage("Please specify both a user email address or id and a project name or id " +
      "for the project to be downloaded. Ids are numeric and may come from the system " +
      "logs or from browsing the Datastore. If you use an email address, it must match " +
      "exactly the stored email address in the Datastore. Similarly, project names must " +
      "match exactly. Both are case sensitive.")
  @Description("Error message reported when user id or project id is missing")
  String invalidUserIdOrProjectIdError();

  @DefaultMessage("Please select a project to delete")
  @Description("Error message displayed when no project is selected")
  String noProjectSelectedForDelete();

  @DefaultMessage("Are you really sure you want to delete this project: {0}")
  @Description("Confirmation message for selecting a single project and clicking delete")
  String confirmDeleteSingleProject(String projectName);

  @DefaultMessage("Are you really sure you want to delete this project: {0}?"+
      " Note that the published copy of this project will be removed from the gallery as well.")
  @Description("Confirmation message for selecting a single project and clicking delete")
  String confirmDeleteSinglePublishedProject(String projectName);

  @DefaultMessage("Are you really sure you want to delete these projects: {0}?"+
      " Note that  if any of the projects have been published, the published version in"+
      " the gallery will be removed as well.")
  @Description("Confirmation message for selecting multiple projects and clicking delete")
  String confirmDeleteManyProjects(String projectNames);

  @DefaultMessage("Server error: could not delete project. Please try again later!")
  @Description("Error message reported when deleting a project failed on the server.")
  String deleteProjectError();

  @DefaultMessage("One project must be selected.")
  @Description("Error message displayed when no or many projects are selected")
  String wrongNumberProjectsSelected();

  @DefaultMessage("Server error: could not download your keystore file.")
  @Description("Error message displayed when a server error occurs during download keystore")
  String downloadKeystoreError();

  @DefaultMessage("There is no keystore file to download.")
  @Description("Error message displayed when no keystore file exists")
  String noKeystoreToDownload();

  @DefaultMessage("Server error: could not upload your keystore file.")
  @Description("Error message displayed when a server error occurs during upload keystore")
  String uploadKeystoreError();

  @DefaultMessage("Do you want to overwrite your keystore file?\n\n" +
      "If you agree, your old keystore file will be completely removed from the App Inventor " +
      "server.\n\n" +
      "If you have published applications to the Google Play Store using the keystore you are " +
      "about to overwrite, you will lose the ability to update your applications.\n\n" +
      "Any projects that you package in the future will be signed using your new keystore file. " +
      "Changing the keystore affects the ability to reinstall previously installed apps. If you " +
      "are not sure that you want to do this, please read the documentation about keystores by " +
      "clicking above on \"Learn\", then \"Troubleshooting\", and then \"Keystores and Signing " +
      "of Applications\"\n\n" +
      "There is no undo for overwriting your keystore file.")
  @Description("Confirmation message shown when keystore is about to be overwritten.")
  String confirmOverwriteKeystore();

  @DefaultMessage("Server error: could not delete your keystore file.")
  @Description("Error message reported when a server error occurs during delete keystore")
  String deleteKeystoreError();

  @DefaultMessage("Do you really want to delete your keystore file?\n\n" +
      "If you agree, your old keystore file will be completely removed from the App Inventor " +
      "server. A new, but different, keystore file will be created automatically the next time " +
      "you package a project for the phone.\n\n" +
      "If you have published applications to the Google Play Store using the keystore you are " +
      "about to delete, you will lose the ability to update your applications.\n\n" +
      "Any projects that you package in the future will be signed using your new keystore file. " +
      "Changing the keystore affects the ability to reinstall previously installed apps. If you " +
      "are not sure that you want to do this, please read the documentation about keystores by " +
      "clicking above on \"Learn\", then \"Troubleshooting\", and then \"Keystores and Signing " +
      "of Applications\"\n\n" +
      "There is no undo for deleting your keystore file.")
  @Description("Confirmation message for delete keystore")
  String confirmDeleteKeystore();

  // Used in output/OdeLog.java

  @DefaultMessage("Clear")
  @Description("Text on 'Clear' button")
  String clearButton();

  // Used in settings/CommonSettings.java, settings/project/ProjectSettings.java, and
  // settings/user/UserSettings.java

  @DefaultMessage("Server error: could not load settings. Please try again later!")
  @Description("Error message reported when the settings couldn't be loaded from the server.")
  String settingsLoadError();

  @DefaultMessage("Server error: could not save settings. Please try again later!")
  @Description("Error message reported when the settings couldn't be saved to the server.")
  String settingsSaveError();

  // Used in widgets/boxes/Box.java

  @DefaultMessage("Done")
  @Description("Caption for button to finish the box resizing dialog.")
  String done();

  @DefaultMessage("Close")
  @Description("Tool tip text for header icon for closing/removing a minimized box.")
  String hdrClose();

  @DefaultMessage("Shrink")
  @Description("Tool tip text for header icon for minimizing the box.")
  String hdrMinimize();

  @DefaultMessage("Settings")
  @Description("Tool tip text for header icon for context menu of box.")
  String hdrSettings();

  @DefaultMessage("Shrink")
  @Description("Caption for context menu item for minimizing the box.")
  String cmMinimize();

  @DefaultMessage("Expand")
  @Description("Caption for context menu item for restoring a minimized box.")
  String cmRestore();

  @DefaultMessage("Resize...")
  @Description("Caption for context menu item for resizing the box.")
  String cmResize();

  @DefaultMessage("Expand")
  @Description("Tool tip text for header icon for restoring a minimized box.")
  String hdrRestore();

  // Used in widgets/properties/FloatPropertyEditor.java

  @DefaultMessage("{0} is not a legal number")
  @Description("Error shown after validation of float failed.")
  String notAFloat(String nonNumericText);

  // Used in widgets/properties/IntegerPropertyEditor.java

  @DefaultMessage("{0} is not a legal integer")
  @Description("Error shown after validation of integer failed.")
  String notAnInteger(String nonNumericText);

  // Used in widgets/properties/TextPropertyEditor.java

  @DefaultMessage("Malformed input!")
  @Description("Error shown after validation of input text failed.")
  String malformedInputError();

  // Used in wizards/FileUploadWizard.java

  @DefaultMessage("Upload File ...")
  @Description("Caption for file upload wizard.")
  String fileUploadWizardCaption();

  @DefaultMessage("File names can contain only unaccented letters, numbers, and the characters " +
      "\"-\", \"_\", \".\", \"!\", \"~\", \"*\", \"(\", and \")\"")
  @Description("Error message when file name contains characters that would require URL encoding.")
  String malformedFilename();

  @DefaultMessage("File names must be between 1 and 100 characters.")
  @Description("Error message when filenames are 0 or 101+ characters long")
  String filenameBadSize();

  @DefaultMessage("Uploading {0} to the App Inventor server")
  @Description("Message displayed when an asset is uploaded.")
  String fileUploadingMessage(String filename);

  @DefaultMessage("Server error: could not upload file. Please try again later!")
  @Description("Error message reported when a file couldn't be uploaded to the server.")
  String fileUploadError();

  @DefaultMessage("Error: could not upload file because it is too large")
  @Description("Error message reported when a file couldn't be uploaded because of its size.")
  String fileTooLargeError();

  @DefaultMessage("Please select a file to upload.")
  @Description("Error message reported when a file was not selected.")
  String noFileSelected();

  @DefaultMessage("Request to save {1}" +
      "\n\nA file named {0} already exists in this project." +
      "\nDo you want to remove that old file?" +
      "\nThis will also remove any other files whose " +
      "names conflict with {1}.")
  @Description("Confirmation message shown when conflicting files are about to be deleted.")
  String confirmOverwrite(String newFile, String existingFile);

  // Used in wizards/KeystoreUploadWizard.java

  @DefaultMessage("Upload Keystore...")
  @Description("Caption for keystore upload wizard.")
  String keystoreUploadWizardCaption();

  @DefaultMessage("Server error: could not upload keystore. Please try again later!")
  @Description("Error message reported when the keystore couldn't be uploaded to the server.")
  String keystoreUploadError();

  @DefaultMessage("The selected file is not a keystore!")
  @Description("Error message reported when the file selected for upload is not a keystore.")
  String notKeystoreError();

  // Used in wizards/NewProjectWizard.java

  @DefaultMessage("Server error: could not create project. Please try again later!")
  @Description("Error message reported when the project couldn't be created on the server.")
  String createProjectError();

  // Used in wizards/TemplateUploadWizard.java

  @DefaultMessage("Create a Project from a Template")
  @Description("Caption for template upload wizard.")
  String templateUploadWizardCaption();

  @DefaultMessage("Add a New Template Library Url")
  @Description("Caption for template dialog menu item.")
  String templateUploadNewUrlCaption();

  @DefaultMessage("Input a Url...")
  @Description("Caption for input template url wizard.")
  String inputNewUrlCaption();

  @DefaultMessage("Templates Url: ")
  @Description("Label for template url wizard.")
  String newUrlLabel();
  // Used in wizards/ProjectUploadWizard.java

  @DefaultMessage("Import Project...")
  @Description("Caption for project upload wizard.")
  String projectUploadWizardCaption();

  // Used in GalleryToolBar.java
  @DefaultMessage("Search")
  @Description("Text for gallery search button")
  String gallerySearch();

  // Used in GalleryPage.java
  @DefaultMessage("")
  @Description("Text for gallery Empty Text")
  String galleryEmptyText();

  @DefaultMessage("Feature")
  @Description("Text for gallery Feature Text")
  String galleryFeaturedText();

  @DefaultMessage("Unfeature")
  @Description("Text for gallery Unfeature Text")
  String galleryUnfeaturedText();

  @DefaultMessage(" ")
  @Description("Text for gallery Single Space Text")
  String gallerySingleSpaceText();

  @DefaultMessage("By Author")
  @Description("Text for gallery By Author Text")
  String galleryByAuthorText();

  @DefaultMessage("Open the App")
  @Description("Text for gallery page open the app button")
  String galleryOpenText();

  @DefaultMessage("Publish")
  @Description("Text for gallery page publish button")
  String galleryPublishText();

  @DefaultMessage("Update")
  @Description("Text for gallery page update button")
  String galleryUpdateText();

  @DefaultMessage("Remove")
  @Description("Text for gallery page remove button")
  String galleryRemoveText();

  @DefaultMessage("Are you really sure you want to remove this app from gallery?")
  @Description("Text for remove confirm alert")
  String galleryRemoveConfirmText();

  @DefaultMessage("Edit")
  @Description("Text for gallery page edit button")
  String galleryEditText();

  @DefaultMessage("By ")
  @Description("Text for gallery app developer prefix text label")
  String galleryByDeveloperPrefixedText();

  @DefaultMessage("Created Date: ")
  @Description("Text for gallery page created date label")
  String galleryCreatedDateLabel();

  @DefaultMessage("Changed Date: ")
  @Description("Text for gallery page changed date label")
  String galleryChangedDateLabel();

  @DefaultMessage("Tutorial / Video: ")
  @Description("Text for gallery page more info link label")
  String galleryMoreInfoLabel();

  @DefaultMessage("Credits: ")
  @Description("Text for gallery page credit label")
  String galleryCreditLabel();

  @DefaultMessage("If this app has a tutorial or video, please enter the URL here.")
  @Description("Text for gallery page more info link hint")
  String galleryMoreInfoHint();

  @DefaultMessage("Are you remixing code of another app? Credit them here.")
  @Description("Text for gallery page credit hint")
  String galleryCreditHint();

  @DefaultMessage("Please write the description of the app here.")
  @Description("Text for gallery page description hint")
  String galleryDescriptionHint();

  @DefaultMessage("Opening ...")
  @Description("Text for gallery page opening feedback")
  String galleryAppOpening();

  @DefaultMessage("Publishing ...")
  @Description("Text for gallery page publishing feedback.")
  String galleryAppPublishing();

  @DefaultMessage("Updating ...")
  @Description("Text for gallery page updating feedback")
  String galleryAppUpdating();

  @DefaultMessage("Removing ...")
  @Description("Text for gallery page removing feedback")
  String galleryAppRemoving();

  @DefaultMessage("Like")
  @Description("Text for gallery page like button (not liked yet).")
  String galleryAppsLike();

  @DefaultMessage("Unlike")
  @Description("Text for gallery page like button (already liked).")
  String galleryAppsAlreadyLike();

  @DefaultMessage("Apps developed by")
  @Description("Title for the gallery page sidebar that shows list of apps of a specific author.")
  String galleryAppsByAuthorSidebar();

  @DefaultMessage("Created on ")
  @Description("Text prefix for the gallery app shared / created date.")
  String galleryAppCreatedPrefix();

  @DefaultMessage("Changed on ")
  @Description("Text prefix for the gallery app last changed date.")
  String galleryAppChangedPrefix();

  @DefaultMessage("Remixed from: ")
  @Description("Text prefix for the gallery app remixed from label.")
  String galleryRemixedFrom();

  @DefaultMessage("Click to view the remixes of this app!")
  @Description("Text for the gallery app remix children list.")
  String galleryRemixChildren();

  @DefaultMessage("Remixes of ")
  @Description("Title prefix for the gallery page sidebar that shows list of remixed apps.")
  String galleryAppsRemixesSidebar();

  @DefaultMessage("Please explain why you feel this app is disrespectful or inappropriate, or otherwise breaks the <a href=\"http://google.com\">App Inventor Gallery Community Guidelines.</a> " +
      "")
  @Description("Prompt for the gallery app report section.")
  String galleryReportPrompt();

  @DefaultMessage("Copy and share link: ")
  @Description("Prompt for the gallery app share section.")
  String gallerySharePrompt();

  @DefaultMessage("Copy")
  @Description("Button for copying share link to clipboard")
  String galleryCopyButton();

  @DefaultMessage("/?galleryId=")
  @Description("redirect action of galleryId")
  String galleryGalleryIdAction();

  @DefaultMessage("Submit report")
  @Description("Text for the gallery app report button.")
  String galleryReportButton();

  @DefaultMessage("You reported this app. An administrator will process your report shortly.")
  @Description("Prompt for the gallery app report section when user just submitted the report.")
  String galleryReportCompletionPrompt();

  @DefaultMessage("You already reported this app. An administrator will process your report shortly.")
  @Description("Prompt for the gallery app report section if user has already reported.")
  String galleryAlreadyReportedPrompt();

  @DefaultMessage("Server error: could not retrieve comments")
  @Description("Error message reported when can't get gallery app comments on server.")
  String galleryCommentError();

  @DefaultMessage("Server error: could not retrieve num of like")
  @Description("Error message reported when can't get gallery app like on server.")
  String galleryAppLikeError();

  @DefaultMessage("Server error: could not retrieve developer gallery apps from gallery")
  @Description("Error message reported when can't get developer gallery apps on server.")
  String galleryDeveloperAppError();

  @DefaultMessage("Server error: could not retrieve featured apps from gallery")
  @Description("Error message reported when can't get featured on server.")
  String galleryFeaturedAppError();

  @DefaultMessage("Server error: could not complete a search of gallery")
  @Description("Error message reported when can't search on server.")
  String gallerySearchError();

  @DefaultMessage("Server error: could not get recent apps from gallery")
  @Description("Error message reported when can't get recent apps server.")
  String galleryRecentAppsError();

  @DefaultMessage("Server error: could not get most downloaded apps from gallery")
  @Description("Error message reported when can't get most downloaded apps server.")
  String galleryDownloadedAppsError();

  @DefaultMessage("Server error: gallery deletion error")
  @Description("Error message reported when the gallery delete breaks")
  String galleryDeleteError();

  @DefaultMessage("Server error: gallery error when setting project gallery id")
  @Description("Error message reported when the gallery trying to set project gallery id")
  String gallerySetProjectIdError();

  @DefaultMessage("Server error: could not upload project. Please try again later!")
  @Description("Error message reported when a project couldn't be uploaded to the server.")
  String projectUploadError();

  @DefaultMessage("The selected project is not a project source file!\n" +
      "Project source files are aia files.")
  @Description("Error message reported when the file selected for upload is not a project archive.")
  String notProjectArchiveError();

  // Used in ProfilePage.java
  @DefaultMessage("Edit Profile")
  @Description("Edit Profile Button, only seen by profile owner")
  String buttonEditProfile();

  // Used in GalleryList.java
  @DefaultMessage("Search for Apps")
  @Description("Search for Apps Text")
  String gallerySearchForAppsButton();

  @DefaultMessage("More Apps")
  @Description("More Apps Text")
  String galleryMoreApps();

  @DefaultMessage("search for \"")
  @Description("Search Results Prefix")
  String gallerySearchResultsPrefix();

  @DefaultMessage("\" returned ")
  @Description("Search Results Infix")
  String gallerySearchResultsInfix();

  @DefaultMessage(" results")
  @Description("Search Results Suffix")
  String gallerySearchResultsSuffix();

  @DefaultMessage("Server error: gallery cannot be accessed")
  @Description("Error message reported when the gallery cannot be accessed.")
  String galleryError();

  @DefaultMessage("No Results Found")
  @Description("Label feedback for no results found after searching.")
  String noResultsFound();

  // Used in GalleryClient.java

  @DefaultMessage("Server error: gallery settings could not be accessed")
  @Description("Error message reported when unable to extract gallery settings from xml.")
  String gallerySettingsError();

  // Used in wizards/Wizard.java

  @DefaultMessage("Back")
  @Description("Text on 'Back' button to go back to the previous page of the wizard.")
  String backButton();

  @DefaultMessage("Next")
  @Description("Text on 'Next' button to proceed to the next page of the wizard.")
  String nextButton();

  // Used in wizards/youngandroid/NewYoungAndroidProjectWizard.java

  @DefaultMessage("Create new App Inventor project")
  @Description("Caption for the wizard to create a new Young Android project")
  String newYoungAndroidProjectWizardCaption();

  // Used in wizards/youngandroid/RemixedYoungAndroidProjectWizard.java

  @DefaultMessage("Name this App Inventor project")
  @Description("Caption for the wizard to name the opening Young Android project")
  String remixedYoungAndroidProjectWizardCaption();

  @DefaultMessage("Project name:")
  @Description("Label for the project name input text box")
  String projectNameLabel();

  // Used in youngandroid/TextValidators.java

  @DefaultMessage("Project names must start with a letter and can contain only letters, " +
      "numbers, and underscores")
  @Description("Error message when project name does not start with a letter or contains a " +
      "character that is not a letter, number, or underscore.")
  String malformedProjectNameError();

  @DefaultMessage("{0} already exists. You cannot create another project with the same name.")
  @Description("Error shown when a new project name would be the same as an existing one")
  String duplicateProjectNameError(String projectName);

  // Used in youngandroid/YoungAndroidFormUpgrader.java

  @DefaultMessage("This project was created with an older version of the App Inventor " +
      "system and was upgraded.\n{0}")
  @Description("Alert message displayed when a project is upgraded")
  String projectWasUpgraded(String details);

  @DefaultMessage("A problem occurred while loading this project. {0}")
  @Description("Alert message displayed when upgrade fails")
  String unexpectedProblem(String details);

  @DefaultMessage("This project was saved with a newer version of the App Inventor system. We " +
      "will attempt to load the project, but there may be compatibility issues.")
  @Description("Alert message displayed when project is newer than system")
  String newerVersionProject();

  @DefaultMessage("This project was saved with an early pre-release version of the App Inventor " +
      "system. We will attempt to load the project, but there may be compatibility issues.")
  @Description("Alert message displayed when upgrading a project without version numbers")
  String veryOldProject();

  @DefaultMessage("The Logger component named {0} was changed to a Notifier component.\n")
  @Description("Message providing details about a project upgrade involving a Logger component")
  String upgradeDetailLoggerReplacedWithNotifier(String name);

  @DefaultMessage("Unable to load project with {0} version {1} (maximum known version is {2}).")
  @Description("Exception message used when a project contains a newer version component than " +
      "the version known by the system")
  String newerVersionComponentException(String componentType, int srcCompVersion,
      int sysCompVersion);

  @DefaultMessage("No upgrade strategy exists for {0} from version {1} to {2}.")
  @Description("Exception message used when a component was not upgraded")
  String noUpgradeStrategyException(String componentType, int srcCompVersion, int sysCompVersion);

  // Used in client/editor/simple/components/MockHVarrangement.java

  @DefaultMessage("System error: bad alignment property editor for horizontal or vertical arrangement.")
  @Description("System error message for a bad alignment property editor")
  String badAlignmentPropertyEditorForArrangement();

  // Used in
  // editor/youngandroid/properties/YoungAndroidTextReceivingPropertyEditor.java

  @DefaultMessage("Off")
  @Description("Text Messages are not received at any time.")
  String textReceivingChoiceOff();

  @DefaultMessage("Foreground")
  @Description("Text Messages are received only when the App is in the foreground.")
  String textReceivingChoiceForeground();

  @DefaultMessage("Always")
  @Description("Text messages are always received, and a notification is shown if the App is in the background.")
  String textReceivingChoiceAlways();


  // This error message is displayed as HTML
  @DefaultMessage("App Inventor is unable to compile this project.  " +
      "<br /> The compiler error output was <br /> {0}.")
  @Description("Compilation error, with error message.")
  String unableToCompile(String errorMesssage);

  // This error message is displayed as HTML

  @DefaultMessage("User Interface")
  @Description("")
  String UIComponentPallette();

  @DefaultMessage("Layout")
  @Description("")
  String layoutComponentPallette();

  @DefaultMessage("Media")
  @Description("")
  String mediaComponentPallette();

  @DefaultMessage("Drawing and Animation")
  @Description("")
  String drawanimationComponentPallette();

  @DefaultMessage("Sensors")
  @Description("")
  String sensorsComponentPallette();

  @DefaultMessage("Social")
  @Description("")
  String socialComponentPallette();

  @DefaultMessage("Storage")
  @Description("")
  String storageComponentPallette();

  @DefaultMessage("Form")
  @Description("")
  String FormComponentPallette();

  @DefaultMessage("Math")
  @Description("Label on built-in-Math-blocks branch of block selector tree")
  String builtinMathLabel();

  @DefaultMessage("Connectivity")
  @Description("")
  String connectivityComponentPallette();

  @DefaultMessage("LEGO\u00AE MINDSTORMS\u00AE")
  @Description("")
  String legoComponentPallette();

  @DefaultMessage("Experimental")
  @Description("")
  String experimentalComponentPallette();

  @DefaultMessage("For internal use only")
  @Description("")
  String internalUseComponentPallette();

  @DefaultMessage("Uninitialized")
  @Description("")
  String uninitializedComponentPallette();

  // UI Pallette
  @DefaultMessage("Button")
  @Description("")
  String buttonComponentPallette();

  @DefaultMessage("Canvas")
  @Description("")
  String canvasComponentPallette();

  @DefaultMessage("CheckBox")
  @Description("")
  String checkBoxComponentPallette();

  @DefaultMessage("Clock")
  @Description("")
  String clockComponentPallette();

  @DefaultMessage("DatePicker")
  @Description("")
  String datePickerComponentPallette();

  @DefaultMessage("Image")
  @Description("")
  String imageComponentPallette();

  @DefaultMessage("Label")
  @Description("")
  String labelComponentPallette();

  @DefaultMessage("ListPicker")
  @Description("")
  String listPickerComponentPallette();

  @DefaultMessage("ListView")
  @Description("")
  String listViewComponentPallette();

  @DefaultMessage("PasswordTextBox")
  @Description("")
  String passwordTextBoxComponentPallette();

  @DefaultMessage("Slider")
  @Description("")
  String sliderComponentPallette();

  @DefaultMessage("Spinner")
  @Description("")
  String spinnerComponentPallette();

  @DefaultMessage("TextBox")
  @Description("")
  String textBoxComponentPallette();

  @DefaultMessage("TimePicker")
  @Description("")
  String timePickerComponentPallette();

  @DefaultMessage("TinyDB")
  @Description("")
  String tinyDBComponentPallette();

  // Media Pallette
  @DefaultMessage("Camcorder")
  @Description("")
  String camcorderComponentPallette();

  @DefaultMessage("Camera")
  @Description("")
  String cameraComponentPallette();

  @DefaultMessage("ImagePicker")
  @Description("")
  String imagePickerComponentPallette();

  @DefaultMessage("Player")
  @Description("")
  String playerComponentPallette();

  @DefaultMessage("Sound")
  @Description("")
  String soundComponentPallette();

  @DefaultMessage("VideoPlayer")
  @Description("")
  String videoPlayerComponentPallette();

  @DefaultMessage("YandexTranslate")
  @Description("")
  String yandexTranslateComponentPallette();

  // Animation
  @DefaultMessage("Ball")
  @Description("")
  String ballComponentPallette();

  @DefaultMessage("ImageSprite")
  @Description("")
  String imageSpriteComponentPallette();

  // Social
  @DefaultMessage("ContactPicker")
  @Description("")
  String contactPickerComponentPallette();

  @DefaultMessage("EmailPicker")
  @Description("")
  String emailPickerComponentPallette();

  @DefaultMessage("PhoneCall")
  @Description("")
  String phoneCallComponentPallette();

  @DefaultMessage("PhoneNumberPicker")
  @Description("")
  String phoneNumberPickerComponentPallette();

  @DefaultMessage("Sharing")
  @Description("")
  String sharingComponentPallette();

  @DefaultMessage("Texting")
  @Description("")
  String textingComponentPallette();

  @DefaultMessage("Twitter")
  @Description("")
  String twitterComponentPallette();

  // Sensor
  @DefaultMessage("AccelerometerSensor")
  @Description("")
  String accelerometerSensorComponentPallette();

  @DefaultMessage("BarcodeScanner")
  @Description("")
  String barcodeScannerComponentPallette();

  @DefaultMessage("LocationSensor")
  @Description("")
  String locationSensorComponentPallette();

  @DefaultMessage("NearField")
  @Description("")
  String nearFieldComponentPallette();

  @DefaultMessage("OrientationSensor")
  @Description("")
  String orientationSensorComponentPallette();

  // Screen Arrangement
  @DefaultMessage("HorizontalArrangement")
  @Description("")
  String horizontalArrangementComponentPallette();

  @DefaultMessage("TableArrangement")
  @Description("")
  String tableArrangementComponentPallette();

  @DefaultMessage("VerticalArrangement")
  @Description("")
  String verticalArrangementComponentPallette();

  // Lego Mindstorms
  @DefaultMessage("NxtColorSensor")
  @Description("")
  String nxtColorSensorComponentPallette();

  @DefaultMessage("NxtDirectCommands")
  @Description("")
  String nxtDirectCommandsComponentPallette();

  @DefaultMessage("NxtDrive")
  @Description("")
  String nxtDriveComponentPallette();

  @DefaultMessage("NxtLightSensor")
  @Description("")
  String nxtLightSensorComponentPallette();

  @DefaultMessage("NxtSoundSensor")
  @Description("")
  String nxtSoundSensorComponentPallette();

  @DefaultMessage("NxtTouchSensor")
  @Description("")
  String nxtTouchSensorComponentPallette();

  @DefaultMessage("NxtUltrasonicSensor")
  @Description("")
  String nxtUltrasonicSensorComponentPallette();

  // Storage
  @DefaultMessage("ActivityStarter")
  @Description("")
  String activityStarterComponentPallette();

  @DefaultMessage("BluetoothClient")
  @Description("")
  String bluetoothClientComponentPallette();

  @DefaultMessage("BluetoothServer")
  @Description("")
  String bluetoothServerComponentPallette();

  @DefaultMessage("Notifier")
  @Description("")
  String notifierComponentPallette();

  @DefaultMessage("SpeechRecognizer")
  @Description("")
  String speechRecognizerComponentPallette();

  @DefaultMessage("TextToSpeech")
  @Description("")
  String textToSpeechComponentPallette();

  @DefaultMessage("TinyWebDB")
  @Description("")
  String tinyWebDBComponentPallette();

  @DefaultMessage("Web")
  @Description("")
  String webComponentPallette();

  // Connectivity
  @DefaultMessage("File")
  @Description("")
  String fileComponentPallette();

  @DefaultMessage("FusiontablesControl")
  @Description("")
  String fusiontablesControlComponentPallette();

  @DefaultMessage("GameClient")
  @Description("")
  String gameClientComponentPallette();

  @DefaultMessage("SoundRecorder")
  @Description("")
  String soundRecorderComponentPallette();

  @DefaultMessage("Voting")
  @Description("")
  String votingComponentPallette();

  @DefaultMessage("WebViewer")
  @Description("")
  String webViewerComponentPallette();

  // Component Properties
  @DefaultMessage("AboutScreen")
  @Description("")
  String AboutScreenProperties();
<<<<<<< HEAD
  
  @DefaultMessage("ShowStatusBar")
  @Description("")
  String ShowStatusBarProperties();
  
=======

>>>>>>> 0b1c1003
  @DefaultMessage("AboveRangeEventEnabled")
  @Description("")
  String AboveRangeEventEnabledProperties();

  @DefaultMessage("Action")
  @Description("")
  String ActionProperties();

  @DefaultMessage("ActivityClass")
  @Description("")
  String ActivityClassProperties();

  @DefaultMessage("ActivityPackage")
  @Description("")
  String ActivityPackageProperties();

  @DefaultMessage("AlignHorizontal")
  @Description("")
  String AlignHorizontalProperties();

  @DefaultMessage("AlignVertical")
  @Description("")
  String AlignVerticalProperties();

  @DefaultMessage("AllowCookies")
  @Description("")
  String AllowCookiesProperties();

  @DefaultMessage("ApiKey")
  @Description("")
  String ApiKeyProperties();

  @DefaultMessage("BackgroundColor")
  @Description("")
  String BackgroundColorProperties();

  @DefaultMessage("BackgroundImage")
  @Description("")
  String BackgroundImageProperties();

  @DefaultMessage("BelowRangeEventEnabled")
  @Description("")
  String BelowRangeEventEnabledProperties();

  @DefaultMessage("BluetoothClient")
  @Description("")
  String BluetoothClientProperties();

  @DefaultMessage("BottomOfRange")
  @Description("")
  String BottomOfRangeProperties();

  @DefaultMessage("CalibrateStrideLength")
  @Description("")
  String CalibrateStrideLengthProperties();

  @DefaultMessage("CharacterEncoding")
  @Description("")
  String CharacterEncodingProperties();

  @DefaultMessage("Checked")
  @Description("")
  String CheckedProperties();

  @DefaultMessage("CloseScreenAnimation")
  @Description("")
  String CloseScreenAnimationProperties();

  @DefaultMessage("ColorChangedEventEnabled")
  @Description("")
  String ColorChangedEventEnabledProperties();

  @DefaultMessage("Columns")
  @Description("")
  String ColumnsProperties();

  @DefaultMessage("ConsumerKey")
  @Description("")
  String ConsumerKeyProperties();

  @DefaultMessage("ConsumerSecret")
  @Description("")
  String ConsumerSecretProperties();

  @DefaultMessage("Country")
  @Description("")
  String CountryProperties();

  @DefaultMessage("DataType")
  @Description("")
  String DataTypeProperties();

  @DefaultMessage("DataUri")
  @Description("")
  String DataUriProperties();

  @DefaultMessage("DelimiterByte")
  @Description("")
  String DelimiterByteProperties();

  @DefaultMessage("DetectColor")
  @Description("")
  String DetectColorProperties();

  @DefaultMessage("DistanceInterval")
  @Description("")
  String DistanceIntervalProperties();

  @DefaultMessage("DriveMotors")
  @Description("")
  String DriveMotorsProperties();

  @DefaultMessage("Enabled")
  @Description("")
  String EnabledProperties();

  @DefaultMessage("ExtraKey")
  @Description("")
  String ExtraKeyProperties();

  @DefaultMessage("ExtraValue")
  @Description("")
  String ExtraValueProperties();

  @DefaultMessage("FollowLinks")
  @Description("")
  String FollowLinksProperties();

  @DefaultMessage("FontBold")
  @Description("")
  String FontBoldProperties();

  @DefaultMessage("FontItalic")
  @Description("")
  String FontItalicProperties();

  @DefaultMessage("FontSize")
  @Description("")
  String FontSizeProperties();

  @DefaultMessage("FontTypeface")
  @Description("")
  String FontTypefaceProperties();

  @DefaultMessage("GameId")
  @Description("")
  String GameIdProperties();

  @DefaultMessage("GenerateColor")
  @Description("")
  String GenerateColorProperties();

  @DefaultMessage("GenerateLight")
  @Description("")
  String GenerateLightProperties();

  @DefaultMessage("GoogleVoiceEnabled")
  @Description("")
  String GoogleVoiceEnabledProperties();

  @DefaultMessage("HasMargins")
  @Description("")
  String HasMarginsProperties();

  @DefaultMessage("Heading")
  @Description("")
  String HeadingProperties();

  @DefaultMessage("HighByteFirst")
  @Description("")
  String HighByteFirstProperties();

  @DefaultMessage("Hint")
  @Description("")
  String HintProperties();

  @DefaultMessage("HomeUrl")
  @Description("")
  String HomeUrlProperties();

  @DefaultMessage("Icon")
  @Description("")
  String IconProperties();

  @DefaultMessage("IgnoreSslErrors")
  @Description("")
  String IgnoreSslErrorsProperties();

  @DefaultMessage("Image")
  @Description("")
  String ImageProperties();

  @DefaultMessage("Interval")
  @Description("")
  String IntervalProperties();

  @DefaultMessage("IsLooping")
  @Description("")
  String IsLoopingProperties();

  @DefaultMessage("KeyFile")
  @Description("")
  String KeyFileProperties();

  @DefaultMessage("Language")
  @Description("")
  String LanguageProperties();

  @DefaultMessage("LineWidth")
  @Description("")
  String LineWidthProperties();

  @DefaultMessage("Message")
  @Description("")
  String MessageProperties();

  @DefaultMessage("MinimumInterval")
  @Description("")
  String MinimumIntervalProperties();

  @DefaultMessage("MultiLine")
  @Description("")
  String MultiLineProperties();

  @DefaultMessage("NumbersOnly")
  @Description("")
  String NumbersOnlyProperties();

  @DefaultMessage("OpenScreenAnimation")
  @Description("")
  String OpenScreenAnimationProperties();

  @DefaultMessage("PaintColor")
  @Description("")
  String PaintColorProperties();

  @DefaultMessage("PhoneNumber")
  @Description("")
  String PhoneNumberProperties();

  @DefaultMessage("PhoneNumberList")
  @Description("")
  String PhoneNumberListProperties();

  @DefaultMessage("Picture")
  @Description("")
  String PictureProperties();

  @DefaultMessage("PressedEventEnabled")
  @Description("")
  String PressedEventEnabledProperties();

  @DefaultMessage("PromptforPermission")
  @Description("")
  String PromptforPermissionProperties();

  @DefaultMessage("Query")
  @Description("")
  String QueryProperties();

  @DefaultMessage("Radius")
  @Description("")
  String RadiusProperties();

  @DefaultMessage("ReadMode")
  @Description("")
  String ReadModeProperties();

  @DefaultMessage("ReceivingEnabled")
  @Description("")
  String ReceivingEnabledProperties();

  @DefaultMessage("ReleasedEventEnabled")
  @Description("")
  String ReleasedEventEnabledProperties();

  @DefaultMessage("ResponseFileName")
  @Description("")
  String ResponseFileNameProperties();

  @DefaultMessage("ResultName")
  @Description("")
  String ResultNameProperties();

  @DefaultMessage("Rows")
  @Description("")
  String RowsProperties();

  @DefaultMessage("SavedRecording")
  @Description("")
  String SavedRecordingProperties();

  @DefaultMessage("SaveResponse")
  @Description("")
  String SaveResponseProperties();

  @DefaultMessage("ScalePictureToFit")
  @Description("")
  String ScalePictureToFitProperties();

  @DefaultMessage("SensorPort")
  @Description("")
  String SensorPortProperties();

  @DefaultMessage("ScreenOrientation")
  @Description("")
  String ScreenOrientationProperties();

  @DefaultMessage("Secure")
  @Description("")
  String SecureProperties();

  @DefaultMessage("ServiceAccountEmail")
  @Description("")
  String ServiceAccountEmailProperties();

  @DefaultMessage("ServiceURL")
  @Description("")
  String ServiceURLProperties();

  @DefaultMessage("Scrollable")
  @Description("")
  String ScrollableProperties();

  @DefaultMessage("Shape")
  @Description("")
  String ShapeProperties();

  @DefaultMessage("ShowFeedback")
  @Description("")
  String ShowFeedbackProperties();

  @DefaultMessage("show tables")
  @Description("")
  String ShowTablesProperties();

  @DefaultMessage("Source")
  @Description("")
  String SourceProperties();

  @DefaultMessage("Speed")
  @Description("")
  String SpeedProperties();

  @DefaultMessage("StopBeforeDisconnect")
  @Description("")
  String StopBeforeDisconnectProperties();

  @DefaultMessage("StopDetectionTimeout")
  @Description("")
  String StopDetectionTimeoutProperties();

  @DefaultMessage("StrideLength")
  @Description("")
  String StrideLengthProperties();

  @DefaultMessage("Text")
  @Description("")
  String TextProperties();

  @DefaultMessage("TextAlignment")
  @Description("")
  String TextAlignmentProperties();

  @DefaultMessage("TextColor")
  @Description("")
  String TextColorProperties();

  @DefaultMessage("TimerAlwaysFires")
  @Description("")
  String TimerAlwaysFiresProperties();

  @DefaultMessage("TimerEnabled")
  @Description("")
  String TimerEnabledProperties();

  @DefaultMessage("TimerInterval")
  @Description("")
  String TimerIntervalProperties();

  @DefaultMessage("Title")
  @Description("")
  String TitleProperties();

  @DefaultMessage("TopOfRange")
  @Description("")
  String TopOfRangeProperties();

  @DefaultMessage("Url")
  @Description("")
  String UrlProperties();

  @DefaultMessage("UseFront")
  @Description("")
  String UseFrontProperties();

  @DefaultMessage("UseGPS")
  @Description("")
  String UseGPSProperties();

  @DefaultMessage("UseServiceAuthentication")
  @Description("")
  String UseServiceAuthenticationProperties();

  @DefaultMessage("UsesLocationVisible")
  @Description("")
  String UsesLocationVisibleProperties();

  @DefaultMessage("VersionCode")
  @Description("")
  String VersionCodeProperties();

  @DefaultMessage("VersionName")
  @Description("")
  String VersionNameProperties();

  @DefaultMessage("Visible")
  @Description("")
  String VisibleProperties();

  @DefaultMessage("Volume")
  @Description("")
  String VolumeProperties();

  @DefaultMessage("WheelDiameter")
  @Description("")
  String WheelDiameterProperties();

  @DefaultMessage("WithinRangeEventEnabled")
  @Description("")
  String WithinRangeEventEnabledProperties();

  @DefaultMessage("X")
  @Description("")
  String XProperties();

  @DefaultMessage("Y")
  @Description("")
  String YProperties();

  @DefaultMessage("Z")
  @Description("")
  String ZProperties();

  @DefaultMessage("showing")
  @Description("")
  String VisibilityShowingProperties();

  @DefaultMessage("hidden")
  @Description("")
  String VisibilityHiddenProperties();

  @DefaultMessage("ElementsFromString")
  @Description("")
  String ElementsFromStringProperties();

  @DefaultMessage("Rotates")
  @Description("")
  String RotatesProperties();

  @DefaultMessage("Selection")
  @Description("")
  String SelectionProperties();

  @DefaultMessage("TimeInterval")
  @Description("")
  String TimeIntervalProperties();

  @DefaultMessage("UsesLocation")
  @Description("")
  String UsesLocationProperties();

  @DefaultMessage("ShowFilterBar")
  @Description("")
  String ShowFilterBarProperties();

  @DefaultMessage("TextSize")
  @Description("")
  String TextSizeProperties();

  @DefaultMessage("NotifierLength")
  @Description("")
  String NotifierLengthProperties();

  @DefaultMessage("Loop")
  @Description("")
  String LoopProperties();

  @DefaultMessage("Pitch")
  @Description("")
  String PitchProperties();

  @DefaultMessage("SpeechRate")
  @Description("")
  String SpeechRateProperties();

  @DefaultMessage("Sensitivity")
  @Description("")
  String SensitivityProperties();

  @DefaultMessage("TwitPic_API_Key")
  @Description("")
  String TwitPic_API_KeyProperties();

  @DefaultMessage("Prompt")
  @Description("")
  String PromptProperties();

  @DefaultMessage("ColorLeft")
  @Description("")
  String ColorLeftProperties();

  @DefaultMessage("ColorRight")
  @Description("")
  String ColorRightProperties();

  @DefaultMessage("MaxValue")
  @Description("")
  String MaxValueProperties();

  @DefaultMessage("MinValue")
  @Description("")
  String MinValueProperties();

  @DefaultMessage("ThumbPosition")
  @Description("")
  String ThumbPositionProperties();

  @DefaultMessage("Day")
  @Description("")
  String DayProperties();

  @DefaultMessage("Month")
  @Description("")
  String MonthProperties();

  @DefaultMessage("MonthInText")
  @Description("")
  String MonthInTextProperties();

  @DefaultMessage("Year")
  @Description("")
  String YearProperties();

  @DefaultMessage("LastMessage")
  @Description("")
  String LastMessageProperties();

  @DefaultMessage("TextToWrite")
  @Description("")
  String TextToWriteProperties();

  @DefaultMessage("WriteType")
  @Description("")
  String WriteTypeProperties();

  @DefaultMessage("ElapsedTime")
  @Description("")
  String ElapsedTimeProperties();

  @DefaultMessage("Moving")
  @Description("")
  String MovingProperties();

  @DefaultMessage("Hour")
  @Description("")
  String HourProperties();

  @DefaultMessage("Minute")
  @Description("")
  String MinuteProperties();

  @DefaultMessage("Distance")
  @Description("")
  String DistanceProperties();

  @DefaultMessage("DirectMessages")
  @Description("")
  String DirectMessagesProperties();

  @DefaultMessage("ContactName")
  @Description("")
  String ContactNameProperties();

  @DefaultMessage("CurrentAddress")
  @Description("")
  String CurrentAddressProperties();

  @DefaultMessage("CurrentPageTitle")
  @Description("")
  String CurrentPageTitleProperties();

  @DefaultMessage("CurrentUrl")
  @Description("")
  String CurrentUrlProperties();

  @DefaultMessage("Accuracy")
  @Description("")
  String AccuracyProperties();

  @DefaultMessage("AddressesAndNames")
  @Description("")
  String AddressesAndNamesProperties();

  @DefaultMessage("Altitude")
  @Description("")
  String AltitudeProperties();

  @DefaultMessage("Angle")
  @Description("")
  String AngleProperties();

  @DefaultMessage("Animation")
  @Description("")
  String AnimationProperties();

  @DefaultMessage("Available")
  @Description("")
  String AvailableProperties();

  @DefaultMessage("AvailableProviders")
  @Description("")
  String AvailableProvidersProperties();

  @DefaultMessage("Azimuth")
  @Description("")
  String AzimuthProperties();

  @DefaultMessage("BallotOptions")
  @Description("")
  String BallotOptionsProperties();

  @DefaultMessage("BallotQuestion")
  @Description("")
  String BallotQuestionProperties();

  @DefaultMessage("EmailAddress")
  @Description("")
  String EmailAddressProperties();

  @DefaultMessage("EmailAddressList")
  @Description("")
  String EmailAddressListProperties();

  @DefaultMessage("Elements")
  @Description("")
  String ElementsProperties();

  @DefaultMessage("Followers")
  @Description("")
  String FollowersProperties();

  @DefaultMessage("FriendTimeline")
  @Description("")
  String FriendTimelineProperties();

  @DefaultMessage("FullScreen")
  @Description("")
  String FullScreenProperties();

  @DefaultMessage("HasAccuracy")
  @Description("")
  String HasAccuracyProperties();

  @DefaultMessage("HasAltitude")
  @Description("")
  String HasAltitudeProperties();

  @DefaultMessage("HasLongitudeLatitude")
  @Description("")
  String HasLongitudeLatitudeProperties();

  @DefaultMessage("Height")
  @Description("")
  String HeightProperties();

  @DefaultMessage("InstanceId")
  @Description("")
  String InstanceIdProperties();

  @DefaultMessage("InvitedInstances")
  @Description("")
  String InvitedInstancesProperties();

  @DefaultMessage("IsAccepting")
  @Description("")
  String IsAcceptingProperties();

  @DefaultMessage("IsConnected")
  @Description("")
  String IsConnectedProperties();

  @DefaultMessage("IsPlaying")
  @Description("")
  String IsPlayingProperties();

  @DefaultMessage("JoinedInstances")
  @Description("")
  String JoinedInstancesProperties();

  @DefaultMessage("Latitude")
  @Description("")
  String LatitudeProperties();

  @DefaultMessage("Leader")
  @Description("")
  String LeaderProperties();

  @DefaultMessage("Longitude")
  @Description("")
  String LongitudeProperties();

  @DefaultMessage("Magnitude")
  @Description("")
  String MagnitudeProperties();

  @DefaultMessage("Mentions")
  @Description("")
  String MentionsProperties();

  @DefaultMessage("ProviderLocked")
  @Description("")
  String ProviderLockedProperties();

  @DefaultMessage("ProviderName")
  @Description("")
  String ProviderNameProperties();

  @DefaultMessage("PublicInstances")
  @Description("")
  String PublicInstancesProperties();

  @DefaultMessage("PlayOnlyInForeground")
  @Description("")
  String PlayOnlyInForegroundProperties();

  @DefaultMessage("Players")
  @Description("")
  String PlayersProperties();

  @DefaultMessage("RequestHeaders")
  @Description("")
  String RequestHeadersProperties();

  @DefaultMessage("Result")
  @Description("")
  String ResultProperties();

  @DefaultMessage("UseExternalScanner")
  @Description("")
  String UseExternalScannerProperties();

  @DefaultMessage("ResultType")
  @Description("")
  String ResultTypeProperties();

  @DefaultMessage("ResultUri")
  @Description("")
  String ResultUriProperties();

  @DefaultMessage("Roll")
  @Description("")
  String RollProperties();

  @DefaultMessage("SearchResults")
  @Description("")
  String SearchResultsProperties();

  @DefaultMessage("ServiceUrl")
  @Description("")
  String ServiceUrlProperties();

  @DefaultMessage("SelectionIndex")
  @Description("")
  String SelectionIndexProperties();

  @DefaultMessage("UserChoice")
  @Description("")
  String UserChoiceProperties();

  @DefaultMessage("UserEmailAddress")
  @Description("")
  String UserEmailAddressProperties();

  @DefaultMessage("UserId")
  @Description("")
  String UserIdProperties();

  @DefaultMessage("Username")
  @Description("")
  String UsernameProperties();

  @DefaultMessage("XAccel")
  @Description("")
  String XAccelProperties();

  @DefaultMessage("YAccel")
  @Description("")
  String YAccelProperties();

  @DefaultMessage("ZAccel")
  @Description("")
  String ZAccelProperties();

  @DefaultMessage("Width")
  @Description("")
  String WidthProperties();

  @DefaultMessage("WebViewString")
  @Description("")
  String WebViewStringProperties();

  //Params
  @DefaultMessage("xAccel")
  @Description("")
  String xAccelParams();

  @DefaultMessage("yAccel")
  @Description("")
  String yAccelParams();

  @DefaultMessage("zAccel")
  @Description("")
  String zAccelParams();

  @DefaultMessage("result")
  @Description("")
  String resultParams();

  @DefaultMessage("other")
  @Description("")
  String otherParams();

  @DefaultMessage("component")
  @Description("")
  String componentParams();

  @DefaultMessage("startX")
  @Description("")
  String startXParams();

  @DefaultMessage("startY")
  @Description("")
  String startYParams();

  @DefaultMessage("prevX")
  @Description("")
  String prevXParams();

  @DefaultMessage("prevY")
  @Description("")
  String prevYParams();

  @DefaultMessage("currentX")
  @Description("")
  String currentXParams();

  @DefaultMessage("currentY")
  @Description("")
  String currentYParams();

  @DefaultMessage("edge")
  @Description("")
  String edgeParams();

  @DefaultMessage("speed")
  @Description("")
  String speedParams();

  @DefaultMessage("heading")
  @Description("")
  String headingParams();

  @DefaultMessage("xvel")
  @Description("")
  String xvelParams();

  @DefaultMessage("yvel")
  @Description("")
  String yvelParams();

  @DefaultMessage("target")
  @Description("")
  String targetParams();

  @DefaultMessage("address")
  @Description("")
  String addressParams();

  @DefaultMessage("uuid")
  @Description("")
  String uuidParams();

  @DefaultMessage("numberOfBytes")
  @Description("")
  String numberOfBytesParams();

  @DefaultMessage("number")
  @Description("")
  String numberParams();

  @DefaultMessage("list")
  @Description("")
  String listParams();

  @DefaultMessage("text")
  @Description("")
  String textParams();

  @DefaultMessage("clip")
  @Description("")
  String clipParams();

  @DefaultMessage("image")
  @Description("")
  String imageParams();

  @DefaultMessage("draggedSprite")
  @Description("")
  String draggedSpriteParams();

  @DefaultMessage("draggedAnySprite")
  @Description("")
  String draggedAnySpriteParams();

  @DefaultMessage("flungSprite")
  @Description("")
  String flungSpriteParams();

  @DefaultMessage("touchedSprite")
  @Description("")
  String touchedSpriteParams();

  @DefaultMessage("touchedAnySprite")
  @Description("")
  String touchedAnySpriteParams();

  @DefaultMessage("x")
  @Description("")
  String xParams();

  @DefaultMessage("y")
  @Description("")
  String yParams();

  @DefaultMessage("centerX")
  @Description("")
  String centerXParams();

  @DefaultMessage("centerY")
  @Description("")
  String centerYParams();

  @DefaultMessage("r")
  @Description("")
  String rParams();

  @DefaultMessage("radius")
  @Description("")
  String radiusParams();

  @DefaultMessage("x1")
  @Description("")
  String x1Params();

  @DefaultMessage("x2")
  @Description("")
  String x2Params();

  @DefaultMessage("y1")
  @Description("")
  String y1Params();

  @DefaultMessage("y2")
  @Description("")
  String y2Params();

  @DefaultMessage("angle")
  @Description("")
  String angleParams();

  @DefaultMessage("fileName")
  @Description("")
  String fileNameParams();

  @DefaultMessage("color")
  @Description("")
  String colorParams();

  @DefaultMessage("instant")
  @Description("")
  String instantParams();

  @DefaultMessage("days")
  @Description("")
  String daysParams();

  @DefaultMessage("hours")
  @Description("")
  String hoursParams();

  @DefaultMessage("minutes")
  @Description("")
  String minutesParams();

  @DefaultMessage("months")
  @Description("")
  String monthsParams();

  @DefaultMessage("seconds")
  @Description("")
  String secondsParams();

  @DefaultMessage("weeks")
  @Description("")
  String weeksParams();

  @DefaultMessage("years")
  @Description("")
  String yearsParams();

  @DefaultMessage("InstantInTime")
  @Description("")
  String InstantInTimeParams();

  @DefaultMessage("from")
  @Description("")
  String fromParams();

  @DefaultMessage("millis")
  @Description("")
  String millisParams();

  @DefaultMessage("functionName")
  @Description("")
  String functionNameParams();

  @DefaultMessage("errorNumber")
  @Description("")
  String errorNumberParams();

  @DefaultMessage("message")
  @Description("")
  String messageParams();

  @DefaultMessage("otherScreenName")
  @Description("")
  String otherScreenNameParams();

  @DefaultMessage("animType")
  @Description("")
  String animTypeParams();

  @DefaultMessage("sender")
  @Description("")
  String senderParams();

  @DefaultMessage("contents")
  @Description("")
  String contentsParams();

  @DefaultMessage("instanceId")
  @Description("")
  String instanceIdParams();

  @DefaultMessage("playerId")
  @Description("")
  String playerIdParams();

  @DefaultMessage("command")
  @Description("")
  String commandParams();

  @DefaultMessage("arguments")
  @Description("")
  String argumentsParams();

  @DefaultMessage("response")
  @Description("")
  String responseParams();

  @DefaultMessage("emailAddress")
  @Description("")
  String emailAddressParams();

  @DefaultMessage("type")
  @Description("")
  String typeParams();

  @DefaultMessage("count")
  @Description("")
  String countParams();

  @DefaultMessage("makePublic")
  @Description("")
  String makePublicParams();

  @DefaultMessage("recipients")
  @Description("")
  String recipientsParams();

  @DefaultMessage("playerEmail")
  @Description("")
  String playerEmailParams();

  @DefaultMessage("latitude")
  @Description("")
  String latitudeParams();

  @DefaultMessage("longitude")
  @Description("")
  String longitudeParams();

  @DefaultMessage("altitude")
  @Description("")
  String altitudeParams();

  @DefaultMessage("provider")
  @Description("")
  String providerParams();

  @DefaultMessage("status")
  @Description("")
  String statusParams();

  @DefaultMessage("locationName")
  @Description("")
  String locationNameParams();

  @DefaultMessage("choice")
  @Description("")
  String choiceParams();

  @DefaultMessage("notice")
  @Description("")
  String noticeParams();

  @DefaultMessage("title")
  @Description("")
  String titleParams();

  @DefaultMessage("buttonText")
  @Description("")
  String buttonTextParams();

  @DefaultMessage("cancelable")
  @Description("")
  String cancelableParams();

  @DefaultMessage("button1Text")
  @Description("")
  String button1TextParams();

  @DefaultMessage("button2Text")
  @Description("")
  String button2TextParams();

  @DefaultMessage("source")
  @Description("")
  String sourceParams();

  @DefaultMessage("destination")
  @Description("")
  String destinationParams();

  @DefaultMessage("sensorPortLetter")
  @Description("")
  String sensorPortLetterParams();

  @DefaultMessage("rxDataLength")
  @Description("")
  String rxDataLengthParams();

  @DefaultMessage("wildcard")
  @Description("")
  String wildcardParams();

  @DefaultMessage("motorPortLetter")
  @Description("")
  String motorPortLetterParams();

  @DefaultMessage("mailbox")
  @Description("")
  String mailboxParams();

  @DefaultMessage("durationMs")
  @Description("")
  String durationMsParams();

  @DefaultMessage("relative")
  @Description("")
  String relativeParams();

  @DefaultMessage("sensorType")
  @Description("")
  String sensorTypeParams();

  @DefaultMessage("sensorMode")
  @Description("")
  String sensorModeParams();

  @DefaultMessage("power")
  @Description("")
  String powerParams();

  @DefaultMessage("mode")
  @Description("")
  String modeParams();

  @DefaultMessage("regulationMode")
  @Description("")
  String regulationModeParams();

  @DefaultMessage("turnRatio")
  @Description("")
  String turnRatioParams();

  @DefaultMessage("runState")
  @Description("")
  String runStateParams();

  @DefaultMessage("tachoLimit")
  @Description("")
  String tachoLimitParams();

  @DefaultMessage("programName")
  @Description("")
  String programNameParams();

  @DefaultMessage("distance")
  @Description("")
  String distanceParams();

  @DefaultMessage("azimuth")
  @Description("")
  String azimuthParams();

  @DefaultMessage("pitch")
  @Description("")
  String pitchParams();

  @DefaultMessage("roll")
  @Description("")
  String rollParams();

  @DefaultMessage("simpleSteps")
  @Description("")
  String simpleStepsParams();

  @DefaultMessage("walkSteps")
  @Description("")
  String walkStepsParams();

  @DefaultMessage("seed")
  @Description("")
  String seedParams();

  @DefaultMessage("millisecs")
  @Description("")
  String millisecsParams();

  @DefaultMessage("sound")
  @Description("")
  String soundParams();

  @DefaultMessage("messageText")
  @Description("")
  String messageTextParams();

  @DefaultMessage("tag")
  @Description("")
  String tagParams();

  @DefaultMessage("valueToStore")
  @Description("")
  String valueToStoreParams();

  @DefaultMessage("tagFromWebDB")
  @Description("")
  String tagFromWebDBParams();

  @DefaultMessage("valueFromWebDB")
  @Description("")
  String valueFromWebDBParams();

  @DefaultMessage("followers2")
  @Description("")
  String followers2Params();

  @DefaultMessage("timeline")
  @Description("")
  String timelineParams();

  @DefaultMessage("mentions")
  @Description("")
  String mentionsParams();

  @DefaultMessage("searchResults")
  @Description("")
  String searchResultsParams();

  @DefaultMessage("user")
  @Description("")
  String userParams();

  @DefaultMessage("url")
  @Description("")
  String urlParams();

  @DefaultMessage("responseCode")
  @Description("")
  String responseCodeParams();

  @DefaultMessage("responseType")
  @Description("")
  String responseTypeParams();

  @DefaultMessage("responseContent")
  @Description("")
  String responseContentParams();

  @DefaultMessage("htmlText")
  @Description("")
  String htmlTextParams();

  @DefaultMessage("jsonText")
  @Description("")
  String jsonTextParams();

  @DefaultMessage("path")
  @Description("")
  String pathParams();

  @DefaultMessage("encoding")
  @Description("")
  String encodingParams();

  @DefaultMessage("name")
  @Description("")
  String nameParams();

  @DefaultMessage("serviceName")
  @Description("")
  String serviceNameParams();

  @DefaultMessage("milliseconds")
  @Description("")
  String millisecondsParams();

  @DefaultMessage("messages")
  @Description("")
  String messagesParams();

  @DefaultMessage("start")
  @Description("")
  String startParams();

  @DefaultMessage("end")
  @Description("")
  String endParams();

  @DefaultMessage("frequencyHz")
  @Description("")
  String frequencyHzParams();

  @DefaultMessage("secure")
  @Description("")
  String secureParams();

  @DefaultMessage("file")
  @Description("")
  String fileParams();

  @DefaultMessage("thumbPosition")
  @Description("")
  String thumbPositionParams();

  @DefaultMessage("selection")
  @Description("")
  String selectionParams();

  @DefaultMessage("valueIfTagNotThere")
  @Description("")
  String valueIfTagNotThereParams();

  @DefaultMessage("query")
  @Description("")
  String queryParams();

  @DefaultMessage("ImagePath")
  @Description("")
  String ImagePathParams();

  @DefaultMessage("ms")
  @Description("")
  String msParams();

  @DefaultMessage("translation")
  @Description("")
  String translationParams();

  @DefaultMessage("languageToTranslateTo")
  @Description("")
  String languageToTranslateToParams();

  @DefaultMessage("textToTranslate")
  @Description("")
  String textToTranslateParams();

  //Events
  @DefaultMessage("AccelerationChanged")
  @Description("")
  String AccelerationChangedEvents();

  @DefaultMessage("AfterActivity")
  @Description("")
  String AfterActivityEvents();

  @DefaultMessage("CollidedWith")
  @Description("")
  String CollidedWithEvents();

  @DefaultMessage("Dragged")
  @Description("")
  String DraggedEvents();

  @DefaultMessage("EdgeReached")
  @Description("")
  String EdgeReachedEvents();

  @DefaultMessage("Flung")
  @Description("")
  String FlungEvents();

  @DefaultMessage("NoLongerCollidingWith")
  @Description("")
  String NoLongerCollidingWithEvents();

  @DefaultMessage("TouchDown")
  @Description("")
  String TouchDownEvents();

  @DefaultMessage("TouchUp")
  @Description("")
  String TouchUpEvents();

  @DefaultMessage("Touched")
  @Description("")
  String TouchedEvents();

  @DefaultMessage("AfterScan")
  @Description("")
  String AfterScanEvents();

  @DefaultMessage("ConnectionAccepted")
  @Description("")
  String ConnectionAcceptedEvents();

  @DefaultMessage("Click")
  @Description("")
  String ClickEvents();

  @DefaultMessage("GotFocus")
  @Description("")
  String GotFocusEvents();

  @DefaultMessage("LongClick")
  @Description("")
  String LongClickEvents();

  @DefaultMessage("RequestFocus")
  @Description("")
  String RequestFocusMethods();

  @DefaultMessage("LostFocus")
  @Description("")
  String LostFocusEvents();

  @DefaultMessage("AfterRecording")
  @Description("")
  String AfterRecordingEvents();

  @DefaultMessage("AfterPicture")
  @Description("")
  String AfterPictureEvents();

  @DefaultMessage("Changed")
  @Description("")
  String ChangedEvents();

  @DefaultMessage("Timer")
  @Description("")
  String TimerEvents();

  @DefaultMessage("AfterPicking")
  @Description("")
  String AfterPickingEvents();

  @DefaultMessage("BeforePicking")
  @Description("")
  String BeforePickingEvents();

  @DefaultMessage("BackPressed")
  @Description("")
  String BackPressedEvents();

  @DefaultMessage("ErrorOccurred")
  @Description("")
  String ErrorOccurredEvents();

  @DefaultMessage("Initialize")
  @Description("")
  String InitializeEvents();

  @DefaultMessage("OtherScreenClosed")
  @Description("")
  String OtherScreenClosedEvents();

  @DefaultMessage("ScreenOrientationChanged")
  @Description("")
  String ScreenOrientationChangedEvents();

  @DefaultMessage("GotResult")
  @Description("")
  String GotResultEvents();

  @DefaultMessage("FunctionCompleted")
  @Description("")
  String FunctionCompletedEvents();

  @DefaultMessage("GotMessage")
  @Description("")
  String GotMessageEvents();

  @DefaultMessage("Info")
  @Description("")
  String InfoEvents();

  @DefaultMessage("InstanceIdChanged")
  @Description("")
  String InstanceIdChangedEvents();

  @DefaultMessage("Invited")
  @Description("")
  String InvitedEvents();

  @DefaultMessage("NewInstanceMade")
  @Description("")
  String NewInstanceMadeEvents();

  @DefaultMessage("NewLeader")
  @Description("")
  String NewLeaderEvents();

  @DefaultMessage("PlayerJoined")
  @Description("")
  String PlayerJoinedEvents();

  @DefaultMessage("PlayerLeft")
  @Description("")
  String PlayerLeftEvents();

  @DefaultMessage("ServerCommandFailure")
  @Description("")
  String ServerCommandFailureEvents();

  @DefaultMessage("ServerCommandSuccess")
  @Description("")
  String ServerCommandSuccessEvents();

  @DefaultMessage("UserEmailAddressSet")
  @Description("")
  String UserEmailAddressSetEvents();

  @DefaultMessage("WebServiceError")
  @Description("")
  String WebServiceErrorEvents();

  @DefaultMessage("LocationChanged")
  @Description("")
  String LocationChangedEvents();

  @DefaultMessage("StatusChanged")
  @Description("")
  String StatusChangedEvents();

  @DefaultMessage("AfterChoosing")
  @Description("")
  String AfterChoosingEvents();

  @DefaultMessage("AfterTextInput")
  @Description("")
  String AfterTextInputEvents();

  @DefaultMessage("AboveRange")
  @Description("")
  String AboveRangeEvents();

  @DefaultMessage("BelowRange")
  @Description("")
  String BelowRangeEvents();

  @DefaultMessage("ColorChanged")
  @Description("")
  String ColorChangedEvents();

  @DefaultMessage("WithinRange")
  @Description("")
  String WithinRangeEvents();

  @DefaultMessage("Pressed")
  @Description("")
  String PressedEvents();

  @DefaultMessage("Released")
  @Description("")
  String ReleasedEvents();

  @DefaultMessage("OrientationChanged")
  @Description("")
  String OrientationChangedEvents();

  @DefaultMessage("CalibrationFailed")
  @Description("")
  String CalibrationFailedEvents();

  @DefaultMessage("GPSAvailable")
  @Description("")
  String GPSAvailableEvents();

  @DefaultMessage("GPSLost")
  @Description("")
  String GPSLostEvents();

  @DefaultMessage("SimpleStep")
  @Description("")
  String SimpleStepEvents();

  @DefaultMessage("StartedMoving")
  @Description("")
  String StartedMovingEvents();

  @DefaultMessage("StoppedMoving")
  @Description("")
  String StoppedMovingEvents();

  @DefaultMessage("WalkStep")
  @Description("")
  String WalkStepEvents();

  @DefaultMessage("Completed")
  @Description("")
  String CompletedEvents();

  @DefaultMessage("AfterSoundRecorded")
  @Description("")
  String AfterSoundRecordedEvents();

  @DefaultMessage("StartedRecording")
  @Description("")
  String StartedRecordingEvents();

  @DefaultMessage("StoppedRecording")
  @Description("")
  String StoppedRecordingEvents();

  @DefaultMessage("AfterGettingText")
  @Description("")
  String AfterGettingTextEvents();

  @DefaultMessage("BeforeGettingText")
  @Description("")
  String BeforeGettingTextEvents();

  @DefaultMessage("AfterSpeaking")
  @Description("")
  String AfterSpeakingEvents();

  @DefaultMessage("BeforeSpeaking")
  @Description("")
  String BeforeSpeakingEvents();

  @DefaultMessage("MessageReceived")
  @Description("")
  String MessageReceivedEvents();

  @DefaultMessage("SendMessage")
  @Description("")
  String SendMessageEvents();

  @DefaultMessage("GotValue")
  @Description("")
  String GotValueEvents();

  @DefaultMessage("ValueStored")
  @Description("")
  String ValueStoredEvents();

  @DefaultMessage("DirectMessagesReceived")
  @Description("")
  String DirectMessagesReceivedEvents();

  @DefaultMessage("FollowersReceived")
  @Description("")
  String FollowersReceivedEvents();

  @DefaultMessage("FriendTimelineReceived")
  @Description("")
  String FriendTimelineReceivedEvents();

  @DefaultMessage("IsAuthorized")
  @Description("")
  String IsAuthorizedEvents();

  @DefaultMessage("MentionsReceived")
  @Description("")
  String MentionsReceivedEvents();

  @DefaultMessage("SearchSuccessful")
  @Description("")
  String SearchSuccessfulEvents();

  @DefaultMessage("GotBallot")
  @Description("")
  String GotBallotEvents();

  @DefaultMessage("GotBallotConfirmation")
  @Description("")
  String GotBallotConfirmationEvents();

  @DefaultMessage("NoOpenPoll")
  @Description("")
  String NoOpenPollEvents();

  @DefaultMessage("GotFile")
  @Description("")
  String GotFileEvents();

  @DefaultMessage("GotText")
  @Description("")
  String GotTextEvents();

  @DefaultMessage("AfterDateSet")
  @Description("")
  String AfterDateSetEvents();

  @DefaultMessage("TagRead")
  @Description("")
  String TagReadEvents();

  @DefaultMessage("TagWritten")
  @Description("")
  String TagWrittenEvents();

  @DefaultMessage("PositionChanged")
  @Description("")
  String PositionChangedEvents();

  @DefaultMessage("AfterSelecting")
  @Description("")
  String AfterSelectingEvents();

  @DefaultMessage("AfterTimeSet")
  @Description("")
  String AfterTimeSetEvents();

  @DefaultMessage("GotTranslation")
  @Description("")
  String GotTranslationEvents();

  @DefaultMessage("Shaking")
  @Description("")
  String ShakingEvents();

  //Methods
  @DefaultMessage("ResolveActivity")
  @Description("")
  String ResolveActivityMethods();

  @DefaultMessage("StartActivity")
  @Description("")
  String StartActivityMethods();

  @DefaultMessage("Connect")
  @Description("")
  String ConnectMethods();

  @DefaultMessage("ConnectWithUUID")
  @Description("")
  String ConnectWithUUIDMethods();

  @DefaultMessage("Disconnect")
  @Description("")
  String DisconnectMethods();

  @DefaultMessage("IsDevicePaired")
  @Description("")
  String IsDevicePairedMethods();

  @DefaultMessage("ReceiveSigned1ByteNumber")
  @Description("")
  String ReceiveSigned1ByteNumberMethods();

  @DefaultMessage("ReceiveSigned2ByteNumber")
  @Description("")
  String ReceiveSigned2ByteNumberMethods();

  @DefaultMessage("ReceiveSigned4ByteNumber")
  @Description("")
  String ReceiveSigned4ByteNumberMethods();

  @DefaultMessage("ReceiveSignedBytes")
  @Description("")
  String ReceiveSignedBytesMethods();

  @DefaultMessage("ReceiveText")
  @Description("")
  String ReceiveTextMethods();

  @DefaultMessage("ReceiveUnsigned1ByteNumber")
  @Description("")
  String ReceiveUnsigned1ByteNumberMethods();

  @DefaultMessage("ReceiveUnsigned2ByteNumber")
  @Description("")
  String ReceiveUnsigned2ByteNumberMethods();

  @DefaultMessage("ReceiveUnsigned4ByteNumber")
  @Description("")
  String ReceiveUnsigned4ByteNumberMethods();

  @DefaultMessage("ReceiveUnsignedBytes")
  @Description("")
  String ReceiveUnsignedBytesMethods();

  @DefaultMessage("Send1ByteNumber")
  @Description("")
  String Send1ByteNumberMethods();

  @DefaultMessage("Send2ByteNumber")
  @Description("")
  String Send2ByteNumberMethods();

  @DefaultMessage("Send4ByteNumber")
  @Description("")
  String Send4ByteNumberMethods();

  @DefaultMessage("SendBytes")
  @Description("")
  String SendBytesMethods();

  @DefaultMessage("SendText")
  @Description("")
  String SendTextMethods();

  @DefaultMessage("AcceptConnection")
  @Description("")
  String AcceptConnectionMethods();

  @DefaultMessage("AcceptConnectionWithUUID")
  @Description("")
  String AcceptConnectionWithUUIDMethods();

  @DefaultMessage("BytesAvailableToReceive")
  @Description("")
  String BytesAvailableToReceiveMethods();

  @DefaultMessage("StopAccepting")
  @Description("")
  String StopAcceptingMethods();

  @DefaultMessage("RecordVideo")
  @Description("")
  String RecordVideoMethods();

  @DefaultMessage("TakePicture")
  @Description("")
  String TakePictureMethods();

  @DefaultMessage("Clear")
  @Description("")
  String ClearMethods();

  @DefaultMessage("DrawCircle")
  @Description("")
  String DrawCircleMethods();

  @DefaultMessage("DrawLine")
  @Description("")
  String DrawLineMethods();

  @DefaultMessage("DrawPoint")
  @Description("")
  String DrawPointMethods();

  @DefaultMessage("DrawText")
  @Description("")
  String DrawTextMethods();

  @DefaultMessage("DrawTextAtAngle")
  @Description("")
  String DrawTextAtAngleMethods();

  @DefaultMessage("GetBackgroundPixelColor")
  @Description("")
  String GetBackgroundPixelColorMethods();

  @DefaultMessage("GetPixelColor")
  @Description("")
  String GetPixelColorMethods();

  @DefaultMessage("Save")
  @Description("")
  String SaveMethods();

  @DefaultMessage("SaveAs")
  @Description("")
  String SaveAsMethods();

  @DefaultMessage("SetBackgroundPixelColor")
  @Description("")
  String SetBackgroundPixelColorMethods();

  @DefaultMessage("AddDays")
  @Description("")
  String AddDaysMethods();

  @DefaultMessage("AddHours")
  @Description("")
  String AddHoursMethods();

  @DefaultMessage("AddMinutes")
  @Description("")
  String AddMinutesMethods();

  @DefaultMessage("AddMonths")
  @Description("")
  String AddMonthsMethods();

  @DefaultMessage("AddSeconds")
  @Description("")
  String AddSecondsMethods();

  @DefaultMessage("AddWeeks")
  @Description("")
  String AddWeeksMethods();

  @DefaultMessage("AddYears")
  @Description("")
  String AddYearsMethods();

  @DefaultMessage("DayOfMonth")
  @Description("")
  String DayOfMonthMethods();

  @DefaultMessage("Duration")
  @Description("")
  String DurationMethods();

  @DefaultMessage("FormatDate")
  @Description("")
  String FormatDateMethods();

  @DefaultMessage("FormatDateTime")
  @Description("")
  String FormatDateTimeMethods();

  @DefaultMessage("FormatTime")
  @Description("")
  String FormatTimeMethods();

  @DefaultMessage("GetMillis")
  @Description("")
  String GetMillisMethods();

  @DefaultMessage("Hour")
  @Description("")
  String HourMethods();

  @DefaultMessage("MakeInstant")
  @Description("")
  String MakeInstantMethods();

  @DefaultMessage("MakeInstantFromMillis")
  @Description("")
  String MakeInstantFromMillisMethods();

  @DefaultMessage("Minute")
  @Description("")
  String MinuteMethods();

  @DefaultMessage("Month")
  @Description("")
  String MonthMethods();

  @DefaultMessage("MonthName")
  @Description("")
  String MonthNameMethods();

  @DefaultMessage("Now")
  @Description("")
  String NowMethods();

  @DefaultMessage("Second")
  @Description("")
  String SecondMethods();

  @DefaultMessage("SystemTime")
  @Description("")
  String SystemTimeMethods();

  @DefaultMessage("Weekday")
  @Description("")
  String WeekdayMethods();

  @DefaultMessage("WeekdayName")
  @Description("")
  String WeekdayNameMethods();

  @DefaultMessage("Year")
  @Description("")
  String YearMethods();

  @DefaultMessage("Open")
  @Description("")
  String OpenMethods();

  @DefaultMessage("CloseScreenAnimation")
  @Description("")
  String CloseScreenAnimationMethods();

  @DefaultMessage("OpenScreenAnimation")
  @Description("")
  String OpenScreenAnimationMethods();

  @DefaultMessage("DoQuery")
  @Description("")
  String DoQueryMethods();

  @DefaultMessage("ForgetLogin")
  @Description("")
  String ForgetLoginMethods();

  @DefaultMessage("SendQuery")
  @Description("")
  String SendQueryMethods();

  @DefaultMessage("GetInstanceLists")
  @Description("")
  String GetInstanceListsMethods();

  @DefaultMessage("GetMessages")
  @Description("")
  String GetMessagesMethods();

  @DefaultMessage("Invite")
  @Description("")
  String InviteMethods();

  @DefaultMessage("LeaveInstance")
  @Description("")
  String LeaveInstanceMethods();

  @DefaultMessage("MakeNewInstance")
  @Description("")
  String MakeNewInstanceMethods();

  @DefaultMessage("ServerCommand")
  @Description("")
  String ServerCommandMethods();

  @DefaultMessage("SetInstance")
  @Description("")
  String SetInstanceMethods();

  @DefaultMessage("SetLeader")
  @Description("")
  String SetLeaderMethods();

  @DefaultMessage("Bounce")
  @Description("")
  String BounceMethods();

  @DefaultMessage("CollidingWith")
  @Description("")
  String CollidingWithMethods();

  @DefaultMessage("MoveIntoBounds")
  @Description("")
  String MoveIntoBoundsMethods();

  @DefaultMessage("MoveTo")
  @Description("")
  String MoveToMethods();

  @DefaultMessage("PointInDirection")
  @Description("")
  String PointInDirectionMethods();

  @DefaultMessage("PointTowards")
  @Description("")
  String PointTowardsMethods();

  @DefaultMessage("LatitudeFromAddress")
  @Description("")
  String LatitudeFromAddressMethods();

  @DefaultMessage("LongitudeFromAddress")
  @Description("")
  String LongitudeFromAddressMethods();

  @DefaultMessage("LogError")
  @Description("")
  String LogErrorMethods();

  @DefaultMessage("LogInfo")
  @Description("")
  String LogInfoMethods();

  @DefaultMessage("LogWarning")
  @Description("")
  String LogWarningMethods();

  @DefaultMessage("ShowAlert")
  @Description("")
  String ShowAlertMethods();

  @DefaultMessage("ShowChooseDialog")
  @Description("")
  String ShowChooseDialogMethods();

  @DefaultMessage("ShowMessageDialog")
  @Description("")
  String ShowMessageDialogMethods();

  @DefaultMessage("ShowTextDialog")
  @Description("")
  String ShowTextDialogMethods();

  @DefaultMessage("GetColor")
  @Description("")
  String GetColorMethods();

  @DefaultMessage("GetLightLevel")
  @Description("")
  String GetLightLevelMethods();

  @DefaultMessage("DeleteFile")
  @Description("")
  String DeleteFileMethods();

  @DefaultMessage("DownloadFile")
  @Description("")
  String DownloadFileMethods();

  @DefaultMessage("GetBatteryLevel")
  @Description("")
  String GetBatteryLevelMethods();

  @DefaultMessage("GetBrickName")
  @Description("")
  String GetBrickNameMethods();

  @DefaultMessage("GetCurrentProgramName")
  @Description("")
  String GetCurrentProgramNameMethods();

  @DefaultMessage("GetFirmwareVersion")
  @Description("")
  String GetFirmwareVersionMethods();

  @DefaultMessage("GetInputValues")
  @Description("")
  String GetInputValuesMethods();

  @DefaultMessage("GetOutputState")
  @Description("")
  String GetOutputStateMethods();

  @DefaultMessage("KeepAlive")
  @Description("")
  String KeepAliveMethods();

  @DefaultMessage("ListFiles")
  @Description("")
  String ListFilesMethods();

  @DefaultMessage("LsGetStatus")
  @Description("")
  String LsGetStatusMethods();

  @DefaultMessage("LsRead")
  @Description("")
  String LsReadMethods();

  @DefaultMessage("MessageRead")
  @Description("")
  String MessageReadMethods();

  @DefaultMessage("MessageWrite")
  @Description("")
  String MessageWriteMethods();

  @DefaultMessage("PlaySoundFile")
  @Description("")
  String PlaySoundFileMethods();

  @DefaultMessage("PlayTone")
  @Description("")
  String PlayToneMethods();

  @DefaultMessage("ResetInputScaledValue")
  @Description("")
  String ResetInputScaledValueMethods();

  @DefaultMessage("ResetMotorPosition")
  @Description("")
  String ResetMotorPositionMethods();

  @DefaultMessage("SetBrickName")
  @Description("")
  String SetBrickNameMethods();

  @DefaultMessage("SetInputMode")
  @Description("")
  String SetInputModeMethods();

  @DefaultMessage("SetOutputState")
  @Description("")
  String SetOutputStateMethods();

  @DefaultMessage("StartProgram")
  @Description("")
  String StartProgramMethods();

  @DefaultMessage("StopProgram")
  @Description("")
  String StopProgramMethods();

  @DefaultMessage("StopSoundPlayback")
  @Description("")
  String StopSoundPlaybackMethods();

  @DefaultMessage("LsWrite")
  @Description("")
  String LsWriteMethods();

  @DefaultMessage("MoveBackward")
  @Description("")
  String MoveBackwardMethods();

  @DefaultMessage("MoveBackwardIndefinitely")
  @Description("")
  String MoveBackwardIndefinitelyMethods();

  @DefaultMessage("MoveForward")
  @Description("")
  String MoveForwardMethods();

  @DefaultMessage("MoveForwardIndefinitely")
  @Description("")
  String MoveForwardIndefinitelyMethods();

  @DefaultMessage("Stop")
  @Description("")
  String StopMethods();

  @DefaultMessage("TurnClockwiseIndefinitely")
  @Description("")
  String TurnClockwiseIndefinitelyMethods();

  @DefaultMessage("TurnCounterClockwiseIndefinitely")
  @Description("")
  String TurnCounterClockwiseIndefinitelyMethods();

  @DefaultMessage("GetSoundLevel")
  @Description("")
  String GetSoundLevelMethods();

  @DefaultMessage("IsPressed")
  @Description("")
  String IsPressedMethods();

  @DefaultMessage("GetDistance")
  @Description("")
  String GetDistanceMethods();

  @DefaultMessage("Pause")
  @Description("")
  String PauseMethods();

  @DefaultMessage("Reset")
  @Description("")
  String ResetMethods();

  @DefaultMessage("Resume")
  @Description("")
  String ResumeMethods();

  @DefaultMessage("Start")
  @Description("")
  String StartMethods();

  @DefaultMessage("MakePhoneCall")
  @Description("")
  String MakePhoneCallMethods();

  @DefaultMessage("GetWifiIpAddress")
  @Description("")
  String GetWifiIpAddressMethods();

  @DefaultMessage("isConnected")
  @Description("")
  String isConnectedMethods();

  @DefaultMessage("setHmacSeedReturnCode")
  @Description("")
  String setHmacSeedReturnCodeMethods();

  @DefaultMessage("startHTTPD")
  @Description("")
  String startHTTPDMethods();

  @DefaultMessage("Vibrate")
  @Description("")
  String VibrateMethods();

  @DefaultMessage("GetText")
  @Description("")
  String GetTextMethods();

  @DefaultMessage("HideKeyboard")
  @Description("")
  String HideKeyboardMethods();

  @DefaultMessage("Speak")
  @Description("")
  String SpeakMethods();

  @DefaultMessage("SendMessage")
  @Description("")
  String SendMessageMethods();

  @DefaultMessage("GetValue")
  @Description("")
  String GetValueMethods();

  @DefaultMessage("StoreValue")
  @Description("")
  String StoreValueMethods();

  @DefaultMessage("Authorize")
  @Description("")
  String AuthorizeMethods();

  @DefaultMessage("CheckAuthorized")
  @Description("")
  String CheckAuthorizedMethods();

  @DefaultMessage("DeAuthorize")
  @Description("")
  String DeAuthorizeMethods();

  @DefaultMessage("DirectMessage")
  @Description("")
  String DirectMessageMethods();

  @DefaultMessage("Follow")
  @Description("")
  String FollowMethods();

  @DefaultMessage("RequestDirectMessages")
  @Description("")
  String RequestDirectMessagesMethods();

  @DefaultMessage("RequestFollowers")
  @Description("")
  String RequestFollowersMethods();

  @DefaultMessage("RequestFriendTimeline")
  @Description("")
  String RequestFriendTimelineMethods();

  @DefaultMessage("RequestMentions")
  @Description("")
  String RequestMentionsMethods();

  @DefaultMessage("SearchTwitter")
  @Description("")
  String SearchTwitterMethods();

  @DefaultMessage("SetStatus")
  @Description("")
  String SetStatusMethods();

  @DefaultMessage("StopFollowing")
  @Description("")
  String StopFollowingMethods();

  @DefaultMessage("GetDuration")
  @Description("")
  String GetDurationMethods();

  @DefaultMessage("SeekTo")
  @Description("")
  String SeekToMethods();

  @DefaultMessage("DoScan")
  @Description("")
  String DoScanMethods();

  @DefaultMessage("RequestBallot")
  @Description("")
  String RequestBallotMethods();

  @DefaultMessage("SendBallot")
  @Description("")
  String SendBallotMethods();

  @DefaultMessage("BuildPostData")
  @Description("")
  String BuildPostDataMethods();

  @DefaultMessage("ClearCookies")
  @Description("")
  String ClearCookiesMethods();

  @DefaultMessage("Get")
  @Description("")
  String GetMethods();

  @DefaultMessage("HtmlTextDecode")
  @Description("")
  String HtmlTextDecodeMethods();

  @DefaultMessage("JsonTextDecode")
  @Description("")
  String JsonTextDecodeMethods();

  @DefaultMessage("XmlTextDecode")
  @Description("")
  String XmlTextDecodeMethods();

  @DefaultMessage("PostFile")
  @Description("")
  String PostFileMethods();

  @DefaultMessage("PostText")
  @Description("")
  String PostTextMethods();

  @DefaultMessage("PostTextWithEncoding")
  @Description("")
  String PostTextWithEncodingMethods();

  @DefaultMessage("UriEncode")
  @Description("")
  String UriEncodeMethods();

  @DefaultMessage("CanGoBack")
  @Description("")
  String CanGoBackMethods();

  @DefaultMessage("CanGoForward")
  @Description("")
  String CanGoForwardMethods();

  @DefaultMessage("ClearLocations")
  @Description("")
  String ClearLocationsMethods();

  @DefaultMessage("ClearCaches")
  @Description("")
  String ClearCachesMethods();

  @DefaultMessage("GoBack")
  @Description("")
  String GoBackMethods();

  @DefaultMessage("GoForward")
  @Description("")
  String GoForwardMethods();

  @DefaultMessage("GoHome")
  @Description("")
  String GoHomeMethods();

  @DefaultMessage("GoToUrl")
  @Description("")
  String GoToUrlMethods();

  @DefaultMessage("AppendToFile")
  @Description("")
  String AppendToFileMethods();

  @DefaultMessage("Delete")
  @Description("")
  String DeleteMethods();

  @DefaultMessage("ReadFrom")
  @Description("")
  String ReadFromMethods();

  @DefaultMessage("SaveFile")
  @Description("")
  String SaveFileMethods();

  @DefaultMessage("doFault")
  @Description("")
  String doFaultMethods();

  @DefaultMessage("getVersionName")
  @Description("")
  String getVersionNameMethods();

  @DefaultMessage("installURL")
  @Description("")
  String installURLMethods();

  @DefaultMessage("isDirect")
  @Description("")
  String isDirectMethods();

  @DefaultMessage("setAssetsLoaded")
  @Description("")
  String setAssetsLoadedMethods();

  @DefaultMessage("shutdown")
  @Description("")
  String shutdownMethods();

  @DefaultMessage("ShareFile")
  @Description("")
  String ShareFileMethods();

  @DefaultMessage("ShareFileWithMessage")
  @Description("")
  String ShareFileWithMessageMethods();

  @DefaultMessage("ShareMessage")
  @Description("")
  String ShareMessageMethods();

  @DefaultMessage("Play")
  @Description("")
  String PlayMethods();

  @DefaultMessage("DisplayDropdown")
  @Description("")
  String DisplayDropdownMethods();

  @DefaultMessage("ClearAll")
  @Description("")
  String ClearAllMethods();

  @DefaultMessage("ClearTag")
  @Description("")
  String ClearTagMethods();

  @DefaultMessage("GetTags")
  @Description("")
  String GetTagsMethods();

  @DefaultMessage("Tweet")
  @Description("")
  String TweetMethods();

  @DefaultMessage("TweetWithImage")
  @Description("")
  String TweetWithImageMethods();

  @DefaultMessage("BuildRequestData")
  @Description("")
  String BuildRequestDataMethods();

  @DefaultMessage("PutFile")
  @Description("")
  String PutFileMethods();

  @DefaultMessage("PutText")
  @Description("")
  String PutTextMethods();

  @DefaultMessage("PutTextWithEncoding")
  @Description("")
  String PutTextWithEncodingMethods();

  @DefaultMessage("RequestTranslation")
  @Description("")
  String RequestTranslationMethods();


  //Mock Components
  @DefaultMessage("add items...")
  @Description("")
  String MockSpinnerAddItems();

  //help strings
  @DefaultMessage("Non-visible component that can detect shaking and measure acceleration approximately in three dimensions using SI units (m/s<sup>2</sup>).  The components are: <ul>\n<li> <strong>xAccel</strong>: 0 when the phone is at rest on a flat      surface, positive when the phone is tilted to the right (i.e.,      its left side is raised), and negative when the phone is tilted      to the left (i.e., its right size is raised).</li>\n <li> <strong>yAccel</strong>: 0 when the phone is at rest on a flat      surface, positive when its bottom is raised, and negative when      its top is raised. </li>\n <li> <strong>zAccel</strong>: Equal to -9.8 (earth\"s gravity in meters per      second per second when the device is at rest parallel to the ground      with the display facing up,      0 when perpindicular to the ground, and +9.8 when facing down.       The value can also be affected by accelerating it with or against      gravity. </li></ul>")
  @Description("")
  String AccelerometerSensorHelpStringComponentPallette();

  @DefaultMessage("A component that can launch an activity using the <code>StartActivity</code> method.<p>Activities that can be launched include: <ul> \n<li> starting other App Inventor for Android apps </li> \n<li> starting the camera application </li> \n<li> performing web search </li> \n<li> opening a browser to a specified web page</li> \n<li> opening the map application to a specified location</li></ul> \nYou can also launch activities that return text data.  See the documentation on using the Activity Starter for examples.</p>")
  @Description("")
  String ActivityStarterHelpStringComponentPallette();

  @DefaultMessage("<p>A round \"sprite\" that can be placed on a <code>Canvas</code>, where it can react to touches and drags, interact with other sprites (<code>ImageSprite</code>s and other <code>Ball</code>s) and the edge of the Canvas, and move according to its property values.</p><p>For example, to have a <code>Ball</code> move 4 pixels toward the top of a <code>Canvas</code> every 500 milliseconds (half second), you would set the <code>Speed</code> property to 4 [pixels], the <code>Interval</code> property to 500 [milliseconds], the <code>Heading</code> property to 90 [degrees], and the <code>Enabled</code> property to <code>True</code>.  These and its other properties can be changed at any time.</p><p>The difference between a Ball and an <code>ImageSprite</code> is that the latter can get its appearance from an image file, while a Ball\"s appearance can only be changed by varying its <code>PaintColor</code> and <code>Radius</code> properties.</p>")
  @Description("")
  String BallHelpStringComponentPallette();

  @DefaultMessage("Component for using the Barcode Scanner to read a barcode")
  @Description("")
  String BarcodeScannerHelpStringComponentPallette();

  @DefaultMessage("Bluetooth client component")
  @Description("")
  String BluetoothClientHelpStringComponentPallette();

  @DefaultMessage("Bluetooth server component")
  @Description("")
  String BluetoothServerHelpStringComponentPallette();

  @DefaultMessage("Button with the ability to detect clicks.  Many aspects of its appearance can be changed, as well as whether it is clickable (<code>Enabled</code>), can be changed in the Designer or in the Blocks Editor.")
  @Description("")
  String ButtonHelpStringComponentPallette();

  @DefaultMessage("A component to record a video using the device\"s camcorder.After the video is recorded, the name of the file on the phone containing the clip is available as an argument to the AfterRecording event. The file name can be used, for example, to set the source property of a VideoPlayer component.")
  @Description("")
  String CamcorderHelpStringComponentPallette();

  @DefaultMessage("A component to take a picture using the device\"s camera. After the picture is taken, the name of the file on the phone containing the picture is available as an argument to the AfterPicture event. The file name can be used, for example, to set the Picture property of an Image component.")
  @Description("")
  String CameraHelpStringComponentPallette();

  @DefaultMessage("<p>A two-dimensional touch-sensitive rectangular panel on which drawing can be done and sprites can be moved.</p> <p>The <code>BackgroundColor</code>, <code>PaintColor</code>, <code>BackgroundImage</code>, <code>Width</code>, and <code>Height</code> of the Canvas can be set in either the Designer or in the Blocks Editor.  The <code>Width</code> and <code>Height</code> are measured in pixels and must be positive.</p><p>Any location on the Canvas can be specified as a pair of (X, Y) values, where <ul> <li>X is the number of pixels away from the left edge of the Canvas</li><li>Y is the number of pixels away from the top edge of the Canvas</li></ul>.</p> <p>There are events to tell when and where a Canvas has been touched or a <code>Sprite</code> (<code>ImageSprite</code> or <code>Ball</code>) has been dragged.  There are also methods for drawing points, lines, and circles.</p>")
  @Description("")
  String CanvasHelpStringComponentPallette();

  @DefaultMessage("Checkbox that raises an event when the user clicks on it. There are many properties affecting its appearance that can be set in the Designer or Blocks Editor.")
  @Description("")
  String CheckBoxHelpStringComponentPallette();

  @DefaultMessage("Non-visible component that provides the instant in time"+
      "using the internal clock on the phone. It can fire a timer at " +
      "regularly set intervals and perform time calculations, " +
      "manipulations, and conversions. Methods to format the date and " +
      "time are also available.")
  @Description("")
  String ClockHelpStringComponentPallette();

  @DefaultMessage("A button that, when clicked on, displays a list of the contacts to choose among. After the user has made a selection, the following properties will be set to information about the chosen contact: <ul>\n<li> <code>ContactName</code>: the contact\"s name </li>\n <li> <code>EmailAddress</code>: the contact\"s primary email address </li>\n <li> <code>Picture</code>: the name of the file containing the contact\"s image, which can be used as a <code>Picture</code> property value for the <code>Image</code> or <code>ImageSprite</code> component.</li></ul>\n</p><p>Other properties affect the appearance of the button (<code>TextAlignment</code>, <code>BackgroundColor</code>, etc.) and whether it can be clicked on (<code>Enabled</code>).\n</p><p>Picking is not supported on all phones.  If it fails, this component will show a notification.  The error behavior can be overridden with the Screen.ErrorOccurred event handler.")
  @Description("")
  String ContactPickerHelpStringComponentPallette();

  @DefaultMessage("<p>A button that, when clicked on, launches a popup dialog to allow the user to select a date.</p>")
  @Description("")
  String DatePickerHelpStringComponentPallette();

  @DefaultMessage("An EmailPicker is a kind of text box.  If the user begins entering the name or email address of a contact, the phone will show a dropdown menu of choices that complete the entry.  If there are many contacts, the dropdown can take several seconds to appear, and can show intermediate results while the matches are being computed. <p>The initial contents of the text box and the contents< after user entry is in the <code>Text</code> property.  If the <code>Text</code> property is initially empty, the contents of the <code>Hint</code> property will be faintly shown in the text box as a hint to the user.</p>\n <p>Other properties affect the appearance of the text box (<code>TextAlignment</code>, <code>BackgroundColor</code>, etc.) and whether it can be used (<code>Enabled</code>).</p>\n<p>Text boxes like this are usually used with <code>Button</code> components, with the user clicking on the button when text entry is complete.")
  @Description("")
  String EmailPickerHelpStringComponentPallette();

  @DefaultMessage("Non-visible component for storing and retrieving files. Use this component to write or read files on your device. The default behaviour is to write files to the private data directory associated with your App. The Companion is special cased to write files to /sdcard/AppInventor/data to facilitate debugging. If the file path starts with a slash (/), then the file is created relative to /sdcard. For example writing a file to /myFile.txt will write the file in /sdcard/myFile.txt.")
  @Description("")
  String FileHelpStringComponentPallette();

  @DefaultMessage("Top-level component containing all other components in the program")
  @Description("")
  String FormHelpStringComponentPallette();

  @DefaultMessage("<p>A non-visible component that communicates with Google Fusion Tables.  Fusion Tables let you store, share, query and visualize data tables; this component lets you query, create, and modify these tables.</p> <p>This component uses the <a href=\"https://developers.google.com/fusiontables/docs/v1/getting_started\" target=\"_blank\">Fusion Tables API V1.0</a>.  <p>Applications using Fusion Tables must authentication to Google\"s servers. There are two ways this can be done. The first way uses an API Key which you the developer obtain (see below). With this approach end-users must also login to access a Fusion Table.  The second approach is to use a Service Account. With this approach you create credentials and a special \"Service Account Email Address\" which you obtain from the <a href=\"https://code.google.com/apis/console/\" target=\"_blank\">Google APIs Console</a>.  You then tell the Fusion Table Control the name of the Service Account Email address and upload the secret key as an asset to your application and set the KeyFile property to point at this file. Finally you check the \"UseServiceAuthentication\" checkbox in the designer.  When using a Service Account, end-users do not need to login to use Fusion Tables, your service account authenticates all access.</p> <p>To get an API key, follow these instructions.</p> <ol> <li>Go to your <a href=\"https://code.google.com/apis/console/\" target=\"_blank\">Google APIs Console</a> and login if necessary.</li> <li>Select the <i>Services</i> item from the menu on the left.</li> <li>Choose the <i>Fusiontables</i> service from the list provided and turn it on.</li> <li>Go back to the main menu and select the <i>API Access</i> item. </li> </ol> <p>Your API Key will be near the bottom of that pane in the section called \"Simple API Access\".  You will have to provide that key as the value for the <i>ApiKey</i> property in your Fusiontables app.</p> <p>Once you have an API key, set the value of the <i>Query</i> property to a valid Fusiontables SQL query and call <i>SendQuery</i> to execute the query.  App Inventor will send the query to the Fusion Tables server and the <i>GotResult</i> block will fire when a result is returned from the server.  Query results will be returned in CSV format, and can be converted to list format using the \"list from csv table\" or \"list from csv row\" blocks.</p> <p>Note that you do not need to worry about UTF-encoding the query.  But you do need to make sure the query follows the syntax described in <a href=\"https://developers.google.com/fusiontables/docs/v1/getting_started\" target=\"_blank\">the reference manual</a>, which means that things like capitalization for names of columns matters, and that single quotes must be used around column names if there are spaces in them.</p>")
  @Description("")
  String FusiontablesControlHelpStringComponentPallette();

  @DefaultMessage("Provides a way for applications to communicate with online game servers")
  @Description("")
  String GameClientHelpStringComponentPallette();

  @DefaultMessage("<p>A formatting element in which to place components that should be displayed from left to right.  If you wish to have components displayed one over another, use <code>VerticalArrangement</code> instead.</p>")
  @Description("")
  String HorizontalArrangementHelpStringComponentPallette();

  @DefaultMessage("Component for displaying images.  The picture to display, and other aspects of the Image\"s appearance, can be specified in the Designer or in the Blocks Editor.")
  @Description("")
  String ImageHelpStringComponentPallette();

  @DefaultMessage("A special-purpose button. When the user taps an image picker, the device\"s image gallery appears, and the user can choose an image. After an image is picked, it is saved on the SD card and the <code>ImageFile</code> property will be the name of the file where the image is stored. In order to not fill up storage, a maximum of 10 images will be stored.  Picking more images will delete previous images, in order from oldest to newest.")
  @Description("")
  String ImagePickerHelpStringComponentPallette();

  @DefaultMessage("<p>A \"sprite\" that can be placed on a <code>Canvas</code>, where it can react to touches and drags, interact with other sprites (<code>Ball</code>s and other <code>ImageSprite</code>s) and the edge of the Canvas, and move according to its property values.  Its appearance is that of the image specified in its <code>Picture</code> property (unless its <code>Visible</code> property is <code>False</code>.</p> <p>To have an <code>ImageSprite</code> move 10 pixels to the left every 1000 milliseconds (one second), for example, you would set the <code>Speed</code> property to 10 [pixels], the <code>Interval</code> property to 1000 [milliseconds], the <code>Heading</code> property to 180 [degrees], and the <code>Enabled</code> property to <code>True</code>.  A sprite whose <code>Rotates</code> property is <code>True</code> will rotate its image as the sprite\"s <code>Heading</code> changes.  Checking for collisions with a rotated sprite currently checks the sprite\"s unrotated position so that collision checking will be inaccurate for tall narrow or short wide sprites that are rotated.  Any of the sprite properties can be changed at any time under program control.</p> ")
  @Description("")
  String ImageSpriteHelpStringComponentPallette();

  @DefaultMessage("A Label displays a piece of text, which is specified through the <code>Text</code> property.  Other properties, all of which can be set in the Designer or Blocks Editor, control the appearance and placement of the text.")
  @Description("")
  String LabelHelpStringComponentPallette();

  @DefaultMessage("<p>A button that, when clicked on, displays a list of texts for the user to choose among. The texts can be specified through the Designer or Blocks Editor by setting the <code>ElementsFromString</code> property to their string-separated concatenation (for example, <em>choice 1, choice 2, choice 3</em>) or by setting the <code>Elements</code> property to a List in the Blocks editor.</p><p>Setting property ShowFilterBar to true, will make the list searchable.  Other properties affect the appearance of the button (<code>TextAlignment</code>, <code>BackgroundColor</code>, etc.) and whether it can be clicked on (<code>Enabled</code>).</p>")
  @Description("")
  String ListPickerHelpStringComponentPallette();

  @DefaultMessage("<p>This is a visible component that allows to place a list of text elements in your Screen to display. <br> The list can be set using the ElementsFromString property or using the Elements block in the blocks editor. <br> Warning: This component will not work correctly on Screens that are scrollable.</p>")
  @Description("")
  String ListViewHelpStringComponentPallette();

  @DefaultMessage("Non-visible component providing location information, including longitude, latitude, altitude (if supported by the device), and address.  This can also perform \"geocoding\", converting a given address (not necessarily the current one) to a latitude (with the <code>LatitudeFromAddress</code> method) and a longitude (with the <code>LongitudeFromAddress</code> method).</p>\n<p>In order to function, the component must have its <code>Enabled</code> property set to True, and the device must have location sensing enabled through wireless networks or GPS satellites (if outdoors).</p>\nLocation information might not be immediately available when an app starts.  You\"ll have to wait a short time for a location provider to be found and used, or wait for the OnLocationChanged event")
  @Description("")
  String LocationSensorHelpStringComponentPallette();

  @DefaultMessage("<p>Non-visible component to provide NFC capabilities.  For now this component supports the reading and writing of text tags only (if supported by the device)</p><p>In order to read and write text tags, the component must have its <code>ReadMode</code> property set to True or False respectively.</p>")
  @Description("")
  String NearFieldHelpStringComponentPallette();

  @DefaultMessage("The Notifier component displays alert dialogs, messages, and temporary alerts, and creates Android log entries through the following methods: <ul><li> ShowMessageDialog: displays a message which the user must dismiss by pressing a button.</li><li> ShowChooseDialog: displays a message two buttons to let the user choose one of two responses, for example, yes or no, after which the AfterChoosing event is raised.</li><li> ShowTextDialog: lets the user enter text in response to the message, after which the AfterTextInput event is raised. <li> ShowAlert: displays a temporary  alert that goes away by itself after a short time.</li><li> LogError: logs an error message to the Android log. </li><li> LogInfo: logs an info message to the Android log.</li><li> LogWarning: logs a warning message to the Android log.</li><li>The messages in the dialogs (but not the alert) can be formatted using the following HTML tags:&lt;b&gt;, &lt;big&gt;, &lt;blockquote&gt;, &lt;br&gt;, &lt;cite&gt;, &lt;dfn&gt;, &lt;div&gt;, &lt;em&gt;, &lt;small&gt;, &lt;strong&gt;, &lt;sub&gt;, &lt;sup&gt;, &lt;tt&gt;. &lt;u&gt;</li><li>You can also use the font tag to specify color, for example, &lt;font color=\"blue\"&gt;.  Some of the available color names are aqua, black, blue, fuchsia, green, grey, lime, maroon, navy, olive, purple, red, silver, teal, white, and yellow</li></ul>")
  @Description("")
  String NotifierHelpStringComponentPallette();

  @DefaultMessage("A component that provides a high-level interface to a color sensor on a LEGO MINDSTORMS NXT robot.")
  @Description("")
  String NxtColorSensorHelpStringComponentPallette();

  @DefaultMessage("A component that provides a low-level interface to a LEGO MINDSTORMS NXT robot, with functions to send NXT Direct Commands.")
  @Description("")
  String NxtDirectCommandsHelpStringComponentPallette();

  @DefaultMessage("A component that provides a high-level interface to a LEGO MINDSTORMS NXT robot, with functions that can move and turn the robot.")
  @Description("")
  String NxtDriveHelpStringComponentPallette();

  @DefaultMessage("A component that provides a high-level interface to a light sensor on a LEGO MINDSTORMS NXT robot.")
  @Description("")
  String NxtLightSensorHelpStringComponentPallette();

  @DefaultMessage("A component that provides a high-level interface to a sound sensor on a LEGO MINDSTORMS NXT robot.")
  @Description("")
  String NxtSoundSensorHelpStringComponentPallette();

  @DefaultMessage("A component that provides a high-level interface to a touch sensor on a LEGO MINDSTORMS NXT robot.")
  @Description("")
  String NxtTouchSensorHelpStringComponentPallette();

  @DefaultMessage("A component that provides a high-level interface to an ultrasonic sensor on a LEGO MINDSTORMS NXT robot.")
  @Description("")
  String NxtUltrasonicSensorHelpStringComponentPallette();

  @DefaultMessage("<p>Non-visible component providing information about the device\"s physical orientation in three dimensions: <ul> <li> <strong>Roll</strong>: 0 degrees when the device is level, increases to      90 degrees as the device is tilted up on its left side, and      decreases to -90 degrees when the device is tilted up on its right side.      </li> <li> <strong>Pitch</strong>: 0 degrees when the device is level, up to      90 degrees as the device is tilted so its top is pointing down,      up to 180 degrees as it gets turned over.  Similarly, as the device      is tilted so its bottom points down, pitch decreases to -90      degrees, then further decreases to -180 degrees as it gets turned all the way      over.</li> <li> <strong>Azimuth</strong>: 0 degrees when the top of the device is      pointing north, 90 degrees when it is pointing east, 180 degrees      when it is pointing south, 270 degrees when it is pointing west,      etc.</li></ul>     These measurements assume that the device itself is not moving.</p>")
  @Description("")
  String OrientationSensorHelpStringComponentPallette();

  @DefaultMessage("<p>A box for entering passwords.  This is the same as the ordinary <code>TextBox</code> component except this does not display the characters typed by the user.</p><p>The value of the text in the box can be found or set through the <code>Text</code> property. If blank, the <code>Hint</code> property, which appears as faint text in the box, can provide the user with guidance as to what to type.</p> <p>Text boxes are usually used with the <code>Button</code> component, with the user clicking on the button when text entry is complete.</p>")
  @Description("")
  String PasswordTextBoxHelpStringComponentPallette();

  @DefaultMessage("Component that can count steps.")
  @Description("")
  String PedometerHelpStringComponentPallette();

  @DefaultMessage("<p>A non-visible component that makes a phone call to the number specified in the <code>PhoneNumber</code> property, which can be set either in the Designer or Blocks Editor. The component has a <code>MakePhoneCall</code> method, enabling the program to launch a phone call.</p><p>Often, this component is used with the <code>ContactPicker</code> component, which lets the user select a contact from the ones stored on the phone and sets the <code>PhoneNumber</code> property to the contact\"s phone number.</p><p>To directly specify the phone number (e.g., 650-555-1212), set the <code>PhoneNumber</code> property to a Text with the specified digits (e.g., \"6505551212\").  Dashes, dots, and parentheses may be included (e.g., \"(650)-555-1212\") but will be ignored; spaces may not be included.</p>")
  @Description("")
  String PhoneCallHelpStringComponentPallette();

  @DefaultMessage("A button that, when clicked on, displays a list of the contacts\" phone numbers to choose among. After the user has made a selection, the following properties will be set to information about the chosen contact: <ul>\n<li> <code>ContactName</code>: the contact\"s name </li>\n <li> <code>PhoneNumber</code>: the contact\"s phone number </li>\n <li> <code>EmailAddress</code>: the contact\"s email address </li> <li> <code>Picture</code>: the name of the file containing the contact\"s image, which can be used as a <code>Picture</code> property value for the <code>Image</code> or <code>ImageSprite</code> component.</li></ul>\n</p><p>Other properties affect the appearance of the button (<code>TextAlignment</code>, <code>BackgroundColor</code>, etc.) and whether it can be clicked on (<code>Enabled</code>).</p>\n<p>Picking is not supported on all phones.  If it fails, this component will show a notification.  This default error behavior can be overridden with the Screen.ErrorOccurred event handler.")
  @Description("")
  String PhoneNumberPickerHelpStringComponentPallette();

  @DefaultMessage("Component that returns information about the phone.")
  @Description("")
  String PhoneStatusHelpStringComponentPallette();

  @DefaultMessage("Multimedia component that plays audio and controls phone vibration.  The name of a multimedia field is specified in the <code>Source</code> property, which can be set in the Designer or in the Blocks Editor.  The length of time for a vibration is specified in the Blocks Editor in milliseconds (thousandths of a second).\n<p>For supported audio formats, see <a href=\"http://developer.android.com/guide/appendix/media-formats.html\" target=\"_blank\">Android Supported Media Formats</a>.</p>\n<p>This component is best for long sound files, such as songs, while the <code>Sound</code> component is more efficient for short files, such as sound effects.</p>")
  @Description("")
  String PlayerHelpStringComponentPallette();

  @DefaultMessage("Sharing is a non-visible component that enables sharing files and/or messages between your app and other apps installed on a device. The component will display a list of the installed apps that can handle the information provided, and will allow the user to choose one to share the content with, for instance a mail app, a social network app, a texting app, and so on.<br>The file path can be taken directly from other components such as the Camera or the ImagePicker, but can also be specified directly to read from storage. Be aware that different devices treat storage differently, so a few things to try if, for instance, you have a file called arrow.gif in the folder <code>Appinventor/assets</code>, would be: <ul><li><code>\"file:///sdcard/Appinventor/assets/arrow.gif\"</code></li> or <li><code>\"/storage/Appinventor/assets/arrow.gif\"</code></li></ul>")
  @Description("")
  String SharingHelpStringComponentPallette();

  @DefaultMessage("A Slider is a progress bar that adds a draggable thumb. You can touch the thumb and drag left or right to set the slider thumb position. As the Slider thumb is dragged, it will trigger the PositionChanged event, reporting the position of the Slider thumb. The reported position of the Slider thumb can be used to dynamically update another component attribute, such as the font size of a TextBox or the radius of a Ball.")
  @Description("")
  String SliderHelpStringComponentPallette();

  @DefaultMessage("<p>A multimedia component that plays sound files and optionally vibrates for the number of milliseconds (thousandths of a second) specified in the Blocks Editor.  The name of the sound file to play can be specified either in the Designer or in the Blocks Editor.</p> <p>For supported sound file formats, see <a href=\"http://developer.android.com/guide/appendix/media-formats.html\" target=\"_blank\">Android Supported Media Formats</a>.</p><p>This <code>Sound</code> component is best for short sound files, such as sound effects, while the <code>Player</code> component is more efficient for longer sounds, such as songs.</p>")
  @Description("")
  String SoundHelpStringComponentPallette();

  @DefaultMessage("<p>Multimedia component that records audio.</p>")
  @Description("")
  String SoundRecorderHelpStringComponentPallette();

  @DefaultMessage("Component for using Voice Recognition to convert from speech to text")
  @Description("")
  String SpeechRecognizerHelpStringComponentPallette();

  @DefaultMessage("<p>A spinner component that displays a pop-up with a list of elements. These elements can be set in the Designer or Blocks Editor by setting the<code>ElementsFromString</code> property to a string-separated concatenation (for example, <em>choice 1, choice 2, choice 3</em>) or by setting the <code>Elements</code> property to a List in the Blocks editor.</p>")
  @Description("")
  String SpinnerHelpStringComponentPallette();

  @DefaultMessage("<p>A formatting element in which to place components that should be displayed in tabular form.</p>")
  @Description("")
  String TableArrangementHelpStringComponentPallette();

  @DefaultMessage("<p>A box for the user to enter text.  The initial or user-entered text value is in the <code>Text</code> property.  If blank, the <code>Hint</code> property, which appears as faint text in the box, can provide the user with guidance as to what to type.</p><p>The <code>MultiLine</code> property determines if the text can havemore than one line.  For a single line text box, the keyboard will closeautomatically when the user presses the Done key.  To close the keyboard for multiline text boxes, the app should use  the HideKeyboard method or  rely on the user to press the Back key.</p><p>The <code> NumbersOnly</code> property restricts the keyboard to acceptnumeric input only.</p><p>Other properties affect the appearance of the text box (<code>TextAlignment</code>, <code>BackgroundColor</code>, etc.) and whether it can be used (<code>Enabled</code>).</p><p>Text boxes are usually used with the <code>Button</code> component, with the user clicking on the button when text entry is complete.</p><p>If the text entered by the user should not be displayed, use <code>PasswordTextBox</code> instead.</p>")
  @Description("")
  String TextBoxHelpStringComponentPallette();

  @DefaultMessage("Component for using TextToSpeech to speak a message")
  @Description("")
  String TextToSpeechHelpStringComponentPallette();

  @DefaultMessage("<p>A component that will, when the <code>SendMessage</code> method is called, send the text message specified in the <code>Message</code> property to the phone number specified in the <code>PhoneNumber</code> property.</p> <p>If the <code>ReceivingEnabled</code> property is set to 1 messages will <b>not</b> be received. If <code>ReceivingEnabled</code> is set to 2 messages will be received only when the application is running. Finally if <code>ReceivingEnabled</code> is set to 3, messages will be received when the application is running <b>and</b> when the application is not running they will be queued and a notification displayed to the user.</p> <p>When a message arrives, the <code>MessageReceived</code> event is raised and provides the sending number and message.</p> <p> An app that includes this component will receive messages even when it is in the background (i.e. when it\"s not visible on the screen) and, moreso, even if the app is not running, so long as it\"s installed on the phone. If the phone receives a text message when the app is not in the foreground, the phone will show a notification in the notification bar.  Selecting the notification will bring up the app.  As an app developer, you\"ll probably want to give your users the ability to control ReceivingEnabled so that they can make the phone ignore text messages.</p> <p>If the GoogleVoiceEnabled property is true, messages can be sent over Wifi using Google Voice. This option requires that the user have a Google Voice account and that the mobile Voice app is installed on the phone. The Google Voice option works only on phones that support Android 2.0 (Eclair) or higher.</p> <p>To specify the phone number (e.g., 650-555-1212), set the <code>PhoneNumber</code> property to a Text string with the specified digits (e.g., 6505551212).  Dashes, dots, and parentheses may be included (e.g., (650)-555-1212) but will be ignored; spaces may not be included.</p> <p>Another way for an app to specify a phone number would be to include a <code>PhoneNumberPicker</code> component, which lets the users select a phone numbers from the ones stored in the the phone\"s contacts.</p>")
  @Description("")
  String TextingHelpStringComponentPallette();

  @DefaultMessage("<p>A button that, when clicked on, launches  a popup dialog to allow the user to select a time.</p>")
  @Description("")
  String TimePickerHelpStringComponentPallette();

  @DefaultMessage("TinyDB is a non-visible component that stores data for an app. <p> Apps created with App Inventor are initialized each time they run: If an app sets the value of a variable and the user then quits the app, the value of that variable will not be remembered the next time the app is run. In contrast, TinyDB is a <em> persistent </em> data store for the app, that is, the data stored there will be available each time the app is run. An example might be a game that saves the high score and retrieves it each time the game is played. </<p> <p> Data items are strings stored under <em>tags</em> . To store a data item, you specify the tag it should be stored under.  Subsequently, you can retrieve the data that was stored under a given tag. </p><p> There is only one data store per app. Even if you have multiple TinyDB components, they will use the same data store. To get the effect of separate stores, use different keys. Also each app has its own data store. You cannot use TinyDB to pass data between two different apps on the phone, although you <em>can</em> use TinyDb to shares data between the different screens of a multi-screen app. </p> <p>When you are developing apps using the AI Companion, all the apps using that companion will share the same TinyDb.  That sharing will disappear once the apps are packaged.  But, during development, you should be careful to clear the TinyDb each time you start working on a new app.</p>")
  @Description("")
  String TinyDBHelpStringComponentPallette();

  @DefaultMessage("Non-visible component that communicates with a Web service to store and retrieve information.")
  @Description("")
  String TinyWebDBHelpStringComponentPallette();

  @DefaultMessage("A non-visible component that enables communication with <a href=\"http://www.twitter.com\" target=\"_blank\">Twitter</a>. Once a user has logged into their Twitter account (and the authorization has been confirmed successful by the <code>IsAuthorized</code> event), many more operations are available:<ul><li> Searching Twitter for tweets or labels (<code>SearchTwitter</code>)</li>\n<li> Sending a Tweet (<code>Tweet</code>)     </li>\n<li> Sending a Tweet with an Image (<code>TweetWithImage</code>)     </li>\n<li> Directing a message to a specific user      (<code>DirectMessage</code>)</li>\n <li> Receiving the most recent messages directed to the logged-in user      (<code>RequestDirectMessages</code>)</li>\n <li> Following a specific user (<code>Follow</code>)</li>\n<li> Ceasing to follow a specific user (<code>StopFollowing</code>)</li>\n<li> Getting a list of users following the logged-in user      (<code>RequestFollowers</code>)</li>\n <li> Getting the most recent messages of users followed by the      logged-in user (<code>RequestFriendTimeline</code>)</li>\n <li> Getting the most recent mentions of the logged-in user      (<code>RequestMentions</code>)</li></ul></p>\n <p>You must obtain a Comsumer Key and Consumer Secret for Twitter authorization  specific to your app from http://twitter.com/oauth_clients/new")
  @Description("")
  String TwitterHelpStringComponentPallette();

  @DefaultMessage("<p>A formatting element in which to place components that should be displayed one below another.  (The first child component is stored on top, the second beneath it, etc.)  If you wish to have components displayed next to one another, use <code>HorizontalArrangement</code> instead.</p>")
  @Description("")
  String VerticalArrangementHelpStringComponentPallette();

  @DefaultMessage("A multimedia component capable of playing videos. When the application is run, the VideoPlayer will be displayed as a rectangle on-screen.  If the user touches the rectangle, controls will appear to play/pause, skip ahead, and skip backward within the video.  The application can also control behavior by calling the <code>Start</code>, <code>Pause</code>, and <code>SeekTo</code> methods.  <p>Video files should be in Windows Media Video (.wmv) format, 3GPP (.3gp), or MPEG-4 (.mp4).  For more details about legal formats, see <a href=\"http://developer.android.com/guide/appendix/media-formats.html\" target=\"_blank\">Android Supported Media Formats</a>.</p><p>App Inventor for Android only permits video files under 1 MB and limits the total size of an application to 5 MB, not all of which is available for media (video, audio, and sound) files.  If your media files are too large, you may get errors when packaging or installing your application, in which case you should reduce the number of media files or their sizes.  Most video editing software, such as Windows Movie Maker and Apple iMovie, can help you decrease the size of videos by shortening them or re-encoding the video into a more compact format.</p><p>You can also set the media source to a URL that points to a streaming video, but the URL must point to the video file itself, not to a program that plays the video.")
  @Description("")
  String VideoPlayerHelpStringComponentPallette();

  @DefaultMessage("<p>The Voting component enables users to vote on a question by communicating with a Web service to retrieve a ballot and later sending back users\" votes.</p>")
  @Description("")
  String VotingHelpStringComponentPallette();

  @DefaultMessage("Non-visible component that provides functions for HTTP GET, POST, PUT, and DELETE requests.")
  @Description("")
  String WebHelpStringComponentPallette();

  @DefaultMessage("Component for viewing Web pages.  The Home URL can be specified in the Designer or in the Blocks Editor.  The view can be set to follow links when they are tapped, and users can fill in Web forms. Warning: This is not a full browser.  For example, pressing the phone\"s hardware Back key will exit the app, rather than move back in the browser history.<p />You can use the WebViewer.WebViewString property to communicate between your app and Javascript code running in the Webviewer page. In the app, you get and set WebViewString.  In the WebViewer, you include Javascript that references the window.AppInventor object, using the methoods </em getWebViewString()</em> and <em>setWebViewString(text)</em>.  <p />For example, if the WebViewer opens to a page that contains the Javascript command <br /> <em>document.write(\"The answer is\" + window.AppInventor.getWebViewString());</em> <br />and if you set WebView.WebVewString to \"hello\", then the web page will show </br ><em>The answer is hello</em>.  <br />And if the Web page contains Javascript that executes the command <br /><em>windowAppInventor.setWebViewString(\"hello from Javascript\")</em>, <br />then the value of the WebViewString property will be <br /><em>hello from Javascript</em>. ")
  @Description("")
  String WebViewerHelpStringComponentPallette();

  @DefaultMessage("Use this component to translate words and sentences between different languages. This component needs Internet access, as it will request translations to the Yandex.Translate service. Specify the source and target language in the form source-target using two letter language codes. So\"en-es\" will translate from English to Spanish while \"es-ru\" will translate from Spanish to Russian. If you leave out the source language, the service will attempt to detect the source language. So providing just \"es\" will attempt to detect the source language and translate it to Spanish.<p /> This component is powered by the Yandex translation service.  See http://api.yandex.com/translate/ for more information, including the list of available languages and the meanings of the language codes and status codes. <p />Note: Translation happens asynchronously in the background. When the translation is complete, the \"GotTranslation\" event is triggered.")
  @Description("")
  String YandexTranslateHelpStringComponentPallette();


  //Ode.java messages
  @DefaultMessage("Welcome to App Inventor 2!")
  @Description("")
  String createNoProjectsDialogText();

  @DefaultMessage("<p>You don\"t have any projects in App Inventor 2 yet. " +
      "To learn how to use App Inventor, click the \"Guide\" " +
      "link at the upper right of the window; or to start your first project, " +
      "click the \"New\" button at the upper left of the window.</p>\n<p>" +
      "<strong>Where did my projects go?</strong> " +
      "If you had projects but now they\"re missing, " +
      "you are probably looking for App Inventor version 1. " +
      "It\"s still available here: " +
      "<a href=\"http://beta.appinventor.mit.edu\" target=\"_blank\">beta.appinventor.mit.edu</a></p>\n")
  @Description("")
  String createNoProjectsDialogMessage1();

  @DefaultMessage("Happy Inventing!")
  @Description("")
  String createNoprojectsDialogMessage2();

  @DefaultMessage("Welcome to App Inventor!")
  @Description("")
  String createWelcomeDialogText();

  @DefaultMessage("<h2>This is the Splash Screen. Make this an iframe to your splash screen.</h2>")
  @Description("")
  String createWelcomeDialogMessage();

  @DefaultMessage("Continue")
  @Description("")
  String createWelcomeDialogButton();

  @DefaultMessage("<h2>Please fill out a short voluntary survey so that we can learn more about our users and improve MIT App Inventor.</h2>")
  @Description("")
  String showSurveySplashMessage();

  @DefaultMessage("Take Survey Now")
  @Description("")
  String showSurveySplashButtonNow();

  @DefaultMessage("Take Survey Later")
  @Description("")
  String showSurveySplashButtonLater();

  @DefaultMessage("Never Take Survey")
  @Description("")
  String showSurveySplashButtonNever();

  @DefaultMessage("This Session Is Out of Date")
  @Description("")
  String invalidSessionDialogText();

  @DefaultMessage("<p><font color=red>Warning:</font> This session is out of date.</p>" +
                "<p>This App Inventor account has been opened from another location. " +
                "Using a single account from more than one location at the same time " +
                "can damage your projects.</p>" +
                "<p>Choose one of the buttons below to:" +
                "<ul>" +
                "<li>End this session here.</li>" +
                "<li>Make this the current session and make the other sessions out of date.</li>" +
                "<li>Continue with both sessions.</li>" +
                "</ul>" +
                "</p>")
  @Description("")
  String invalidSessionDialogMessage();

  @DefaultMessage("End This Session")
  @Description("")
  String invalidSessionDialogButtonEnd();

  @DefaultMessage("Make this the current session")
  @Description("")
  String invalidSessionDialogButtonCurrent();

  @DefaultMessage("Continue with Both Sessions")
  @Description("")
  String invalidSessionDialogButtonContinue();

  @DefaultMessage("Do you want to continue with multiple sessions?")
  @Description("")
  String bashWarningDialogText();

  @DefaultMessage("<p><font color=red>WARNING:</font> A second App " +
                "Inventor session has been opened for this account. You may choose to " +
                "continue with both sessions, but working with App Inventor from more " +
                "than one session simultaneously can cause blocks to be lost in ways " +
                "that cannot be recovered from the App Inventor server.</p><p>" +
                "We recommend that people not open multiple sessions on the same " +
                "account. But if you do need to work in this way, then you should " +
                "regularly export your project to your local computer, so you will " +
                "have a backup copy independent of the App Inventor server. Use " +
                "\"Export\" from the Projects menu to export the project.</p>")
  @Description("")
  String bashWarningDialogMessage();

  @DefaultMessage("Continue with Multiple Sessions")
  @Description("")
  String bashWarningDialogButtonContinue();

  @DefaultMessage("Do not use multiple Sessions")
  @Description("")
  String bashWarningDialogButtonNo();

  @DefaultMessage("Your Session is Finished")
  @Description("")
  String finalDialogText();

  @DefaultMessage("<p><b>Your Session is now ended, you may close this window</b></p>")
  @Description("")
  String finalDialogMessage();

  @DefaultMessage("Project Read Error")
  @Description("")
  String corruptionDialogText();

  @DefaultMessage("<p><b>We detected errors while reading in your project</b></p>" +
                "<p>To protect your project from damage, we have ended this session. You may close this " +
                "window.</p>")
  @Description("")
  String corruptionDialogMessage();

  @DefaultMessage("Blocks Workspace is Empty")
  @Description("")
  String blocksTruncatedDialogText();

  @DefaultMessage("<p>It appears that <b>" + "%1" +
                "</b> has had all blocks removed. Either you removed them intentionally, or this is " +
                "the result of a bug in our system.</p><p>" +
                "<ul><li>Select \"OK, save the empty screen\" to continue to save the empty screen</li>" +
                "<li>Select \"No, Don\"t Save\" below to restore the previously saved version</li></ul></p>")
  @Description("")
  String blocksTruncatedDialogMessage();

  @DefaultMessage("OK, save the empty screen")
  @Description("")
  String blocksTruncatedDialogButtonSave();

  @DefaultMessage("No, Don\"t Save")
  @Description("")
  String blocksTruncatedDialogButtonNoSave();

  @DefaultMessage("Please wait " + "%1" + " seconds...")
  @Description("")
  String blocksTruncatedDialogButtonHTML();

  @DefaultMessage("InsertRow")
  @Description("")
  String InsertRowMethods();

  @DefaultMessage("GetRows")
  @Description("")
  String GetRowsMethods();

  @DefaultMessage("GetRowsWithConditions")
  @Description("")
  String GetRowsWithConditionsMethods();

  @DefaultMessage("简体中文")
  @Description("")
  String SwitchToSimplifiedChinese();

  @DefaultMessage("繁体中文")
  @Description("")
  String SwitchToTraditionalChinese();

  @DefaultMessage("Español")
  @Description("")
  String SwitchToSpanish();

  @DefaultMessage("Progress Bar")
  @Description("")
  String ProgressBarFor();

  // =========== ProximitySensor
  @DefaultMessage("ProximitySensor")
  @Description("")
  String proximitySensorComponentPallette();

  @DefaultMessage("Non-visible component that can measures the proximity of an object in cm relative to the view screen of a device. This sensor is typically used to determine whether a handset is being held up to a persons ear; i.e. lets you determine how far away an object is from a device. Many devices return the absolute distance, in cm, but some return only near and far values. In this case, the sensor usually reports its maximum range value in the far state and a lesser value in the near state.")
  @Description("")
  String ProximitySensorHelpStringComponentPallette();

  @DefaultMessage("MaximumRange")
  @Description("")
  String MaximumRangeProperties();

  @DefaultMessage("KeepRunningWhenOnPause")
  @Description("")
  String KeepRunningWhenOnPauseProperties();

  @DefaultMessage("ProximityChangedProperties")
  @Description("")
  String ProximityChangedPropertiesProperties();

  @DefaultMessage("ProximityChanged")
  @Description("")
  String ProximityChangedMethods();

  @DefaultMessage("MaximumRangeMethods")
  @Description("")
  String MaximumRangeMethods();

  // =========== ListPicker
  @DefaultMessage("ItemTextColor")
  @Description("")
  String ItemTextColorProperties();

  @DefaultMessage("ItemBackgroundColor")
  @Description("")
  String ItemBackgroundColorProperties();

  @DefaultMessage("Error on Fusion Tables query")
  @Description("")
  String FusionTablesStandardErrorMessage();

}<|MERGE_RESOLUTION|>--- conflicted
+++ resolved
@@ -2209,15 +2209,11 @@
   @DefaultMessage("AboutScreen")
   @Description("")
   String AboutScreenProperties();
-<<<<<<< HEAD
   
   @DefaultMessage("ShowStatusBar")
   @Description("")
   String ShowStatusBarProperties();
   
-=======
-
->>>>>>> 0b1c1003
   @DefaultMessage("AboveRangeEventEnabled")
   @Description("")
   String AboveRangeEventEnabledProperties();
