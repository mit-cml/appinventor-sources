--- conflicted
+++ resolved
@@ -204,12 +204,11 @@
     this.type = aType;
   }
 
-<<<<<<< HEAD
+  public String getDescription() {
+    return description;
+  }
+
   public EditableProperties getEditableProperties() {
     return properties;
-=======
-  public String getDescription() {
-    return description;
->>>>>>> 9c945143
   }
 }