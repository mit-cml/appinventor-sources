--- conflicted
+++ resolved
@@ -47,11 +47,7 @@
   public TextButton(String caption, Icon icon, String styleName) {
     super();
     super.setHTML(makeText(caption, icon));
-<<<<<<< HEAD
-    if (styleName == null ||styleName.isEmpty()) {
-=======
     if (styleName == null || styleName.isEmpty()) {
->>>>>>> a12e311b
       setStylePrimaryName("ode-TextButton");
     } else {
       setStylePrimaryName(styleName);
@@ -69,11 +65,7 @@
 
   protected String makeText(String caption, Icon icon) {
     String text = "";
-<<<<<<< HEAD
-    if(icon != null) {
-=======
     if (icon != null) {
->>>>>>> a12e311b
       text += icon.toString();
     }
     text+= caption;
