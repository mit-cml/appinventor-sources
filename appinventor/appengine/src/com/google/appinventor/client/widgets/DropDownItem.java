// -*- mode: java; c-basic-offset: 2; -*-
// Copyright © 2013-2017 Massachusetts Institute of Technology, All rights reserved.
// Released under the Apache License, Version 2.0
// http://www.apache.org/licenses/LICENSE-2.0

package com.google.appinventor.client.widgets;

import com.google.gwt.resources.client.ImageResource;
import com.google.gwt.uibinder.client.ElementParserToUse;
import com.google.gwt.user.client.Command;
import com.google.gwt.user.client.ui.Image;

@ElementParserToUse(className = "com.google.appinventor.client.widgets.DropDownItemParser")
public class DropDownItem {
  String name;
  String caption;
  Command command;
  String styleName = null;
  String dependentStyleName = null;
  boolean visible = true;
<<<<<<< HEAD
  boolean beta = false;
=======
  Image icon = null;
>>>>>>> 9f6cc23e

  @SuppressWarnings("unused")  // invoked by GWT
  public DropDownItem() {
  }

  public DropDownItem(String name, String caption, Command command) {
    this.name = name;
    this.caption = caption;
    this.command = command;
  }

  public DropDownItem(String name, String caption, Command command, String style) {
    this.name = name;
    this.caption = caption;
    this.command = command;
    this.styleName = style;
  }

  public DropDownItem(String widgetName, String caption, Command command, Image image) {
    this.name = widgetName;
    this.caption = caption;
    this.command = command;
    this.styleName = null;
    icon = image;
  }

  public DropDownItem(String name, String caption, Command command, String style, boolean visible) {
    this.name = name;
    this.caption = caption;
    this.command = command;
    this.styleName = style;
    this.visible = visible;
  }

  public void setName(String widgetName) {
    this.name = widgetName;
  }

  public String getName() {
    return name;
  }

  public void setCaption(String caption) {
    this.caption = caption;
  }

  public void setCommand(Command command) {
    this.command = command;
  }

  public void setStyleName(String styleName) {this.styleName = styleName;}

  public void setVisible(boolean visible) {
    this.visible = visible;
  }

  public boolean getVisible() {
    return visible;
  }

  public void setDependentStyleName(String dependentStyleName) {
    this.dependentStyleName = dependentStyleName;
  }

  public String getDependentStyleName() {
    return dependentStyleName;
  }

<<<<<<< HEAD
  public void setBeta(boolean beta) {
    this.beta = beta;
  }

  public boolean isBeta() {
    return beta;
  }

=======
  public void setIcon(ImageResource icon) {
    this.icon = new Image(icon);
  }

  public Image getIcon() {
    return this.icon;
  }
>>>>>>> 9f6cc23e
}<|MERGE_RESOLUTION|>--- conflicted
+++ resolved
@@ -18,11 +18,8 @@
   String styleName = null;
   String dependentStyleName = null;
   boolean visible = true;
-<<<<<<< HEAD
+  Image icon = null;
   boolean beta = false;
-=======
-  Image icon = null;
->>>>>>> 9f6cc23e
 
   @SuppressWarnings("unused")  // invoked by GWT
   public DropDownItem() {
@@ -91,7 +88,14 @@
     return dependentStyleName;
   }
 
-<<<<<<< HEAD
+  public void setIcon(ImageResource icon) {
+    this.icon = new Image(icon);
+  }
+
+  public Image getIcon() {
+    return this.icon;
+  }
+
   public void setBeta(boolean beta) {
     this.beta = beta;
   }
@@ -100,13 +104,4 @@
     return beta;
   }
 
-=======
-  public void setIcon(ImageResource icon) {
-    this.icon = new Image(icon);
-  }
-
-  public Image getIcon() {
-    return this.icon;
-  }
->>>>>>> 9f6cc23e
 }