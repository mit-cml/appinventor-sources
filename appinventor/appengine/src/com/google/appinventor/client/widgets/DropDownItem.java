--- conflicted
+++ resolved
@@ -18,10 +18,7 @@
   String styleName = null;
   String dependentStyleName = null;
   boolean visible = true;
-<<<<<<< HEAD
-=======
   Image icon = null;
->>>>>>> c18b814b
   boolean beta = false;
 
   @SuppressWarnings("unused")  // invoked by GWT
@@ -91,8 +88,6 @@
     return dependentStyleName;
   }
 
-<<<<<<< HEAD
-=======
   public void setIcon(ImageResource icon) {
     this.icon = new Image(icon);
   }
@@ -101,7 +96,6 @@
     return this.icon;
   }
 
->>>>>>> c18b814b
   public void setBeta(boolean beta) {
     this.beta = beta;
   }
