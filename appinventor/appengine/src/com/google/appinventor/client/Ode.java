// -*- mode: java; c-basic-offset: 2; -*-
// Copyright 2009-2011 Google, All Rights reserved
// Copyright 2011-2019 MIT, All rights reserved
// Released under the Apache License, Version 2.0
// http://www.apache.org/licenses/LICENSE-2.0

package com.google.appinventor.client;

import com.google.appinventor.client.actions.DisableAutoloadAction;
import com.google.appinventor.client.actions.EnableAutoloadAction;
import com.google.appinventor.client.boxes.AssetListBox;
import com.google.appinventor.client.boxes.PaletteBox;
import com.google.appinventor.client.boxes.ProjectListBox;
import com.google.appinventor.client.boxes.PropertiesBox;
import com.google.appinventor.client.boxes.SourceStructureBox;
import com.google.appinventor.client.boxes.ViewerBox;
import com.google.appinventor.client.editor.EditorManager;
import com.google.appinventor.client.editor.FileEditor;
import com.google.appinventor.client.editor.ProjectEditor;
import com.google.appinventor.client.editor.simple.palette.DropTargetProvider;
import com.google.appinventor.client.editor.youngandroid.BlocklyPanel;
import com.google.appinventor.client.editor.youngandroid.DesignToolbar;
import com.google.appinventor.client.editor.youngandroid.TutorialPanel;
import com.google.appinventor.client.editor.youngandroid.YaFormEditor;
import com.google.appinventor.client.editor.youngandroid.i18n.BlocklyMsg;
import com.google.appinventor.client.explorer.commands.ChainableCommand;
import com.google.appinventor.client.explorer.commands.CommandRegistry;
import com.google.appinventor.client.explorer.commands.SaveAllEditorsCommand;
import com.google.appinventor.client.explorer.dialogs.NoProjectDialogBox;
import com.google.appinventor.client.explorer.project.Project;
import com.google.appinventor.client.explorer.project.ProjectChangeAdapter;
import com.google.appinventor.client.explorer.project.ProjectManager;
import com.google.appinventor.client.explorer.project.ProjectManagerEventAdapter;
import com.google.appinventor.client.explorer.youngandroid.ProjectToolbar;
import com.google.appinventor.client.settings.Settings;
import com.google.appinventor.client.settings.user.UserSettings;
import com.google.appinventor.client.tracking.Tracking;
import com.google.appinventor.client.utils.HTML5DragDrop;
import com.google.appinventor.client.utils.PZAwarePositionCallback;
<<<<<<< HEAD
import com.google.appinventor.client.widgets.DropDownButton;
=======

import com.google.appinventor.client.widgets.ExpiredServiceOverlay;
import com.google.appinventor.client.widgets.boxes.Box;
import com.google.appinventor.client.widgets.boxes.ColumnLayout.Column;
import com.google.appinventor.client.widgets.boxes.ColumnLayout;
>>>>>>> ba246713
import com.google.appinventor.client.widgets.boxes.WorkAreaPanel;
import com.google.appinventor.client.wizards.NewProjectWizard.NewProjectCommand;
import com.google.appinventor.client.wizards.TemplateUploadWizard;
import com.google.appinventor.common.version.AppInventorFeatures;
import com.google.appinventor.components.common.YaVersion;
<<<<<<< HEAD
=======

import com.google.appinventor.shared.rpc.tokenauth.TokenAuthService;
import com.google.appinventor.shared.rpc.tokenauth.TokenAuthServiceAsync;

import com.google.appinventor.shared.rpc.component.ComponentService;
import com.google.appinventor.shared.rpc.component.ComponentServiceAsync;

>>>>>>> ba246713
import com.google.appinventor.shared.rpc.GetMotdService;
import com.google.appinventor.shared.rpc.GetMotdServiceAsync;
import com.google.appinventor.shared.rpc.RpcResult;
import com.google.appinventor.shared.rpc.ServerLayout;
import com.google.appinventor.shared.rpc.admin.AdminInfoService;
import com.google.appinventor.shared.rpc.admin.AdminInfoServiceAsync;
import com.google.appinventor.shared.rpc.cloudDB.CloudDBAuthService;
import com.google.appinventor.shared.rpc.cloudDB.CloudDBAuthServiceAsync;
import com.google.appinventor.shared.rpc.component.ComponentService;
import com.google.appinventor.shared.rpc.component.ComponentServiceAsync;
import com.google.appinventor.shared.rpc.project.FileNode;
import com.google.appinventor.shared.rpc.project.ProjectRootNode;
import com.google.appinventor.shared.rpc.project.ProjectService;
import com.google.appinventor.shared.rpc.project.ProjectServiceAsync;
import com.google.appinventor.shared.rpc.project.youngandroid.YoungAndroidSourceNode;
import com.google.appinventor.shared.rpc.user.Config;
import com.google.appinventor.shared.rpc.user.SplashConfig;
import com.google.appinventor.shared.rpc.user.User;
import com.google.appinventor.shared.rpc.user.UserInfoService;
import com.google.appinventor.shared.rpc.user.UserInfoServiceAsync;
import com.google.appinventor.shared.settings.SettingsConstants;
import com.google.common.annotations.VisibleForTesting;
import com.google.gwt.core.client.Callback;
import com.google.gwt.core.client.EntryPoint;
import com.google.gwt.core.client.GWT;
import com.google.gwt.event.dom.client.ClickHandler;
import com.google.gwt.event.dom.client.MouseWheelEvent;
import com.google.gwt.event.dom.client.MouseWheelHandler;
import com.google.gwt.event.logical.shared.ValueChangeEvent;
import com.google.gwt.event.logical.shared.ValueChangeHandler;
import com.google.gwt.http.client.Response;
import com.google.gwt.resources.client.ImageResource;
import com.google.gwt.uibinder.client.UiBinder;
import com.google.gwt.uibinder.client.UiField;
import com.google.gwt.user.client.Command;
import com.google.gwt.user.client.Event;
import com.google.gwt.user.client.History;
import com.google.gwt.user.client.Timer;
import com.google.gwt.user.client.Window;
import com.google.gwt.user.client.rpc.AsyncCallback;
import com.google.gwt.user.client.rpc.StatusCodeException;
import com.google.gwt.user.client.ui.Button;
import com.google.gwt.user.client.ui.CheckBox;
import com.google.gwt.user.client.ui.ClickListener;
import com.google.gwt.user.client.ui.DeckPanel;
import com.google.gwt.user.client.ui.DialogBox;
import com.google.gwt.user.client.ui.FlowPanel;
import com.google.gwt.user.client.ui.Grid;
import com.google.gwt.user.client.ui.HTML;
import com.google.gwt.user.client.ui.HasHorizontalAlignment;
import com.google.gwt.user.client.ui.HasVerticalAlignment;
import com.google.gwt.user.client.ui.HorizontalPanel;
import com.google.gwt.user.client.ui.Image;
import com.google.gwt.user.client.ui.Label;
import com.google.gwt.user.client.ui.PushButton;
import com.google.gwt.user.client.ui.RootPanel;
import com.google.gwt.user.client.ui.VerticalPanel;
import com.google.gwt.user.client.ui.Widget;

import java.util.Random;
import java.util.logging.Level;
import java.util.logging.Logger;

/**
 * Main entry point for Ode. Defines the startup UI elements in
 * {@link #onModuleLoad()}.
 *
 */
public class Ode implements EntryPoint {
  // I18n messages
  public static final OdeMessages MESSAGES = GWT.create(OdeMessages.class);

  private static final Logger LOG = Logger.getLogger(Ode.class.getName());

  interface OdeUiBinder extends UiBinder<FlowPanel, Ode> {}

  // Global instance of the Ode object
  private static Ode instance;

  // Application level image bundle
  private static final Images IMAGES = GWT.create(Images.class);

  // ProjectEditor registry
  private static final ProjectEditorRegistry EDITORS = new ProjectEditorRegistry();

  // Command registry
  private static final CommandRegistry COMMANDS = new CommandRegistry();

  // System config
  private static Config config;

  // User settings
  private static UserSettings userSettings;

  private MotdFetcher motdFetcher;

  // User information
  private User user;

  // Template path if set by /?repo=
  private String templatePath;
  private boolean templateLoadingFlag = false;

  // New Gallery path if set by /?ng=
  // Set to true if we are loading from the new Gallery
  private boolean newGalleryLoadingFlag = false;
  private String newGalleryId;

  // Nonce Information
  private String nonce;

  // Read Only Flag: If true, the UI will not permit operations which permit
  // write requests

  private boolean isReadOnly;

  private String sessionId = generateUuid(); // Create new session id

  private Random random = new Random(); // For generating random nonce

  // Collection of projects
  private ProjectManager projectManager;

  // Collection of editors
  private EditorManager editorManager;

  // Currently active file editor, could be a YaFormEditor or a YaBlocksEditor or null.
  private FileEditor currentFileEditor;

  private AssetManager assetManager;

  private DropTargetProvider dragDropTargets;

  // Remembers the current View
  public static final int DESIGNER = 0;
  public static final int PROJECTS = 1;
  public static final int USERADMIN = 2;
  public static final int TRASHCAN = 3;
  public static int currentView = PROJECTS;

  /*
   * The following fields define the general layout of the UI as seen in the following diagram:
   *
   *  +-- mainPanel --------------------------------+
   *  |+-- topPanel -------------------------------+|
   *  ||                                           ||
   *  |+-------------------------------------------+|
   *  |+-- overDeckPanel --+-----------------------+|
   *  || tutorialPanel     |  deckPanel            ||
   *  |+-------------------+-----------------------+|
   *  |+-- statusPanel ----------------------------+|
   *  ||                                           ||
   *  |+-------------------------------------------+|
   *  +---------------------------------------------+
   */
  @UiField(provided = true) DeckPanel deckPanel;
  @UiField(provided = true) FlowPanel overDeckPanel;
  @UiField TutorialPanel tutorialPanel;
  private int projectsTabIndex;
  private int designTabIndex;
  private int userAdminTabIndex;
  @UiField TopPanel topPanel;
  @UiField StatusPanel statusPanel;
  @UiField FlowPanel workColumns;
  @UiField FlowPanel structureAndAssets;
  @UiField ProjectToolbar bindProjectToolbar;
  @UiField DesignToolbar bindDesignToolbar;
  @UiField PaletteBox paletteBox;
  @UiField ViewerBox bindViewerBox = ViewerBox.getViewerBox();
  @UiField AssetListBox bindAssetListBox = AssetListBox.getAssetListBox();
  @UiField SourceStructureBox bindSourceStructureBox;
  @UiField PropertiesBox bindPropertiesBox = PropertiesBox.getPropertiesBox();

  @UiField FlowPanel projectPanel;
  private HorizontalPanel projectListPanel = new HorizontalPanel();

  // Is the tutorial toolbar currently displayed?
  private boolean tutorialVisible = false;

  // Popup that indicates that an asynchronous request is pending. It is visible
  // initially, and will be hidden automatically after the first RPC completes.
  private static RpcStatusPopup rpcStatusPopup;

  // Web service for project related information
  private final ProjectServiceAsync projectService = GWT.create(ProjectService.class);

  // Web service for user related information
  private final UserInfoServiceAsync userInfoService = GWT.create(UserInfoService.class);

  // Web service for get motd information
  private final GetMotdServiceAsync getMotdService = GWT.create(GetMotdService.class);

  // Web service for component related operations
  private final ComponentServiceAsync componentService = GWT.create(ComponentService.class);
  private final AdminInfoServiceAsync adminInfoService = GWT.create(AdminInfoService.class);

  //Web service for Token authentication operations
  private final TokenAuthServiceAsync tokenAuthService = GWT.create(TokenAuthService.class);

  private boolean windowClosing;

  private boolean screensLocked;

  // Licensing related variables
  private String licenseCode;
  private String systemId;

  /**
   * Flag set if we may need to show the splash screen based on
   * current user settings.
   */
  private boolean mayNeedSplash = false;

  /**
   * Flag to inidcate that we have already transitioned away from the
   * project list to a project (auto-open feature).
   */
  private boolean didTransitionFromProjectList = false;

  /**
   * Flag indicating that we have shown the splash screens.
   */
  private boolean didShowSplash = false;

  private SplashConfig splashConfig; // Splash Screen Configuration

  private boolean secondBuildserver = false; // True if we have a second
                                             // buildserver.

  // The flags below are used by the Build menus. Because we have two
  // different buildservers, we have two sets of build menu items, one
  // for each buildserver.  The first time one is selected, we put up
  // a warning/notice dialog box explaining its purpose. We don't show
  // it again during the same session, and keeping track of that is
  // the purpose of these two flags.

  private boolean warnedBuild1 = false;
  private boolean warnedBuild2 = false;

  /**
   * Returns global instance of Ode.
   *
   * @return  global Ode instance
   */
  public static Ode getInstance() {
    return instance;
  }

  public static Project getCurrentProject() {
    return instance.projectManager.getProject(instance.getCurrentYoungAndroidProjectId());
  }

  public static long getCurrentProjectID() {
    return instance.getCurrentYoungAndroidProjectId();
  }

  public static ProjectEditor getCurretProjectEditor() {
    return instance.editorManager.getOpenProjectEditor(getCurrentProjectID());
  }

  /**
   * Returns instance of the aggregate image bundle for the application.
   *
   * @return  image bundle
   */
  public static Images getImageBundle() {
    return IMAGES;
  }

  /**
   * Returns the editor registry.
   *
   * @return the editor registry
   */
  public static ProjectEditorRegistry getProjectEditorRegistry() {
    return EDITORS;
  }

  /**
   * Returns the command registry.
   *
   * @return the command registry
   */
  public static CommandRegistry getCommandRegistry() {
    return COMMANDS;
  }

  /**
   * Returns the system config.
   *
   * @return  system config
   */
  public static Config getSystemConfig() {
    return config;
  }

  /**
   * Returns the user settings.
   *
   * @return  user settings
   */
  public static UserSettings getUserSettings() {
    return userSettings;
  }

  /**
   * Returns the asset manager.
   *
   * @return  asset manager
   */
  public AssetManager getAssetManager() {
    return assetManager;
  }

  /**
   * Returns true if we have received the window closing event.
   */
  public static boolean isWindowClosing() {
    return getInstance().windowClosing;
  }

  /**
   * Get the current view
   */
  public int getCurrentView() {
    return currentView;
  }

  public DeckPanel getDeckPanel() {
    return deckPanel;
  }

  public FlowPanel getOverDeckPanel() {
    return overDeckPanel;
  }

  /**
   * Switch to the Projects tab
   */
  public void switchToProjectsView() {
    // We may need to pass the code below as a runnable to
    // screenShotMaybe() so build the runnable now
    hideChaff();
    hideTutorials();
    Runnable next = new Runnable() {
        @Override
        public void run() {
          ProjectListBox.getProjectListBox().loadProjectList();
          currentView = PROJECTS;
          getTopToolbar().updateFileMenuButtons(currentView);
          deckPanel.showWidget(projectsTabIndex);
          // If we started a project, then the start button was disabled (to avoid
          // a second press while the new project wizard was starting (aka we "debounce"
          // the button). When the person switches to the projects list view again (here)
          // we re-enable it.
          bindProjectToolbar.enableStartButton();
          bindProjectToolbar.setProjectTabButtonsVisible(true);
          bindProjectToolbar.setTrashTabButtonsVisible(false);
        }
      };
    if (bindDesignToolbar.getCurrentView() != DesignToolbar.View.BLOCKS) {
      next.run();
    } else {
      // maybe take a screenshot, second argument is true so we wait for i/o to complete
      screenShotMaybe(next, true);
    }
  }

  /**
   * Switch to the Trash tab
   */

  public void switchToTrash() {
    Ode.getInstance().getTopToolbar().updateMoveToTrash("Delete From Trash");
    hideChaff();
    hideTutorials();
    ProjectListBox.getProjectListBox().loadTrashList();
    currentView = TRASHCAN;
    bindProjectToolbar.enableStartButton();
    bindProjectToolbar.setProjectTabButtonsVisible(false);
    bindProjectToolbar.setTrashTabButtonsVisible(true);
  }

  /**
   * Switch to the User Admin Panel
   */

  public void switchToUserAdminPanel() {
    hideChaff();
    hideTutorials();
    currentView = USERADMIN;
    deckPanel.showWidget(userAdminTabIndex);
  }

  public void hideComponentDesigner() {
    paletteBox.setVisible(false);
    bindSourceStructureBox.setVisible(false);
    bindPropertiesBox.setVisible(false);
  }

  public void showComponentDesigner() {
    paletteBox.setVisible(true);
    bindSourceStructureBox.setVisible(true);
    bindPropertiesBox.setVisible(true);
  }

  /**
   * Switch to the Designer tab. Shows an error message if there is no currentFileEditor.
   */
  public void switchToDesignView() {
    hideChaff();
    // Only show designer if there is a current editor.
    // ***** THE DESIGNER TAB DOES NOT DISPLAY CORRECTLY IF THERE IS NO CURRENT EDITOR. *****
    showTutorials();
    currentView = DESIGNER;
    getTopToolbar().updateFileMenuButtons(currentView);
    if (currentFileEditor != null) {
      if (!paletteBox.loaded) {
        // Replacing code that clears and reloads the palette whenever a project
        // is loaded. Do we want that? Possibly if we go to designer modules?
        paletteBox.loadComponents(currentFileEditor.getDropTargetProvider());
      }
      deckPanel.showWidget(designTabIndex);
      bindPropertiesBox.show((YaFormEditor) currentFileEditor, true);
    } else if (!editorManager.hasOpenEditor()) {  // is there a project editor pending visibility?
      LOG.warning("No current file editor to show in designer");
      ErrorReporter.reportInfo(MESSAGES.chooseProject());
    }
  }

  public void refreshProperties() {
    bindPropertiesBox.show((YaFormEditor) currentFileEditor, true);
  }

  /**
   * Processes the template and galleryId flags.
   *
   * @return true if a template or gallery id is present and being handled, otherwise false.
   */
  private boolean handleQueryString() {
    if (userSettings == null) {
      return false;
    }
    // Retrieve the userTemplates
    String userTemplates = userSettings.getSettings(SettingsConstants.USER_GENERAL_SETTINGS)
        .getPropertyValue(SettingsConstants.USER_TEMPLATE_URLS);
    TemplateUploadWizard.setStoredTemplateUrls(userTemplates);

    if (templateLoadingFlag) {  // We are loading a template, open it instead
                                // of the last project
      NewProjectCommand callbackCommand = new NewProjectCommand() {
        @Override
        public void execute(Project project) {
          templateLoadingFlag = false;
          Ode.getInstance().openYoungAndroidProjectInDesigner(project);
        }
      };
      TemplateUploadWizard.openProjectFromTemplate(templatePath, callbackCommand);
      return true;
    } else if (newGalleryLoadingFlag) {
      final DialogBox dialog = galleryLoadingDialog();
      NewProjectCommand callback = new NewProjectCommand() {
          @Override
          public void execute(Project project) {
            newGalleryLoadingFlag = false;
            dialog.hide();      // Get rid of the project loading dialog
            Ode.getInstance().openYoungAndroidProjectInDesigner(project);
          }
        };
      LoadGalleryProject.openProjectFromGallery(newGalleryId, callback);
      return true;
    }
    return false;
  }

  /**
   * Opens the user's last project, if the information is known.
   */
  private void openPreviousProject() {
    if (userSettings == null) {
      LOG.warning("Ignoring openPreviousProject() since userSettings is null");
      return;
    }
    final String value = userSettings.getSettings(SettingsConstants.USER_GENERAL_SETTINGS)
        .getPropertyValue(SettingsConstants.GENERAL_SETTINGS_CURRENT_PROJECT_ID);
    openProject(value);
  }

  private void openProject(String projectIdString) {
    if (projectIdString.equals("")) {
      openPreviousProject();
    } else if (!projectIdString.equals("0")) {
      final long projectId = Long.parseLong(projectIdString);
      Project project = projectManager.getProject(projectId);
      if (project != null && !project.isInTrash()) {   // If last opened project is now in the trash, don't open it.
        openYoungAndroidProjectInDesigner(project);
      } else {
        // The project hasn't been added to the ProjectManager yet.
        // Add a ProjectManagerEventListener so we'll be notified when it has been added.
        // Alternatively, it is an invalid projectId. In which case,
        // nothing happens since if the listener eventually fires
        // it will not match the projectId.
        projectManager.addProjectManagerEventListener(new ProjectManagerEventAdapter() {
          @Override
          public void onProjectAdded(Project project) {
            if (project.getProjectId() == projectId) {
              projectManager.removeProjectManagerEventListener(this);
              openYoungAndroidProjectInDesigner(project);
            }
          }
          @Override
          public void onProjectsLoaded() {
            // we only get here iff onProjectAdded is never called with the target project id
            projectManager.removeProjectManagerEventListener(this);
            switchToProjectsView();  // the user will need to select a project...
            ErrorReporter.reportInfo(MESSAGES.chooseProject());
          }
        });
      }
    }
    // else projectIdString == 0; do nothing
  }

  public void openYoungAndroidProjectInDesigner(final Project project) {
    ProjectRootNode projectRootNode = project.getRootNode();
    if (projectRootNode == null) {
      // The project nodes haven't been loaded yet.
      // Add a ProjectChangeListener so we'll be notified when they have been loaded.
      project.addProjectChangeListener(new ProjectChangeAdapter() {
        @Override
        public void onProjectLoaded(Project glass) {
          project.removeProjectChangeListener(this);
          openYoungAndroidProjectInDesigner(project);
        }
      });
      project.loadProjectNodes();
    } else {
      // The project nodes have been loaded. Tell the viewer to open
      // the project. This will cause the projects source files to be fetched
      // asynchronously, and loaded into file editors.

//      ViewerBox.getViewerBox().show(projectRootNode);
      bindViewerBox.show(projectRootNode);
      // Note: we can't call switchToDesignView until the Screen1 file editor
      // finishes loading. We leave that to setCurrentFileEditor(), which
      // will get called at the appropriate time.
      String projectIdString = Long.toString(project.getProjectId());
      if (!History.getToken().equals(projectIdString)) {
        // insert token into history but do not trigger listener event
        History.newItem(projectIdString, false);
      }
      if (assetManager == null) {
        assetManager = AssetManager.getInstance();
      }
      assetManager.loadAssets(project.getProjectId());
      bindAssetListBox.getAssetList().refreshAssetList(project.getProjectId());
    }
    getTopToolbar().updateFileMenuButtons(1);
  }

  /**
   * Returns i18n compatible messages
   * @return messages
   */
  public static OdeMessages getMessages() {
    return MESSAGES;
  }

  /**
   * Returns the rpcStatusPopup object.
   * @return RpcStatusPopup
   */
  public static RpcStatusPopup getRpcStatusPopup() {
    return rpcStatusPopup;
  }

  /**
   * Main entry point for Ode. Setting up the UI and the web service
   * connections.
   */
  @Override
  public void onModuleLoad() {
    Tracking.trackPageview();

    // Handler for any otherwise unhandled exceptions
    GWT.setUncaughtExceptionHandler(new GWT.UncaughtExceptionHandler() {
      @Override
      public void onUncaughtException(Throwable e) {
        LOG.log(Level.SEVERE, "Unexpected exception", e);

        if (AppInventorFeatures.sendBugReports()) {
          if (Window.confirm(MESSAGES.internalErrorReportBug())) {
            Window.open(BugReport.getBugReportLink(e), "_blank", "");
          }
        }
      }
    });

    // Initialize global Ode instance
    instance = this;

    // Let's see if we were started with a repo= parameter which points to a template
    templatePath = Window.Location.getParameter("repo");
    if (templatePath != null) {
      LOG.warning("Got a template path of " + templatePath);
      templateLoadingFlag = true;
    }

    // OK, let's see if we are loading from the new gallery Note: If
    // we are loading from a template (see above) then we ignore the
    // "ng" parameter. It doesn't make sense to have both, but if we
    // do, template loading wins.

    if (!templateLoadingFlag) {
      newGalleryId = Window.Location.getParameter("ng");
      if (newGalleryId != null) {
        LOG.warning("Got a new Gallery ID of " + newGalleryId);
        newGalleryLoadingFlag = true;
      }
    }

    // We call this below to initialize the ConnectProgressBar
    ConnectProgressBar.getInstance();

    // Get user information.
    OdeAsyncCallback<Config> callback = new OdeAsyncCallback<Config>(
        // failure message
        MESSAGES.serverUnavailable()) {

      @Override
      public void onSuccess(Config result) {
        config = result;
        user = result.getUser();
        isReadOnly = user.isReadOnly();

        // Arrange to redirect to the new gallery, which is run as a
        // separate server when we are started with a galleryId flag
        // We process this as soon as we have the system config
        // because we need the system config to tell us where the
        // gallery is located!

        String galleryId = Window.Location.getParameter("galleryId");
        if (galleryId != null) {
          // This will replace us with the gallery server, displaying the app in question
          Window.open(config.getGalleryLocation() + "?galleryid=" + galleryId, "_self", null);
          // Never get here...(?)
          return;
        }

        // load the user's backpack if we are not using a shared
        // backpack

        final String backPackId = user.getBackpackId();
        if (backPackId == null || backPackId.isEmpty()) {
          loadBackpack();
          LOG.info("backpack: No shared backpack");
        } else {
          BlocklyMsg.Loader.ensureTranslationsLoaded(new BlocklyMsg.LoadCallback() {
            @Override
            public void call() {
              BlocklyPanel.setSharedBackpackId(backPackId);
            }
          });
          LOG.info("Have a shared backpack backPackId = " + backPackId);
        }

        // Setup noop timer (if enabled)
        int noop = config.getNoop();
        if (noop > 0) {
          // If we have a noop time, setup a timer to do the noop
          Timer t = new Timer() {
              @Override
              public void run() {
                userInfoService.noop(new AsyncCallback<Void>() {
                    @Override
                    public void onSuccess(Void e) {
                    }
                    @Override
                    public void onFailure(Throwable e) {
                    }
                  });
              }
            };
            t.scheduleRepeating(1000*60*noop);
        }

        // If user hasn't accepted terms of service, ask them to.
        if (!user.getUserTosAccepted() && !isReadOnly) {
          // We expect that the redirect to the TOS page should be handled
          // by the onFailure method below. The server should return a
          // "forbidden" error if the TOS wasn't accepted.
          ErrorReporter.reportError(MESSAGES.serverUnavailable());
          return;
        }

        splashConfig = result.getSplashConfig();
        secondBuildserver = result.getSecondBuildserver();
        // The code below is invoked if we do not have a second buildserver
        // configured. It sets the warnedBuild1 flag to true which inhibits
        // the display of the dialog box used when building. This means that
        // if no second buildserver is configured, there is no dialog box
        // displayed when the build menu items are invoked.
        if (!secondBuildserver) {
          warnedBuild1 = true;
        }

        if (result.getRendezvousServer() != null) {
          setRendezvousServer(result.getRendezvousServer(), true);
        } else {
          setRendezvousServer(YaVersion.RENDEZVOUS_SERVER, false);
        }

        userSettings = new UserSettings(user);
        userSettings.loadSettings(new Command() {
          @Override
          public void execute() {

            // Initialize project and editor managers
            // The project manager loads the user's projects asynchronously
            projectManager = new ProjectManager();
            projectManager.addProjectManagerEventListener(new ProjectManagerEventAdapter() {
              @Override
              public void onProjectsLoaded() {
                projectManager.removeProjectManagerEventListener(this);
                // This handles any built-in templates stored in /war
                // Retrieve template data stored in war/templates folder and
                // and save it for later use in TemplateUploadWizard
                OdeAsyncCallback<String> templateCallback =
                    new OdeAsyncCallback<String>(
                        // failure message
                        MESSAGES.createProjectError()) {
                      @Override
                      public void onSuccess(String json) {
                        // Save the templateData
                        TemplateUploadWizard.initializeBuiltInTemplates(json);

                        if (!handleQueryString() && shouldAutoloadLastProject()) {
                          openPreviousProject();
                        }
                      }
                    };
                Ode.getInstance().getProjectService().retrieveTemplateData(TemplateUploadWizard.TEMPLATES_ROOT_DIRECTORY, templateCallback);
              }
            });
            editorManager = new EditorManager();


            // Initialize UI
            initializeUi();
            topPanel.showUserEmail(user.getUserEmail());

          }
        });
      }

      private boolean isSet(String str) {
        return str != null && !str.equals("");
      }

      private String makeUri(String base) {
        String[] params = new String[] { "locale", "repo", "galleryId", "autoload", "ng" };
        String separator = "?";
        StringBuilder sb = new StringBuilder(base);
        for (String param : params) {
          String value = Window.Location.getParameter(param);
          if (isSet(value)) {
            sb.append(separator);
            sb.append(param);
            sb.append("=");
            sb.append(value);
            separator = "&";
          }
        }
        return sb.toString();
      }

      @Override
      public void onFailure(Throwable caught) {
        if (caught instanceof StatusCodeException) {
          StatusCodeException e = (StatusCodeException) caught;
          int statusCode = e.getStatusCode();
          switch (statusCode) {
            case Response.SC_UNAUTHORIZED:
              // unauthorized => not on whitelist
              // getEncodedResponse() gives us the message that we wrote in
              // OdeAuthFilter.writeWhitelistErrorMessage().
              Window.alert(e.getEncodedResponse());
              return;
            case Response.SC_FORBIDDEN:
              // forbidden => need tos accept
              Window.open(makeUri("/" + ServerLayout.YA_TOS_FORM), "_self", null);
              return;
            case Response.SC_PRECONDITION_FAILED:
              Window.Location.replace(makeUri("/login/"));
              return;           // likely not reached
          }
        }
        super.onFailure(caught);
      }
    };

    // The call below begins an asynchronous read of the user's settings
    // When the settings are finished reading, various settings parsers
    // will be called on the returned JSON object. They will call various
    // other functions in this module, including openPreviousProject (the
    // previous project ID is stored in the settings) as well as the splash
    // screen displaying functions below.
    //
    // TODO(user): ODE makes too many RPC requests at startup time. Currently
    // we do 3 RPCs + 1 per project + 1 per open file. We should bundle some of
    // those with each other or with the initial HTML transfer.
    //
    // This call also stores our sessionId in the backend. This will be checked
    // when we go to save a file and if different file saving will be disabled
    // Newer sessions invalidate older sessions.

    userInfoService.getSystemConfig(sessionId, callback);

    History.addValueChangeHandler(new ValueChangeHandler<String>() {
      @Override
      public void onValueChange(ValueChangeEvent<String> event) {
        openProject(event.getValue());
      }
    });

    // load project based on current url
    // TODO(sharon): Seems like a possible race condition here if the onValueChange
    // handler defined above gets called before the getSystemConfig call sets
    // userSettings.
    // The following line causes problems with GWT debugging, and commenting
    // it out doesn't seem to break things.
    //History.fireCurrentHistoryState();
  }

  /*
   * Initializes all UI elements.
   */
  private void initializeUi() {
    rpcStatusPopup = new RpcStatusPopup();

    // Register services with RPC status popup
    rpcStatusPopup.register((ExtendedServiceProxy<?>) projectService);
    rpcStatusPopup.register((ExtendedServiceProxy<?>) userInfoService);
    rpcStatusPopup.register((ExtendedServiceProxy<?>) componentService);

    overDeckPanel = new FlowPanel("main");
    Window.setTitle(MESSAGES.titleYoungAndroid());
    Window.enableScrolling(true);

<<<<<<< HEAD
=======
    if (config.getServerExpired()) {
      RootPanel.get().add(new ExpiredServiceOverlay());
    }

    topPanel = new TopPanel();
    statusPanel = new StatusPanel();

    DockPanel mainPanel = new DockPanel();
    mainPanel.add(topPanel, DockPanel.NORTH);

    // Create the Tutorial Panel
    tutorialPanel = new TutorialPanel();
    tutorialPanel.setWidth("100%");
    tutorialPanel.setHeight("100%");
    // Initially we do not display it. If the project we load has
    // a tutorial URL, then we will set this visible when we load
    // the project
    tutorialPanel.setVisible(false);

>>>>>>> ba246713
    // Create tab panel for subsequent tabs
    deckPanel = new DeckPanel() {
      @Override
      public final void onBrowserEvent(Event event) {
        switch (event.getTypeInt()) {
          case Event.ONCONTEXTMENU:
            event.preventDefault();
            break;
        }
      }
    };
    deckPanel.sinkEvents(Event.ONCONTEXTMENU);

    OdeUiBinder uiBinder = GWT.create(OdeUiBinder.class);
    FlowPanel mainPanel = uiBinder.createAndBindUi(this);

    deckPanel.showWidget(0);

    // Projects tab
    projectsTabIndex = 0;

    // Design tab
    designTabIndex = 1;

    // User Admin Panel
    userAdminTabIndex = 2;

    //Commenting out for now to gain more space for the blocks editor
    RootPanel.get().add(mainPanel);

    // Add a handler to the RootPanel to keep track of Google Chrome Pinch Zooming and
    // handle relevant bugs. Chrome maps a Pinch Zoom to a MouseWheelEvent with the
    // control key pressed.
    RootPanel.get().addDomHandler(new MouseWheelHandler() {
      @Override
      public void onMouseWheel(MouseWheelEvent event) {
        if(event.isControlKeyDown()) {
          // Trip the appropriate flag in PZAwarePositionCallback when the page
          // is Pinch Zoomed. Note that this flag does not need to be removed when
          // the browser is un-zoomed because the patched function for determining
          // absolute position works in all circumstances.
          PZAwarePositionCallback.setPinchZoomed(true);
        }
      }
    }, MouseWheelEvent.getType());

    if (getUserDyslexicFont()) {
      RootPanel.get().addStyleName("dyslexic");
    }

    // There is no sure-fire way of preventing people from accidentally navigating away from ODE
    // (e.g. by hitting the Backspace key). What we do need though is to make sure that people will
    // not lose any work because of this. We hook into the window closing  event to detect the
    // situation.
    Window.addWindowClosingHandler(new Window.ClosingHandler() {
      @Override
      public void onWindowClosing(Window.ClosingEvent event) {
        onClosing();
      }
    });

    setupMotd();
    HTML5DragDrop.init();
  }

  private void setupMotd() {
    AsyncCallback<Integer> callback = new AsyncCallback<Integer>() {
      @Override
      public void onFailure(Throwable caught) {
        LOG.info(MESSAGES.getMotdFailed());
      }

      @Override
      public void onSuccess(Integer intervalSecs) {
        if (intervalSecs > 0) {
          topPanel.showMotd();
          motdFetcher = new MotdFetcher(intervalSecs);
          motdFetcher.register((ExtendedServiceProxy<?>) projectService);
          motdFetcher.register((ExtendedServiceProxy<?>) userInfoService);
        }
      }
    };

    getGetMotdService().getCheckInterval(callback);
  }

  /**
   * Returns the editor manager.
   *
   * @return  {@link EditorManager}
   */
  public EditorManager getEditorManager() {
    return editorManager;
  }

  /**
   * Returns the project manager.
   *
   * @return  {@link ProjectManager}
   */
  public ProjectManager getProjectManager() {
    return projectManager;
  }

  /**
   * Returns the project tool bar.
   *
   * @return  {@link ProjectToolbar}
   */
  public ProjectToolbar getBindProjectToolbar() {
    return bindProjectToolbar;
  }

  /**
   * Returns the structureAndAssets panel.
   *
   * @return  {@link VerticalPanel}
   */
  public FlowPanel getStructureAndAssets() {
    return structureAndAssets;
  }

  /**
   * Returns the workColumns panel.
   *
   * @return  {@link HorizontalPanel}
   */
  public FlowPanel getWorkColumns() {
    return workColumns;
  }

  /**
   * Returns the design tool bar.
   *
   * @return  {@link DesignToolbar}
   */
  public DesignToolbar getDesignToolbar() {
    return bindDesignToolbar;
  }

  /**
   * Returns the design tool bar.
   *
   * @return  {@link DesignToolbar}
   */
  public TopToolbar getTopToolbar() {
    return topPanel.getTopToolbar();
  }

  /**
   * Get an instance of the project information web service.
   *
   * @return project web service instance
   */
  public ProjectServiceAsync getProjectService() {
    return projectService;
  }

  /**
   * Get an instance of the user information web service.
   *
   * @return user information web service instance
   */
  public UserInfoServiceAsync getUserInfoService() {
    return userInfoService;
  }

  /**
   * Get an instance of the motd web service.
   *
   * @return motd web service instance
   */
  public GetMotdServiceAsync getGetMotdService() {
    return getMotdService;
  }

  /**
   * Get an instance of the Admin Info service
   *
   * @return admin info service instance
   */
  public AdminInfoServiceAsync getAdminInfoService() {
    return adminInfoService;
  }

  /**
   * Get an instance of the component web service.
   *
   * @return component web service instance
   */
  public ComponentServiceAsync getComponentService() {
    return componentService;
  }

  /**
   * Get an instance of the TokenAuth web service.
   *
   * @return TokenAuth web service instance
   */
  public TokenAuthServiceAsync getTokenAuthService(){
    return tokenAuthService;
  }

  /**
   * Set the current file editor.
   *
   * @param fileEditor  the file editor, can be null.
   */
  public void setCurrentFileEditor(FileEditor fileEditor) {
    currentFileEditor = fileEditor;
    if (currentFileEditor == null) {
      // nothing more we can do
      LOG.info("Setting current file editor to null");
      return;
    }
    LOG.info("Ode: Setting current file editor to " + currentFileEditor.getFileId());
    if (currentFileEditor instanceof YaFormEditor) {
      bindSourceStructureBox.show((YaFormEditor) currentFileEditor);
      switchToDesignView();
    }
    if (!windowClosing) {
      userSettings.getSettings(SettingsConstants.USER_GENERAL_SETTINGS).
      changePropertyValue(SettingsConstants.GENERAL_SETTINGS_CURRENT_PROJECT_ID,
          "" + getCurrentYoungAndroidProjectId());
      userSettings.saveSettings(null);
    }
  }

  public void refreshSourceStructure() {
    bindSourceStructureBox.show((YaFormEditor) currentFileEditor);
  }

  /**
   * @return  currently open FileEditor, or null if none
   */
  public FileEditor getCurrentFileEditor() {
    return currentFileEditor;
  }

  /**
   * Returns the project root node for the current project, or null if there is no current project.
   *
   * @return  project root node corresponding to current project
   */
  public ProjectRootNode getCurrentYoungAndroidProjectRootNode() {
    if (currentFileEditor != null) {
      return currentFileEditor.getProjectRootNode();
    }
    return null;
  }

  /**
   * Updates the modification date for the requested projected in the local
   * cached data structure based on the date received from the server.
   * @param date  the date to update it to
   */
  public void updateModificationDate(long projectId, long date) {
    Project project = getProjectManager().getProject(projectId);
    if (project != null) {
      project.setDateModified(date);
    }
  }

  /**
   * Returns the current project id, or 0 if there is no current project.
   *
   * @return  the current project id
   */
  public long getCurrentYoungAndroidProjectId() {
    if (currentFileEditor != null) {
      return currentFileEditor.getProjectId();
    }
    return 0;
  }

  /**
   * Returns the current source node, or null if there is no current source node.
   *
   * @return  the current source node
   */
  public YoungAndroidSourceNode getCurrentYoungAndroidSourceNode() {
    if (currentFileEditor != null) {
      FileNode fileNode = currentFileEditor.getFileNode();
      if (fileNode instanceof YoungAndroidSourceNode) {
        return (YoungAndroidSourceNode) fileNode;
      }
    }
    return null;
  }

  /**
   * Returns user account information.
   *
   * @return user account information
   */
  public User getUser() {
    return user;
  }

  /**
   * Checks whether autoloading of the user's previous project should be
   * performed.
   *
   * @return true if autoloading should be performed, otherwise false.
   */
  public boolean shouldAutoloadLastProject() {
    String autoloadParam = Window.Location.getParameter("autoload");
    if ("false".equalsIgnoreCase(autoloadParam)) {
      return false;
    } else if ("true".equalsIgnoreCase(autoloadParam)) {
      return true;
    }
    return getUserAutoloadProject();
  }

  /**
   * HideChaff when switching view from block to others
   */
  private void hideChaff() {
    if (bindDesignToolbar.getCurrentView() == DesignToolbar.View.BLOCKS
        // currentFileEditor may be null when switching projects
        && currentFileEditor != null) {
      currentFileEditor.hideChaff();
    }
  }
  /**
   * Returns user dyslexic font setting.
   *
   * @return user default font
   */
  public static boolean getUserDyslexicFont() {
    String value = userSettings.getSettings(SettingsConstants.USER_GENERAL_SETTINGS).
            getPropertyValue(SettingsConstants.USER_DYSLEXIC_FONT);
    return Boolean.parseBoolean(value);
  }

  /**
   * Set user dyslexic font setting.
   *
   * @param dyslexicFont new value for the user default font
   */
  public static void setUserDyslexicFont(boolean dyslexicFont) {
    userSettings.getSettings(SettingsConstants.USER_GENERAL_SETTINGS).
            changePropertyValue(SettingsConstants.USER_DYSLEXIC_FONT,
                    "" + dyslexicFont);
    userSettings.saveSettings(new Command() {
        @Override
        public void execute() {
          // Reload for the new font to take effect. We
          // do this here because we need to make sure that
          // the user settings were saved before we terminate
          // this browsing session. This is particularly important
          // for Firefox
          Window.Location.reload();
        }
      });
  }

  /**
   * Checks whether the user has autoloading enabled in their settings.
   *
   * @return true if autoloading is enabled, otherwise false.
   */
  public static boolean getUserAutoloadProject() {
    String value = userSettings.getSettings(SettingsConstants.USER_GENERAL_SETTINGS)
        .getPropertyValue(SettingsConstants.USER_AUTOLOAD_PROJECT);
    return Boolean.parseBoolean(value);
  }

  /**
   * Sets whether to use autoloading for the current user.
   *
   * @param enable true if autoloading should be enabled or false if it should be disabled.
   */
  public static void setUserAutoloadProject(final boolean enable) {
    userSettings.getSettings(SettingsConstants.USER_GENERAL_SETTINGS)
        .changePropertyValue(SettingsConstants.USER_AUTOLOAD_PROJECT, Boolean.toString(enable));
    userSettings.saveSettings(new Command() {
      @Override
      public void execute() {
        DropDownButton settings = Ode.getInstance().getTopToolbar().settingsDropDown;
        if (enable) {
          settings.setCommandById("AutoloadLastProject", new DisableAutoloadAction());
          settings.setItemHtmlById("AutoloadLastProject", MESSAGES.disableAutoload());
        } else {
          settings.setCommandById("AutoloadLastProject", new EnableAutoloadAction());
          settings.setItemHtmlById("AutoloadLastProject", MESSAGES.enableAutoload());
        }
      }
    });
  }

  /**
   * Helper method to create push buttons.
   *
   * @param img  image to shown on face of push button
   * @param tip  text to show in tooltip
   * @return  newly created push button
   */
  public static PushButton createPushButton(ImageResource img, String tip,
                                            ClickHandler handler) {
    PushButton pb = new PushButton(new Image(img));
    pb.addClickHandler(handler);
    pb.setTitle(tip);
    return pb;
  }

  /**
   * Compares two locales and determines if they are equal. We consider oldLocale value
   * of null to be equal to the empty string to handle default values.
   * @param oldLocale one locale
   * @param newLocale another locale
   * @param defaultValue the default locale
   * @return  true if the locale ISO strings are equal modulo case or if both
   *          are empty, otherwise false
   */
  @VisibleForTesting
  static boolean compareLocales(String oldLocale, String newLocale, String defaultValue) {
    if ((oldLocale == null || oldLocale.isEmpty()) && (newLocale == null || newLocale.isEmpty())) {
      return true;
    } else if (oldLocale == null || oldLocale.isEmpty()) {
      return defaultValue.equalsIgnoreCase(newLocale);
    } else {
      return oldLocale.equalsIgnoreCase(newLocale);
    }
  }

  /**
   * Check the user's locale against the currently requested locale. No locale
   * is specified in the query string, then we redirect to the user's previous
   * locale. English, the default locale, won't redirect in this scenario to
   * prevent double requests for most of our users. If locale parameter is
   * specified and the locales don't match, then we set the user's last locale
   * to the current locale.
   */
  public static boolean handleUserLocale() {
    String locale = Window.Location.getParameter("locale");
    String lastUserLocale = userSettings.getSettings(SettingsConstants.USER_GENERAL_SETTINGS).getPropertyValue(SettingsConstants.USER_LAST_LOCALE);
    if (!compareLocales(locale, lastUserLocale, "en")) {
      if (locale == null) {
        Window.Location.assign(Window.Location.createUrlBuilder().setParameter("locale", lastUserLocale).buildString());
        return false;
      } else {
        userSettings.getSettings(SettingsConstants.USER_GENERAL_SETTINGS).changePropertyValue(SettingsConstants.USER_LAST_LOCALE, locale);
        userSettings.saveSettings(null);
      }
    }
    BlocklyMsg.Loader.ensureTranslationsLoaded();
    return true;
  }

  private void resizeWorkArea(WorkAreaPanel workArea) {
    // Subtract 16px from width to account for vertical scrollbar FF3 likes to add
    workArea.onResize(Window.getClientWidth() - 16, Window.getClientHeight());
  }

  private void onClosing() {
    // At this point, we aren't allowed to do any UI.
    windowClosing = true;

    if (motdFetcher != null) {
      motdFetcher.unregister((ExtendedServiceProxy<?>) projectService);
      motdFetcher.unregister((ExtendedServiceProxy<?>) userInfoService);
    }

    // Unregister services with RPC status popup.
    rpcStatusPopup.unregister((ExtendedServiceProxy<?>) projectService);
    rpcStatusPopup.unregister((ExtendedServiceProxy<?>) userInfoService);

    // Save the user settings.
    userSettings.saveSettings(null);

    // Save all unsaved editors.
    editorManager.saveDirtyEditors(null);

    // Not sure if this will get to do its work...
    // We purposely do this after saving dirty
    // editors because saving work is more important then
    // getting this screenshot!
    screenShotMaybe(new Runnable() {
        @Override
        public void run() {
        }
      }, true);                 // Wait for i/o!!!

    doCloseProxy();

  }

  /**
   * Creates, visually centers, and optionally displays the dialog box
   * that informs the user how to start learning about using App Inventor
   * or create a new project.
   * @param showDialog Convenience variable to show the created DialogBox.
   * @return The created and optionally displayed Dialog box.
   */
  public DialogBox createNoProjectsDialog(boolean showDialog) {
    final NoProjectDialogBox dialogBox = new NoProjectDialogBox();
    
    if (showDialog) {
      dialogBox.show();
    }
  
    return dialogBox;
  }

  /**
   * Creates a dialog box to show empty trash list message.
   * @param showDialog Convenience variable to show the created DialogBox.
   * @return The created and optionally displayed Dialog box.
   */

  public DialogBox createEmptyTrashDialog(boolean showDialog) {
    // Create the UI elements of the DialogBox
    final DialogBox dialogBox = new DialogBox(true, false); //DialogBox(autohide, modal)
    dialogBox.setStylePrimaryName("ode-DialogBox");
    dialogBox.setText(MESSAGES.createNoProjectsDialogText());

    Grid mainGrid = new Grid(2, 2);
    mainGrid.getCellFormatter().setAlignment(0,
            0,
            HasHorizontalAlignment.ALIGN_CENTER,
            HasVerticalAlignment.ALIGN_MIDDLE);
    mainGrid.getCellFormatter().setAlignment(0,
            1,
            HasHorizontalAlignment.ALIGN_CENTER,
            HasVerticalAlignment.ALIGN_MIDDLE);
    mainGrid.getCellFormatter().setAlignment(1,
            1,
            HasHorizontalAlignment.ALIGN_RIGHT,
            HasVerticalAlignment.ALIGN_MIDDLE);

    Image dialogImage = new Image(Ode.getImageBundle().codiVert());

    Grid messageGrid = new Grid(2, 1);
    messageGrid.getCellFormatter().setAlignment(0,
            0,
            HasHorizontalAlignment.ALIGN_JUSTIFY,
            HasVerticalAlignment.ALIGN_MIDDLE);
    messageGrid.getCellFormatter().setAlignment(1,
            0,
            HasHorizontalAlignment.ALIGN_LEFT,
            HasVerticalAlignment.ALIGN_MIDDLE);


    Label messageChunk2 = new Label(MESSAGES.showEmptyTrashMessage());
    messageGrid.setWidget(1, 0, messageChunk2);
    mainGrid.setWidget(0, 0, dialogImage);
    mainGrid.setWidget(0, 1, messageGrid);

    dialogBox.setWidget(mainGrid);
    dialogBox.center();

    if (showDialog) {
      dialogBox.show();
    }

    return dialogBox;
  }

  /**
   * public entry for (re)displaying the welcome dialog box.
   * Bypass the "Do Not Show Again" feature. This is used by the
   * menu choice to explicitly show the dialog box. This lets
   * people who have dismissed the dialog to manually decide to
   * see it again.
   *
   */
  public void showWelcomeDialog() {
    createWelcomeDialog(true);
  }

  /**
   * Possibly display the MIT App Inventor "Splash Screen"
   *
   * @param force Bypass the check to see if they have dimissed this version
   */
  private void createWelcomeDialog(final boolean force) {
    if (!shouldShowWelcomeDialog() && !force) {
      maybeShowNoProjectsDialog();
      return;
    }
    // Create the UI elements of the DialogBox
    final DialogBox dialogBox = new DialogBox(false, true); // DialogBox(autohide, modal)
    dialogBox.setStylePrimaryName("ode-DialogBox");
    dialogBox.setText(MESSAGES.createWelcomeDialogText());
    dialogBox.setHeight(splashConfig.height + "px");
    dialogBox.setWidth(splashConfig.width + "px");
    dialogBox.setGlassEnabled(true);
    dialogBox.setAnimationEnabled(true);
    dialogBox.center();
    VerticalPanel DialogBoxContents = new VerticalPanel();
    HTML message = new HTML(splashConfig.content);
    message.setStyleName("DialogBox-message");
    FlowPanel holder = new FlowPanel();
    Button ok = new Button(MESSAGES.createWelcomeDialogButton());
    final CheckBox noshow = new CheckBox(MESSAGES.doNotShow());
    ok.addClickListener(new ClickListener() {
        public void onClick(Widget sender) {
          dialogBox.hide();
          if (noshow.getValue()) { // User checked the box
            userSettings.getSettings(SettingsConstants.SPLASH_SETTINGS).
              changePropertyValue(SettingsConstants.SPLASH_SETTINGS_VERSION,
                "" + splashConfig.version);
            userSettings.saveSettings(null);
          }
          maybeShowNoProjectsDialog();
        }
      });
    holder.add(ok);
    holder.add(noshow);
    DialogBoxContents.add(message);
    DialogBoxContents.add(holder);
    dialogBox.setWidget(DialogBoxContents);
    dialogBox.show();
  }

  /**
   * Check the number of projects for the user and show the "no projects" dialog if no projects
   * are present.
   */
  private void maybeShowNoProjectsDialog() {
    projectManager.addProjectManagerEventListener(new ProjectManagerEventAdapter() {
      @Override
      public void onProjectsLoaded() {
        if (ProjectListBox.getProjectListBox().getProjectList().getMyProjectsCount() == 0 && !templateLoadingFlag &&
          !newGalleryLoadingFlag) {
          ErrorReporter.hide();  // hide the "Please choose a project" message
          createNoProjectsDialog(true);
        }
      }
    });
  }

  /*
   * Check the user's setting to get the version of the Splash
   * Screen that they have seen. If they have seen this version (or greater)
   * then return false so they do not see it again. Return true to show it
   */
  private boolean shouldShowWelcomeDialog() {
    if (splashConfig.version == 0) {   // Never show splash if version is 0
      return false;             // Check first to avoid others unnecessary calls
    }
    String value = userSettings.getSettings(SettingsConstants.SPLASH_SETTINGS).
      getPropertyValue(SettingsConstants.SPLASH_SETTINGS_VERSION);
    int uversion;
    if (value == null) {        // Nothing stored
      uversion = 0;
    } else {
      uversion = Integer.parseInt(value);
    }
    if (uversion >= splashConfig.version) {
      return false;
    } else {
      return true;
    }
  }

  /**
   * Show a Survey Splash Screen to the user if they have not previously
   * acknowledged it.
   */
  private void showSurveySplash() {
    // Create the UI elements of the DialogBox
    if (isReadOnly) {           // Bypass the survey if we are read-only
      maybeShowSplash();
      return;
    }
    final DialogBox dialogBox = new DialogBox(false, true); // DialogBox(autohide, modal)
    dialogBox.setStylePrimaryName("ode-DialogBox");
    dialogBox.setText(MESSAGES.createWelcomeDialogText());
    dialogBox.setHeight("200px");
    dialogBox.setWidth("600px");
    dialogBox.setGlassEnabled(true);
    dialogBox.setAnimationEnabled(true);
    dialogBox.center();
    VerticalPanel DialogBoxContents = new VerticalPanel();
    HTML message = new HTML(MESSAGES.showSurveySplashMessage());
    message.setStyleName("DialogBox-message");
    FlowPanel holder = new FlowPanel();
    Button takesurvey = new Button(MESSAGES.showSurveySplashButtonNow());
    takesurvey.addClickListener(new ClickListener() {
        public void onClick(Widget sender) {
          dialogBox.hide();
          // Update Splash Settings here
          userSettings.getSettings(SettingsConstants.SPLASH_SETTINGS).
            changePropertyValue(SettingsConstants.SPLASH_SETTINGS_SHOWSURVEY,
              "" + YaVersion.SPLASH_SURVEY);
          userSettings.saveSettings(null);
          takeSurvey();         // Open survey in a new window
          maybeShowSplash();
        }
      });
    holder.add(takesurvey);
    Button latersurvey = new Button(MESSAGES.showSurveySplashButtonLater());
    latersurvey.addClickListener(new ClickListener() {
        public void onClick(Widget sender) {
          dialogBox.hide();
          maybeShowSplash();
        }
      });
    holder.add(latersurvey);
    Button neversurvey = new Button(MESSAGES.showSurveySplashButtonNever());
    neversurvey.addClickListener(new ClickListener() {
        public void onClick(Widget sender) {
          dialogBox.hide();
          // Update Splash Settings here
          Settings settings =
            userSettings.getSettings(SettingsConstants.SPLASH_SETTINGS);
          settings.changePropertyValue(SettingsConstants.SPLASH_SETTINGS_SHOWSURVEY,
            "" + YaVersion.SPLASH_SURVEY);
          String declined = settings.getPropertyValue(SettingsConstants.SPLASH_SETTINGS_DECLINED);
          if (declined == null) declined = ""; // Shouldn't happen
          if (declined != "") declined += ",";
          declined += "" + YaVersion.SPLASH_SURVEY; // Record that we declined this survey
          settings.changePropertyValue(SettingsConstants.SPLASH_SETTINGS_DECLINED, declined);
          userSettings.saveSettings(null);
          maybeShowSplash();
        }
      });
    holder.add(neversurvey);
    DialogBoxContents.add(message);
    DialogBoxContents.add(holder);
    dialogBox.setWidget(DialogBoxContents);
    dialogBox.show();
  }

  private void maybeShowSplash() {
    if (AppInventorFeatures.showSplashScreen() && !isReadOnly) {
      createWelcomeDialog(false);
    } else {
      maybeShowNoProjectsDialog();
    }
  }

  private void maybeShowSplash2() {
    projectManager.addProjectManagerEventListener(new ProjectManagerEventAdapter() {
      @Override
      public void onProjectsLoaded() {
        if (ProjectListBox.getProjectListBox().getProjectList().getMyProjectsCount() == 0 && !templateLoadingFlag
          && !newGalleryLoadingFlag) {
          ErrorReporter.hide();  // hide the "Please choose a project" message
          showSplashScreens();
        }
      }
    });
  }

  public void requestShowSplashScreens() {
    mayNeedSplash = true;
    if (didTransitionFromProjectList) {  // do immediately
      showSplashScreens();
    }
  }

  // Display the Survey and/or Normal Splash Screens
  // (if enabled). This function is called out of SplashSettings.java
  // after the userSettings object is loaded (above) and parsed.
  private void showSplashScreens() {
    boolean showSplash = false;
    if (AppInventorFeatures.showSurveySplashScreen()) {
      int nvalue = 0;
      String value = userSettings.getSettings(SettingsConstants.SPLASH_SETTINGS).
        getPropertyValue(SettingsConstants.SPLASH_SETTINGS_SHOWSURVEY);
      if (value != null) {
        nvalue = Integer.parseInt(value);
      }
      if (nvalue < YaVersion.SPLASH_SURVEY) {
        showSurveySplash();
      } else {
        showSplash = true;
      }
    } else {
      showSplash = true;
    }
    if (showSplash) {
      maybeShowSplash();
    }
    didShowSplash = true;
  }

  /**
   * Show a Dialog Box when we receive an SC_PRECONDITION_FAILED
   * response code to any Async RPC call. This is a signal that
   * either our session has expired, or our login cookie has otherwise
   * become invalid. This is a fatal error and the user should not
   * be permitted to continue (many ignore the red error bar and keep
   * working, in vain). So now when this happens, we put up this
   * modal dialog box which cannot be dismissed. Instead it presents
   * just one option, a "Reload" button which reloads the browser.
   * This should trigger a re-authentication (or in the case of an
   * App Inventor upgrade trigging the problem, the loading of newer
   * code).
   */

  public void sessionDead() {
    // Create the UI elements of the DialogBox
    final DialogBox dialogBox = new DialogBox(false, true); // DialogBox(autohide, modal)
    dialogBox.setStylePrimaryName("ode-DialogBox");
    dialogBox.setText(MESSAGES.invalidSessionDialogText());
    dialogBox.setWidth("400px");
    dialogBox.setGlassEnabled(true);
    dialogBox.setAnimationEnabled(true);
    dialogBox.center();
    VerticalPanel DialogBoxContents = new VerticalPanel();
    HTML message = new HTML(MESSAGES.sessionDead());
    message.setStyleName("DialogBox-message");
    FlowPanel holder = new FlowPanel();
    Button reloadSession = new Button(MESSAGES.reloadWindow());
    reloadSession.addClickListener(new ClickListener() {
        public void onClick(Widget sender) {
          dialogBox.hide();
          reloadWindow(true);
        }
      });
    holder.add(reloadSession);
    DialogBoxContents.add(message);
    DialogBoxContents.add(holder);
    dialogBox.setWidget(DialogBoxContents);
    dialogBox.show();
  }

  /**
   * Show a Warning Dialog box when another login session has been
   * created. The user is then given two choices. They can either
   * close this session of App Inventor, which will close the current
   * window, or they can click "Take Over" which will reload this
   * window effectively making it the latest login and invalidating
   * all other sessions.
   *
   * We are called from OdeAsyncCallback when we detect that our
   * session has been invalidated.
   */
  public void invalidSessionDialog() {
    // Create the UI elements of the DialogBox
    final DialogBox dialogBox = new DialogBox(false, true); // DialogBox(autohide, modal)
    dialogBox.setStylePrimaryName("ode-DialogBox");
    dialogBox.setText(MESSAGES.invalidSessionDialogText());
    dialogBox.setHeight("200px");
    dialogBox.setWidth("800px");
    dialogBox.setGlassEnabled(true);
    dialogBox.setAnimationEnabled(true);
    dialogBox.center();
    VerticalPanel DialogBoxContents = new VerticalPanel();
    HTML message = new HTML(MESSAGES.invalidSessionDialogMessage());
    message.setStyleName("DialogBox-message");
    FlowPanel holder = new FlowPanel();
    Button closeSession = new Button(MESSAGES.invalidSessionDialogButtonEnd());
    closeSession.addClickListener(new ClickListener() {
        public void onClick(Widget sender) {
          dialogBox.hide();
          finalDialog();
        }
      });
    holder.add(closeSession);
    Button reloadSession = new Button(MESSAGES.invalidSessionDialogButtonCurrent());
    reloadSession.addClickListener(new ClickListener() {
        public void onClick(Widget sender) {
          dialogBox.hide();
          reloadWindow(false);
        }
      });
    holder.add(reloadSession);
    Button continueSession = new Button(MESSAGES.invalidSessionDialogButtonContinue());
    continueSession.addClickListener(new ClickListener() {
        public void onClick(Widget sender) {
          dialogBox.hide();
          bashWarningDialog();
        }
      });
    holder.add(continueSession);
    DialogBoxContents.add(message);
    DialogBoxContents.add(holder);
    dialogBox.setWidget(DialogBoxContents);
    dialogBox.show();
  }

  /**
   * The user has chosen to continue a session even though
   * others are still active. This risks damaging (bashing) projects.
   * So before we proceed, we provide a stern warning. If they press
   * "Continue" we set their sessionId to "force" which is recognized
   * by the backend as a sessionId that should always match. This is
   * safe because normal sessionIds are UUIDs which are always longer
   * then the word "force." I know this is a bit kludgey, but by doing
   * it this way we don't have to change the RPC interface which makes
   * releasing this code non-disruptive to people using App Inventor
   * during the release.
   *
   * If the user selects "Cancel" we take them back to the
   * invalidSessionDialog.
   */

  private void bashWarningDialog() {
    // Create the UI elements of the DialogBox
    final DialogBox dialogBox = new DialogBox(false, true); // DialogBox(autohide, modal)
    dialogBox.setStylePrimaryName("ode-DialogBox");
    dialogBox.setText(MESSAGES.bashWarningDialogText());
    dialogBox.setHeight("200px");
    dialogBox.setWidth("800px");
    dialogBox.setGlassEnabled(true);
    dialogBox.setAnimationEnabled(true);
    dialogBox.center();
    VerticalPanel DialogBoxContents = new VerticalPanel();
    HTML message = new HTML(MESSAGES.bashWarningDialogMessage());
    message.setStyleName("DialogBox-message");
    FlowPanel holder = new FlowPanel();
    Button continueSession = new Button(MESSAGES.bashWarningDialogButtonContinue());
    continueSession.addClickListener(new ClickListener() {
        public void onClick(Widget sender) {
          dialogBox.hide();
          sessionId = "force";  // OK, over-ride in place!
          // Because we ultimately got here from a failure in the save function...
          ChainableCommand cmd = new SaveAllEditorsCommand(null);
          cmd.startExecuteChain(Tracking.PROJECT_ACTION_SAVE_YA, getCurrentYoungAndroidProjectRootNode());
          // Will now go back to our regularly scheduled main loop
        }
      });
    holder.add(continueSession);
    Button cancelSession = new Button(MESSAGES.bashWarningDialogButtonNo());
    cancelSession.addClickListener(new ClickListener() {
        public void onClick(Widget sender) {
          dialogBox.hide();
          invalidSessionDialog();
        }
      });
    holder.add(cancelSession);
    DialogBoxContents.add(message);
    DialogBoxContents.add(holder);
    dialogBox.setWidget(DialogBoxContents);
    dialogBox.show();
  }

  /**
   * The "Final" Dialog box. When a user chooses to end their session
   * due to a conflicting login, we should show this dialog which is modal
   * and has no exit! My preference would have been to close the window
   * altogether, but the browsers won't let javascript code close windows
   * that it didn't open itself (like the main window). I also tried to
   * use document.write() to write replacement HTML but that caused errors
   * in Firefox and strange behavior in Chrome. So we do this...
   *
   * We are called from invalidSessionDialog() (above).
   */
  private void finalDialog() {
    // Create the UI elements of the DialogBox
    final DialogBox dialogBox = new DialogBox(false, true); // DialogBox(autohide, modal)
    dialogBox.setStylePrimaryName("ode-DialogBox");
    dialogBox.setText(MESSAGES.finalDialogText());
    dialogBox.setHeight("100px");
    dialogBox.setWidth("400px");
    dialogBox.setGlassEnabled(true);
    dialogBox.setAnimationEnabled(true);
    dialogBox.center();
    VerticalPanel DialogBoxContents = new VerticalPanel();
    HTML message = new HTML(MESSAGES.finalDialogMessage());
    message.setStyleName("DialogBox-message");
    DialogBoxContents.add(message);
    dialogBox.setWidget(DialogBoxContents);
    dialogBox.show();
  }

  /**
   * galleryLoadingDialog -- Put up a dialog box while a Gallery
   * project is loading.
   *
   */

  private DialogBox galleryLoadingDialog() {
    // Create the UI elements of the DialogBox
    final DialogBox dialogBox = new DialogBox(false, true); // DialogBox(autohide, modal)
    dialogBox.setStylePrimaryName("ode-DialogBox");
    // dialogBox.setText(MESSAGES.galleryLoadingDialogText());
    dialogBox.setHeight("100px");
    dialogBox.setWidth("400px");
    dialogBox.setGlassEnabled(true);
    dialogBox.setAnimationEnabled(true);
    dialogBox.center();
    VerticalPanel DialogBoxContents = new VerticalPanel();
    HTML message = new HTML(MESSAGES.galleryLoadingDialogText());
    message.setStyleName("DialogBox-message");
    DialogBoxContents.add(message);
    dialogBox.setWidget(DialogBoxContents);
    dialogBox.show();
    return dialogBox;
  }

  /**
   * corruptionDialog -- Put up a dialog box explaining that we detected corruption
   * while reading in a project file. There is no continuing once this happens.
   *
   */
  void corruptionDialog() {
    // Create the UI elements of the DialogBox
    final DialogBox dialogBox = new DialogBox(false, true); // DialogBox(autohide, modal)
    dialogBox.setStylePrimaryName("ode-DialogBox");
    dialogBox.setText(MESSAGES.corruptionDialogText());
    dialogBox.setHeight("100px");
    dialogBox.setWidth("400px");
    dialogBox.setGlassEnabled(true);
    dialogBox.setAnimationEnabled(true);
    dialogBox.center();
    VerticalPanel DialogBoxContents = new VerticalPanel();
    HTML message = new HTML(MESSAGES.corruptionDialogMessage());
    message.setStyleName("DialogBox-message");
    DialogBoxContents.add(message);
    dialogBox.setWidget(DialogBoxContents);
    dialogBox.show();
  }

  public void blocksTruncatedDialog(final long projectId, final String fileId, final String content, final OdeAsyncCallback callback) {
    final DialogBox dialogBox = new DialogBox(false, true); // DialogBox(autohide, modal)
    dialogBox.setStylePrimaryName("ode-DialogBox");
    dialogBox.setText(MESSAGES.blocksTruncatedDialogText());
    dialogBox.setHeight("150px");
    dialogBox.setWidth("600px");
    dialogBox.setGlassEnabled(true);
    dialogBox.setAnimationEnabled(true);
    dialogBox.center();
    String [] fileParts = fileId.split("/");
    String screenNameParts = fileParts[fileParts.length - 1];
    final String screenName = screenNameParts.split("\\.")[0]; // Get rid of the .bky part
    final String userEmail = user.getUserEmail();
    VerticalPanel DialogBoxContents = new VerticalPanel();
    HTML message = new HTML(MESSAGES.blocksTruncatedDialogMessage().replace("%1", screenName));
    message.setStyleName("DialogBox-message");
    FlowPanel holder = new FlowPanel();
    final Button continueSession = new Button(MESSAGES.blocksTruncatedDialogButtonSave());
    continueSession.addClickListener(new ClickListener() {
        public void onClick(Widget sender) {
          dialogBox.hide();
          // call save2 again, this time with force = true so the empty workspace will be written
          getProjectService().save2(getSessionId(), projectId, fileId, true, content, callback);
        }
      });
    holder.add(continueSession);
    final Button cancelSession = new Button(MESSAGES.blocksTruncatedDialogButtonNoSave());
    final OdeAsyncCallback<Void> logReturn = new OdeAsyncCallback<Void> () {
      @Override
      public void onSuccess(Void result) {
        reloadWindow(false);
      }
    };
    cancelSession.addClickListener(new ClickListener() {
        public void onClick(Widget sender) {
          // Note: We do *not* remove the dialog, this locks the UI up (our intent)
          // Wait for a few seconds for other I/O to complete
          cancelSession.setEnabled(false); // Disable button to prevent further clicking
          continueSession.setEnabled(false); // This one as well
          Timer t = new Timer() {
              int count = 5;
              @Override
              public void run() {
                if (count > 0) {
                  HTML html = (HTML) ((VerticalPanel)dialogBox.getWidget()).getWidget(0);
                  html.setHTML(MESSAGES.blocksTruncatedDialogButtonHTML().replace("%1", "" + count));
                  count -= 1;
                } else {
                  this.cancel();
                  getProjectService().log("Disappearing Blocks: ProjectId = " + projectId +
                      " fileId = " + fileId + " User = " + userEmail, logReturn);
                }
              }
            };
          t.scheduleRepeating(1000);     // Run every second
        }
      });
    holder.add(cancelSession);
    DialogBoxContents.add(message);
    DialogBoxContents.add(holder);
    dialogBox.setWidget(DialogBoxContents);
    dialogBox.show();
  }

  /**
   * Display a dialog box with a provided warning message.
   *
   * @param inputMessage The message to display
   */

  public void genericWarning(String inputMessage) {
    // Create the UI elements of the DialogBox
    final DialogBox dialogBox = new DialogBox(false, true); // DialogBox(autohide, modal)
    dialogBox.setStylePrimaryName("ode-DialogBox");
    dialogBox.setText(MESSAGES.warningDialogTitle());
    dialogBox.setHeight("100px");
    dialogBox.setWidth("400px");
    dialogBox.setGlassEnabled(true);
    dialogBox.setAnimationEnabled(true);
    dialogBox.center();
    VerticalPanel DialogBoxContents = new VerticalPanel();
    HTML message = new HTML("<p>" + inputMessage + "</p>");
    message.setStyleName("DialogBox-message");
    FlowPanel holder = new FlowPanel();
    Button okButton = new Button("OK");
    okButton.addClickListener(new ClickListener() {
        public void onClick(Widget sender) {
          dialogBox.hide();
        }
      });
    holder.add(okButton);
    DialogBoxContents.add(message);
    DialogBoxContents.add(holder);
    dialogBox.setWidget(DialogBoxContents);
    dialogBox.show();
  }

  /**
   * Display a Dialog box that explains that you cannot connect a
   * device or the emulator to App Inventor until you have a project
   * selected.
   */

  private void wontConnectDialog() {
    // Create the UI elements of the DialogBox
    final DialogBox dialogBox = new DialogBox(false, true); // DialogBox(autohide, modal)
    dialogBox.setStylePrimaryName("ode-DialogBox");
    dialogBox.setText(MESSAGES.noprojectDialogTitle());
    dialogBox.setHeight("100px");
    dialogBox.setWidth("400px");
    dialogBox.setGlassEnabled(true);
    dialogBox.setAnimationEnabled(true);
    dialogBox.center();
    VerticalPanel DialogBoxContents = new VerticalPanel();
    HTML message = new HTML("<p>" + MESSAGES.noprojectDuringConnect() + "</p>");
    message.setStyleName("DialogBox-message");
    FlowPanel holder = new FlowPanel();
    Button okButton = new Button("OK");
    okButton.addClickListener(new ClickListener() {
        public void onClick(Widget sender) {
          dialogBox.hide();
        }
      });
    holder.add(okButton);
    DialogBoxContents.add(message);
    DialogBoxContents.add(holder);
    dialogBox.setWidget(DialogBoxContents);
    dialogBox.show();
  }

  /**
   * This dialog is showned if an account is disabled. It is
   * completely modal with no escape. The provided URL is displayed in
   * an iframe, so it can be tailored to each person whose account is
   * disabled.
   *
   * @param Url the Url to display in the dialog box.
   */

  public void disabledAccountDialog(String Url) {
    // Create the UI elements of the DialogBox
    final DialogBox dialogBox = new DialogBox(false, true); // DialogBox(autohide, modal)
    dialogBox.setStylePrimaryName("ode-DialogBox");
    dialogBox.setText(MESSAGES.accountDisabledMessage());
    dialogBox.setHeight("700px");
    dialogBox.setWidth("700px");
    dialogBox.setGlassEnabled(true);
    dialogBox.setAnimationEnabled(true);
    dialogBox.center();
    VerticalPanel DialogBoxContents = new VerticalPanel();
    HTML message = new HTML("<iframe src=\"" + Url + "\" style=\"border: 0; width: 680px; height: 660px;\"></iframe>");
    message.setStyleName("DialogBox-message");
    DialogBoxContents.add(message);
    dialogBox.setWidget(DialogBoxContents);
    dialogBox.show();
  }

  /**
   * Is it OK to connect a device/emulator. Returns true if so false
   * otherwise.
   *
   * Determination is made based on whether or not a project is
   * selected.
   *
   * @return boolean
   */

  public boolean okToConnect() {
    if (getCurrentYoungAndroidProjectId() == 0) {
      wontConnectDialog();
      return false;
    } else {
      return true;
    }
  }

  /**
   * recordCorruptProject -- Record that we received a corrupt read. This
   * may or may not work depending on the reason why we received a corrupt
   * file. If the network just went down, then obviously we won't be able
   * to use the network to report this problem. However if the corruption
   * was due to a proxy mangling data (perhaps in the name of censorship)
   * then this will likely work. We'll see.... (JIS)
   *
   */

  public void recordCorruptProject(long projectId, String fileId, String message) {
    getProjectService().recordCorruption(projectId, fileId, message,
        new OdeAsyncCallback<Void>(
          "") {                   // No failure message
          @Override
            public void onSuccess(Void result) {
            // do nothing
          }
        });
  }

  /**
   * generateNonce() -- Generate a unique String value
   * this value is used to reference a built APK without
   * requiring explicit authentication.
   *
   * @return nonce
   */
  public String generateNonce() {
    int v = random.nextInt(10000000);
    nonce = Integer.toString(v, 36); // Base 36 string
    return nonce;
  }

  public String getSessionId() {
    return sessionId;
  }

  /*
   * getNonce() -- return a previously generated nonce.
   *
   * @return nonce
   */
  public String getNonce() {
    return nonce;
  }

  public boolean isReadOnly() {
    return isReadOnly;
  }

  // This is called from AdminUserList when we are switching users
  // See the comment there...
  public void setReadOnly() {
    isReadOnly = true;
  }

  // Code to lock out certain screen and project switching code
  // These are locked out while files are being saved
  // lockScreens(true) is called from EditorManager when it
  // is about to call saveDirtyEditors() and then cleared
  // in the afterSaving command called when saveDirtyEditors
  // is finished.

  public boolean screensLocked() {
    return screensLocked;
  }

  public void lockScreens(boolean value) {
    if (value) {
      LOG.info("Locking Screens");
    } else {
      LOG.info("Unlocking Screens");
    }
    screensLocked = value;
  }

  /**
   * Take a screenshot when the user leaves a blocks editor
   *
   * Take note of the "deferred" flag. If set, we run the runnable
   * after i/o is finished. Otherwise we run it immediately while i/o
   * may still be happening. We wait in the case of logout or window
   * closing, where we want to hold things up until i/o is done.
   *
   * @param next a runnable to run when we are finished
   * @param deferred whether to run the runnable immediately or after i/o is finished
   */

  public void screenShotMaybe(final Runnable next, final boolean deferred) {
    // Only take screenshots if we are an enabled feature
    if (!AppInventorFeatures.takeScreenShots()) {
      next.run();
      return;
    }
    // If we are not in the blocks editor, we do nothing
    // but we do run our callback
    if (bindDesignToolbar.getCurrentView() != DesignToolbar.View.BLOCKS) {
      next.run();
      return;
    }
    String image = "";
    FileEditor editor = Ode.getInstance().getCurrentFileEditor();
    final long projectId = editor.getProjectId();
    final FileNode fileNode = editor.getFileNode();
    currentFileEditor.getBlocksImage(new Callback<String,String>() {
        @Override
        public void onSuccess(String result) {
          int comma = result.indexOf(",");
          if (comma < 0) {
            LOG.info("screenshot invalid");
            next.run();
            return;
          }
          result = result.substring(comma+1); // Strip off url header
          String screenShotName = fileNode.getName();
          int period = screenShotName.lastIndexOf(".");
          screenShotName = "screenshots/" + screenShotName.substring(0, period) + ".png";
          LOG.info("ScreenShotName = " + screenShotName);
          projectService.screenshot(sessionId, projectId, screenShotName, result,
            new OdeAsyncCallback<RpcResult>() {
              @Override
              public void onSuccess(RpcResult result) {
                if (deferred) {
                  next.run();
                }
              }
              public void OnFailure(Throwable caught) {
                super.onFailure(caught);
                if (deferred) {
                  next.run();
                }
              }
            });
          if (!deferred) {
            next.run();
          }
        }
        @Override
        public void onFailure(String error) {
          LOG.info("Screenshot failed: " + error);
          next.run();
        }
      });
  }

  // Used internally here so that the tutorial panel is only shown on
  // the blocks or designer view, not the gallery or projects (or
  // other) views. unlike setTutorialVisible, we do not side effect
  // the instance variable tutorialVisible, so we can use it in showTutorials()
  // (below) to put back the tutorial frame when we revisit the project
  private void hideTutorials() {
    tutorialPanel.setVisible(false);
  }

  private void showTutorials() {
    if (tutorialVisible) {
      tutorialPanel.setVisible(true);
    }
  }

  public void setTutorialVisible(boolean visible) {
    tutorialVisible = visible;
    if (visible) {
      tutorialPanel.setVisible(true);
      tutorialPanel.setWidth("300px");
    } else {
      tutorialPanel.setVisible(false);
    }
  }

  /**
   * Indicate if the tutorial panel is currently visible.
   * @return true if the tutorial panel is visible.
   *
   * Note: This value is only valid if in the blocks editor or the designer.
   * As of this note this routine is called when the "Toogle Tutorial" button
   * is clicked, and it is only displayed when in the Designer of the Blocks
   * Editor.
   */

  public boolean isTutorialVisible() {
    return tutorialVisible;
  }

  public void setTutorialURL(String newURL) {
<<<<<<< HEAD
    if (newURL.isEmpty() || (!newURL.startsWith("http://appinventor.mit.edu/")
        && !newURL.startsWith("http://appinv.us/"))) {
      bindDesignToolbar.setTutorialToggleVisible(false);
=======
    if (newURL.isEmpty()) {
      designToolbar.setTutorialToggleVisible(false);
      setTutorialVisible(false);
      return;
    }

    boolean isUrlAllowed = false;
    for (String candidate : config.getTutorialsUrlAllowed()) {
      if (newURL.startsWith(candidate)) {
        isUrlAllowed = true;
        break;
      }
    }

    if (!isUrlAllowed) {
      designToolbar.setTutorialToggleVisible(false);
>>>>>>> ba246713
      setTutorialVisible(false);
    } else {
      String[] urlSplits = newURL.split("//"); // [protocol, rest]
      boolean isHttps = Window.Location.getProtocol() == "https:" || urlSplits[0] == "https:";
      String locale = Window.Location.getParameter("locale");
      if (locale != null) {
        newURL += (newURL.contains("?") ? "&" : "?") + "locale=" + locale;
      }
<<<<<<< HEAD
      tutorialPanel.setUrl(newURL);
      bindDesignToolbar.setTutorialToggleVisible(true);
=======
      String effectiveUrl = (isHttps ? "https://" : "http://") + urlSplits[1];
      tutorialPanel.setUrl(effectiveUrl);
      designToolbar.setTutorialToggleVisible(true);
>>>>>>> ba246713
      setTutorialVisible(true);
    }
  }

  // Load the user's backpack. This is not called if we are using
  // a shared backpack
  private void loadBackpack() {
    userInfoService.getUserBackpack(new AsyncCallback<String>() {
        @Override
        public void onSuccess(final String backpack) {
          BlocklyMsg.Loader.ensureTranslationsLoaded(new BlocklyMsg.LoadCallback() {
            @Override
            public void call() {
              BlocklyPanel.setInitialBackpack(backpack);
            }
          });
        }
        @Override
        public void onFailure(Throwable caught) {
          LOG.log(Level.SEVERE, "Fetching backpack failed", caught);
        }
      });
  }

  public boolean hasSecondBuildserver() {
    return secondBuildserver;
  }

  public boolean getWarnBuild(boolean secondBuildserver) {
    return secondBuildserver ? warnedBuild2 : warnedBuild1;
  }

  public void setWarnBuild(boolean secondBuildserver, boolean value) {
    if (secondBuildserver) {
      warnedBuild2 = value;
    } else {
      warnedBuild1 = value;
    }
  }

  public boolean getGalleryReadOnly() {
    return config.getGalleryReadOnly();
  }

  public boolean getDeleteAccountAllowed() {
    return config.getDeleteAccountAllowed();
  }

  /**
   * setRendezvousServer
   *
   * Setup the Rendezvous server location.
   *
   * There are two places where the rendezvous servers is setup. The
   * "compiled in" version is in YaVersion.RENDEZVOUS_SERVER.  The
   * runtime version is in appengine-web.xml. If they differ, we set
   * "top.includeQRcode" to true so that when we display the
   * QRCode, we include the name of the Rendezvous server. Note: What
   * is important here is what version of the rendezvous server is
   * compiled into the Companion itself. The Companion does *not* get
   * the default version from YaVersion, but from the blocks that are
   * used to build the Companion.
   *
   * @param server the domain name of the Rendezvous servers
   * @param inclQRcode true to indicate that the rendezvous server domain name should be included in the QR Code
   *
   */
  private native void setRendezvousServer(String server, boolean inclQRcode) /*-{
    top.rendezvousServer = server;
    top.includeQRcode = inclQRcode;
  }-*/;

  // Native code to open a new window (or tab) to display the
  // desired survey. The value below "http://web.mit.edu" is just
  // a plug value. You should insert your own as appropriate.
  private native void takeSurvey() /*-{
    $wnd.open("http://web.mit.edu");
  }-*/;

  // Making this public in case we need something like this elsewhere
  public static native String generateUuid() /*-{
    return 'xxxxxxxx-xxxx-4xxx-yxxx-xxxxxxxxxxxx'.replace(/[xy]/g, function(c) {
      var r = Math.random()*16|0, v = c == 'x' ? r : (r&0x3|0x8);
      return v.toString(16);
     });
  }-*/;

  public static native void reloadWindow(boolean full) /*-{
    if (full) {
      top.location.replace(top.location.origin);
    } else {
      top.location.reload();
    }
  }-*/;

  private static native boolean finish(String userId) /*-{
    var delete_cookie = function(name) {
       document.cookie = name + '=;Path=/;expires=Thu, 01 Jan 1970 00:00:01 GMT;';
    };
    var retval = {
       "type": "closeApp",
       "uuid" : userId }
    if (top.opener) {
      delete_cookie("AppInventor"); // This ends our authentication
      top.opener.postMessage(retval, "*");
      return true;
    } else {
      return false;
    }
  }-*/;

  public static native void CLog(String message) /*-{
    console.log(message);
  }-*/;

  private static native void doCloseProxy() /*-{
    if (top.proxy) {
      top.proxy.close();
    }
  }-*/;

}<|MERGE_RESOLUTION|>--- conflicted
+++ resolved
@@ -37,40 +37,26 @@
 import com.google.appinventor.client.tracking.Tracking;
 import com.google.appinventor.client.utils.HTML5DragDrop;
 import com.google.appinventor.client.utils.PZAwarePositionCallback;
-<<<<<<< HEAD
 import com.google.appinventor.client.widgets.DropDownButton;
-=======
-
 import com.google.appinventor.client.widgets.ExpiredServiceOverlay;
 import com.google.appinventor.client.widgets.boxes.Box;
 import com.google.appinventor.client.widgets.boxes.ColumnLayout.Column;
 import com.google.appinventor.client.widgets.boxes.ColumnLayout;
->>>>>>> ba246713
 import com.google.appinventor.client.widgets.boxes.WorkAreaPanel;
 import com.google.appinventor.client.wizards.NewProjectWizard.NewProjectCommand;
 import com.google.appinventor.client.wizards.TemplateUploadWizard;
 import com.google.appinventor.common.version.AppInventorFeatures;
 import com.google.appinventor.components.common.YaVersion;
-<<<<<<< HEAD
-=======
-
 import com.google.appinventor.shared.rpc.tokenauth.TokenAuthService;
 import com.google.appinventor.shared.rpc.tokenauth.TokenAuthServiceAsync;
-
 import com.google.appinventor.shared.rpc.component.ComponentService;
 import com.google.appinventor.shared.rpc.component.ComponentServiceAsync;
-
->>>>>>> ba246713
 import com.google.appinventor.shared.rpc.GetMotdService;
 import com.google.appinventor.shared.rpc.GetMotdServiceAsync;
 import com.google.appinventor.shared.rpc.RpcResult;
 import com.google.appinventor.shared.rpc.ServerLayout;
 import com.google.appinventor.shared.rpc.admin.AdminInfoService;
 import com.google.appinventor.shared.rpc.admin.AdminInfoServiceAsync;
-import com.google.appinventor.shared.rpc.cloudDB.CloudDBAuthService;
-import com.google.appinventor.shared.rpc.cloudDB.CloudDBAuthServiceAsync;
-import com.google.appinventor.shared.rpc.component.ComponentService;
-import com.google.appinventor.shared.rpc.component.ComponentServiceAsync;
 import com.google.appinventor.shared.rpc.project.FileNode;
 import com.google.appinventor.shared.rpc.project.ProjectRootNode;
 import com.google.appinventor.shared.rpc.project.ProjectService;
@@ -910,28 +896,6 @@
     Window.setTitle(MESSAGES.titleYoungAndroid());
     Window.enableScrolling(true);
 
-<<<<<<< HEAD
-=======
-    if (config.getServerExpired()) {
-      RootPanel.get().add(new ExpiredServiceOverlay());
-    }
-
-    topPanel = new TopPanel();
-    statusPanel = new StatusPanel();
-
-    DockPanel mainPanel = new DockPanel();
-    mainPanel.add(topPanel, DockPanel.NORTH);
-
-    // Create the Tutorial Panel
-    tutorialPanel = new TutorialPanel();
-    tutorialPanel.setWidth("100%");
-    tutorialPanel.setHeight("100%");
-    // Initially we do not display it. If the project we load has
-    // a tutorial URL, then we will set this visible when we load
-    // the project
-    tutorialPanel.setVisible(false);
-
->>>>>>> ba246713
     // Create tab panel for subsequent tabs
     deckPanel = new DeckPanel() {
       @Override
@@ -2304,28 +2268,9 @@
   }
 
   public void setTutorialURL(String newURL) {
-<<<<<<< HEAD
     if (newURL.isEmpty() || (!newURL.startsWith("http://appinventor.mit.edu/")
         && !newURL.startsWith("http://appinv.us/"))) {
       bindDesignToolbar.setTutorialToggleVisible(false);
-=======
-    if (newURL.isEmpty()) {
-      designToolbar.setTutorialToggleVisible(false);
-      setTutorialVisible(false);
-      return;
-    }
-
-    boolean isUrlAllowed = false;
-    for (String candidate : config.getTutorialsUrlAllowed()) {
-      if (newURL.startsWith(candidate)) {
-        isUrlAllowed = true;
-        break;
-      }
-    }
-
-    if (!isUrlAllowed) {
-      designToolbar.setTutorialToggleVisible(false);
->>>>>>> ba246713
       setTutorialVisible(false);
     } else {
       String[] urlSplits = newURL.split("//"); // [protocol, rest]
@@ -2334,14 +2279,9 @@
       if (locale != null) {
         newURL += (newURL.contains("?") ? "&" : "?") + "locale=" + locale;
       }
-<<<<<<< HEAD
-      tutorialPanel.setUrl(newURL);
-      bindDesignToolbar.setTutorialToggleVisible(true);
-=======
       String effectiveUrl = (isHttps ? "https://" : "http://") + urlSplits[1];
       tutorialPanel.setUrl(effectiveUrl);
-      designToolbar.setTutorialToggleVisible(true);
->>>>>>> ba246713
+      bindDesignToolbar.setTutorialToggleVisible(true);
       setTutorialVisible(true);
     }
   }
