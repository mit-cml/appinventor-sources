// -*- mode: java; c-basic-offset: 2; -*-
// Copyright 2009-2011 Google, All Rights reserved
// Copyright 2011-2019 MIT, All rights reserved
// Released under the Apache License, Version 2.0
// http://www.apache.org/licenses/LICENSE-2.0

package com.google.appinventor.client;

import static com.google.appinventor.client.utils.resolve;
import static com.google.appinventor.client.utils.Promise.reject;
import static com.google.appinventor.client.utils.Promise.rejectWithReason;
import static com.google.appinventor.client.utils.Promise.resolve;
import static com.google.appinventor.client.wizards.TemplateUploadWizard.TEMPLATES_ROOT_DIRECTORY;

import com.google.appinventor.client.boxes.AssetListBox;
import com.google.appinventor.client.boxes.PaletteBox;
import com.google.appinventor.client.boxes.ProjectListBox;
import com.google.appinventor.client.boxes.PropertiesBox;
import com.google.appinventor.client.boxes.SourceStructureBox;
import com.google.appinventor.client.boxes.ViewerBox;
import com.google.appinventor.client.editor.EditorManager;
import com.google.appinventor.client.editor.FileEditor;
import com.google.appinventor.client.editor.ProjectEditor;
import com.google.appinventor.client.editor.simple.SimpleVisibleComponentsPanel;
import com.google.appinventor.client.editor.simple.palette.DropTargetProvider;
import com.google.appinventor.client.editor.youngandroid.BlocklyPanel;
import com.google.appinventor.client.editor.youngandroid.DesignToolbar;
import com.google.appinventor.client.editor.youngandroid.TutorialPanel;
import com.google.appinventor.client.editor.youngandroid.YaFormEditor;
import com.google.appinventor.client.editor.youngandroid.YaProjectEditor;
import com.google.appinventor.client.explorer.commands.ChainableCommand;
import com.google.appinventor.client.explorer.commands.CommandRegistry;
import com.google.appinventor.client.explorer.commands.SaveAllEditorsCommand;
import com.google.appinventor.client.explorer.folder.FolderManager;
import com.google.appinventor.client.explorer.dialogs.NoProjectDialogBox;
import com.google.appinventor.client.explorer.project.Project;
import com.google.appinventor.client.explorer.project.ProjectChangeAdapter;
import com.google.appinventor.client.explorer.project.ProjectManager;
import com.google.appinventor.client.explorer.youngandroid.ProjectToolbar;
import com.google.appinventor.client.local.LocalGetMotdService;
import com.google.appinventor.client.local.LocalProjectService;
import com.google.appinventor.client.local.LocalTokenAuthService;
import com.google.appinventor.client.local.LocalUserInfoService;
import com.google.appinventor.client.settings.Settings;
import com.google.appinventor.client.settings.user.UserSettings;
import com.google.appinventor.client.style.neo.ImagesNeo;
import com.google.appinventor.client.style.neo.DarkModeImagesNeo;
import com.google.appinventor.client.style.neo.UiFactoryNeo;
import com.google.appinventor.client.tracking.Tracking;
import com.google.appinventor.client.utils.HTML5DragDrop;
import com.google.appinventor.client.utils.PZAwarePositionCallback;
import com.google.appinventor.client.utils.Promise;
import com.google.appinventor.client.utils.Promise.RejectCallback;
import com.google.appinventor.client.utils.Promise.ResolveCallback;
import com.google.appinventor.client.utils.Urls;
import com.google.appinventor.client.widgets.ExpiredServiceOverlay;

import com.google.appinventor.client.widgets.boxes.WorkAreaPanel;
import com.google.appinventor.client.wizards.NewProjectWizard.NewProjectCommand;
import com.google.appinventor.client.wizards.TemplateUploadWizard;
import com.google.appinventor.client.wizards.UISettingsWizard;
import com.google.appinventor.common.version.AppInventorFeatures;
import com.google.appinventor.components.common.YaVersion;
import com.google.appinventor.shared.rpc.GetMotdService;
import com.google.appinventor.shared.rpc.GetMotdServiceAsync;
import com.google.appinventor.shared.rpc.RpcResult;
import com.google.appinventor.shared.rpc.ServerLayout;
import com.google.appinventor.shared.rpc.admin.AdminInfoService;
import com.google.appinventor.shared.rpc.admin.AdminInfoServiceAsync;
import com.google.appinventor.shared.rpc.component.ComponentService;
import com.google.appinventor.shared.rpc.component.ComponentServiceAsync;
import com.google.appinventor.shared.rpc.project.FileNode;
import com.google.appinventor.shared.rpc.project.ProjectRootNode;
import com.google.appinventor.shared.rpc.project.ProjectService;
import com.google.appinventor.shared.rpc.project.ProjectServiceAsync;
import com.google.appinventor.shared.rpc.project.youngandroid.YoungAndroidProjectNode;
import com.google.appinventor.shared.rpc.project.youngandroid.YoungAndroidSourceNode;
import com.google.appinventor.shared.rpc.tokenauth.TokenAuthService;
import com.google.appinventor.shared.rpc.tokenauth.TokenAuthServiceAsync;
import com.google.appinventor.shared.rpc.user.Config;
import com.google.appinventor.shared.rpc.user.SplashConfig;
import com.google.appinventor.shared.rpc.user.User;
import com.google.appinventor.shared.rpc.user.UserInfoService;
import com.google.appinventor.shared.rpc.user.UserInfoServiceAsync;
import com.google.appinventor.shared.settings.SettingsConstants;
import com.google.common.annotations.VisibleForTesting;
import com.google.gwt.core.client.Callback;
import com.google.gwt.core.client.EntryPoint;
import com.google.gwt.core.client.GWT;
import com.google.gwt.core.client.RunAsyncCallback;
import com.google.gwt.event.dom.client.ClickHandler;
import com.google.gwt.event.dom.client.KeyCodes;
import com.google.gwt.event.dom.client.MouseWheelEvent;
import com.google.gwt.event.dom.client.MouseWheelHandler;
import com.google.gwt.event.logical.shared.ValueChangeEvent;
import com.google.gwt.event.logical.shared.ValueChangeHandler;
import com.google.gwt.http.client.Response;
import com.google.gwt.resources.client.CssResource;
import com.google.gwt.resources.client.ClientBundle;
import com.google.gwt.resources.client.ImageResource;
import com.google.gwt.uibinder.client.UiField;
import com.google.gwt.user.client.Command;
import com.google.gwt.user.client.Event;
import com.google.gwt.user.client.Event.NativePreviewEvent;
import com.google.gwt.user.client.History;
import com.google.gwt.user.client.Timer;
import com.google.gwt.user.client.Window;
import com.google.gwt.user.client.rpc.AsyncCallback;
import com.google.gwt.user.client.rpc.ServiceDefTarget;
import com.google.gwt.user.client.rpc.StatusCodeException;
import com.google.gwt.user.client.ui.Button;
import com.google.gwt.user.client.ui.CheckBox;
import com.google.gwt.user.client.ui.ClickListener;
import com.google.gwt.user.client.ui.DeckPanel;
import com.google.gwt.user.client.ui.DialogBox;
import com.google.gwt.user.client.ui.FlowPanel;
import com.google.gwt.user.client.ui.Grid;
import com.google.gwt.user.client.ui.HTML;
import com.google.gwt.user.client.ui.HasHorizontalAlignment;
import com.google.gwt.user.client.ui.HasVerticalAlignment;
import com.google.gwt.user.client.ui.HorizontalPanel;
import com.google.gwt.user.client.ui.Image;
import com.google.gwt.user.client.ui.Label;
import com.google.gwt.user.client.ui.PushButton;
import com.google.gwt.user.client.ui.RootPanel;
import com.google.gwt.user.client.ui.VerticalPanel;
import com.google.gwt.user.client.ui.Widget;

import java.util.Random;
import java.util.logging.Level;
import java.util.logging.Logger;

/**
 * Main entry point for Ode. Defines the startup UI elements in
 * {@link #onModuleLoad()}.
 *
 */
public class Ode implements EntryPoint {
  // I18n messages
  public static final OdeMessages MESSAGES = GWT.create(OdeMessages.class);

  private static final Logger LOG = Logger.getLogger(Ode.class.getName());

  // Global instance of the Ode object
  private static Ode instance;

  // Application level image bundle
  private static Images IMAGES;
  private static boolean useNeoStyle = false;
  private static boolean useDarkMode = false;

  // ProjectEditor registry
  private static final ProjectEditorRegistry EDITORS = new ProjectEditorRegistry();

  // Command registry
  private static final CommandRegistry COMMANDS = new CommandRegistry();

  // System config
  private static Config config;

  // User settings
  private static UserSettings userSettings;

  private MotdFetcher motdFetcher;

  // User information
  private User user;

  // Template path if set by /?repo=
  private String templatePath;
  private boolean templateLoadingFlag = false;

  // New Gallery path if set by /?ng=
  // Set to true if we are loading from the new Gallery
  private boolean newGalleryLoadingFlag = false;
  private String newGalleryId;

  // Nonce Information
  private String nonce;

  // Read Only Flag: If true, the UI will not permit operations which permit
  // write requests

  private boolean isReadOnly;

  private String sessionId = generateUuid(); // Create new session id

  private Random random = new Random(); // For generating random nonce

  // Collection of projects
  private ProjectManager projectManager;

  // Collection of editors
  private EditorManager editorManager;

  // Collection of folders
  private FolderManager folderManager;

  // Currently active file editor, could be a YaFormEditor or a YaBlocksEditor or
  // null.
  private FileEditor currentFileEditor;

  private AssetManager assetManager = AssetManager.getInstance();

  private DropTargetProvider dragDropTargets;

  // Remembers the current View
  public static final int DESIGNER = 0;
  public static final int PROJECTS = 1;
  public static final int USERADMIN = 2;
  public static final int TRASHCAN = 3;
  public static int currentView = PROJECTS;

  /*
   * The following fields define the general layout of the UI as seen in the
   * following diagram:
   *
   * +-- mainPanel --------------------------------+
   * |+-- topPanel -------------------------------+|
   * || ||
   * |+-------------------------------------------+|
   * |+-- overDeckPanel --+-----------------------+|
   * || tutorialPanel | deckPanel ||
   * |+-------------------+-----------------------+|
   * |+-- statusPanel ----------------------------+|
   * || ||
   * |+-------------------------------------------+|
   * +---------------------------------------------+
   */
  @UiField(provided = true)
  protected DeckPanel deckPanel;
  @UiField(provided = true)
  protected FlowPanel overDeckPanel;
  @UiField
  protected TutorialPanel tutorialPanel;
  private int projectsTabIndex;
  private int designTabIndex;
  private int debuggingTabIndex;
  private int userAdminTabIndex;
  @UiField
  protected TopPanel topPanel;
  @UiField
  protected StatusPanel statusPanel;
  @UiField
  protected FlowPanel workColumns;
  @UiField
  protected FlowPanel structureAndAssets;
  @UiField
  protected ProjectToolbar projectToolbar;
  @UiField(provided = true)
  protected ProjectListBox projectListbox;
  @UiField
  protected DesignToolbar designToolbar;
  @UiField(provided = true)
  protected PaletteBox paletteBox = PaletteBox.getPaletteBox();
  @UiField(provided = true)
  protected ViewerBox viewerBox = ViewerBox.getViewerBox();
  @UiField(provided = true)
  protected AssetListBox assetListBox = AssetListBox.getAssetListBox();
  @UiField(provided = true)
  protected SourceStructureBox sourceStructureBox;
  @UiField(provided = true)
  protected PropertiesBox propertiesBox = PropertiesBox.getPropertiesBox();

  // mode
  @UiField(provided = true)
  static Resources.Style style;

  // Is the tutorial toolbar currently displayed?
  private boolean tutorialVisible = false;

  // Popup that indicates that an asynchronous request is pending. It is visible
  // initially, and will be hidden automatically after the first RPC completes.
  private static RpcStatusPopup rpcStatusPopup;

  // Web service for project related information
  private final ProjectServiceAsync projectService = GWT.create(ProjectService.class);

  // Web service for user related information
  private final UserInfoServiceAsync userInfoService = GWT.create(UserInfoService.class);

  // Web service for get motd information
  private final GetMotdServiceAsync getMotdService = GWT.create(GetMotdService.class);

  // Web service for component related operations
  private final ComponentServiceAsync componentService = GWT.create(ComponentService.class);
  private final AdminInfoServiceAsync adminInfoService = GWT.create(AdminInfoService.class);

  // Web service for Token authentication operations
  private final TokenAuthServiceAsync tokenAuthService = GWT.create(TokenAuthService.class);

  private boolean windowClosing;

  private boolean screensLocked;

  // Licensing related variables
  private String licenseCode;
  private String systemId;
  private static UiStyleFactory uiFactory = null;

  /**
   * Flag set if we may need to show the splash screen based on
   * current user settings.
   */
  private boolean mayNeedSplash = false;

  /**
   * Flag to inidcate that we have already transitioned away from the
   * project list to a project (auto-open feature).
   */
  private boolean didTransitionFromProjectList = false;

  /**
   * Flag indicating that we have shown the splash screens.
   */
  private boolean didShowSplash = false;

  private SplashConfig splashConfig; // Splash Screen Configuration

  private boolean secondBuildserver = false; // True if we have a second
                                             // buildserver.

  // The flags below are used by the Build menus. Because we have two
  // different buildservers, we have two sets of build menu items, one
  // for each buildserver. The first time one is selected, we put up
  // a warning/notice dialog box explaining its purpose. We don't show
  // it again during the same session, and keeping track of that is
  // the purpose of these two flags.

  private boolean warnedBuild1 = false;
  private boolean warnedBuild2 = false;

  /**
   * Returns global instance of Ode.
   *
   * @return global Ode instance
   */
  public static Ode getInstance() {
    return instance;
  }

  public static Project getCurrentProject() {
    return instance.projectManager.getProject(instance.getCurrentYoungAndroidProjectId());
  }

  public static long getCurrentProjectID() {
    return instance.getCurrentYoungAndroidProjectId();
  }

  public static ProjectEditor getCurrentProjectEditor() {
    return instance.editorManager.getOpenProjectEditor(getCurrentProjectID());
  }

  /**
   * Returns instance of the aggregate image bundle for the application.
   *
   * @return image bundle
   */
  public static Images getImageBundle() {
    return IMAGES;
  }

  /**
   * Returns the editor registry.
   *
   * @return the editor registry
   */
  public static ProjectEditorRegistry getProjectEditorRegistry() {
    return EDITORS;
  }

  /**
   * Returns the command registry.
   *
   * @return the command registry
   */
  public static CommandRegistry getCommandRegistry() {
    return COMMANDS;
  }

  /**
   * Returns the system config.
   *
   * @return system config
   */
  public static Config getSystemConfig() {
    return config;
  }

  /**
   * Returns the user settings.
   *
   * @return user settings
   */
  public static UserSettings getUserSettings() {
    return userSettings;
  }

  /**
   * Returns the asset manager.
   *
   * @return asset manager
   */
  public AssetManager getAssetManager() {
    return assetManager;
  }

  /**
   * Returns true if we have received the window closing event.
   */
  public static boolean isWindowClosing() {
    return getInstance().windowClosing;
  }

  /**
   * Get the current view
   */
  public int getCurrentView() {
    return currentView;
  }

  public DeckPanel getDeckPanel() {
    return deckPanel;
  }

  public FlowPanel getOverDeckPanel() {
    return overDeckPanel;
  }

  /**
   * Switch to the Projects tab
   */
  public void switchToProjectsView() {
    // We may need to pass the code below as a runnable to
    // screenShotMaybe() so build the runnable now
    hideChaff();
    hideTutorials();
    Runnable next = new Runnable() {
      @Override
      public void run() {
        ProjectListBox.getProjectListBox().loadProjectList();
        currentView = PROJECTS;
        getTopToolbar().updateFileMenuButtons(currentView);
        deckPanel.showWidget(projectsTabIndex);
        // If we started a project, then the start button was disabled (to avoid
        // a second press while the new project wizard was starting (aka we "debounce"
        // the button). When the person switches to the projects list view again (here)
        // we re-enable it.
        projectToolbar.enableStartButton();
        projectToolbar.setProjectTabButtonsVisible(true);
        projectToolbar.setTrashTabButtonsVisible(false);
      }
    };
    if (designToolbar.getCurrentView() != DesignToolbar.View.BLOCKS) {
      next.run();
    } else {
      // maybe take a screenshot, second argument is true so we wait for i/o to
      // complete
      screenShotMaybe(next, true);
    }
  }

  /**
   * Switch to the Trash tab
   */

  public void switchToTrash() {
    getTopToolbar().updateMoveToTrash(false);
    hideChaff();
    hideTutorials();
    currentView = TRASHCAN;
    ProjectListBox.getProjectListBox().loadTrashList();
    projectToolbar.enableStartButton();
    projectToolbar.setProjectTabButtonsVisible(false);
    projectToolbar.setTrashTabButtonsVisible(true);
    deckPanel.showWidget(projectsTabIndex);
  }

  /**
   * Switch to the User Admin Panel
   */

  public void switchToUserAdminPanel() {
    hideChaff();
    hideTutorials();
    currentView = USERADMIN;
    deckPanel.showWidget(userAdminTabIndex);
  }

  public void showComponentDesigner() {
    paletteBox.setVisible(true);
    sourceStructureBox.setVisible(true);
    propertiesBox.setVisible(true);
    if (currentFileEditor instanceof YaFormEditor) {
      YaFormEditor formEditor = (YaFormEditor) currentFileEditor;
      SimpleVisibleComponentsPanel panel = formEditor.getVisibleComponentsPanel();
      if (panel != null) {
        panel.showHiddenComponentsCheckbox();
      } else {
        LOG.warning("visibleComponentsPanel is null in showComponentDesigner");
      }
    }
  }

  public void hideComponentDesigner() {
    paletteBox.setVisible(false);
    sourceStructureBox.setVisible(false);
    propertiesBox.setVisible(false);
    if (currentFileEditor instanceof YaFormEditor) {
      YaFormEditor formEditor = (YaFormEditor) currentFileEditor;
      SimpleVisibleComponentsPanel panel = formEditor.getVisibleComponentsPanel();
      if (panel != null) {
        panel.hideHiddenComponentsCheckbox();
      } else {
        LOG.warning("visibleComponentsPanel is null in hideComponentDesigner");
      }
    }
  }

  /**
   * Switch to the Designer tab. Shows an error message if there is no
   * currentFileEditor.
   */
  public void switchToDesignView() {
    hideChaff();
    // Only show designer if there is a current editor.
    // ***** THE DESIGNER TAB DOES NOT DISPLAY CORRECTLY IF THERE IS NO CURRENT
    // EDITOR. *****
    showTutorials();
    currentView = DESIGNER;
    getTopToolbar().updateFileMenuButtons(currentView);
    if (currentFileEditor != null) {
      deckPanel.showWidget(designTabIndex);
    } else if (!editorManager.hasOpenEditor()) { // is there a project editor pending visibility?
      LOG.warning("No current file editor to show in designer");
      ErrorReporter.reportInfo(MESSAGES.chooseProject());
    }
  }

  /**
   * Switch to the Debugging tab
   */
  public void switchToDebuggingView() {
    hideChaff();
    hideTutorials();
    deckPanel.showWidget(debuggingTabIndex);

    // NOTE(lizlooney) - Calling resizeWorkArea for debuggingTab prevents the
    // boxes from overlapping each other.
    resizeWorkArea((WorkAreaPanel) deckPanel.getWidget(debuggingTabIndex));
  }

  /**
   * Processes the template and galleryId flags.
   *
   * @return true if a template or gallery id is present and being handled,
   *         otherwise false.
   */
  private boolean handleQueryString() {
    if (userSettings == null) {
      return false;
    }
    // Retrieve the userTemplates
    String userTemplates = userSettings.getSettings(SettingsConstants.USER_GENERAL_SETTINGS)
        .getPropertyValue(SettingsConstants.USER_TEMPLATE_URLS);
    TemplateUploadWizard.setStoredTemplateUrls(userTemplates);

<<<<<<< HEAD
    if (templateLoadingFlag && !getShowUIPicker()) {  // We are loading a template, open it instead unless UI needs to be picked
                                // of the last project

      //check to see what kind of file is in url, binary (*.aia) or base64(*.apk)
      if (templatePath.endsWith(".aia")){
        HTML5DragDrop.importProjectFromUrl(templatePath);
        return true;
      }

=======
    if (templateLoadingFlag) { // We are loading a template, open it instead
                               // of the last project
>>>>>>> 4a4ea61a
      NewProjectCommand callbackCommand = new NewProjectCommand() {
        @Override
        public void execute(Project project) {
          templateLoadingFlag = false;
          Ode.getInstance().openYoungAndroidProjectInDesigner(project);
        }
      };
      TemplateUploadWizard.openProjectFromTemplate(templatePath, callbackCommand);
      return true;
    } else if (newGalleryLoadingFlag) {
      final DialogBox dialog = galleryLoadingDialog();
      NewProjectCommand callback = new NewProjectCommand() {
        @Override
        public void execute(Project project) {
          newGalleryLoadingFlag = false;
          dialog.hide(); // Get rid of the project loading dialog
          Ode.getInstance().openYoungAndroidProjectInDesigner(project);
        }
      };
      LoadGalleryProject.openProjectFromGallery(newGalleryId, callback);
      return true;
    }
    return false;
  }

  /**
   * Opens the user's last project, if the information is known.
   */
  private void openPreviousProject() {
    if (userSettings == null) {
      LOG.warning("Ignoring openPreviousProject() since userSettings is null");
      return;
    }
    final String value = userSettings.getSettings(SettingsConstants.USER_GENERAL_SETTINGS)
            .getPropertyValue(SettingsConstants.GENERAL_SETTINGS_CURRENT_PROJECT_ID);
    if (value.isEmpty()) {
      switchToProjectsView();
      return;
    }
    long projectId = Long.parseLong(value);
    if (projectManager.isProjectInTrash(projectId)) {
      switchToProjectsView();
    } else {
      openProject(value);
    }
  }

  private void openProject(String projectIdString) {
    if (projectIdString.equals("")) {
      openPreviousProject();
    } else if (!projectIdString.equals("0")) {
      final long projectId = Long.parseLong(projectIdString);
      Project project = projectManager.getProject(projectId);
      if (project != null && !project.isInTrash()) { // If last opened project is now in the trash, don't open it.
        openYoungAndroidProjectInDesigner(project);
      } else {
        // The project hasn't been added to the ProjectManager yet.
        // Add a ProjectManagerEventListener so we'll be notified when it has been
        // added.
        // Alternatively, it is an invalid projectId. In which case,
        // nothing happens since if the listener eventually fires
        // it will not match the projectId.
        projectManager.ensureProjectsLoadedFromServer(projectService).then(projects -> {
          Project loadedProject = projectManager.getProject(projectId);
          if (loadedProject != null) {
            openYoungAndroidProjectInDesigner(loadedProject);
          } else {
            switchToProjectsView(); // the user will need to select a project...
            ErrorReporter.reportInfo(MESSAGES.chooseProject());
          }
          return null;
        });
      }
    }
    // else projectIdString == 0; do nothing
  }

  public void openYoungAndroidProjectInDesigner(final Project project) {
    ProjectRootNode projectRootNode = project.getRootNode();
    if (projectRootNode == null) {
      // The project nodes haven't been loaded yet.
      // Add a ProjectChangeListener so we'll be notified when they have been loaded.
      project.addProjectChangeListener(new ProjectChangeAdapter() {
        @Override
        public void onProjectLoaded(Project glass) {
          project.removeProjectChangeListener(this);
          openYoungAndroidProjectInDesigner(project);
        }
      });
      project.loadProjectNodes();
    } else {
      // The project nodes have been loaded. Tell the viewer to open
      // the project. This will cause the projects source files to be fetched
      // asynchronously, and loaded into file editors.

      viewerBox.show(projectRootNode);
      // Note: we can't call switchToDesignView until the Screen1 file editor
      // finishes loading. We leave that to setCurrentFileEditor(), which
      // will get called at the appropriate time.
      String projectIdString = Long.toString(project.getProjectId());
      if (!History.getToken().equals(projectIdString)) {
        // insert token into history but do not trigger listener event
        History.newItem(projectIdString, false);
      }
      assetManager.loadAssets(project.getProjectId());
      assetListBox.getAssetList().refreshAssetList(project.getProjectId());
    }
    getTopToolbar().updateFileMenuButtons(1);
  }

  /**
   * Returns i18n compatible messages
   * 
   * @return messages
   */
  public static OdeMessages getMessages() {
    return MESSAGES;
  }

  /**
   * Returns the rpcStatusPopup object.
   * 
   * @return RpcStatusPopup
   */
  public static RpcStatusPopup getRpcStatusPopup() {
    return rpcStatusPopup;
  }

  /**
   * Main entry point for Ode. Setting up the UI and the web service
   * connections.
   */
  @Override
  public void onModuleLoad() {
    // Handler for any otherwise unhandled exceptions
    GWT.setUncaughtExceptionHandler(new GWT.UncaughtExceptionHandler() {
      @Override
      public void onUncaughtException(Throwable e) {
        LOG.log(Level.SEVERE, "Unexpected exception", e);

        if (AppInventorFeatures.sendBugReports()) {
          if (Window.confirm(MESSAGES.internalErrorReportBug())) {
            Window.open(BugReport.getBugReportLink(e), "_blank", "");
          }
        } else {
          // Display a confirm dialog with error msg and if 'ok' open the debugging view
          if (Window.confirm(MESSAGES.internalErrorClickOkDebuggingView())) {
            Ode.getInstance().switchToDebuggingView();
          }
        }
      }
    });

    // Initialize global Ode instance
    instance = this;

    // Let's see if we were started with a repo= parameter which points to a template
    templatePath = Window.Location.getParameter("repo");
    if (templatePath != null) {
      LOG.warning("Got a template or project path of " + templatePath);
      templateLoadingFlag = true;
    }
    // OK, let's see if we are loading from the new gallery Note: If
    // we are loading from a template (see above) then we ignore the
    // "ng" parameter. It doesn't make sense to have both, but if we
    // do, template loading wins.
    if (!templateLoadingFlag) {
      newGalleryId = Window.Location.getParameter("ng");
      if (newGalleryId != null) {
        LOG.warning("Got a new Gallery ID of " + newGalleryId);
        newGalleryLoadingFlag = true;
      }
    }

    // We call this below to initialize the ConnectProgressBar
    ConnectProgressBar.getInstance();

    // The call below begins an asynchronous read of the user's settings
    // When the settings are finished reading, various settings parsers
    // will be called on the returned JSON object. They will call various
    // other functions in this module, including openPreviousProject (the
    // previous project ID is stored in the settings) as well as the splash
    // screen displaying functions below.
    //
    // TODO(user): ODE makes too many RPC requests at startup time. Currently
    // we do 3 RPCs + 1 per project + 1 per open file. We should bundle some of
    // those with each other or with the initial HTML transfer.
    //
    // This call also stores our sessionId in the backend. This will be checked
    // when we go to save a file and if different file saving will be disabled
    // Newer sessions invalidate older sessions.

    setupOrigin(projectService);
    setupOrigin(userInfoService);
    setupOrigin(getMotdService);
    setupOrigin(componentService);
    setupOrigin(adminInfoService);
    setupOrigin(tokenAuthService);

    Promise.<Config>call(MESSAGES.serverUnavailable(),
        c -> userInfoService.getSystemConfig(sessionId, c))
        .then(result -> {
          config = result;
          // Before we get too far into it, let's see if we have to do a survey!
          String surveyUrl = config.getSurveyUrl();
          if (surveyUrl != null && !surveyUrl.isEmpty()) {
            Window.Location.replace(Urls.makeUri(surveyUrl, true));
            // off we go, no returning
          }
          user = result.getUser();
          isReadOnly = user.isReadOnly();
          registerIosExtensions(config.getIosExtensions());
          return resolve(null);
        })
        .then0(this::handleGalleryId)
        .then0(this::checkTos)
        .then0(this::loadUserSettings)
        .then0(() -> Promise.allOf(
            Promise.wrap(this::processSettings),
            Promise.wrap(this::loadUserBackpack)
        ))
        .then0(this::handleUiPreference)
        .then(this::initializeUi)
        .then0(() -> projectManager.ensureProjectsLoadedFromServer(projectService))
        .then(projects -> {
          folderManager.loadFolders();
          ProjectListBox.getProjectListBox().getProjectList().onProjectsLoaded();
          return resolve(projects);
        })
        .then0(this::retrieveTemplateData)
        .then0(this::maybeOpenLastProject)
        .error(caught -> {
          if (caught == null) {
            // previous step rejected without an actual error
            return null;
          }
          Throwable original = caught.getOriginal();
          if (original instanceof StatusCodeException) {
            StatusCodeException e = (StatusCodeException) original;
            int statusCode = e.getStatusCode();
            switch (statusCode) {
              case Response.SC_UNAUTHORIZED:
                // unauthorized => not on whitelist
                // getEncodedResponse() gives us the message that we wrote in
                // OdeAuthFilter.writeWhitelistErrorMessage().
                Window.alert(e.getEncodedResponse());
                break;
              case Response.SC_FORBIDDEN:
                // forbidden => need tos accept
                Window.open(Urls.makeUri("/" + ServerLayout.YA_TOS_FORM), "_self", null);
                break;
              case Response.SC_PRECONDITION_FAILED:
                Window.Location.replace(Urls.makeUri("/login/"));
                break;           // likely not reached
              default:
                break;
            }
          }
          return null;
        });

    // load project based on current url
    // TODO(sharon): Seems like a possible race condition here if the onValueChange
    @Override 
    public void onModuleLoad() { 
    // Initialize global Ode instance 
    instance = this; 

    // Setup RPC services 
    setupOrigin(projectService); 
    setupOrigin(userInfoService); 
    setupOrigin(getMotdService); 
    setupOrigin(componentService); 
    setupOrigin(adminInfoService); 
    setupOrigin(tokenAuthService); 

    // Start the initialization process
    initializeApp().then(result -> {
        // Handle successful initialization, such as loading the UI
        return resolve(result);
    }).error(caught -> {
        // Handle errors appropriately
        handleError(caught);
    });
}

private Promise<Object> initializeApp() {
    return Promise.allOf(
        Promise.wrap(this::getSystemConfigAndUser Settings),
        Promise.wrap(this::loadTranslations)
    ).then(result -> {
        // Further initialization steps
        return resolve(result);
    }).error(caught -> {
        // Log the error for debugging
        LOG.severe("Error during initialization: " + caught.getMessage());
        return reject(caught);
    });
}

private Promise<Object> getSystemConfigAndUser Settings() {
    return Promise.<Config>call(MESSAGES.serverUnavailable(), c -> 
        userInfoService.getSystemConfig(sessionId, c)
    ).then(configResult -> {
        config = configResult;
        user = configResult.getUser ();
        isReadOnly = user.isReadOnly();
        return loadUser Settings(); // Load user settings after config
    }).error(caught -> {
        // Log the error for debugging
        LOG.severe("Error fetching system config: " + caught.getMessage());
        return reject(caught);
    });
}

private Promise<UserSettings> loadUser Settings() {
    userSettings = new UserSettings(user);
    return userSettings.loadSettings()
        .then(result -> {
            // Handle successful loading of user settings
            return resolve(result);
        }).error(caught -> {
            // Log the error for debugging
            LOG.severe("Error loading user settings: " + caught.getMessage());
            return reject(caught);
        });
}
    // handler defined above gets called before the getSystemConfig call sets
    // userSettings.
    // The following line causes problems with GWT debugging, and commenting
    // it out doesn't seem to break things.
    //History.fireCurrentHistoryState();
  }

  private Promise<Object> handleGalleryId() {
    // Arrange to redirect to the new gallery, which is run as a
    // separate server when we are started with a galleryId flag
    // We process this as soon as we have the system config
    // because we need the system config to tell us where the
    // gallery is located!

    String galleryId = Window.Location.getParameter("galleryId");
    if (galleryId != null) {
      // This will replace us with the gallery server, displaying the app in question
      Window.open(config.getGalleryLocation() + "?galleryid=" + galleryId, "_self", null);
      // Never get here...(?)
      return reject(null);
    }
    return resolve(null);
  }

  private Promise<Object> checkTos() {
    // If user hasn't accepted terms of service, ask them to.
    if (!user.getUserTosAccepted() && !isReadOnly) {
      // We expect that the redirect to the TOS page should be handled
      // by the onFailure method below. The server should return a
      // "forbidden" error if the TOS wasn't accepted.
      ErrorReporter.reportError(MESSAGES.serverUnavailable());
      return rejectWithReason(MESSAGES.serverUnavailable());
    }

    return resolve(null);
  }

  private Promise<UserSettings> loadUserSettings() {
    // This is called before processSettings so the work can be interleaved.
    userSettings = new UserSettings(user);
    return userSettings.loadSettings()
        .then(Ode::handleUserLocale)
        .then(result -> resolve(userSettings));
  }

  private Promise<Object> retrieveTemplateData() {
    return Promise.<String>call(MESSAGES.createProjectError(),
        c -> projectService.retrieveTemplateData(TEMPLATES_ROOT_DIRECTORY, c))
        .then(json -> {
          TemplateUploadWizard.initializeBuiltInTemplates(json);
          return resolve(null);
        });
  }

  private Promise<Object> maybeOpenLastProject() {
    if (!handleQueryString() && shouldAutoloadLastProject()) {
      openPreviousProject();
    }

    return null;
  }

  private Promise<String> loadUserBackpack() {
    String backPackId = user.getBackpackId();
    if (backPackId == null || backPackId.isEmpty()) {
      LOG.info("backpack: No shared backpack");
      return this.loadBackpack();
    } else {
      LOG.info("Have a shared backpack backPackId = " + backPackId);
      BlocklyPanel.setSharedBackpackId(backPackId);
      return resolve("");
    }
  }

  private Promise<Boolean> processSettings() {
    // load the user's backpack if we are not using a shared
    // backpack

    // Setup noop timer (if enabled)
    int noop = config.getNoop();
    if (noop > 0) {
      // If we have a noop time, setup a timer to do the noop
      Timer t = new Timer() {
        @Override
        public void run() {
          userInfoService.noop(new AsyncCallback<Void>() {
            @Override
            public void onSuccess(Void e) {
            }

            @Override
            public void onFailure(Throwable e) {
            }
          });
        }
      };
      t.scheduleRepeating(1000 * 60 * noop);
    }

    splashConfig = config.getSplashConfig();
    secondBuildserver = config.getSecondBuildserver();
    // The code below is invoked if we do not have a second buildserver
    // configured. It sets the warnedBuild1 flag to true which inhibits
    // the display of the dialog box used when building. This means that
    // if no second buildserver is configured, there is no dialog box
    // displayed when the build menu items are invoked.
    if (!secondBuildserver) {
      warnedBuild1 = true;
    }

    if (config.getRendezvousServer() != null) {
      setRendezvousServer(config.getRendezvousServer(), true);
    } else {
      setRendezvousServer(YaVersion.RENDEZVOUS_SERVER, false);
    }
    return resolve(true);
  }

  private Promise<Void> handleUiPreference() {
    return new Promise<>((ResolveCallback<Void> res, RejectCallback rej) -> {
      useNeoStyle = Ode.getUserNewLayout();
      useDarkMode = Ode.getUserDarkThemeEnabled();
      if (useNeoStyle) {
        GWT.runAsync(new RunAsyncCallback() {
          @Override
          public void onFailure(Throwable reason) {
            rej.apply(new Promise.WrappedException(reason));
          }

          @Override
          public void onSuccess() {
            if (useDarkMode) {
              IMAGES = GWT.create(DarkModeImagesNeo.class);
            } else {
              IMAGES = GWT.create(ImagesNeo.class);
            }
            RootPanel.get().addStyleName("neo");
            uiFactory = new UiFactoryNeo();
            res.apply(null);
          }
        });
      } else {
        GWT.runAsync(new RunAsyncCallback() {
          @Override
          public void onFailure(Throwable reason) {
            rej.apply(new Promise.WrappedException(reason));
          }

          @Override
          public void onSuccess() {
            if (useDarkMode) {
              IMAGES = GWT.create(DarkModeImages.class);
            } else {
              IMAGES = GWT.create(Images.class);
            }
            RootPanel.get().addStyleName("classic");
            uiFactory = new UiStyleFactory();
            res.apply(null);
          }
        });
      }
    });
  }

  /*
   * Initializes all UI elements.
   */
  private Promise<Object> initializeUi(Object result) {
    EDITORS.register(YoungAndroidProjectNode.class, node -> new YaProjectEditor(node, uiFactory));
    sourceStructureBox = SourceStructureBox.getSourceStructureBox();
    folderManager = new FolderManager(uiFactory);
    projectManager = new ProjectManager();
    editorManager = new EditorManager();

    rpcStatusPopup = new RpcStatusPopup();

    // Register services with RPC status popup
    rpcStatusPopup.register(projectService);
    rpcStatusPopup.register(userInfoService);
    rpcStatusPopup.register(componentService);

    overDeckPanel = new FlowPanel("main");
    Window.setTitle(MESSAGES.titleYoungAndroid());
    Window.enableScrolling(true);

    if (config.getServerExpired()) {
      RootPanel.get().add(new ExpiredServiceOverlay());
    }
    LOG.info("Declare DeckPanel");

    // Create tab panel for subsequent tabs
    deckPanel = new DeckPanel() {
      @Override
      public final void onBrowserEvent(Event event) {
        switch (event.getTypeInt()) {
          case Event.ONCONTEXTMENU:
            event.preventDefault();
            break;
        }
      }
    };
    deckPanel.sinkEvents(Event.ONCONTEXTMENU);

    // TODO: Tidy up user preference variable
    // Retrieve user preferences for layout and theme settings
    boolean isNewLayout = Ode.getUser NewLayout();
    boolean isDarkThemeEnabled = Ode.getUser DarkThemeEnabled();

    // Determine layout and style based on user preferences
    String layout = isNewLayout ? "modern" : "classic";
    style = (isNewLayout ? 
         (isDarkThemeEnabled ? Resources.INSTANCE.stylemodernDark() : Resources.INSTANCE.stylemodernLight()) : 
         (isDarkThemeEnabled ? Resources.INSTANCE.styleclassicDark() : Resources.INSTANCE.styleclassicLight()));
         
// Create the project list box with the UI factory
projectListbox = ProjectListBox.create(uiFactory);
    public class UserPreferences {
      private UserSettings userSettings;
  
      public UserPreferences(User user) {
          this.userSettings = new UserSettings(user);
      }
  
      public boolean isDyslexicFontEnabled() {
          String value = userSettings.getSettings(SettingsConstants.USER_GENERAL_SETTINGS)
                  .getPropertyValue(SettingsConstants.USER_DYSLEXIC_FONT);
          return Boolean.parseBoolean(value);
      }
  
      public void setDyslexicFont(boolean enabled) {
          userSettings.getSettings(SettingsConstants.USER_GENERAL_SETTINGS)
                  .changePropertyValue(SettingsConstants.USER_DYSLEXIC_FONT, String.valueOf(enabled));
          userSettings.saveSettings(null);
      }
  
      public boolean isDarkThemeEnabled() {
          String value = userSettings.getSettings(SettingsConstants.USER_GENERAL_SETTINGS)
                  .getPropertyValue(SettingsConstants.DARK_THEME_ENABLED);
          return Boolean.parseBoolean(value);
      }
  
      public void setDarkThemeEnabled(boolean enabled) {
          userSettings.getSettings(SettingsConstants.USER_GENERAL_SETTINGS)
                  .changePropertyValue(SettingsConstants.DARK_THEME_ENABLED, String.valueOf(enabled));
          userSettings.saveSettings(null);
      }
  
      public boolean isNewLayoutEnabled() {
          String value = userSettings.getSettings(SettingsConstants.USER_GENERAL_SETTINGS)
                  .getPropertyValue(SettingsConstants.USER_NEW_LAYOUT);
          return Boolean.parseBoolean(value);
      }
  
      public void setNewLayoutEnabled(boolean enabled) {
          userSettings.getSettings(SettingsConstants.USER_GENERAL_SETTINGS)
                  .changePropertyValue(SettingsConstants.USER_NEW_LAYOUT, String.valueOf(enabled));
      }
  }
  
  // In Ode.java
  public class Ode implements EntryPoint {
      private UserPreferences userPreferences;
  
      @Override
      public void onModuleLoad() {
          // Existing initialization code...
          
          userPreferences = new UserPreferences(user);
          
          // Example usage
          if (userPreferences.isDyslexicFontEnabled()) {
              // Apply dyslexic font settings
          }
      }
  }

    projectListbox = ProjectListBox.create(uiFactory);
    String layout;
    if (Ode.getUserNewLayout()) {
      layout = "modern";
      if (Ode.getUserDarkThemeEnabled()) {
        style = Resources.INSTANCE.stylemodernDark();
      } else {
        style = Resources.INSTANCE.stylemodernLight();
      }
    } else {
      layout = "classic";
      if (Ode.getUserDarkThemeEnabled()) {
        style = Resources.INSTANCE.styleclassicDark();
      } else {
        style = Resources.INSTANCE.styleclassicLight();
      }
    }

    style.ensureInjected();
    FlowPanel mainPanel = uiFactory.createOde(this, layout);

    deckPanel.showWidget(0);
    if ((mayNeedSplash || shouldShowWelcomeDialog()) && !didShowSplash) {

      showSplashScreens();
    }

    // Projects tab
    projectsTabIndex = 0;

    // Design tab
    designTabIndex = 1;

    // User Admin Panel
    userAdminTabIndex = 2;

    // Debugging Panel
    debuggingTabIndex = 3;

    RootPanel.get().add(mainPanel);

    // Add a handler to the RootPanel to keep track of Google Chrome Pinch Zooming and
    // handle relevant bugs. Chrome maps a Pinch Zoom to a MouseWheelEvent with the
    // control key pressed.
    RootPanel.get().addDomHandler(new MouseWheelHandler() {
      @Override
      public void onMouseWheel(MouseWheelEvent event) {
        if(event.isControlKeyDown()) {
          // Trip the appropriate flag in PZAwarePositionCallback when the page
          // is Pinch Zoomed. Note that this flag does not need to be removed when
          // the browser is un-zoomed because the patched function for determining
          // absolute position works in all circumstances.
          PZAwarePositionCallback.setPinchZoomed(true);
        }
      }
    }, MouseWheelEvent.getType());

    if (getUserDyslexicFont()) {
      RootPanel.get().addStyleName("dyslexic");
    }

    History.addValueChangeHandler(new ValueChangeHandler<String>() {
      @Override
      public void onValueChange(ValueChangeEvent<String> event) {
        openProject(event.getValue());
      }
    });

    // There is no sure-fire way of preventing people from accidentally navigating away from ODE
    // (e.g. by hitting the Backspace key). What we do need though is to make sure that people will
    // not lose any work because of this. We hook into the window closing  event to detect the
    // situation.
    Window.addWindowClosingHandler(new Window.ClosingHandler() {
      @Override
      public void onWindowClosing(Window.ClosingEvent event) {
        onClosing();
      }
    });

    setupMotd();
    HTML5DragDrop.init();
    topPanel.showUserEmail(user.getUserEmail());
    return resolve(result);
  }

  private void setupMotd() {
    AsyncCallback<Integer> callback = new AsyncCallback<Integer>() {
      @Override
      public void onFailure(Throwable caught) {
        LOG.info(MESSAGES.getMotdFailed());
      }

      @Override
      public void onSuccess(Integer intervalSecs) {
        if (intervalSecs > 0) {
          topPanel.showMotd();
          motdFetcher = new MotdFetcher(intervalSecs);
          motdFetcher.register((ExtendedServiceProxy<?>) projectService);
          motdFetcher.register((ExtendedServiceProxy<?>) userInfoService);
        }
      }
    };

    getGetMotdService().getCheckInterval(callback);
  }

  /**
   * Returns the editor manager.
   *
   * @return {@link EditorManager}
   */
  public EditorManager getEditorManager() {
    return editorManager;
  }

  /**
   * Returns the project manager.
   *
   * @return {@link ProjectManager}
   */
  public ProjectManager getProjectManager() {
    return projectManager;
  }

  /**
   * Returns the folder manager.
   *
   * @return {@link FolderManager}
   */
  public FolderManager getFolderManager() {
    return folderManager;
  }

  /**
   * Returns the project tool bar.
   *
   * @return {@link ProjectToolbar}
   */
  public ProjectToolbar getProjectToolbar() {
    return projectToolbar;
  }

  /**
   * Returns the structureAndAssets panel.
   *
   * @return {@link VerticalPanel}
   */
  public FlowPanel getStructureAndAssets() {
    return structureAndAssets;
  }

  /**
   * Returns the workColumns panel.
   *
   * @return {@link HorizontalPanel}
   */
  public FlowPanel getWorkColumns() {
    return workColumns;
  }

  /**
   * Returns the design tool bar.
   *
   * @return {@link DesignToolbar}
   */
  public DesignToolbar getDesignToolbar() {
    return designToolbar;
  }

  /**
   * Returns the design tool bar.
   *
   * @return {@link DesignToolbar}
   */
  public TopToolbar getTopToolbar() {
    return topPanel.getTopToolbar();
  }

  /**
   * Returns the top panel.
   *
   * @return {@link TopPanel}
   */
  public TopPanel getTopPanel() {
    return topPanel;
  }

  /**
   * Get an instance of the project information web service.
   *
   * @return project web service instance
   */
  public ProjectServiceAsync getProjectService() {
    return projectService;
  }

  /**
   * Get an instance of the user information web service.
   *
   * @return user information web service instance
   */
  public UserInfoServiceAsync getUserInfoService() {
    return userInfoService;
  }

  /**
   * Get an instance of the motd web service.
   *
   * @return motd web service instance
   */
  public GetMotdServiceAsync getGetMotdService() {
    return getMotdService;
  }

  /**
   * Get an instance of the Admin Info service
   *
   * @return admin info service instance
   */
  public AdminInfoServiceAsync getAdminInfoService() {
    return adminInfoService;
  }

  /**
   * Get an instance of the component web service.
   *
   * @return component web service instance
   */
  public ComponentServiceAsync getComponentService() {
    return componentService;
  }

  /**
   * Get an instance of the TokenAuth web service.
   *
   * @return TokenAuth web service instance
   */
  public TokenAuthServiceAsync getTokenAuthService() {
    return tokenAuthService;
  }

  /**
   * Set the current file editor.
   *
   * @param fileEditor the file editor, can be null.
   */
  public void setCurrentFileEditor(FileEditor fileEditor) {
    currentFileEditor = fileEditor;
    if (currentFileEditor == null) {
      // nothing more we can do
      LOG.info("Setting current file editor to null");
      return;
    }
    LOG.info("Ode: Setting current file editor to " + currentFileEditor.getFileId());
    if (currentFileEditor instanceof YaFormEditor) {
      sourceStructureBox.show(((YaFormEditor) currentFileEditor).getForm());
      switchToDesignView();
    }
    if (!windowClosing) {
      userSettings.getSettings(SettingsConstants.USER_GENERAL_SETTINGS).changePropertyValue(
          SettingsConstants.GENERAL_SETTINGS_CURRENT_PROJECT_ID,
          "" + getCurrentYoungAndroidProjectId());
      userSettings.saveSettings(null);
    }
  }

  /**
   * @return currently open FileEditor, or null if none
   */
  public FileEditor getCurrentFileEditor() {
    return currentFileEditor;
  }

  /**
   * Returns the project root node for the current project, or null if there is no
   * current project.
   *
   * @return project root node corresponding to current project
   */
  public ProjectRootNode getCurrentYoungAndroidProjectRootNode() {
    if (currentFileEditor != null) {
      return currentFileEditor.getProjectRootNode();
    }
    return null;
  }

  /**
   * Updates the modification date for the requested projected in the local
   * cached data structure based on the date received from the server.
   * 
   * @param date the date to update it to
   */
  public void updateModificationDate(long projectId, long date) {
    Project project = getProjectManager().getProject(projectId);
    if (project != null) {
      project.setDateModified(date);
    }
  }

  /**
   * Returns the current project id, or 0 if there is no current project.
   *
   * @return the current project id
   */
  public long getCurrentYoungAndroidProjectId() {
    if (currentFileEditor != null) {
      return currentFileEditor.getProjectId();
    }
    return 0;
  }

  /**
   * Returns the current source node, or null if there is no current source node.
   *
   * @return the current source node
   */
  public YoungAndroidSourceNode getCurrentYoungAndroidSourceNode() {
    if (currentFileEditor != null) {
      FileNode fileNode = currentFileEditor.getFileNode();
      if (fileNode instanceof YoungAndroidSourceNode) {
        return (YoungAndroidSourceNode) fileNode;
      }
    }
    return null;
  }

  /**
   * Returns user account information.
   *
   * @return user account information
   */
  public User getUser() {
    return user;
  }

  /**
   * Checks whether autoloading of the user's previous project should be
   * performed.
   *
   * @return true if autoloading should be performed, otherwise false.
   */
  public boolean shouldAutoloadLastProject() {
    String autoloadParam = Window.Location.getParameter("autoload");
    if ("false".equalsIgnoreCase(autoloadParam)) {
      return false;
    } else if ("true".equalsIgnoreCase(autoloadParam)) {
      return true;
    }
    return getUserAutoloadProject();
  }

  /**
   * HideChaff when switching view from block to others
   */
  private void hideChaff() {
    if (designToolbar.getCurrentView() == DesignToolbar.View.BLOCKS
        // currentFileEditor may be null when switching projects
        && currentFileEditor != null) {
      currentFileEditor.hideChaff();
    }
  }

  /**
   * Returns user dyslexic font setting.
   *
   * @return user default font
   */
  public static boolean getUserDyslexicFont() {
    String value = userSettings.getSettings(SettingsConstants.USER_GENERAL_SETTINGS)
        .getPropertyValue(SettingsConstants.USER_DYSLEXIC_FONT);
    return Boolean.parseBoolean(value);
  }

  /**
   * Set user dyslexic font setting.
   *
   * @param dyslexicFont new value for the user default font
   */
  public static void setUserDyslexicFont(boolean dyslexicFont) {
    userSettings.getSettings(SettingsConstants.USER_GENERAL_SETTINGS).changePropertyValue(
        SettingsConstants.USER_DYSLEXIC_FONT,
        "" + dyslexicFont);
    userSettings.saveSettings(new Command() {
      @Override
      public void execute() {
        // Reload for the new font to take effect. We
        // do this here because we need to make sure that
        // the user settings were saved before we terminate
        // this browsing session. This is particularly important
        // for Firefox
        Window.Location.reload();
      }
    });
  }

  /**
   * Returns the dark theme setting.
   *
   * @return true if the user has opted to use a dark theme, false otherwise
   */
  public static boolean getUserDarkThemeEnabled() {
    String value = userSettings.getSettings(SettingsConstants.USER_GENERAL_SETTINGS)
        .getPropertyValue(SettingsConstants.DARK_THEME_ENABLED);
    if (value == null) {
      return false;
    }
    return Boolean.parseBoolean(value);
  }

  /**
   * Set user dark theme setting.
   *
   * @param enabled new value for the user's UI preference
   */
  public static void setUserDarkThemeEnabled(boolean enabled) {
    userSettings.getSettings(SettingsConstants.USER_GENERAL_SETTINGS)
        .changePropertyValue(SettingsConstants.DARK_THEME_ENABLED,
            "" + enabled);
    // userSettings.saveSettings(new Command() {
    // @Override
    // public void execute() {
    // // Reload for the UI preferences to take effect. We
    // // do this here because we need to make sure that
    // // the user settings were saved before we terminate
    // // this browsing session. This is particularly important
    // // for Firefox
    // Window.Location.reload();
    // }
    // });
  }

  /**
   * Returns user new layout usage setting.
   *
   * @return true if the user has opted to use the new UI, false otherwise
   */
  public static boolean getUserNewLayout() {
    String value = userSettings.getSettings(SettingsConstants.USER_GENERAL_SETTINGS)
        .getPropertyValue(SettingsConstants.USER_NEW_LAYOUT);
    return Boolean.parseBoolean(value);
    // return true;
  }

  /**
   * Set user new layout usage setting.
   *
   * @param newLayout new value for the user's UI preference
   */
  public static void setUserNewLayout(boolean newLayout) {
    userSettings.getSettings(SettingsConstants.USER_GENERAL_SETTINGS)
        .changePropertyValue(SettingsConstants.USER_NEW_LAYOUT,
            "" + newLayout);
  }

  public static void setShowUIPicker(boolean value) {
    userSettings.getSettings(SettingsConstants.USER_GENERAL_SETTINGS)
        .changePropertyValue(SettingsConstants.SHOW_UIPICKER,
            "" + value);
  }

  public static boolean getShowUIPicker() {
    return userSettings.getSettings(SettingsConstants.USER_GENERAL_SETTINGS)
            .getPropertyValue(SettingsConstants.SHOW_UIPICKER).equalsIgnoreCase("True");
  }

  public static void saveUserDesignSettings() {
    userSettings.saveSettings(new Command() {
      @Override
      public void execute() {
        // Reload for the UI preferences to take effect. We
        // do this here because we need to make sure that
        // the user settings were saved before we terminate
        // this browsing session. This is particularly important
        // for Firefox
        Window.Location.reload();
      }
    });
  }

  /**
   * Checks whether the user has autoloading enabled in their settings.
   *
   * @return true if autoloading is enabled, otherwise false.
   */
  public static boolean getUserAutoloadProject() {
    String value = userSettings.getSettings(SettingsConstants.USER_GENERAL_SETTINGS)
        .getPropertyValue(SettingsConstants.USER_AUTOLOAD_PROJECT);
    return Boolean.parseBoolean(value);
  }

  /**
   * Helper method to create push buttons.
   *
   * @param img image to shown on face of push button
   * @param tip text to show in tooltip
   * @return newly created push button
   */
  public static PushButton createPushButton(ImageResource img, String tip,
      ClickHandler handler) {
    PushButton pb = new PushButton(new Image(img));
    pb.addClickHandler(handler);
    pb.setTitle(tip);
    return pb;
  }

  /**
   * Compares two locales and determines if they are equal. We consider oldLocale
   * value
   * of null to be equal to the empty string to handle default values.
   * 
   * @param oldLocale    one locale
   * @param newLocale    another locale
   * @param defaultValue the default locale
   * @return true if the locale ISO strings are equal modulo case or if both
   *         are empty, otherwise false
   */
  @VisibleForTesting
  static boolean compareLocales(String oldLocale, String newLocale, String defaultValue) {
    if ((oldLocale == null || oldLocale.isEmpty()) && (newLocale == null || newLocale.isEmpty())) {
      return true;
    } else if (oldLocale == null || oldLocale.isEmpty()) {
      return defaultValue.equalsIgnoreCase(newLocale);
    } else {
      return oldLocale.equalsIgnoreCase(newLocale);
    }
  }

  /**
   * Check the user's locale against the currently requested locale. No locale
   * is specified in the query string, then we redirect to the user's previous
   * locale. English, the default locale, won't redirect in this scenario to
   * prevent double requests for most of our users. If locale parameter is
   * specified and the locales don't match, then we set the user's last locale
   * to the current locale.
   */
  public static Promise<Boolean> handleUserLocale(UserSettings userSettings) {
    String locale = Window.Location.getParameter("locale");
    String lastUserLocale = userSettings.getSettings(SettingsConstants.USER_GENERAL_SETTINGS)
        .getPropertyValue(SettingsConstants.USER_LAST_LOCALE);
    if (!compareLocales(locale, lastUserLocale, "en")) {
      if (locale == null) {
        Window.Location.assign(Window.Location.createUrlBuilder().setParameter("locale", lastUserLocale).buildString());
        return rejectWithReason("Reloading to apply user locale");
      } else {
        userSettings.getSettings(SettingsConstants.USER_GENERAL_SETTINGS)
            .changePropertyValue(SettingsConstants.USER_LAST_LOCALE, locale);
        userSettings.saveSettings(null);
      }
    }
    return resolve(true);
  }

  private void resizeWorkArea(WorkAreaPanel workArea) {
    // Subtract 16px from width to account for vertical scrollbar FF3 likes to add
    workArea.onResize(Window.getClientWidth() - 16, Window.getClientHeight());
  }

  private void onClosing() {
    // At this point, we aren't allowed to do any UI.
    windowClosing = true;

    if (motdFetcher != null) {
      motdFetcher.unregister((ExtendedServiceProxy<?>) projectService);
      motdFetcher.unregister((ExtendedServiceProxy<?>) userInfoService);
    }

    // Unregister services with RPC status popup.
    rpcStatusPopup.unregister((ExtendedServiceProxy<?>) projectService);
    rpcStatusPopup.unregister((ExtendedServiceProxy<?>) userInfoService);

    // Save the user settings.
    userSettings.saveSettings(null);

    // Save all unsaved editors.
    editorManager.saveDirtyEditors(null);

    // Not sure if this will get to do its work...
    // We purposely do this after saving dirty
    // editors because saving work is more important then
    // getting this screenshot!
    screenShotMaybe(new Runnable() {
      @Override
      public void run() {
      }
    }, true); // Wait for i/o!!!

    doCloseProxy();

  }

  /**
   * Creates, visually centers, and optionally displays the dialog box
   * that informs the user how to start learning about using App Inventor
   * or create a new project.
   * 
   * @param showDialog Convenience variable to show the created DialogBox.
   * @return The created and optionally displayed Dialog box.
   */
  public DialogBox createNoProjectsDialog(boolean showDialog) {
    final NoProjectDialogBox dialogBox = new NoProjectDialogBox();

    if (showDialog) {
      dialogBox.show();
    }

    return dialogBox;
  }

  /**
   * Creates a dialog box to show empty trash list message.
   * 
   * @param showDialog Convenience variable to show the created DialogBox.
   * @return The created and optionally displayed Dialog box.
   */

  public DialogBox createEmptyTrashDialog(boolean showDialog) {
    // Create the UI elements of the DialogBox
    final DialogBox dialogBox = new DialogBox(true, false); // DialogBox(autohide, modal)
    dialogBox.setStylePrimaryName("ode-DialogBox");
    dialogBox.setText(MESSAGES.createNoProjectsDialogText());

    Grid mainGrid = new Grid(2, 2);
    mainGrid.getCellFormatter().setAlignment(0,
        0,
        HasHorizontalAlignment.ALIGN_CENTER,
        HasVerticalAlignment.ALIGN_MIDDLE);
    mainGrid.getCellFormatter().setAlignment(0,
        1,
        HasHorizontalAlignment.ALIGN_CENTER,
        HasVerticalAlignment.ALIGN_MIDDLE);
    mainGrid.getCellFormatter().setAlignment(1,
        1,
        HasHorizontalAlignment.ALIGN_RIGHT,
        HasVerticalAlignment.ALIGN_MIDDLE);

    Image dialogImage = new Image(Ode.getImageBundle().codiVert());

    Grid messageGrid = new Grid(2, 1);
    messageGrid.getCellFormatter().setAlignment(0,
        0,
        HasHorizontalAlignment.ALIGN_JUSTIFY,
        HasVerticalAlignment.ALIGN_MIDDLE);
    messageGrid.getCellFormatter().setAlignment(1,
        0,
        HasHorizontalAlignment.ALIGN_LEFT,
        HasVerticalAlignment.ALIGN_MIDDLE);

    Label messageChunk2 = new Label(MESSAGES.showEmptyTrashMessage());
    messageGrid.setWidget(1, 0, messageChunk2);
    mainGrid.setWidget(0, 0, dialogImage);
    mainGrid.setWidget(0, 1, messageGrid);

    dialogBox.setWidget(mainGrid);
    dialogBox.center();

    if (showDialog) {
      dialogBox.show();
    }

    Event.addNativePreviewHandler(new Event.NativePreviewHandler() {
      @Override
      public void onPreviewNativeEvent(Event.NativePreviewEvent event) {
        if (event.getTypeInt() == Event.ONKEYDOWN && dialogBox.isShowing()) {
          dialogBox.hide();
        }
      }
    });

    return dialogBox;
  }

  /**
   * public entry for (re)displaying the welcome dialog box.
   * Bypass the "Do Not Show Again" feature. This is used by the
   * menu choice to explicitly show the dialog box. This lets
   * people who have dismissed the dialog to manually decide to
   * see it again.
   *
   */
  public void showWelcomeDialog() {
    createWelcomeDialog(true);
  }

  /**
   * Possibly display the MIT App Inventor "Splash Screen"
   *
   * @param force Bypass the check to see if they have dimissed this version
   */
  private void createWelcomeDialog(final boolean force) {
    if (!shouldShowWelcomeDialog() && !force) {
      maybeShowNoProjectsDialog();
      return;
    }
    // Create the UI elements of the DialogBox
    final DialogBox dialogBox = new DialogBox(false, false); // DialogBox(autohide, modal)
    dialogBox.setStylePrimaryName("ode-DialogBox");
    dialogBox.setText(MESSAGES.createWelcomeDialogText());
    dialogBox.setHeight(splashConfig.height + "px");
    dialogBox.setWidth(splashConfig.width + "px");
    dialogBox.setGlassEnabled(true);
    dialogBox.setAnimationEnabled(true);
    dialogBox.center();
    VerticalPanel DialogBoxContents = new VerticalPanel();
    HTML message = new HTML(splashConfig.content);
    message.setStyleName("DialogBox-message");
    FlowPanel holder = new FlowPanel();
    Button ok = new Button(MESSAGES.createWelcomeDialogButton());
    final CheckBox noshow = new CheckBox(MESSAGES.doNotShow());
    ok.addClickListener(new ClickListener() {
      public void onClick(Widget sender) {
        dialogBox.hide();
        if (noshow.getValue()) { // User checked the box
          userSettings.getSettings(SettingsConstants.SPLASH_SETTINGS).changePropertyValue(
              SettingsConstants.SPLASH_SETTINGS_VERSION,
              "" + splashConfig.version);
          userSettings.saveSettings(null);
        }
        maybeShowNoProjectsDialog();
      }
    });
    holder.add(ok);
    holder.add(noshow);
    DialogBoxContents.add(message);
    DialogBoxContents.add(holder);
    dialogBox.setWidget(DialogBoxContents);
    ok.setFocus(true);
    dialogBox.show();

    Event.addNativePreviewHandler(new Event.NativePreviewHandler() {
      public void onPreviewNativeEvent(NativePreviewEvent event) {
        if (event.getTypeInt() == Event.ONKEYDOWN && event.getNativeEvent().getKeyCode() == KeyCodes.KEY_ESCAPE && dialogBox.isShowing()) {
          dialogBox.hide();
        }
      }
    });
  }

  /**
   * Check the number of projects for the user and show the "no projects" dialog
   * if no projects
   * are present.
   */
  private void maybeShowNoProjectsDialog() {
    projectManager.ensureProjectsLoadedFromServer(projectService).then0(() -> {
      for (Project p : projectManager.getProjects()) {
        if (!p.isInTrash()) {
          return null; // We have at least one valid project so exit early
        }
      }
      if (!templateLoadingFlag && !newGalleryLoadingFlag) {
        ErrorReporter.hide(); // hide the "Please choose a project" message
        createNoProjectsDialog(true);
      }
      return null;
    });
  }

  /*
   * Check the user's setting to get the version of the Splash
   * Screen that they have seen. If they have seen this version (or greater)
   * then return false so they do not see it again. Return true to show it
   */
  private boolean shouldShowWelcomeDialog() {
    if (splashConfig.version == 0) { // Never show splash if version is 0
      return false; // Check first to avoid others unnecessary calls
    }
    String value = userSettings.getSettings(SettingsConstants.SPLASH_SETTINGS)
        .getPropertyValue(SettingsConstants.SPLASH_SETTINGS_VERSION);
    int uversion;
    if (value == null) { // Nothing stored
      uversion = 0;
    } else {
      uversion = Integer.parseInt(value);
    }
    if (uversion >= splashConfig.version) {
      return false;
    } else {
      return true;
    }
  }

  /**
   * Show a Survey Splash Screen to the user if they have not previously
   * acknowledged it.
   */
  private void showSurveySplash() {
    // Create the UI elements of the DialogBox
    if (isReadOnly) { // Bypass the survey if we are read-only
      maybeShowSplash();
      return;
    }
    final DialogBox dialogBox = new DialogBox(false, true); // DialogBox(autohide, modal)
    dialogBox.setStylePrimaryName("ode-DialogBox");
    dialogBox.setText(MESSAGES.createWelcomeDialogText());
    dialogBox.setHeight("200px");
    dialogBox.setWidth("600px");
    dialogBox.setGlassEnabled(true);
    dialogBox.setAnimationEnabled(true);
    dialogBox.center();
    VerticalPanel DialogBoxContents = new VerticalPanel();
    HTML message = new HTML(MESSAGES.showSurveySplashMessage());
    message.setStyleName("DialogBox-message");
    FlowPanel holder = new FlowPanel();
    Button takesurvey = new Button(MESSAGES.showSurveySplashButtonNow());
    takesurvey.addClickListener(new ClickListener() {
      public void onClick(Widget sender) {
        dialogBox.hide();
        // Update Splash Settings here
        userSettings.getSettings(SettingsConstants.SPLASH_SETTINGS).changePropertyValue(
            SettingsConstants.SPLASH_SETTINGS_SHOWSURVEY,
            "" + YaVersion.SPLASH_SURVEY);
        userSettings.saveSettings(null);
        takeSurvey(); // Open survey in a new window
        maybeShowSplash();
      }
    });
    holder.add(takesurvey);
    Button latersurvey = new Button(MESSAGES.showSurveySplashButtonLater());
    latersurvey.addClickListener(new ClickListener() {
      public void onClick(Widget sender) {
        dialogBox.hide();
        maybeShowSplash();
      }
    });
    holder.add(latersurvey);
    Button neversurvey = new Button(MESSAGES.showSurveySplashButtonNever());
    neversurvey.addClickListener(new ClickListener() {
      public void onClick(Widget sender) {
        dialogBox.hide();
        // Update Splash Settings here
        Settings settings = userSettings.getSettings(SettingsConstants.SPLASH_SETTINGS);
        settings.changePropertyValue(SettingsConstants.SPLASH_SETTINGS_SHOWSURVEY,
            "" + YaVersion.SPLASH_SURVEY);
        String declined = settings.getPropertyValue(SettingsConstants.SPLASH_SETTINGS_DECLINED);
        if (declined == null)
          declined = ""; // Shouldn't happen
        if (declined != "")
          declined += ",";
        declined += "" + YaVersion.SPLASH_SURVEY; // Record that we declined this survey
        settings.changePropertyValue(SettingsConstants.SPLASH_SETTINGS_DECLINED, declined);
        userSettings.saveSettings(null);
        maybeShowSplash();
      }
    });
    holder.add(neversurvey);
    DialogBoxContents.add(message);
    DialogBoxContents.add(holder);
    dialogBox.setWidget(DialogBoxContents);
    dialogBox.show();
  }

  private void maybeShowSplash() {

    if (getShowUIPicker()) {
      new UISettingsWizard(true).show();
    } else if (AppInventorFeatures.showSplashScreen() && !isReadOnly) {
      createWelcomeDialog(false);
    } else {
      maybeShowNoProjectsDialog();
    }
  }

  private void maybeShowSplash2() {
    projectManager.ensureProjectsLoadedFromServer(projectService).then0(() -> {
      if (ProjectListBox.getProjectListBox().getProjectList().getMyProjectsCount() == 0
          && !templateLoadingFlag && !newGalleryLoadingFlag) {
        ErrorReporter.hide(); // hide the "Please choose a project" message
        showSplashScreens();
      }
      return null;
    });
  }

  public void requestShowSplashScreens() {
    mayNeedSplash = true;
    if (didTransitionFromProjectList) { // do immediately
      showSplashScreens();
    }
  }

  // Display the Survey and/or Normal Splash Screens
  // (if enabled). This function is called out of SplashSettings.java
  // after the userSettings object is loaded (above) and parsed.
  private void showSplashScreens() {
    boolean showSplash = false;
    if (AppInventorFeatures.showSurveySplashScreen()) {
      int nvalue = 0;
      String value = userSettings.getSettings(SettingsConstants.SPLASH_SETTINGS)
          .getPropertyValue(SettingsConstants.SPLASH_SETTINGS_SHOWSURVEY);
      if (value != null) {
        nvalue = Integer.parseInt(value);
      }
      if (nvalue < YaVersion.SPLASH_SURVEY) {
        showSurveySplash();
      } else {
        showSplash = true;
      }
    } else {
      showSplash = true;
    }
    if (showSplash) {
      maybeShowSplash();
    }
    didShowSplash = true;
  }

  /**
   * Show a Dialog Box when we receive an SC_PRECONDITION_FAILED
   * response code to any Async RPC call. This is a signal that
   * either our session has expired, or our login cookie has otherwise
   * become invalid. This is a fatal error and the user should not
   * be permitted to continue (many ignore the red error bar and keep
   * working, in vain). So now when this happens, we put up this
   * modal dialog box which cannot be dismissed. Instead it presents
   * just one option, a "Reload" button which reloads the browser.
   * This should trigger a re-authentication (or in the case of an
   * App Inventor upgrade trigging the problem, the loading of newer
   * code).
   */

  public void sessionDead() {
    // Create the UI elements of the DialogBox
    final DialogBox dialogBox = new DialogBox(false, true); // DialogBox(autohide, modal)
    dialogBox.setStylePrimaryName("ode-DialogBox");
    dialogBox.setText(MESSAGES.invalidSessionDialogText());
    dialogBox.setWidth("400px");
    dialogBox.setGlassEnabled(true);
    dialogBox.setAnimationEnabled(true);
    dialogBox.center();
    VerticalPanel DialogBoxContents = new VerticalPanel();
    HTML message = new HTML(MESSAGES.sessionDead());
    message.setStyleName("DialogBox-message");
    FlowPanel holder = new FlowPanel();
    Button reloadSession = new Button(MESSAGES.reloadWindow());
    reloadSession.addClickListener(new ClickListener() {
      public void onClick(Widget sender) {
        dialogBox.hide();
        reloadWindow(true);
      }
    });
    holder.add(reloadSession);
    DialogBoxContents.add(message);
    DialogBoxContents.add(holder);
    dialogBox.setWidget(DialogBoxContents);
    dialogBox.show();
  }

  /**
   * Show a Warning Dialog box when another login session has been
   * created. The user is then given two choices. They can either
   * close this session of App Inventor, which will close the current
   * window, or they can click "Take Over" which will reload this
   * window effectively making it the latest login and invalidating
   * all other sessions.
   *
   * We are called from OdeAsyncCallback when we detect that our
   * session has been invalidated.
   */
  public void invalidSessionDialog() {
    // Create the UI elements of the DialogBox
    final DialogBox dialogBox = new DialogBox(false, true); // DialogBox(autohide, modal)
    dialogBox.setStylePrimaryName("ode-DialogBox");
    dialogBox.setText(MESSAGES.invalidSessionDialogText());
    dialogBox.setHeight("200px");
    dialogBox.setWidth("800px");
    dialogBox.setGlassEnabled(true);
    dialogBox.setAnimationEnabled(true);
    dialogBox.center();
    VerticalPanel DialogBoxContents = new VerticalPanel();
    HTML message = new HTML(MESSAGES.invalidSessionDialogMessage());
    message.setStyleName("DialogBox-message");
    FlowPanel holder = new FlowPanel();
    Button closeSession = new Button(MESSAGES.invalidSessionDialogButtonEnd());
    closeSession.addClickListener(new ClickListener() {
      public void onClick(Widget sender) {
        dialogBox.hide();
        finalDialog();
      }
    });
    holder.add(closeSession);
    Button reloadSession = new Button(MESSAGES.invalidSessionDialogButtonCurrent());
    reloadSession.addClickListener(new ClickListener() {
      public void onClick(Widget sender) {
        dialogBox.hide();
        reloadWindow(false);
      }
    });
    holder.add(reloadSession);
    Button continueSession = new Button(MESSAGES.invalidSessionDialogButtonContinue());
    continueSession.addClickListener(new ClickListener() {
      public void onClick(Widget sender) {
        dialogBox.hide();
        bashWarningDialog();
      }
    });
    holder.add(continueSession);
    DialogBoxContents.add(message);
    DialogBoxContents.add(holder);
    dialogBox.setWidget(DialogBoxContents);
    dialogBox.show();
  }

  /**
   * The user has chosen to continue a session even though
   * others are still active. This risks damaging (bashing) projects.
   * So before we proceed, we provide a stern warning. If they press
   * "Continue" we set their sessionId to "force" which is recognized
   * by the backend as a sessionId that should always match. This is
   * safe because normal sessionIds are UUIDs which are always longer
   * then the word "force." I know this is a bit kludgey, but by doing
   * it this way we don't have to change the RPC interface which makes
   * releasing this code non-disruptive to people using App Inventor
   * during the release.
   *
   * If the user selects "Cancel" we take them back to the
   * invalidSessionDialog.
   */

  private void bashWarningDialog() {
    // Create the UI elements of the DialogBox
    final DialogBox dialogBox = new DialogBox(false, true); // DialogBox(autohide, modal)
    dialogBox.setStylePrimaryName("ode-DialogBox");
    dialogBox.setText(MESSAGES.bashWarningDialogText());
    dialogBox.setHeight("200px");
    dialogBox.setWidth("800px");
    dialogBox.setGlassEnabled(true);
    dialogBox.setAnimationEnabled(true);
    dialogBox.center();
    VerticalPanel DialogBoxContents = new VerticalPanel();
    HTML message = new HTML(MESSAGES.bashWarningDialogMessage());
    message.setStyleName("DialogBox-message");
    FlowPanel holder = new FlowPanel();
    Button continueSession = new Button(MESSAGES.bashWarningDialogButtonContinue());
    continueSession.addClickListener(new ClickListener() {
      public void onClick(Widget sender) {
        dialogBox.hide();
        sessionId = "force"; // OK, over-ride in place!
        // Because we ultimately got here from a failure in the save function...
        ChainableCommand cmd = new SaveAllEditorsCommand(null);
        cmd.startExecuteChain(Tracking.PROJECT_ACTION_SAVE_YA, getCurrentYoungAndroidProjectRootNode());
        // Will now go back to our regularly scheduled main loop
      }
    });
    holder.add(continueSession);
    Button cancelSession = new Button(MESSAGES.bashWarningDialogButtonNo());
    cancelSession.addClickListener(new ClickListener() {
      public void onClick(Widget sender) {
        dialogBox.hide();
        invalidSessionDialog();
      }
    });
    holder.add(cancelSession);
    DialogBoxContents.add(message);
    DialogBoxContents.add(holder);
    dialogBox.setWidget(DialogBoxContents);
    dialogBox.show();
  }

  /**
   * The "Final" Dialog box. When a user chooses to end their session
   * due to a conflicting login, we should show this dialog which is modal
   * and has no exit! My preference would have been to close the window
   * altogether, but the browsers won't let javascript code close windows
   * that it didn't open itself (like the main window). I also tried to
   * use document.write() to write replacement HTML but that caused errors
   * in Firefox and strange behavior in Chrome. So we do this...
   *
   * We are called from invalidSessionDialog() (above).
   */
  private void finalDialog() {
    // Create the UI elements of the DialogBox
    final DialogBox dialogBox = new DialogBox(false, true); // DialogBox(autohide, modal)
    dialogBox.setStylePrimaryName("ode-DialogBox");
    dialogBox.setText(MESSAGES.finalDialogText());
    dialogBox.setHeight("100px");
    dialogBox.setWidth("400px");
    dialogBox.setGlassEnabled(true);
    dialogBox.setAnimationEnabled(true);
    dialogBox.center();
    VerticalPanel DialogBoxContents = new VerticalPanel();
    HTML message = new HTML(MESSAGES.finalDialogMessage());
    message.setStyleName("DialogBox-message");
    DialogBoxContents.add(message);
    dialogBox.setWidget(DialogBoxContents);
    dialogBox.show();
  }

  /**
   * galleryLoadingDialog -- Put up a dialog box while a Gallery
   * project is loading.
   *
   */

  private DialogBox galleryLoadingDialog() {
    // Create the UI elements of the DialogBox
    final DialogBox dialogBox = new DialogBox(false, true); // DialogBox(autohide, modal)
    dialogBox.setStylePrimaryName("ode-DialogBox");
    // dialogBox.setText(MESSAGES.galleryLoadingDialogText());
    dialogBox.setHeight("100px");
    dialogBox.setWidth("400px");
    dialogBox.setGlassEnabled(true);
    dialogBox.setAnimationEnabled(true);
    dialogBox.center();
    VerticalPanel DialogBoxContents = new VerticalPanel();
    HTML message = new HTML(MESSAGES.galleryLoadingDialogText());
    message.setStyleName("DialogBox-message");
    DialogBoxContents.add(message);
    dialogBox.setWidget(DialogBoxContents);
    dialogBox.show();
    return dialogBox;
  }

  /**
   * corruptionDialog -- Put up a dialog box explaining that we detected
   * corruption
   * while reading in a project file. There is no continuing once this happens.
   *
   */
  void corruptionDialog() {
    // Create the UI elements of the DialogBox
    final DialogBox dialogBox = new DialogBox(false, true); // DialogBox(autohide, modal)
    dialogBox.setStylePrimaryName("ode-DialogBox");
    dialogBox.setText(MESSAGES.corruptionDialogText());
    dialogBox.setHeight("100px");
    dialogBox.setWidth("400px");
    dialogBox.setGlassEnabled(true);
    dialogBox.setAnimationEnabled(true);
    dialogBox.center();
    VerticalPanel DialogBoxContents = new VerticalPanel();
    HTML message = new HTML(MESSAGES.corruptionDialogMessage());
    message.setStyleName("DialogBox-message");
    DialogBoxContents.add(message);
    dialogBox.setWidget(DialogBoxContents);
    dialogBox.show();
  }

  public void blocksTruncatedDialog(final long projectId, final String fileId, final String content,
      final OdeAsyncCallback callback) {
    final DialogBox dialogBox = new DialogBox(false, true); // DialogBox(autohide, modal)
    dialogBox.setStylePrimaryName("ode-DialogBox");
    dialogBox.setText(MESSAGES.blocksTruncatedDialogText());
    dialogBox.setHeight("150px");
    dialogBox.setWidth("600px");
    dialogBox.setGlassEnabled(true);
    dialogBox.setAnimationEnabled(true);
    dialogBox.center();
    String[] fileParts = fileId.split("/");
    String screenNameParts = fileParts[fileParts.length - 1];
    final String screenName = screenNameParts.split("\\.")[0]; // Get rid of the .bky part
    final String userEmail = user.getUserEmail();
    VerticalPanel DialogBoxContents = new VerticalPanel();
    HTML message = new HTML(MESSAGES.blocksTruncatedDialogMessage().replace("%1", screenName));
    message.setStyleName("DialogBox-message");
    FlowPanel holder = new FlowPanel();
    final Button continueSession = new Button(MESSAGES.blocksTruncatedDialogButtonSave());
    continueSession.addClickListener(new ClickListener() {
      public void onClick(Widget sender) {
        dialogBox.hide();
        // call save2 again, this time with force = true so the empty workspace will be
        // written
        getProjectService().save2(getSessionId(), projectId, fileId, true, content, callback);
      }
    });
    holder.add(continueSession);
    final Button cancelSession = new Button(MESSAGES.blocksTruncatedDialogButtonNoSave());
    final OdeAsyncCallback<Void> logReturn = new OdeAsyncCallback<Void>() {
      @Override
      public void onSuccess(Void result) {
        reloadWindow(false);
      }
    };
    cancelSession.addClickListener(new ClickListener() {
      public void onClick(Widget sender) {
        // Note: We do *not* remove the dialog, this locks the UI up (our intent)
        // Wait for a few seconds for other I/O to complete
        cancelSession.setEnabled(false); // Disable button to prevent further clicking
        continueSession.setEnabled(false); // This one as well
        Timer t = new Timer() {
          int count = 5;

          @Override
          public void run() {
            if (count > 0) {
              HTML html = (HTML) ((VerticalPanel) dialogBox.getWidget()).getWidget(0);
              html.setHTML(MESSAGES.blocksTruncatedDialogButtonHTML().replace("%1", "" + count));
              count -= 1;
            } else {
              this.cancel();
              getProjectService().log("Disappearing Blocks: ProjectId = " + projectId +
                  " fileId = " + fileId + " User = " + userEmail, logReturn);
            }
          }
        };
        t.scheduleRepeating(1000); // Run every second
      }
    });
    holder.add(cancelSession);
    DialogBoxContents.add(message);
    DialogBoxContents.add(holder);
    dialogBox.setWidget(DialogBoxContents);
    dialogBox.show();
  }

  /**
   * Display a dialog box with a provided warning message.
   *
   * @param inputMessage The message to display
   */

  public void genericWarning(String inputMessage) {
    // Create the UI elements of the DialogBox
    final DialogBox dialogBox = new DialogBox(false, true); // DialogBox(autohide, modal)
    dialogBox.setStylePrimaryName("ode-DialogBox");
    dialogBox.setText(MESSAGES.warningDialogTitle());
    dialogBox.setHeight("100px");
    dialogBox.setWidth("400px");
    dialogBox.setGlassEnabled(true);
    dialogBox.setAnimationEnabled(true);
    dialogBox.center();
    VerticalPanel DialogBoxContents = new VerticalPanel();
    HTML message = new HTML("<p>" + inputMessage + "</p>");
    message.setStyleName("DialogBox-message");
    FlowPanel holder = new FlowPanel();
    Button okButton = new Button("OK");
    okButton.addClickListener(new ClickListener() {
      public void onClick(Widget sender) {
        dialogBox.hide();
      }
    });
    holder.add(okButton);
    DialogBoxContents.add(message);
    DialogBoxContents.add(holder);
    dialogBox.setWidget(DialogBoxContents);
    dialogBox.show();
  }

  /**
   * Display a Dialog box that explains that you cannot connect a
   * device or the emulator to App Inventor until you have a project
   * selected.
   */

  private void wontConnectDialog() {
    // Create the UI elements of the DialogBox
    final DialogBox dialogBox = new DialogBox(false, true); // DialogBox(autohide, modal)
    dialogBox.setStylePrimaryName("ode-DialogBox");
    dialogBox.setText(MESSAGES.noprojectDialogTitle());
    dialogBox.setHeight("100px");
    dialogBox.setWidth("400px");
    dialogBox.setGlassEnabled(true);
    dialogBox.setAnimationEnabled(true);
    dialogBox.center();
    VerticalPanel DialogBoxContents = new VerticalPanel();
    HTML message = new HTML("<p>" + MESSAGES.noprojectDuringConnect() + "</p>");
    message.setStyleName("DialogBox-message");
    FlowPanel holder = new FlowPanel();
    Button okButton = new Button("OK");
    okButton.addClickListener(new ClickListener() {
      public void onClick(Widget sender) {
        dialogBox.hide();
      }
    });
    holder.add(okButton);
    DialogBoxContents.add(message);
    DialogBoxContents.add(holder);
    dialogBox.setWidget(DialogBoxContents);
    dialogBox.show();
  }

  /**
   * This dialog is showned if an account is disabled. It is
   * completely modal with no escape. The provided URL is displayed in
   * an iframe, so it can be tailored to each person whose account is
   * disabled.
   *
   * @param Url the Url to display in the dialog box.
   */

  public void disabledAccountDialog(String Url) {
    // Create the UI elements of the DialogBox
    final DialogBox dialogBox = new DialogBox(false, true); // DialogBox(autohide, modal)
    dialogBox.setStylePrimaryName("ode-DialogBox");
    dialogBox.setText(MESSAGES.accountDisabledMessage());
    dialogBox.setHeight("700px");
    dialogBox.setWidth("700px");
    dialogBox.setGlassEnabled(true);
    dialogBox.setAnimationEnabled(true);
    dialogBox.center();
    VerticalPanel DialogBoxContents = new VerticalPanel();
    HTML message = new HTML("<iframe src=\"" + Url + "\" style=\"border: 0; width: 680px; height: 660px;\"></iframe>");
    message.setStyleName("DialogBox-message");
    DialogBoxContents.add(message);
    dialogBox.setWidget(DialogBoxContents);
    dialogBox.show();
  }

  /**
   * Is it OK to connect a device/emulator. Returns true if so false
   * otherwise.
   *
   * Determination is made based on whether or not a project is
   * selected.
   *
   * @return boolean
   */

  public boolean okToConnect() {
    if (getCurrentYoungAndroidProjectId() == 0) {
      wontConnectDialog();
      return false;
    } else {
      return true;
    }
  }

  /**
   * recordCorruptProject -- Record that we received a corrupt read. This
   * may or may not work depending on the reason why we received a corrupt
   * file. If the network just went down, then obviously we won't be able
   * to use the network to report this problem. However if the corruption
   * was due to a proxy mangling data (perhaps in the name of censorship)
   * then this will likely work. We'll see.... (JIS)
   *
   */

  public void recordCorruptProject(long projectId, String fileId, String message) {
    getProjectService().recordCorruption(projectId, fileId, message,
        new OdeAsyncCallback<Void>(
            "") { // No failure message
          @Override
          public void onSuccess(Void result) {
            // do nothing
          }
        });
  }

  /**
   * generateNonce() -- Generate a unique String value
   * this value is used to reference a built APK without
   * requiring explicit authentication.
   *
   * @return nonce
   */
  public String generateNonce() {
    int v = random.nextInt(10000000);
    nonce = Integer.toString(v, 36); // Base 36 string
    return nonce;
  }

  public String getSessionId() {
    return sessionId;
  }

  /*
   * getNonce() -- return a previously generated nonce.
   *
   * @return nonce
   */
  public String getNonce() {
    return nonce;
  }

  public boolean isReadOnly() {
    return isReadOnly;
  }

  // This is called from AdminUserList when we are switching users
  // See the comment there...
  public void setReadOnly() {
    isReadOnly = true;
  }

  // Code to lock out certain screen and project switching code
  // These are locked out while files are being saved
  // lockScreens(true) is called from EditorManager when it
  // is about to call saveDirtyEditors() and then cleared
  // in the afterSaving command called when saveDirtyEditors
  // is finished.

  public boolean screensLocked() {
    return screensLocked;
  }

  public void lockScreens(boolean value) {
    if (value) {
      LOG.info("Locking Screens");
    } else {
      LOG.info("Unlocking Screens");
    }
    screensLocked = value;
  }

  /**
   * Take a screenshot when the user leaves a blocks editor
   *
   * Take note of the "deferred" flag. If set, we run the runnable
   * after i/o is finished. Otherwise we run it immediately while i/o
   * may still be happening. We wait in the case of logout or window
   * closing, where we want to hold things up until i/o is done.
   *
   * @param next     a runnable to run when we are finished
   * @param deferred whether to run the runnable immediately or after i/o is
   *                 finished
   */

  public void screenShotMaybe(final Runnable next, final boolean deferred) {
    // Only take screenshots if we are an enabled feature
    if (!AppInventorFeatures.takeScreenShots()) {
      next.run();
      return;
    }
    // If we are not in the blocks editor, we do nothing
    // but we do run our callback
    if (designToolbar.getCurrentView() != DesignToolbar.View.BLOCKS) {
      next.run();
      return;
    }
    String image = "";
    FileEditor editor = Ode.getInstance().getCurrentFileEditor();
    final long projectId = editor.getProjectId();
    final FileNode fileNode = editor.getFileNode();
    currentFileEditor.getBlocksImage(new Callback<String, String>() {
      @Override
      public void onSuccess(String result) {
        int comma = result.indexOf(",");
        if (comma < 0) {
          LOG.info("screenshot invalid");
          next.run();
          return;
        }
        result = result.substring(comma + 1); // Strip off url header
        String screenShotName = fileNode.getName();
        int period = screenShotName.lastIndexOf(".");
        screenShotName = "screenshots/" + screenShotName.substring(0, period) + ".png";
        LOG.info("ScreenShotName = " + screenShotName);
        projectService.screenshot(sessionId, projectId, screenShotName, result,
            new OdeAsyncCallback<RpcResult>() {
              @Override
              public void onSuccess(RpcResult result) {
                if (deferred) {
                  next.run();
                }
              }

              public void OnFailure(Throwable caught) {
                super.onFailure(caught);
                if (deferred) {
                  next.run();
                }
              }
            });
        if (!deferred) {
          next.run();
        }
      }

      @Override
      public void onFailure(String error) {
        LOG.info("Screenshot failed: " + error);
        next.run();
      }
    });
  }

  public static Promise<?> exportProject() {
    return ((LocalProjectService) instance.projectService).exportProject(
        instance.getCurrentYoungAndroidProjectId());
  }

  // Used internally here so that the tutorial panel is only shown on
  // the blocks or designer view, not the gallery or projects (or
  // other) views. unlike setTutorialVisible, we do not side effect
  // the instance variable tutorialVisible, so we can use it in showTutorials()
  // (below) to put back the tutorial frame when we revisit the project
  private void hideTutorials() {
    tutorialPanel.setVisible(false);
  }

  private void showTutorials() {
    if (tutorialVisible) {
      tutorialPanel.setVisible(true);
    }
  }

  public void setTutorialVisible(boolean visible) {
    tutorialVisible = visible;
    if (visible) {
      tutorialPanel.setVisible(true);
      tutorialPanel.setWidth("300px");
    } else {
      tutorialPanel.setVisible(false);
    }
    if (currentFileEditor != null) {
      currentFileEditor.resize();
    }
  }

  /**
   * Indicate if the tutorial panel is currently visible.
   * 
   * @return true if the tutorial panel is visible.
   *
   *         Note: This value is only valid if in the blocks editor or the
   *         designer.
   *         As of this note this routine is called when the "Toogle Tutorial"
   *         button
   *         is clicked, and it is only displayed when in the Designer of the
   *         Blocks
   *         Editor.
   */

  public boolean isTutorialVisible() {
    return tutorialVisible;
  }

  public void setTutorialURL(String newURL) {
    if (newURL.isEmpty()) {
      designToolbar.setTutorialToggleVisible(false);
      setTutorialVisible(false);
      return;
    }

    boolean isUrlAllowed = false;
    for (String candidate : config.getTutorialsUrlAllowed()) {
      if (newURL.startsWith(candidate)) {
        isUrlAllowed = true;
        break;
      }
    }

    if (!isUrlAllowed) {
      designToolbar.setTutorialToggleVisible(false);
      setTutorialVisible(false);
    } else {
      String locale = Window.Location.getParameter("locale");
      if (locale != null) {
        newURL += (newURL.contains("?") ? "&" : "?") + "locale=" + locale;
      }
      String[] urlSplits = newURL.split("//"); // [protocol, rest]
      boolean isHttps = Window.Location.getProtocol() == "https:" || urlSplits[0] == "https:";
      String effectiveUrl = (isHttps ? "https://" : "http://") + urlSplits[1];
      tutorialPanel.setUrl(effectiveUrl);
      designToolbar.setTutorialToggleVisible(true);
      setTutorialVisible(true);
    }
  }

  // Load the user's backpack. This is not called if we are using
  // a shared backpack
  private Promise<String> loadBackpack() {
    return Promise.call("Fetching backpack failed",
        userInfoService::getUserBackpack).then(result -> {
          BlocklyPanel.setInitialBackpack(result);
          return resolve(result);
        });
  }

  public boolean hasSecondBuildserver() {
    return secondBuildserver;
  }

  public boolean getWarnBuild(boolean secondBuildserver) {
    return secondBuildserver ? warnedBuild2 : warnedBuild1;
  }

  public void setWarnBuild(boolean secondBuildserver, boolean value) {
    if (secondBuildserver) {
      warnedBuild2 = value;
    } else {
      warnedBuild1 = value;
    }
  }

  public boolean getGalleryReadOnly() {
    return config.getGalleryReadOnly();
  }

  public boolean getDeleteAccountAllowed() {
    return config.getDeleteAccountAllowed();
  }

  public static void setupOrigin(Object service) {
    if (service instanceof ServiceDefTarget) {
      String host = Window.Location.getProtocol() + "//" + Window.Location.getHost();
      String oldUrl = ((ServiceDefTarget) service).getServiceEntryPoint();
      if (oldUrl.startsWith(GWT.getModuleBaseURL())) {
        String newUrl = host + "/" + GWT.getModuleName() + "/" + oldUrl.substring(GWT.getModuleBaseURL().length());
        ((ServiceDefTarget) service).setServiceEntryPoint(newUrl);
      }
    }
  }

  /**
   * setRendezvousServer
   *
   * Setup the Rendezvous server location.
   *
   * There are two places where the rendezvous servers is setup. The
   * "compiled in" version is in YaVersion.RENDEZVOUS_SERVER. The
   * runtime version is in appengine-web.xml. If they differ, we set
   * "top.includeQRcode" to true so that when we display the
   * QRCode, we include the name of the Rendezvous server. Note: What
   * is important here is what version of the rendezvous server is
   * compiled into the Companion itself. The Companion does *not* get
   * the default version from YaVersion, but from the blocks that are
   * used to build the Companion.
   *
   * @param server     the domain name of the Rendezvous servers
   * @param inclQRcode true to indicate that the rendezvous server domain name
   *                   should be included in the QR Code
   *
   */
  private native void setRendezvousServer(String server, boolean inclQRcode) /*-{
    top.rendezvousServer = server;
    top.includeQRcode = inclQRcode;
  }-*/;

  // Native code to open a new window (or tab) to display the
  // desired survey. The value below "http://web.mit.edu" is just
  // a plug value. You should insert your own as appropriate.
  private native void takeSurvey() /*-{
    $wnd.open("http://web.mit.edu");
  }-*/;

  // Making this public in case we need something like this elsewhere
  public static native String generateUuid() /*-{
    return 'xxxxxxxx-xxxx-4xxx-yxxx-xxxxxxxxxxxx'.replace(/[xy]/g, function(c) {
      var r = Math.random()*16|0, v = c == 'x' ? r : (r&0x3|0x8);
      return v.toString(16);
     });
  }-*/;

  public static native void reloadWindow(boolean full) /*-{
    if (full) {
      top.location.replace(top.location.origin);
    } else {
      top.location.reload();
    }
  }-*/;

  private static native boolean finish(String userId) /*-{
    var delete_cookie = function(name) {
       document.cookie = name + '=;Path=/;expires=Thu, 01 Jan 1970 00:00:01 GMT;';
    };
    var retval = {
       "type": "closeApp",
       "uuid" : userId }
    if (top.opener) {
      delete_cookie("AppInventor"); // This ends our authentication
      top.opener.postMessage(retval, "*");
      return true;
    } else {
      return false;
    }
  }-*/;

  public static native void CLog(String message) /*-{
    console.log(message);
  }-*/;

  public static native boolean isMobile() /*-{
    var check = false;
    (function (a) {
        if (/(android|bb\d+|meego).+mobile|avantgo|bada\/|blackberry|blazer|compal|elaine|fennec|hiptop|iemobile|ip(hone|od)|iris|kindle|lge |maemo|midp|mmp|mobile.+firefox|netfront|opera m(ob|in)i|palm( os)?|phone|p(ixi|re)\/|plucker|pocket|psp|series(4|6)0|symbian|treo|up\.(browser|link)|vodafone|wap|windows ce|xda|xiino/i.test(a) || /1207|6310|6590|3gso|4thp|50[1-6]i|770s|802s|a wa|abac|ac(er|oo|s\-)|ai(ko|rn)|al(av|ca|co)|amoi|an(ex|ny|yw)|aptu|ar(ch|go)|as(te|us)|attw|au(di|\-m|r |s )|avan|be(ck|ll|nq)|bi(lb|rd)|bl(ac|az)|br(e|v)w|bumb|bw\-(n|u)|c55\/|capi|ccwa|cdm\-|cell|chtm|cldc|cmd\-|co(mp|nd)|craw|da(it|ll|ng)|dbte|dc\-s|devi|dica|dmob|do(c|p)o|ds(12|\-d)|el(49|ai)|em(l2|ul)|er(ic|k0)|esl8|ez([4-7]0|os|wa|ze)|fetc|fly(\-|_)|g1 u|g560|gene|gf\-5|g\-mo|go(\.w|od)|gr(ad|un)|haie|hcit|hd\-(m|p|t)|hei\-|hi(pt|ta)|hp( i|ip)|hs\-c|ht(c(\-| |_|a|g|p|s|t)|tp)|hu(aw|tc)|i\-(20|go|ma)|i230|iac( |\-|\/)|ibro|idea|ig01|ikom|im1k|inno|ipaq|iris|ja(t|v)a|jbro|jemu|jigs|kddi|keji|kgt( |\/)|klon|kpt |kwc\-|kyo(c|k)|le(no|xi)|lg( g|\/(k|l|u)|50|54|\-[a-w])|libw|lynx|m1\-w|m3ga|m50\/|ma(te|ui|xo)|mc(01|21|ca)|m\-cr|me(rc|ri)|mi(o8|oa|ts)|mmef|mo(01|02|bi|de|do|t(\-| |o|v)|zz)|mt(50|p1|v )|mwbp|mywa|n10[0-2]|n20[2-3]|n30(0|2)|n50(0|2|5)|n7(0(0|1)|10)|ne((c|m)\-|on|tf|wf|wg|wt)|nok(6|i)|nzph|o2im|op(ti|wv)|oran|owg1|p800|pan(a|d|t)|pdxg|pg(13|\-([1-8]|c))|phil|pire|pl(ay|uc)|pn\-2|po(ck|rt|se)|prox|psio|pt\-g|qa\-a|qc(07|12|21|32|60|\-[2-7]|i\-)|qtek|r380|r600|raks|rim9|ro(ve|zo)|s55\/|sa(ge|ma|mm|ms|ny|va)|sc(01|h\-|oo|p\-)|sdk\/|se(c(\-|0|1)|47|mc|nd|ri)|sgh\-|shar|sie(\-|m)|sk\-0|sl(45|id)|sm(al|ar|b3|it|t5)|so(ft|ny)|sp(01|h\-|v\-|v )|sy(01|mb)|t2(18|50)|t6(00|10|18)|ta(gt|lk)|tcl\-|tdg\-|tel(i|m)|tim\-|t\-mo|to(pl|sh)|ts(70|m\-|m3|m5)|tx\-9|up(\.b|g1|si)|utst|v400|v750|veri|vi(rg|te)|vk(40|5[0-3]|\-v)|vm40|voda|vulc|vx(52|53|60|61|70|80|81|83|85|98)|w3c(\-| )|webc|whit|wi(g |nc|nw)|wmlb|wonu|x700|yas\-|your|zeto|zte\-/i.test(a.substr(0, 4))) check = true;
    })($wnd.navigator.userAgent || $wnd.navigator.vendor || $wnd.opera);
    return check;
  }-*/;

  private static native void doCloseProxy() /*-{
    if (top.proxy) {
      top.proxy.close();
    }
  }-*/;

  public interface Resources extends ClientBundle {

    public static final Resources INSTANCE = GWT.create(Resources.class);

    @Source({
<<<<<<< HEAD
      "com/google/appinventor/client/style/classic/light.css",
      "com/google/appinventor/client/style/classic/variableColors.css"
=======
        "com/google/appinventor/client/light.css"
>>>>>>> 4a4ea61a
    })
    Style styleclassicLight();

    @Source({
<<<<<<< HEAD
      "com/google/appinventor/client/style/classic/dark.css",
      "com/google/appinventor/client/style/classic/variableColors.css"
=======
        "com/google/appinventor/client/dark.css"
>>>>>>> 4a4ea61a
    })
    Style styleclassicDark();

    @Source({
        "com/google/appinventor/client/style/neo/lightNeo.css",
        "com/google/appinventor/client/style/neo/neo.css"
    })
    Style stylemodernLight();

    @Source({
        "com/google/appinventor/client/style/neo/darkNeo.css",
        "com/google/appinventor/client/style/neo/neo.css"
    })
    Style stylemodernDark();

    public interface Style extends CssResource {
    }
  }

  private static native void registerIosExtensions(String extensionJson)/*-{
    $wnd.ALLOWED_IOS_EXTENSIONS = JSON.parse(extensionJson);
  }-*/;

}<|MERGE_RESOLUTION|>--- conflicted
+++ resolved
@@ -565,20 +565,8 @@
         .getPropertyValue(SettingsConstants.USER_TEMPLATE_URLS);
     TemplateUploadWizard.setStoredTemplateUrls(userTemplates);
 
-<<<<<<< HEAD
-    if (templateLoadingFlag && !getShowUIPicker()) {  // We are loading a template, open it instead unless UI needs to be picked
+    if (templateLoadingFlag) {  // We are loading a template, open it instead
                                 // of the last project
-
-      //check to see what kind of file is in url, binary (*.aia) or base64(*.apk)
-      if (templatePath.endsWith(".aia")){
-        HTML5DragDrop.importProjectFromUrl(templatePath);
-        return true;
-      }
-
-=======
-    if (templateLoadingFlag) { // We are loading a template, open it instead
-                               // of the last project
->>>>>>> 4a4ea61a
       NewProjectCommand callbackCommand = new NewProjectCommand() {
         @Override
         public void execute(Project project) {
@@ -2861,22 +2849,12 @@
     public static final Resources INSTANCE = GWT.create(Resources.class);
 
     @Source({
-<<<<<<< HEAD
-      "com/google/appinventor/client/style/classic/light.css",
-      "com/google/appinventor/client/style/classic/variableColors.css"
-=======
-        "com/google/appinventor/client/light.css"
->>>>>>> 4a4ea61a
+      "com/google/appinventor/client/light.css"
     })
     Style styleclassicLight();
 
     @Source({
-<<<<<<< HEAD
-      "com/google/appinventor/client/style/classic/dark.css",
-      "com/google/appinventor/client/style/classic/variableColors.css"
-=======
-        "com/google/appinventor/client/dark.css"
->>>>>>> 4a4ea61a
+      "com/google/appinventor/client/dark.css"
     })
     Style styleclassicDark();
 
