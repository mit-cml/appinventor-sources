// -*- mode: java; c-basic-offset: 2; -*-
// Copyright 2009-2011 Google, All Rights reserved
// Copyright 2011-2019 MIT, All rights reserved
// Released under the Apache License, Version 2.0
// http://www.apache.org/licenses/LICENSE-2.0

package com.google.appinventor.client;

<<<<<<< HEAD
import com.google.appinventor.client.actions.DisableAutoloadAction;
import com.google.appinventor.client.actions.EnableAutoloadAction;
=======
>>>>>>> a12e311b
import com.google.appinventor.client.boxes.AssetListBox;
import com.google.appinventor.client.boxes.PaletteBox;
import com.google.appinventor.client.boxes.ProjectListBox;
import com.google.appinventor.client.boxes.PropertiesBox;
import com.google.appinventor.client.boxes.SourceStructureBox;
import com.google.appinventor.client.boxes.ViewerBox;
import com.google.appinventor.client.editor.EditorManager;
import com.google.appinventor.client.editor.FileEditor;
import com.google.appinventor.client.editor.ProjectEditor;
import com.google.appinventor.client.editor.simple.palette.DropTargetProvider;
import com.google.appinventor.client.editor.youngandroid.BlocklyPanel;
import com.google.appinventor.client.editor.youngandroid.DesignToolbar;
import com.google.appinventor.client.editor.youngandroid.TutorialPanel;
import com.google.appinventor.client.editor.youngandroid.YaFormEditor;
import com.google.appinventor.client.editor.youngandroid.i18n.BlocklyMsg;
import com.google.appinventor.client.explorer.commands.ChainableCommand;
import com.google.appinventor.client.explorer.commands.CommandRegistry;
import com.google.appinventor.client.explorer.commands.SaveAllEditorsCommand;
import com.google.appinventor.client.explorer.folder.FolderManager;
import com.google.appinventor.client.explorer.dialogs.NoProjectDialogBox;
import com.google.appinventor.client.explorer.project.Project;
import com.google.appinventor.client.explorer.project.ProjectChangeAdapter;
import com.google.appinventor.client.explorer.project.ProjectManager;
import com.google.appinventor.client.explorer.project.ProjectManagerEventAdapter;
import com.google.appinventor.client.explorer.youngandroid.ProjectToolbar;
import com.google.appinventor.client.settings.Settings;
import com.google.appinventor.client.settings.user.UserSettings;
import com.google.appinventor.client.tracking.Tracking;
import com.google.appinventor.client.utils.HTML5DragDrop;
import com.google.appinventor.client.utils.PZAwarePositionCallback;
<<<<<<< HEAD
import com.google.appinventor.client.widgets.DropDownButton;
=======
>>>>>>> a12e311b
import com.google.appinventor.client.widgets.ExpiredServiceOverlay;
import com.google.appinventor.client.widgets.boxes.WorkAreaPanel;
import com.google.appinventor.client.wizards.NewProjectWizard.NewProjectCommand;
import com.google.appinventor.client.wizards.TemplateUploadWizard;
import com.google.appinventor.common.version.AppInventorFeatures;
import com.google.appinventor.components.common.YaVersion;
import com.google.appinventor.shared.rpc.tokenauth.TokenAuthService;
import com.google.appinventor.shared.rpc.tokenauth.TokenAuthServiceAsync;
import com.google.appinventor.shared.rpc.component.ComponentService;
import com.google.appinventor.shared.rpc.component.ComponentServiceAsync;
import com.google.appinventor.shared.rpc.GetMotdService;
import com.google.appinventor.shared.rpc.GetMotdServiceAsync;
import com.google.appinventor.shared.rpc.RpcResult;
import com.google.appinventor.shared.rpc.ServerLayout;
import com.google.appinventor.shared.rpc.admin.AdminInfoService;
import com.google.appinventor.shared.rpc.admin.AdminInfoServiceAsync;
import com.google.appinventor.shared.rpc.project.FileNode;
import com.google.appinventor.shared.rpc.project.ProjectRootNode;
import com.google.appinventor.shared.rpc.project.ProjectService;
import com.google.appinventor.shared.rpc.project.ProjectServiceAsync;
import com.google.appinventor.shared.rpc.project.youngandroid.YoungAndroidSourceNode;
import com.google.appinventor.shared.rpc.user.Config;
import com.google.appinventor.shared.rpc.user.SplashConfig;
import com.google.appinventor.shared.rpc.user.User;
import com.google.appinventor.shared.rpc.user.UserInfoService;
import com.google.appinventor.shared.rpc.user.UserInfoServiceAsync;
import com.google.appinventor.shared.settings.SettingsConstants;
import com.google.common.annotations.VisibleForTesting;
import com.google.gwt.core.client.Callback;
import com.google.gwt.core.client.EntryPoint;
import com.google.gwt.core.client.GWT;
import com.google.gwt.event.dom.client.ClickHandler;
import com.google.gwt.event.dom.client.MouseWheelEvent;
import com.google.gwt.event.dom.client.MouseWheelHandler;
import com.google.gwt.event.logical.shared.ValueChangeEvent;
import com.google.gwt.event.logical.shared.ValueChangeHandler;
import com.google.gwt.http.client.Response;
import com.google.gwt.resources.client.ImageResource;
import com.google.gwt.uibinder.client.UiBinder;
import com.google.gwt.uibinder.client.UiField;
import com.google.gwt.user.client.Command;
import com.google.gwt.user.client.Event;
import com.google.gwt.user.client.History;
import com.google.gwt.user.client.Timer;
import com.google.gwt.user.client.Window;
import com.google.gwt.user.client.rpc.AsyncCallback;
import com.google.gwt.user.client.rpc.StatusCodeException;
import com.google.gwt.user.client.ui.Button;
import com.google.gwt.user.client.ui.CheckBox;
import com.google.gwt.user.client.ui.ClickListener;
import com.google.gwt.user.client.ui.DeckPanel;
import com.google.gwt.user.client.ui.DialogBox;
import com.google.gwt.user.client.ui.FlowPanel;
import com.google.gwt.user.client.ui.Grid;
import com.google.gwt.user.client.ui.HTML;
import com.google.gwt.user.client.ui.HasHorizontalAlignment;
import com.google.gwt.user.client.ui.HasVerticalAlignment;
import com.google.gwt.user.client.ui.HorizontalPanel;
import com.google.gwt.user.client.ui.Image;
import com.google.gwt.user.client.ui.Label;
import com.google.gwt.user.client.ui.PushButton;
import com.google.gwt.user.client.ui.RootPanel;
import com.google.gwt.user.client.ui.VerticalPanel;
import com.google.gwt.user.client.ui.Widget;

import java.util.Random;
import java.util.logging.Level;
import java.util.logging.Logger;

/**
 * Main entry point for Ode. Defines the startup UI elements in
 * {@link #onModuleLoad()}.
 *
 */
public class Ode implements EntryPoint {
  // I18n messages
  public static final OdeMessages MESSAGES = GWT.create(OdeMessages.class);

  private static final Logger LOG = Logger.getLogger(Ode.class.getName());

  interface OdeUiBinder extends UiBinder<FlowPanel, Ode> {}

  // Global instance of the Ode object
  private static Ode instance;

  // Application level image bundle
  private static final Images IMAGES = GWT.create(Images.class);

  // ProjectEditor registry
  private static final ProjectEditorRegistry EDITORS = new ProjectEditorRegistry();

  // Command registry
  private static final CommandRegistry COMMANDS = new CommandRegistry();

  // System config
  private static Config config;

  // User settings
  private static UserSettings userSettings;

  private MotdFetcher motdFetcher;

  // User information
  private User user;

  // Template path if set by /?repo=
  private String templatePath;
  private boolean templateLoadingFlag = false;

  // New Gallery path if set by /?ng=
  // Set to true if we are loading from the new Gallery
  private boolean newGalleryLoadingFlag = false;
  private String newGalleryId;

  // Nonce Information
  private String nonce;

  // Read Only Flag: If true, the UI will not permit operations which permit
  // write requests

  private boolean isReadOnly;

  private String sessionId = generateUuid(); // Create new session id

  private Random random = new Random(); // For generating random nonce

  // Collection of projects
  private ProjectManager projectManager;

  // Collection of editors
  private EditorManager editorManager;

  // Collection of folders
  private FolderManager folderManager;

  // Currently active file editor, could be a YaFormEditor or a YaBlocksEditor or null.
  private FileEditor currentFileEditor;

  private AssetManager assetManager = AssetManager.getInstance();

  private DropTargetProvider dragDropTargets;

  private DropTargetProvider dragDropTargets;

  // Remembers the current View
  public static final int DESIGNER = 0;
  public static final int PROJECTS = 1;
  public static final int USERADMIN = 2;
  public static final int TRASHCAN = 3;
  public static int currentView = PROJECTS;

  /*
   * The following fields define the general layout of the UI as seen in the following diagram:
   *
   *  +-- mainPanel --------------------------------+
   *  |+-- topPanel -------------------------------+|
   *  ||                                           ||
   *  |+-------------------------------------------+|
   *  |+-- overDeckPanel --+-----------------------+|
   *  || tutorialPanel     |  deckPanel            ||
   *  |+-------------------+-----------------------+|
   *  |+-- statusPanel ----------------------------+|
   *  ||                                           ||
   *  |+-------------------------------------------+|
   *  +---------------------------------------------+
   */
  @UiField(provided = true) DeckPanel deckPanel;
  @UiField(provided = true) FlowPanel overDeckPanel;
  @UiField TutorialPanel tutorialPanel;
  private int projectsTabIndex;
  private int designTabIndex;
  private int debuggingTabIndex;
  private int userAdminTabIndex;
  @UiField TopPanel topPanel;
  @UiField StatusPanel statusPanel;
  @UiField FlowPanel workColumns;
  @UiField FlowPanel structureAndAssets;
<<<<<<< HEAD
  @UiField ProjectToolbar bindProjectToolbar;
  @UiField (provided = true) ProjectListBox bindProjectListbox;
  @UiField DesignToolbar bindDesignToolbar;
  @UiField PaletteBox paletteBox;
  @UiField ViewerBox bindViewerBox = ViewerBox.getViewerBox();
  @UiField AssetListBox bindAssetListBox = AssetListBox.getAssetListBox();
  @UiField SourceStructureBox bindSourceStructureBox;
  @UiField PropertiesBox bindPropertiesBox = PropertiesBox.getPropertiesBox();
=======
  @UiField ProjectToolbar projectToolbar;
  @UiField (provided = true) ProjectListBox projectListbox;
  @UiField DesignToolbar designToolbar;
  @UiField (provided = true) PaletteBox paletteBox = PaletteBox.getPaletteBox();
  @UiField (provided = true) ViewerBox viewerBox = ViewerBox.getViewerBox();
  @UiField (provided = true) AssetListBox assetListBox = AssetListBox.getAssetListBox();
  @UiField (provided = true) SourceStructureBox sourceStructureBox = SourceStructureBox.getSourceStructureBox();
  @UiField (provided = true) PropertiesBox propertiesBox = PropertiesBox.getPropertiesBox();
>>>>>>> a12e311b

  // Is the tutorial toolbar currently displayed?
  private boolean tutorialVisible = false;

  // Popup that indicates that an asynchronous request is pending. It is visible
  // initially, and will be hidden automatically after the first RPC completes.
  private static RpcStatusPopup rpcStatusPopup;

  // Web service for project related information
  private final ProjectServiceAsync projectService = GWT.create(ProjectService.class);

  // Web service for user related information
  private final UserInfoServiceAsync userInfoService = GWT.create(UserInfoService.class);

  // Web service for get motd information
  private final GetMotdServiceAsync getMotdService = GWT.create(GetMotdService.class);

  // Web service for component related operations
  private final ComponentServiceAsync componentService = GWT.create(ComponentService.class);
  private final AdminInfoServiceAsync adminInfoService = GWT.create(AdminInfoService.class);

  //Web service for Token authentication operations
  private final TokenAuthServiceAsync tokenAuthService = GWT.create(TokenAuthService.class);

  private boolean windowClosing;

  private boolean screensLocked;

  // Licensing related variables
  private String licenseCode;
  private String systemId;

  /**
   * Flag set if we may need to show the splash screen based on
   * current user settings.
   */
  private boolean mayNeedSplash = false;

  /**
   * Flag to inidcate that we have already transitioned away from the
   * project list to a project (auto-open feature).
   */
  private boolean didTransitionFromProjectList = false;

  /**
   * Flag indicating that we have shown the splash screens.
   */
  private boolean didShowSplash = false;

  private SplashConfig splashConfig; // Splash Screen Configuration

  private boolean secondBuildserver = false; // True if we have a second
                                             // buildserver.

  // The flags below are used by the Build menus. Because we have two
  // different buildservers, we have two sets of build menu items, one
  // for each buildserver.  The first time one is selected, we put up
  // a warning/notice dialog box explaining its purpose. We don't show
  // it again during the same session, and keeping track of that is
  // the purpose of these two flags.

  private boolean warnedBuild1 = false;
  private boolean warnedBuild2 = false;

  /**
   * Returns global instance of Ode.
   *
   * @return  global Ode instance
   */
  public static Ode getInstance() {
    return instance;
  }

  public static Project getCurrentProject() {
    return instance.projectManager.getProject(instance.getCurrentYoungAndroidProjectId());
  }

  public static long getCurrentProjectID() {
    return instance.getCurrentYoungAndroidProjectId();
  }

  public static ProjectEditor getCurretProjectEditor() {
    return instance.editorManager.getOpenProjectEditor(getCurrentProjectID());
  }

  /**
   * Returns instance of the aggregate image bundle for the application.
   *
   * @return  image bundle
   */
  public static Images getImageBundle() {
    return IMAGES;
  }

  /**
   * Returns the editor registry.
   *
   * @return the editor registry
   */
  public static ProjectEditorRegistry getProjectEditorRegistry() {
    return EDITORS;
  }

  /**
   * Returns the command registry.
   *
   * @return the command registry
   */
  public static CommandRegistry getCommandRegistry() {
    return COMMANDS;
  }

  /**
   * Returns the system config.
   *
   * @return  system config
   */
  public static Config getSystemConfig() {
    return config;
  }

  /**
   * Returns the user settings.
   *
   * @return  user settings
   */
  public static UserSettings getUserSettings() {
    return userSettings;
  }

  /**
   * Returns the asset manager.
   *
   * @return  asset manager
   */
  public AssetManager getAssetManager() {
    return assetManager;
  }

  /**
   * Returns true if we have received the window closing event.
   */
  public static boolean isWindowClosing() {
    return getInstance().windowClosing;
  }

  /**
   * Get the current view
   */
  public int getCurrentView() {
    return currentView;
  }

  public DeckPanel getDeckPanel() {
    return deckPanel;
  }

  public FlowPanel getOverDeckPanel() {
    return overDeckPanel;
  }

  /**
   * Switch to the Projects tab
   */
  public void switchToProjectsView() {
    // We may need to pass the code below as a runnable to
    // screenShotMaybe() so build the runnable now
    hideChaff();
    hideTutorials();
    Runnable next = new Runnable() {
        @Override
        public void run() {
          ProjectListBox.getProjectListBox().loadProjectList();
          currentView = PROJECTS;
          getTopToolbar().updateFileMenuButtons(currentView);
          deckPanel.showWidget(projectsTabIndex);
          // If we started a project, then the start button was disabled (to avoid
          // a second press while the new project wizard was starting (aka we "debounce"
          // the button). When the person switches to the projects list view again (here)
          // we re-enable it.
          bindProjectToolbar.enableStartButton();
          bindProjectToolbar.setProjectTabButtonsVisible(true);
          bindProjectToolbar.setTrashTabButtonsVisible(false);
        }
      };
    if (bindDesignToolbar.getCurrentView() != DesignToolbar.View.BLOCKS) {
      next.run();
    } else {
      // maybe take a screenshot, second argument is true so we wait for i/o to complete
      screenShotMaybe(next, true);
    }
  }

  /**
   * Switch to the Trash tab
   */

  public void switchToTrash() {
<<<<<<< HEAD
    getInstance().getTopToolbar().updateMoveToTrash("Delete From Trash");
=======
    getTopToolbar().updateMoveToTrash(false);
>>>>>>> a12e311b
    hideChaff();
    hideTutorials();
    currentView = TRASHCAN;
    ProjectListBox.getProjectListBox().loadTrashList();
<<<<<<< HEAD
    bindProjectToolbar.enableStartButton();
    bindProjectToolbar.setProjectTabButtonsVisible(false);
    bindProjectToolbar.setTrashTabButtonsVisible(true);
=======
    projectToolbar.enableStartButton();
    projectToolbar.setProjectTabButtonsVisible(false);
    projectToolbar.setTrashTabButtonsVisible(true);
    deckPanel.showWidget(projectsTabIndex);
>>>>>>> a12e311b
  }

  /**
   * Switch to the User Admin Panel
   */

  public void switchToUserAdminPanel() {
    hideChaff();
    hideTutorials();
    currentView = USERADMIN;
    deckPanel.showWidget(userAdminTabIndex);
  }

  public void hideComponentDesigner() {
    paletteBox.setVisible(false);
<<<<<<< HEAD
    bindSourceStructureBox.setVisible(false);
    bindPropertiesBox.setVisible(false);
=======
    sourceStructureBox.setVisible(false);
    propertiesBox.setVisible(false);
>>>>>>> a12e311b
  }

  public void showComponentDesigner() {
    paletteBox.setVisible(true);
<<<<<<< HEAD
    bindSourceStructureBox.setVisible(true);
    bindPropertiesBox.setVisible(true);
=======
    sourceStructureBox.setVisible(true);
    propertiesBox.setVisible(true);
>>>>>>> a12e311b
  }

  /**
   * Switch to the Designer tab. Shows an error message if there is no currentFileEditor.
   */
  public void switchToDesignView() {
    hideChaff();
    // Only show designer if there is a current editor.
    // ***** THE DESIGNER TAB DOES NOT DISPLAY CORRECTLY IF THERE IS NO CURRENT EDITOR. *****
    showTutorials();
    currentView = DESIGNER;
    getTopToolbar().updateFileMenuButtons(currentView);
    if (currentFileEditor != null) {
      deckPanel.showWidget(designTabIndex);
    } else if (!editorManager.hasOpenEditor()) {  // is there a project editor pending visibility?
      LOG.warning("No current file editor to show in designer");
      ErrorReporter.reportInfo(MESSAGES.chooseProject());
    }
  }

  public void refreshProperties()
  {
    bindPropertiesBox.show((YaFormEditor) currentFileEditor, true);
  }
  /**
   * Switch to the Debugging tab
   */
  public void switchToDebuggingView() {
    hideChaff();
    hideTutorials();
    deckPanel.showWidget(debuggingTabIndex);

    // NOTE(lizlooney) - Calling resizeWorkArea for debuggingTab prevents the
    // boxes from overlapping each other.
    resizeWorkArea((WorkAreaPanel) deckPanel.getWidget(debuggingTabIndex));
  }

  /**
   * Processes the template and galleryId flags.
   *
   * @return true if a template or gallery id is present and being handled, otherwise false.
   */
  private boolean handleQueryString() {
    if (userSettings == null) {
      return false;
    }
    // Retrieve the userTemplates
    String userTemplates = userSettings.getSettings(SettingsConstants.USER_GENERAL_SETTINGS)
        .getPropertyValue(SettingsConstants.USER_TEMPLATE_URLS);
    TemplateUploadWizard.setStoredTemplateUrls(userTemplates);

    if (templateLoadingFlag) {  // We are loading a template, open it instead
                                // of the last project
      NewProjectCommand callbackCommand = new NewProjectCommand() {
        @Override
        public void execute(Project project) {
          templateLoadingFlag = false;
          Ode.getInstance().openYoungAndroidProjectInDesigner(project);
        }
      };
      TemplateUploadWizard.openProjectFromTemplate(templatePath, callbackCommand);
      return true;
    } else if (newGalleryLoadingFlag) {
      final DialogBox dialog = galleryLoadingDialog();
      NewProjectCommand callback = new NewProjectCommand() {
          @Override
          public void execute(Project project) {
            newGalleryLoadingFlag = false;
            dialog.hide();      // Get rid of the project loading dialog
            Ode.getInstance().openYoungAndroidProjectInDesigner(project);
          }
        };
      LoadGalleryProject.openProjectFromGallery(newGalleryId, callback);
      return true;
    }
    return false;
  }

  /**
   * Opens the user's last project, if the information is known.
   */
  private void openPreviousProject() {
    if (userSettings == null) {
      LOG.warning("Ignoring openPreviousProject() since userSettings is null");
      return;
    }
    final String value = userSettings.getSettings(SettingsConstants.USER_GENERAL_SETTINGS)
        .getPropertyValue(SettingsConstants.GENERAL_SETTINGS_CURRENT_PROJECT_ID);
    openProject(value);
  }

  private void openProject(String projectIdString) {
    if (projectIdString.equals("")) {
      openPreviousProject();
    } else if (!projectIdString.equals("0")) {
      final long projectId = Long.parseLong(projectIdString);
      Project project = projectManager.getProject(projectId);
      if (project != null && !project.isInTrash()) {   // If last opened project is now in the trash, don't open it.
        openYoungAndroidProjectInDesigner(project);
      } else {
        // The project hasn't been added to the ProjectManager yet.
        // Add a ProjectManagerEventListener so we'll be notified when it has been added.
        // Alternatively, it is an invalid projectId. In which case,
        // nothing happens since if the listener eventually fires
        // it will not match the projectId.
        projectManager.addProjectManagerEventListener(new ProjectManagerEventAdapter() {
          @Override
          public void onProjectAdded(Project project) {
            if (project.getProjectId() == projectId) {
              projectManager.removeProjectManagerEventListener(this);
              openYoungAndroidProjectInDesigner(project);
            }
          }
          @Override
          public void onProjectsLoaded() {
            // we only get here iff onProjectAdded is never called with the target project id
            projectManager.removeProjectManagerEventListener(this);
            switchToProjectsView();  // the user will need to select a project...
            ErrorReporter.reportInfo(MESSAGES.chooseProject());
          }
        });
      }
    }
    // else projectIdString == 0; do nothing
  }

  public void openYoungAndroidProjectInDesigner(final Project project) {
    ProjectRootNode projectRootNode = project.getRootNode();
    if (projectRootNode == null) {
      // The project nodes haven't been loaded yet.
      // Add a ProjectChangeListener so we'll be notified when they have been loaded.
      project.addProjectChangeListener(new ProjectChangeAdapter() {
        @Override
        public void onProjectLoaded(Project glass) {
          project.removeProjectChangeListener(this);
          openYoungAndroidProjectInDesigner(project);
        }
      });
      project.loadProjectNodes();
    } else {
      // The project nodes have been loaded. Tell the viewer to open
      // the project. This will cause the projects source files to be fetched
      // asynchronously, and loaded into file editors.

<<<<<<< HEAD
//      ViewerBox.getViewerBox().show(projectRootNode);
      bindViewerBox.show(projectRootNode);
=======
      viewerBox.show(projectRootNode);
>>>>>>> a12e311b
      // Note: we can't call switchToDesignView until the Screen1 file editor
      // finishes loading. We leave that to setCurrentFileEditor(), which
      // will get called at the appropriate time.
      String projectIdString = Long.toString(project.getProjectId());
      if (!History.getToken().equals(projectIdString)) {
        // insert token into history but do not trigger listener event
        History.newItem(projectIdString, false);
      }
      assetManager.loadAssets(project.getProjectId());
      bindAssetListBox.getAssetList().refreshAssetList(project.getProjectId());
    }
    getTopToolbar().updateFileMenuButtons(1);
  }

  /**
   * Returns i18n compatible messages
   * @return messages
   */
  public static OdeMessages getMessages() {
    return MESSAGES;
  }

  /**
   * Returns the rpcStatusPopup object.
   * @return RpcStatusPopup
   */
  public static RpcStatusPopup getRpcStatusPopup() {
    return rpcStatusPopup;
  }

  /**
   * Main entry point for Ode. Setting up the UI and the web service
   * connections.
   */
  @Override
  public void onModuleLoad() {
    // Handler for any otherwise unhandled exceptions
    GWT.setUncaughtExceptionHandler(new GWT.UncaughtExceptionHandler() {
      @Override
      public void onUncaughtException(Throwable e) {
        LOG.log(Level.SEVERE, "Unexpected exception", e);

        if (AppInventorFeatures.sendBugReports()) {
          if (Window.confirm(MESSAGES.internalErrorReportBug())) {
            Window.open(BugReport.getBugReportLink(e), "_blank", "");
          }
        } else {
          // Display a confirm dialog with error msg and if 'ok' open the debugging view
          if (Window.confirm(MESSAGES.internalErrorClickOkDebuggingView())) {
            Ode.getInstance().switchToDebuggingView();
          }
        }
      }
    });

    // Initialize global Ode instance
    instance = this;

    // Let's see if we were started with a repo= parameter which points to a template
    templatePath = Window.Location.getParameter("repo");
    if (templatePath != null) {
      LOG.warning("Got a template path of " + templatePath);
      templateLoadingFlag = true;
    }

    // OK, let's see if we are loading from the new gallery Note: If
    // we are loading from a template (see above) then we ignore the
    // "ng" parameter. It doesn't make sense to have both, but if we
    // do, template loading wins.

    if (!templateLoadingFlag) {
      newGalleryId = Window.Location.getParameter("ng");
      if (newGalleryId != null) {
        LOG.warning("Got a new Gallery ID of " + newGalleryId);
        newGalleryLoadingFlag = true;
      }
    }

    // We call this below to initialize the ConnectProgressBar
    ConnectProgressBar.getInstance();

    // Get user information.
    OdeAsyncCallback<Config> callback = new OdeAsyncCallback<Config>(
        // failure message
        MESSAGES.serverUnavailable()) {

      @Override
      public void onSuccess(Config result) {
        config = result;
        user = result.getUser();
        isReadOnly = user.isReadOnly();

        // Arrange to redirect to the new gallery, which is run as a
        // separate server when we are started with a galleryId flag
        // We process this as soon as we have the system config
        // because we need the system config to tell us where the
        // gallery is located!

        String galleryId = Window.Location.getParameter("galleryId");
        if (galleryId != null) {
          // This will replace us with the gallery server, displaying the app in question
          Window.open(config.getGalleryLocation() + "?galleryid=" + galleryId, "_self", null);
          // Never get here...(?)
          return;
        }

        // load the user's backpack if we are not using a shared
        // backpack

        final String backPackId = user.getBackpackId();
        if (backPackId == null || backPackId.isEmpty()) {
          loadBackpack();
          LOG.info("backpack: No shared backpack");
        } else {
          BlocklyMsg.Loader.ensureTranslationsLoaded(new BlocklyMsg.LoadCallback() {
            @Override
            public void call() {
              BlocklyPanel.setSharedBackpackId(backPackId);
            }
          });
          LOG.info("Have a shared backpack backPackId = " + backPackId);
        }

        // Setup noop timer (if enabled)
        int noop = config.getNoop();
        if (noop > 0) {
          // If we have a noop time, setup a timer to do the noop
          Timer t = new Timer() {
              @Override
              public void run() {
                userInfoService.noop(new AsyncCallback<Void>() {
                    @Override
                    public void onSuccess(Void e) {
                    }
                    @Override
                    public void onFailure(Throwable e) {
                    }
                  });
              }
            };
            t.scheduleRepeating(1000*60*noop);
        }

        // If user hasn't accepted terms of service, ask them to.
        if (!user.getUserTosAccepted() && !isReadOnly) {
          // We expect that the redirect to the TOS page should be handled
          // by the onFailure method below. The server should return a
          // "forbidden" error if the TOS wasn't accepted.
          ErrorReporter.reportError(MESSAGES.serverUnavailable());
          return;
        }

        splashConfig = result.getSplashConfig();
        secondBuildserver = result.getSecondBuildserver();
        // The code below is invoked if we do not have a second buildserver
        // configured. It sets the warnedBuild1 flag to true which inhibits
        // the display of the dialog box used when building. This means that
        // if no second buildserver is configured, there is no dialog box
        // displayed when the build menu items are invoked.
        if (!secondBuildserver) {
          warnedBuild1 = true;
        }

        if (result.getRendezvousServer() != null) {
          setRendezvousServer(result.getRendezvousServer(), true);
        } else {
          setRendezvousServer(YaVersion.RENDEZVOUS_SERVER, false);
        }

        userSettings = new UserSettings(user);
        userSettings.loadSettings(new Command() {
          @Override
          public void execute() {

            // Initialize project and editor managers
            // The project manager loads the user's projects asynchronously
            folderManager = new FolderManager();
            projectManager = new ProjectManager();
            projectManager.addProjectManagerEventListener(new ProjectManagerEventAdapter() {
              @Override
              public void onProjectsLoaded() {
                projectManager.removeProjectManagerEventListener(this);
                // Set up the folder manager after all projects are loaded
                folderManager.loadFolders();
                // This handles any built-in templates stored in /war
                // Retrieve template data stored in war/templates folder and
                // and save it for later use in TemplateUploadWizard
                OdeAsyncCallback<String> templateCallback =
                    new OdeAsyncCallback<String>(
                        // failure message
                        MESSAGES.createProjectError()) {
                      @Override
                      public void onSuccess(String json) {
                        // Save the templateData
                        TemplateUploadWizard.initializeBuiltInTemplates(json);

                        if (!handleQueryString() && shouldAutoloadLastProject()) {
                          openPreviousProject();
                        }
                      }
                    };
                Ode.getInstance().getProjectService().retrieveTemplateData(TemplateUploadWizard.TEMPLATES_ROOT_DIRECTORY, templateCallback);
              }
            });
            editorManager = new EditorManager();
<<<<<<< HEAD
            bindProjectListbox = ProjectListBox.getProjectListBox();
=======
            projectListbox = ProjectListBox.getProjectListBox();
>>>>>>> a12e311b

            // Initialize UI
            initializeUi();
            topPanel.showUserEmail(user.getUserEmail());

          }
        });
      }

      private boolean isSet(String str) {
        return str != null && !str.equals("");
      }

      private String makeUri(String base) {
        String[] params = new String[] { "locale", "repo", "galleryId", "autoload", "ng" };
        String separator = "?";
        StringBuilder sb = new StringBuilder(base);
        for (String param : params) {
          String value = Window.Location.getParameter(param);
          if (isSet(value)) {
            sb.append(separator);
            sb.append(param);
            sb.append("=");
            sb.append(value);
            separator = "&";
          }
        }
        return sb.toString();
      }

      @Override
      public void onFailure(Throwable caught) {
        if (caught instanceof StatusCodeException) {
          StatusCodeException e = (StatusCodeException) caught;
          int statusCode = e.getStatusCode();
          switch (statusCode) {
            case Response.SC_UNAUTHORIZED:
              // unauthorized => not on whitelist
              // getEncodedResponse() gives us the message that we wrote in
              // OdeAuthFilter.writeWhitelistErrorMessage().
              Window.alert(e.getEncodedResponse());
              return;
            case Response.SC_FORBIDDEN:
              // forbidden => need tos accept
              Window.open(makeUri("/" + ServerLayout.YA_TOS_FORM), "_self", null);
              return;
            case Response.SC_PRECONDITION_FAILED:
              Window.Location.replace(makeUri("/login/"));
              return;           // likely not reached
          }
        }
        super.onFailure(caught);
      }
    };

    // The call below begins an asynchronous read of the user's settings
    // When the settings are finished reading, various settings parsers
    // will be called on the returned JSON object. They will call various
    // other functions in this module, including openPreviousProject (the
    // previous project ID is stored in the settings) as well as the splash
    // screen displaying functions below.
    //
    // TODO(user): ODE makes too many RPC requests at startup time. Currently
    // we do 3 RPCs + 1 per project + 1 per open file. We should bundle some of
    // those with each other or with the initial HTML transfer.
    //
    // This call also stores our sessionId in the backend. This will be checked
    // when we go to save a file and if different file saving will be disabled
    // Newer sessions invalidate older sessions.

    userInfoService.getSystemConfig(sessionId, callback);

    History.addValueChangeHandler(new ValueChangeHandler<String>() {
      @Override
      public void onValueChange(ValueChangeEvent<String> event) {
        openProject(event.getValue());
      }
    });

    // load project based on current url
    // TODO(sharon): Seems like a possible race condition here if the onValueChange
    // handler defined above gets called before the getSystemConfig call sets
    // userSettings.
    // The following line causes problems with GWT debugging, and commenting
    // it out doesn't seem to break things.
    //History.fireCurrentHistoryState();
  }

  /*
   * Initializes all UI elements.
   */
  private void initializeUi() {
    rpcStatusPopup = new RpcStatusPopup();

    // Register services with RPC status popup
    rpcStatusPopup.register((ExtendedServiceProxy<?>) projectService);
    rpcStatusPopup.register((ExtendedServiceProxy<?>) userInfoService);
    rpcStatusPopup.register((ExtendedServiceProxy<?>) componentService);

    overDeckPanel = new FlowPanel("main");
    Window.setTitle(MESSAGES.titleYoungAndroid());
    Window.enableScrolling(true);

<<<<<<< HEAD
=======
    if (config.getServerExpired()) {
      RootPanel.get().add(new ExpiredServiceOverlay());
    }
>>>>>>> a12e311b
    // Create tab panel for subsequent tabs
    deckPanel = new DeckPanel() {
      @Override
      public final void onBrowserEvent(Event event) {
        switch (event.getTypeInt()) {
          case Event.ONCONTEXTMENU:
            event.preventDefault();
            break;
        }
      }
    };
    deckPanel.sinkEvents(Event.ONCONTEXTMENU);
<<<<<<< HEAD

    OdeUiBinder uiBinder = GWT.create(OdeUiBinder.class);
    FlowPanel mainPanel = uiBinder.createAndBindUi(this);

    deckPanel.showWidget(0);

    // Projects tab
    projectsTabIndex = 0;

    // Design tab
    designTabIndex = 1;

    // User Admin Panel
    userAdminTabIndex = 2;

    // Debugging Panel
    debuggingTabIndex = 3;

=======

    OdeUiBinder uiBinder = GWT.create(OdeUiBinder.class);
    FlowPanel mainPanel = uiBinder.createAndBindUi(this);

    deckPanel.showWidget(0);
    if ((mayNeedSplash || shouldShowWelcomeDialog()) && !didShowSplash) {

      showSplashScreens();
    }

    // Projects tab
    projectsTabIndex = 0;

    // Design tab
    designTabIndex = 1;

    // User Admin Panel
    userAdminTabIndex = 2;

    // Debugging Panel
    debuggingTabIndex = 3;

>>>>>>> a12e311b
    RootPanel.get().add(mainPanel);

    // Add a handler to the RootPanel to keep track of Google Chrome Pinch Zooming and
    // handle relevant bugs. Chrome maps a Pinch Zoom to a MouseWheelEvent with the
    // control key pressed.
    RootPanel.get().addDomHandler(new MouseWheelHandler() {
      @Override
      public void onMouseWheel(MouseWheelEvent event) {
        if(event.isControlKeyDown()) {
          // Trip the appropriate flag in PZAwarePositionCallback when the page
          // is Pinch Zoomed. Note that this flag does not need to be removed when
          // the browser is un-zoomed because the patched function for determining
          // absolute position works in all circumstances.
          PZAwarePositionCallback.setPinchZoomed(true);
        }
      }
    }, MouseWheelEvent.getType());

    if (getUserDyslexicFont()) {
      RootPanel.get().addStyleName("dyslexic");
    }

    // There is no sure-fire way of preventing people from accidentally navigating away from ODE
    // (e.g. by hitting the Backspace key). What we do need though is to make sure that people will
    // not lose any work because of this. We hook into the window closing  event to detect the
    // situation.
    Window.addWindowClosingHandler(new Window.ClosingHandler() {
      @Override
      public void onWindowClosing(Window.ClosingEvent event) {
        onClosing();
      }
    });

    setupMotd();
    HTML5DragDrop.init();
  }

  private void setupMotd() {
    AsyncCallback<Integer> callback = new AsyncCallback<Integer>() {
      @Override
      public void onFailure(Throwable caught) {
        LOG.info(MESSAGES.getMotdFailed());
      }

      @Override
      public void onSuccess(Integer intervalSecs) {
        if (intervalSecs > 0) {
          topPanel.showMotd();
          motdFetcher = new MotdFetcher(intervalSecs);
          motdFetcher.register((ExtendedServiceProxy<?>) projectService);
          motdFetcher.register((ExtendedServiceProxy<?>) userInfoService);
        }
      }
    };

    getGetMotdService().getCheckInterval(callback);
  }

  /**
   * Returns the editor manager.
   *
   * @return  {@link EditorManager}
   */
  public EditorManager getEditorManager() {
    return editorManager;
  }

  /**
   * Returns the project manager.
   *
   * @return  {@link ProjectManager}
   */
  public ProjectManager getProjectManager() {
    return projectManager;
  }

  /**
   * Returns the folder manager.
   *
   * @return  {@link FolderManager}
   */
  public FolderManager getFolderManager() {
    return folderManager;
  }

  /**
   * Returns the project tool bar.
   *
   * @return  {@link ProjectToolbar}
   */
  public ProjectToolbar getBindProjectToolbar() {
    return bindProjectToolbar;
  }

  /**
   * Returns the structureAndAssets panel.
   *
   * @return  {@link VerticalPanel}
   */
  public FlowPanel getStructureAndAssets() {
    return structureAndAssets;
  }

  /**
   * Returns the workColumns panel.
   *
   * @return  {@link HorizontalPanel}
   */
  public FlowPanel getWorkColumns() {
    return workColumns;
  }

  /**
   * Returns the design tool bar.
   *
   * @return  {@link DesignToolbar}
   */
  public DesignToolbar getDesignToolbar() {
    return bindDesignToolbar;
  }

  /**
   * Returns the design tool bar.
   *
   * @return  {@link DesignToolbar}
   */
  public TopToolbar getTopToolbar() {
    return topPanel.getTopToolbar();
  }

  /**
   * Returns the top panel.
   *
   * @return  {@link TopPanel}
   */
  public TopPanel getTopPanel() {
    return topPanel;
  }

  /**
   * Get an instance of the project information web service.
   *
   * @return project web service instance
   */
  public ProjectServiceAsync getProjectService() {
    return projectService;
  }

  /**
   * Get an instance of the user information web service.
   *
   * @return user information web service instance
   */
  public UserInfoServiceAsync getUserInfoService() {
    return userInfoService;
  }

  /**
   * Get an instance of the motd web service.
   *
   * @return motd web service instance
   */
  public GetMotdServiceAsync getGetMotdService() {
    return getMotdService;
  }

  /**
   * Get an instance of the Admin Info service
   *
   * @return admin info service instance
   */
  public AdminInfoServiceAsync getAdminInfoService() {
    return adminInfoService;
  }

  /**
   * Get an instance of the component web service.
   *
   * @return component web service instance
   */
  public ComponentServiceAsync getComponentService() {
    return componentService;
  }

  /**
   * Get an instance of the TokenAuth web service.
   *
   * @return TokenAuth web service instance
   */
  public TokenAuthServiceAsync getTokenAuthService(){
    return tokenAuthService;
  }

  /**
   * Set the current file editor.
   *
   * @param fileEditor  the file editor, can be null.
   */
  public void setCurrentFileEditor(FileEditor fileEditor) {
    currentFileEditor = fileEditor;
    if (currentFileEditor == null) {
      // nothing more we can do
      LOG.info("Setting current file editor to null");
      return;
    }
    LOG.info("Ode: Setting current file editor to " + currentFileEditor.getFileId());
    if (currentFileEditor instanceof YaFormEditor) {
<<<<<<< HEAD
      bindSourceStructureBox.show((YaFormEditor) currentFileEditor);
=======
      sourceStructureBox.show(((YaFormEditor) currentFileEditor).getForm());
>>>>>>> a12e311b
      switchToDesignView();
    }
    if (!windowClosing) {
      userSettings.getSettings(SettingsConstants.USER_GENERAL_SETTINGS).
      changePropertyValue(SettingsConstants.GENERAL_SETTINGS_CURRENT_PROJECT_ID,
          "" + getCurrentYoungAndroidProjectId());
      userSettings.saveSettings(null);
    }
  }

  public void refreshSourceStructure() {
    bindSourceStructureBox.show((YaFormEditor) currentFileEditor);
  }

  /**
   * @return  currently open FileEditor, or null if none
   */
  public FileEditor getCurrentFileEditor() {
    return currentFileEditor;
  }

  /**
   * Returns the project root node for the current project, or null if there is no current project.
   *
   * @return  project root node corresponding to current project
   */
  public ProjectRootNode getCurrentYoungAndroidProjectRootNode() {
    if (currentFileEditor != null) {
      return currentFileEditor.getProjectRootNode();
    }
    return null;
  }

  /**
   * Updates the modification date for the requested projected in the local
   * cached data structure based on the date received from the server.
   * @param date  the date to update it to
   */
  public void updateModificationDate(long projectId, long date) {
    Project project = getProjectManager().getProject(projectId);
    if (project != null) {
      project.setDateModified(date);
    }
  }

  /**
   * Returns the current project id, or 0 if there is no current project.
   *
   * @return  the current project id
   */
  public long getCurrentYoungAndroidProjectId() {
    if (currentFileEditor != null) {
      return currentFileEditor.getProjectId();
    }
    return 0;
  }

  /**
   * Returns the current source node, or null if there is no current source node.
   *
   * @return  the current source node
   */
  public YoungAndroidSourceNode getCurrentYoungAndroidSourceNode() {
    if (currentFileEditor != null) {
      FileNode fileNode = currentFileEditor.getFileNode();
      if (fileNode instanceof YoungAndroidSourceNode) {
        return (YoungAndroidSourceNode) fileNode;
      }
    }
    return null;
  }

  /**
   * Returns user account information.
   *
   * @return user account information
   */
  public User getUser() {
    return user;
  }

  /**
   * Checks whether autoloading of the user's previous project should be
   * performed.
   *
   * @return true if autoloading should be performed, otherwise false.
   */
  public boolean shouldAutoloadLastProject() {
    String autoloadParam = Window.Location.getParameter("autoload");
    if ("false".equalsIgnoreCase(autoloadParam)) {
      return false;
    } else if ("true".equalsIgnoreCase(autoloadParam)) {
      return true;
    }
    return getUserAutoloadProject();
  }

  /**
   * HideChaff when switching view from block to others
   */
  private void hideChaff() {
    if (bindDesignToolbar.getCurrentView() == DesignToolbar.View.BLOCKS
        // currentFileEditor may be null when switching projects
        && currentFileEditor != null) {
      currentFileEditor.hideChaff();
    }
  }
  /**
   * Returns user dyslexic font setting.
   *
   * @return user default font
   */
  public static boolean getUserDyslexicFont() {
    String value = userSettings.getSettings(SettingsConstants.USER_GENERAL_SETTINGS).
            getPropertyValue(SettingsConstants.USER_DYSLEXIC_FONT);
    return Boolean.parseBoolean(value);
  }

  /**
   * Set user dyslexic font setting.
   *
   * @param dyslexicFont new value for the user default font
   */
  public static void setUserDyslexicFont(boolean dyslexicFont) {
    userSettings.getSettings(SettingsConstants.USER_GENERAL_SETTINGS).
            changePropertyValue(SettingsConstants.USER_DYSLEXIC_FONT,
                    "" + dyslexicFont);
    userSettings.saveSettings(new Command() {
        @Override
        public void execute() {
          // Reload for the new font to take effect. We
          // do this here because we need to make sure that
          // the user settings were saved before we terminate
          // this browsing session. This is particularly important
          // for Firefox
          Window.Location.reload();
        }
      });
  }

  /**
   * Returns user new layout usage setting.
   *
   * @return true if the user has opted to use the new UI, false otherwise
   */
  public static boolean getUserNewLayout() {
    String value = userSettings.getSettings(SettingsConstants.USER_GENERAL_SETTINGS).
            getPropertyValue(SettingsConstants.USER_NEW_LAYOUT);
    return Boolean.parseBoolean(value);
  }

  /**
   * Set user new layout usage setting.
   *
   * @param newLayout new value for the user's UI preference
   */
  public static void setUserNewLayout(boolean newLayout) {
    userSettings.getSettings(SettingsConstants.USER_GENERAL_SETTINGS).
            changePropertyValue(SettingsConstants.USER_NEW_LAYOUT,
                    "" + newLayout);
    userSettings.saveSettings(new Command() {
        @Override
        public void execute() {
          // Reload for the UI preferences to take effect. We
          // do this here because we need to make sure that
          // the user settings were saved before we terminate
          // this browsing session. This is particularly important
          // for Firefox
          Window.Location.reload();
        }
      });
  }

  /**
   * Returns the dark theme setting.
   *
   * @return true if the user has opted to use a dark theme, false otherwise
   */
  public static boolean getUserDarkThemeEnabled() {
    String value = userSettings.getSettings(SettingsConstants.USER_GENERAL_SETTINGS).
            getPropertyValue(SettingsConstants.DARK_THEME_ENABLED);
    return Boolean.parseBoolean(value);
  }

  /**
   * Set user dark theme setting.
   *
   * @param enabled new value for the user's UI preference
   */
  public static void setUserDarkThemeEnabled(boolean enabled) {
    userSettings.getSettings(SettingsConstants.USER_GENERAL_SETTINGS).
            changePropertyValue(SettingsConstants.DARK_THEME_ENABLED,
                    "" + enabled);
    userSettings.saveSettings(new Command() {
        @Override
        public void execute() {
          // Reload for the UI preferences to take effect. We
          // do this here because we need to make sure that
          // the user settings were saved before we terminate
          // this browsing session. This is particularly important
          // for Firefox
          Window.Location.reload();
        }
      });
  }

  /**
   * Checks whether the user has autoloading enabled in their settings.
   *
   * @return true if autoloading is enabled, otherwise false.
   */
  public static boolean getUserAutoloadProject() {
    String value = userSettings.getSettings(SettingsConstants.USER_GENERAL_SETTINGS)
        .getPropertyValue(SettingsConstants.USER_AUTOLOAD_PROJECT);
    return Boolean.parseBoolean(value);
  }

  /**
   * Sets whether to use autoloading for the current user.
   *
   * @param enable true if autoloading should be enabled or false if it should be disabled.
   */
<<<<<<< HEAD
  public static void setUserAutoloadProject(final boolean enable) {
    userSettings.getSettings(SettingsConstants.USER_GENERAL_SETTINGS)
        .changePropertyValue(SettingsConstants.USER_AUTOLOAD_PROJECT, Boolean.toString(enable));
    userSettings.saveSettings(new Command() {
      @Override
      public void execute() {
        DropDownButton settings = Ode.getInstance().getTopToolbar().settingsDropDown;
        if (enable) {
          settings.setCommandById("AutoloadLastProject", new DisableAutoloadAction());
          settings.setItemHtmlById("AutoloadLastProject", MESSAGES.disableAutoload());
        } else {
          settings.setCommandById("AutoloadLastProject", new EnableAutoloadAction());
          settings.setItemHtmlById("AutoloadLastProject", MESSAGES.enableAutoload());
        }
      }
    });
  }
=======
>>>>>>> a12e311b

  /**
   * Helper method to create push buttons.
   *
   * @param img  image to shown on face of push button
   * @param tip  text to show in tooltip
   * @return  newly created push button
   */
  public static PushButton createPushButton(ImageResource img, String tip,
                                            ClickHandler handler) {
    PushButton pb = new PushButton(new Image(img));
    pb.addClickHandler(handler);
    pb.setTitle(tip);
    return pb;
  }

  /**
   * Compares two locales and determines if they are equal. We consider oldLocale value
   * of null to be equal to the empty string to handle default values.
   * @param oldLocale one locale
   * @param newLocale another locale
   * @param defaultValue the default locale
   * @return  true if the locale ISO strings are equal modulo case or if both
   *          are empty, otherwise false
   */
  @VisibleForTesting
  static boolean compareLocales(String oldLocale, String newLocale, String defaultValue) {
    if ((oldLocale == null || oldLocale.isEmpty()) && (newLocale == null || newLocale.isEmpty())) {
      return true;
    } else if (oldLocale == null || oldLocale.isEmpty()) {
      return defaultValue.equalsIgnoreCase(newLocale);
    } else {
      return oldLocale.equalsIgnoreCase(newLocale);
    }
  }

  /**
   * Check the user's locale against the currently requested locale. No locale
   * is specified in the query string, then we redirect to the user's previous
   * locale. English, the default locale, won't redirect in this scenario to
   * prevent double requests for most of our users. If locale parameter is
   * specified and the locales don't match, then we set the user's last locale
   * to the current locale.
   */
  public static boolean handleUserLocale() {
    String locale = Window.Location.getParameter("locale");
    String lastUserLocale = userSettings.getSettings(SettingsConstants.USER_GENERAL_SETTINGS).getPropertyValue(SettingsConstants.USER_LAST_LOCALE);
    if (!compareLocales(locale, lastUserLocale, "en")) {
      if (locale == null) {
        Window.Location.assign(Window.Location.createUrlBuilder().setParameter("locale", lastUserLocale).buildString());
        return false;
      } else {
        userSettings.getSettings(SettingsConstants.USER_GENERAL_SETTINGS).changePropertyValue(SettingsConstants.USER_LAST_LOCALE, locale);
        userSettings.saveSettings(null);
      }
    }
    BlocklyMsg.Loader.ensureTranslationsLoaded();
    return true;
  }

  private void resizeWorkArea(WorkAreaPanel workArea) {
    // Subtract 16px from width to account for vertical scrollbar FF3 likes to add
    workArea.onResize(Window.getClientWidth() - 16, Window.getClientHeight());
  }

  private void onClosing() {
    // At this point, we aren't allowed to do any UI.
    windowClosing = true;

    if (motdFetcher != null) {
      motdFetcher.unregister((ExtendedServiceProxy<?>) projectService);
      motdFetcher.unregister((ExtendedServiceProxy<?>) userInfoService);
    }

    // Unregister services with RPC status popup.
    rpcStatusPopup.unregister((ExtendedServiceProxy<?>) projectService);
    rpcStatusPopup.unregister((ExtendedServiceProxy<?>) userInfoService);

    // Save the user settings.
    userSettings.saveSettings(null);

    // Save all unsaved editors.
    editorManager.saveDirtyEditors(null);

    // Not sure if this will get to do its work...
    // We purposely do this after saving dirty
    // editors because saving work is more important then
    // getting this screenshot!
    screenShotMaybe(new Runnable() {
        @Override
        public void run() {
        }
      }, true);                 // Wait for i/o!!!

    doCloseProxy();

  }

  /**
   * Creates, visually centers, and optionally displays the dialog box
   * that informs the user how to start learning about using App Inventor
   * or create a new project.
   * @param showDialog Convenience variable to show the created DialogBox.
   * @return The created and optionally displayed Dialog box.
   */
  public DialogBox createNoProjectsDialog(boolean showDialog) {
    final NoProjectDialogBox dialogBox = new NoProjectDialogBox();

    if (showDialog) {
      dialogBox.show();
    }

    return dialogBox;
  }

  /**
   * Creates a dialog box to show empty trash list message.
   * @param showDialog Convenience variable to show the created DialogBox.
   * @return The created and optionally displayed Dialog box.
   */

  public DialogBox createEmptyTrashDialog(boolean showDialog) {
    // Create the UI elements of the DialogBox
    final DialogBox dialogBox = new DialogBox(true, false); //DialogBox(autohide, modal)
    dialogBox.setStylePrimaryName("ode-DialogBox");
    dialogBox.setText(MESSAGES.createNoProjectsDialogText());

    Grid mainGrid = new Grid(2, 2);
    mainGrid.getCellFormatter().setAlignment(0,
            0,
            HasHorizontalAlignment.ALIGN_CENTER,
            HasVerticalAlignment.ALIGN_MIDDLE);
    mainGrid.getCellFormatter().setAlignment(0,
            1,
            HasHorizontalAlignment.ALIGN_CENTER,
            HasVerticalAlignment.ALIGN_MIDDLE);
    mainGrid.getCellFormatter().setAlignment(1,
            1,
            HasHorizontalAlignment.ALIGN_RIGHT,
            HasVerticalAlignment.ALIGN_MIDDLE);

    Image dialogImage = new Image(Ode.getImageBundle().codiVert());

    Grid messageGrid = new Grid(2, 1);
    messageGrid.getCellFormatter().setAlignment(0,
            0,
            HasHorizontalAlignment.ALIGN_JUSTIFY,
            HasVerticalAlignment.ALIGN_MIDDLE);
    messageGrid.getCellFormatter().setAlignment(1,
            0,
            HasHorizontalAlignment.ALIGN_LEFT,
            HasVerticalAlignment.ALIGN_MIDDLE);


    Label messageChunk2 = new Label(MESSAGES.showEmptyTrashMessage());
    messageGrid.setWidget(1, 0, messageChunk2);
    mainGrid.setWidget(0, 0, dialogImage);
    mainGrid.setWidget(0, 1, messageGrid);

    dialogBox.setWidget(mainGrid);
    dialogBox.center();

    if (showDialog) {
      dialogBox.show();
    }

    return dialogBox;
  }

  /**
   * public entry for (re)displaying the welcome dialog box.
   * Bypass the "Do Not Show Again" feature. This is used by the
   * menu choice to explicitly show the dialog box. This lets
   * people who have dismissed the dialog to manually decide to
   * see it again.
   *
   */
  public void showWelcomeDialog() {
    createWelcomeDialog(true);
  }

  /**
   * Possibly display the MIT App Inventor "Splash Screen"
   *
   * @param force Bypass the check to see if they have dimissed this version
   */
  private void createWelcomeDialog(final boolean force) {
    if (!shouldShowWelcomeDialog() && !force) {
      maybeShowNoProjectsDialog();
      return;
    }
    // Create the UI elements of the DialogBox
    final DialogBox dialogBox = new DialogBox(false, true); // DialogBox(autohide, modal)
    dialogBox.setStylePrimaryName("ode-DialogBox");
    dialogBox.setText(MESSAGES.createWelcomeDialogText());
    dialogBox.setHeight(splashConfig.height + "px");
    dialogBox.setWidth(splashConfig.width + "px");
    dialogBox.setGlassEnabled(true);
    dialogBox.setAnimationEnabled(true);
    dialogBox.center();
    VerticalPanel DialogBoxContents = new VerticalPanel();
    HTML message = new HTML(splashConfig.content);
    message.setStyleName("DialogBox-message");
    FlowPanel holder = new FlowPanel();
    Button ok = new Button(MESSAGES.createWelcomeDialogButton());
    final CheckBox noshow = new CheckBox(MESSAGES.doNotShow());
    ok.addClickListener(new ClickListener() {
        public void onClick(Widget sender) {
          dialogBox.hide();
          if (noshow.getValue()) { // User checked the box
            userSettings.getSettings(SettingsConstants.SPLASH_SETTINGS).
              changePropertyValue(SettingsConstants.SPLASH_SETTINGS_VERSION,
                "" + splashConfig.version);
            userSettings.saveSettings(null);
          }
          maybeShowNoProjectsDialog();
        }
      });
    holder.add(ok);
    holder.add(noshow);
    DialogBoxContents.add(message);
    DialogBoxContents.add(holder);
    dialogBox.setWidget(DialogBoxContents);
    dialogBox.show();
  }

  /**
   * Check the number of projects for the user and show the "no projects" dialog if no projects
   * are present.
   */
  private void maybeShowNoProjectsDialog() {
    projectManager.addProjectManagerEventListener(new ProjectManagerEventAdapter() {
      @Override
      public void onProjectsLoaded() {
        if (!ProjectListBox.getProjectListBox().getProjectList().listContainsProjects() && !templateLoadingFlag &&
          !newGalleryLoadingFlag) {
          ErrorReporter.hide();  // hide the "Please choose a project" message
          createNoProjectsDialog(true);
        }
      }
    });
  }

  /*
   * Check the user's setting to get the version of the Splash
   * Screen that they have seen. If they have seen this version (or greater)
   * then return false so they do not see it again. Return true to show it
   */
  private boolean shouldShowWelcomeDialog() {
    if (splashConfig.version == 0) {   // Never show splash if version is 0
      return false;             // Check first to avoid others unnecessary calls
    }
    String value = userSettings.getSettings(SettingsConstants.SPLASH_SETTINGS).
      getPropertyValue(SettingsConstants.SPLASH_SETTINGS_VERSION);
    int uversion;
    if (value == null) {        // Nothing stored
      uversion = 0;
    } else {
      uversion = Integer.parseInt(value);
    }
    if (uversion >= splashConfig.version) {
      return false;
    } else {
      return true;
    }
  }

  /**
   * Show a Survey Splash Screen to the user if they have not previously
   * acknowledged it.
   */
  private void showSurveySplash() {
    // Create the UI elements of the DialogBox
    if (isReadOnly) {           // Bypass the survey if we are read-only
      maybeShowSplash();
      return;
    }
    final DialogBox dialogBox = new DialogBox(false, true); // DialogBox(autohide, modal)
    dialogBox.setStylePrimaryName("ode-DialogBox");
    dialogBox.setText(MESSAGES.createWelcomeDialogText());
    dialogBox.setHeight("200px");
    dialogBox.setWidth("600px");
    dialogBox.setGlassEnabled(true);
    dialogBox.setAnimationEnabled(true);
    dialogBox.center();
    VerticalPanel DialogBoxContents = new VerticalPanel();
    HTML message = new HTML(MESSAGES.showSurveySplashMessage());
    message.setStyleName("DialogBox-message");
    FlowPanel holder = new FlowPanel();
    Button takesurvey = new Button(MESSAGES.showSurveySplashButtonNow());
    takesurvey.addClickListener(new ClickListener() {
        public void onClick(Widget sender) {
          dialogBox.hide();
          // Update Splash Settings here
          userSettings.getSettings(SettingsConstants.SPLASH_SETTINGS).
            changePropertyValue(SettingsConstants.SPLASH_SETTINGS_SHOWSURVEY,
              "" + YaVersion.SPLASH_SURVEY);
          userSettings.saveSettings(null);
          takeSurvey();         // Open survey in a new window
          maybeShowSplash();
        }
      });
    holder.add(takesurvey);
    Button latersurvey = new Button(MESSAGES.showSurveySplashButtonLater());
    latersurvey.addClickListener(new ClickListener() {
        public void onClick(Widget sender) {
          dialogBox.hide();
          maybeShowSplash();
        }
      });
    holder.add(latersurvey);
    Button neversurvey = new Button(MESSAGES.showSurveySplashButtonNever());
    neversurvey.addClickListener(new ClickListener() {
        public void onClick(Widget sender) {
          dialogBox.hide();
          // Update Splash Settings here
          Settings settings =
            userSettings.getSettings(SettingsConstants.SPLASH_SETTINGS);
          settings.changePropertyValue(SettingsConstants.SPLASH_SETTINGS_SHOWSURVEY,
            "" + YaVersion.SPLASH_SURVEY);
          String declined = settings.getPropertyValue(SettingsConstants.SPLASH_SETTINGS_DECLINED);
          if (declined == null) declined = ""; // Shouldn't happen
          if (declined != "") declined += ",";
          declined += "" + YaVersion.SPLASH_SURVEY; // Record that we declined this survey
          settings.changePropertyValue(SettingsConstants.SPLASH_SETTINGS_DECLINED, declined);
          userSettings.saveSettings(null);
          maybeShowSplash();
        }
      });
    holder.add(neversurvey);
    DialogBoxContents.add(message);
    DialogBoxContents.add(holder);
    dialogBox.setWidget(DialogBoxContents);
    dialogBox.show();
  }

  private void maybeShowSplash() {
    if (AppInventorFeatures.showSplashScreen() && !isReadOnly) {
      createWelcomeDialog(false);
    } else {
      maybeShowNoProjectsDialog();
    }
  }

  private void maybeShowSplash2() {
    projectManager.addProjectManagerEventListener(new ProjectManagerEventAdapter() {
      @Override
      public void onProjectsLoaded() {
        if (ProjectListBox.getProjectListBox().getProjectList().getMyProjectsCount() == 0 && !templateLoadingFlag
          && !newGalleryLoadingFlag) {
          ErrorReporter.hide();  // hide the "Please choose a project" message
          showSplashScreens();
        }
      }
    });
  }

  public void requestShowSplashScreens() {
    mayNeedSplash = true;
    if (didTransitionFromProjectList) {  // do immediately
      showSplashScreens();
    }
  }

  // Display the Survey and/or Normal Splash Screens
  // (if enabled). This function is called out of SplashSettings.java
  // after the userSettings object is loaded (above) and parsed.
  private void showSplashScreens() {
    boolean showSplash = false;
    if (AppInventorFeatures.showSurveySplashScreen()) {
      int nvalue = 0;
      String value = userSettings.getSettings(SettingsConstants.SPLASH_SETTINGS).
        getPropertyValue(SettingsConstants.SPLASH_SETTINGS_SHOWSURVEY);
      if (value != null) {
        nvalue = Integer.parseInt(value);
      }
      if (nvalue < YaVersion.SPLASH_SURVEY) {
        showSurveySplash();
      } else {
        showSplash = true;
      }
    } else {
      showSplash = true;
    }
    if (showSplash) {
      maybeShowSplash();
    }
    didShowSplash = true;
  }

  /**
   * Show a Dialog Box when we receive an SC_PRECONDITION_FAILED
   * response code to any Async RPC call. This is a signal that
   * either our session has expired, or our login cookie has otherwise
   * become invalid. This is a fatal error and the user should not
   * be permitted to continue (many ignore the red error bar and keep
   * working, in vain). So now when this happens, we put up this
   * modal dialog box which cannot be dismissed. Instead it presents
   * just one option, a "Reload" button which reloads the browser.
   * This should trigger a re-authentication (or in the case of an
   * App Inventor upgrade trigging the problem, the loading of newer
   * code).
   */

  public void sessionDead() {
    // Create the UI elements of the DialogBox
    final DialogBox dialogBox = new DialogBox(false, true); // DialogBox(autohide, modal)
    dialogBox.setStylePrimaryName("ode-DialogBox");
    dialogBox.setText(MESSAGES.invalidSessionDialogText());
    dialogBox.setWidth("400px");
    dialogBox.setGlassEnabled(true);
    dialogBox.setAnimationEnabled(true);
    dialogBox.center();
    VerticalPanel DialogBoxContents = new VerticalPanel();
    HTML message = new HTML(MESSAGES.sessionDead());
    message.setStyleName("DialogBox-message");
    FlowPanel holder = new FlowPanel();
    Button reloadSession = new Button(MESSAGES.reloadWindow());
    reloadSession.addClickListener(new ClickListener() {
        public void onClick(Widget sender) {
          dialogBox.hide();
          reloadWindow(true);
        }
      });
    holder.add(reloadSession);
    DialogBoxContents.add(message);
    DialogBoxContents.add(holder);
    dialogBox.setWidget(DialogBoxContents);
    dialogBox.show();
  }

  /**
   * Show a Warning Dialog box when another login session has been
   * created. The user is then given two choices. They can either
   * close this session of App Inventor, which will close the current
   * window, or they can click "Take Over" which will reload this
   * window effectively making it the latest login and invalidating
   * all other sessions.
   *
   * We are called from OdeAsyncCallback when we detect that our
   * session has been invalidated.
   */
  public void invalidSessionDialog() {
    // Create the UI elements of the DialogBox
    final DialogBox dialogBox = new DialogBox(false, true); // DialogBox(autohide, modal)
    dialogBox.setStylePrimaryName("ode-DialogBox");
    dialogBox.setText(MESSAGES.invalidSessionDialogText());
    dialogBox.setHeight("200px");
    dialogBox.setWidth("800px");
    dialogBox.setGlassEnabled(true);
    dialogBox.setAnimationEnabled(true);
    dialogBox.center();
    VerticalPanel DialogBoxContents = new VerticalPanel();
    HTML message = new HTML(MESSAGES.invalidSessionDialogMessage());
    message.setStyleName("DialogBox-message");
    FlowPanel holder = new FlowPanel();
    Button closeSession = new Button(MESSAGES.invalidSessionDialogButtonEnd());
    closeSession.addClickListener(new ClickListener() {
        public void onClick(Widget sender) {
          dialogBox.hide();
          finalDialog();
        }
      });
    holder.add(closeSession);
    Button reloadSession = new Button(MESSAGES.invalidSessionDialogButtonCurrent());
    reloadSession.addClickListener(new ClickListener() {
        public void onClick(Widget sender) {
          dialogBox.hide();
          reloadWindow(false);
        }
      });
    holder.add(reloadSession);
    Button continueSession = new Button(MESSAGES.invalidSessionDialogButtonContinue());
    continueSession.addClickListener(new ClickListener() {
        public void onClick(Widget sender) {
          dialogBox.hide();
          bashWarningDialog();
        }
      });
    holder.add(continueSession);
    DialogBoxContents.add(message);
    DialogBoxContents.add(holder);
    dialogBox.setWidget(DialogBoxContents);
    dialogBox.show();
  }

  /**
   * The user has chosen to continue a session even though
   * others are still active. This risks damaging (bashing) projects.
   * So before we proceed, we provide a stern warning. If they press
   * "Continue" we set their sessionId to "force" which is recognized
   * by the backend as a sessionId that should always match. This is
   * safe because normal sessionIds are UUIDs which are always longer
   * then the word "force." I know this is a bit kludgey, but by doing
   * it this way we don't have to change the RPC interface which makes
   * releasing this code non-disruptive to people using App Inventor
   * during the release.
   *
   * If the user selects "Cancel" we take them back to the
   * invalidSessionDialog.
   */

  private void bashWarningDialog() {
    // Create the UI elements of the DialogBox
    final DialogBox dialogBox = new DialogBox(false, true); // DialogBox(autohide, modal)
    dialogBox.setStylePrimaryName("ode-DialogBox");
    dialogBox.setText(MESSAGES.bashWarningDialogText());
    dialogBox.setHeight("200px");
    dialogBox.setWidth("800px");
    dialogBox.setGlassEnabled(true);
    dialogBox.setAnimationEnabled(true);
    dialogBox.center();
    VerticalPanel DialogBoxContents = new VerticalPanel();
    HTML message = new HTML(MESSAGES.bashWarningDialogMessage());
    message.setStyleName("DialogBox-message");
    FlowPanel holder = new FlowPanel();
    Button continueSession = new Button(MESSAGES.bashWarningDialogButtonContinue());
    continueSession.addClickListener(new ClickListener() {
        public void onClick(Widget sender) {
          dialogBox.hide();
          sessionId = "force";  // OK, over-ride in place!
          // Because we ultimately got here from a failure in the save function...
          ChainableCommand cmd = new SaveAllEditorsCommand(null);
          cmd.startExecuteChain(Tracking.PROJECT_ACTION_SAVE_YA, getCurrentYoungAndroidProjectRootNode());
          // Will now go back to our regularly scheduled main loop
        }
      });
    holder.add(continueSession);
    Button cancelSession = new Button(MESSAGES.bashWarningDialogButtonNo());
    cancelSession.addClickListener(new ClickListener() {
        public void onClick(Widget sender) {
          dialogBox.hide();
          invalidSessionDialog();
        }
      });
    holder.add(cancelSession);
    DialogBoxContents.add(message);
    DialogBoxContents.add(holder);
    dialogBox.setWidget(DialogBoxContents);
    dialogBox.show();
  }

  /**
   * The "Final" Dialog box. When a user chooses to end their session
   * due to a conflicting login, we should show this dialog which is modal
   * and has no exit! My preference would have been to close the window
   * altogether, but the browsers won't let javascript code close windows
   * that it didn't open itself (like the main window). I also tried to
   * use document.write() to write replacement HTML but that caused errors
   * in Firefox and strange behavior in Chrome. So we do this...
   *
   * We are called from invalidSessionDialog() (above).
   */
  private void finalDialog() {
    // Create the UI elements of the DialogBox
    final DialogBox dialogBox = new DialogBox(false, true); // DialogBox(autohide, modal)
    dialogBox.setStylePrimaryName("ode-DialogBox");
    dialogBox.setText(MESSAGES.finalDialogText());
    dialogBox.setHeight("100px");
    dialogBox.setWidth("400px");
    dialogBox.setGlassEnabled(true);
    dialogBox.setAnimationEnabled(true);
    dialogBox.center();
    VerticalPanel DialogBoxContents = new VerticalPanel();
    HTML message = new HTML(MESSAGES.finalDialogMessage());
    message.setStyleName("DialogBox-message");
    DialogBoxContents.add(message);
    dialogBox.setWidget(DialogBoxContents);
    dialogBox.show();
  }

  /**
   * galleryLoadingDialog -- Put up a dialog box while a Gallery
   * project is loading.
   *
   */

  private DialogBox galleryLoadingDialog() {
    // Create the UI elements of the DialogBox
    final DialogBox dialogBox = new DialogBox(false, true); // DialogBox(autohide, modal)
    dialogBox.setStylePrimaryName("ode-DialogBox");
    // dialogBox.setText(MESSAGES.galleryLoadingDialogText());
    dialogBox.setHeight("100px");
    dialogBox.setWidth("400px");
    dialogBox.setGlassEnabled(true);
    dialogBox.setAnimationEnabled(true);
    dialogBox.center();
    VerticalPanel DialogBoxContents = new VerticalPanel();
    HTML message = new HTML(MESSAGES.galleryLoadingDialogText());
    message.setStyleName("DialogBox-message");
    DialogBoxContents.add(message);
    dialogBox.setWidget(DialogBoxContents);
    dialogBox.show();
    return dialogBox;
  }

  /**
   * corruptionDialog -- Put up a dialog box explaining that we detected corruption
   * while reading in a project file. There is no continuing once this happens.
   *
   */
  void corruptionDialog() {
    // Create the UI elements of the DialogBox
    final DialogBox dialogBox = new DialogBox(false, true); // DialogBox(autohide, modal)
    dialogBox.setStylePrimaryName("ode-DialogBox");
    dialogBox.setText(MESSAGES.corruptionDialogText());
    dialogBox.setHeight("100px");
    dialogBox.setWidth("400px");
    dialogBox.setGlassEnabled(true);
    dialogBox.setAnimationEnabled(true);
    dialogBox.center();
    VerticalPanel DialogBoxContents = new VerticalPanel();
    HTML message = new HTML(MESSAGES.corruptionDialogMessage());
    message.setStyleName("DialogBox-message");
    DialogBoxContents.add(message);
    dialogBox.setWidget(DialogBoxContents);
    dialogBox.show();
  }

  public void blocksTruncatedDialog(final long projectId, final String fileId, final String content, final OdeAsyncCallback callback) {
    final DialogBox dialogBox = new DialogBox(false, true); // DialogBox(autohide, modal)
    dialogBox.setStylePrimaryName("ode-DialogBox");
    dialogBox.setText(MESSAGES.blocksTruncatedDialogText());
    dialogBox.setHeight("150px");
    dialogBox.setWidth("600px");
    dialogBox.setGlassEnabled(true);
    dialogBox.setAnimationEnabled(true);
    dialogBox.center();
    String [] fileParts = fileId.split("/");
    String screenNameParts = fileParts[fileParts.length - 1];
    final String screenName = screenNameParts.split("\\.")[0]; // Get rid of the .bky part
    final String userEmail = user.getUserEmail();
    VerticalPanel DialogBoxContents = new VerticalPanel();
    HTML message = new HTML(MESSAGES.blocksTruncatedDialogMessage().replace("%1", screenName));
    message.setStyleName("DialogBox-message");
    FlowPanel holder = new FlowPanel();
    final Button continueSession = new Button(MESSAGES.blocksTruncatedDialogButtonSave());
    continueSession.addClickListener(new ClickListener() {
        public void onClick(Widget sender) {
          dialogBox.hide();
          // call save2 again, this time with force = true so the empty workspace will be written
          getProjectService().save2(getSessionId(), projectId, fileId, true, content, callback);
        }
      });
    holder.add(continueSession);
    final Button cancelSession = new Button(MESSAGES.blocksTruncatedDialogButtonNoSave());
    final OdeAsyncCallback<Void> logReturn = new OdeAsyncCallback<Void> () {
      @Override
      public void onSuccess(Void result) {
        reloadWindow(false);
      }
    };
    cancelSession.addClickListener(new ClickListener() {
        public void onClick(Widget sender) {
          // Note: We do *not* remove the dialog, this locks the UI up (our intent)
          // Wait for a few seconds for other I/O to complete
          cancelSession.setEnabled(false); // Disable button to prevent further clicking
          continueSession.setEnabled(false); // This one as well
          Timer t = new Timer() {
              int count = 5;
              @Override
              public void run() {
                if (count > 0) {
                  HTML html = (HTML) ((VerticalPanel)dialogBox.getWidget()).getWidget(0);
                  html.setHTML(MESSAGES.blocksTruncatedDialogButtonHTML().replace("%1", "" + count));
                  count -= 1;
                } else {
                  this.cancel();
                  getProjectService().log("Disappearing Blocks: ProjectId = " + projectId +
                      " fileId = " + fileId + " User = " + userEmail, logReturn);
                }
              }
            };
          t.scheduleRepeating(1000);     // Run every second
        }
      });
    holder.add(cancelSession);
    DialogBoxContents.add(message);
    DialogBoxContents.add(holder);
    dialogBox.setWidget(DialogBoxContents);
    dialogBox.show();
  }

  /**
   * Display a dialog box with a provided warning message.
   *
   * @param inputMessage The message to display
   */

  public void genericWarning(String inputMessage) {
    // Create the UI elements of the DialogBox
    final DialogBox dialogBox = new DialogBox(false, true); // DialogBox(autohide, modal)
    dialogBox.setStylePrimaryName("ode-DialogBox");
    dialogBox.setText(MESSAGES.warningDialogTitle());
    dialogBox.setHeight("100px");
    dialogBox.setWidth("400px");
    dialogBox.setGlassEnabled(true);
    dialogBox.setAnimationEnabled(true);
    dialogBox.center();
    VerticalPanel DialogBoxContents = new VerticalPanel();
    HTML message = new HTML("<p>" + inputMessage + "</p>");
    message.setStyleName("DialogBox-message");
    FlowPanel holder = new FlowPanel();
    Button okButton = new Button("OK");
    okButton.addClickListener(new ClickListener() {
        public void onClick(Widget sender) {
          dialogBox.hide();
        }
      });
    holder.add(okButton);
    DialogBoxContents.add(message);
    DialogBoxContents.add(holder);
    dialogBox.setWidget(DialogBoxContents);
    dialogBox.show();
  }

  /**
   * Display a Dialog box that explains that you cannot connect a
   * device or the emulator to App Inventor until you have a project
   * selected.
   */

  private void wontConnectDialog() {
    // Create the UI elements of the DialogBox
    final DialogBox dialogBox = new DialogBox(false, true); // DialogBox(autohide, modal)
    dialogBox.setStylePrimaryName("ode-DialogBox");
    dialogBox.setText(MESSAGES.noprojectDialogTitle());
    dialogBox.setHeight("100px");
    dialogBox.setWidth("400px");
    dialogBox.setGlassEnabled(true);
    dialogBox.setAnimationEnabled(true);
    dialogBox.center();
    VerticalPanel DialogBoxContents = new VerticalPanel();
    HTML message = new HTML("<p>" + MESSAGES.noprojectDuringConnect() + "</p>");
    message.setStyleName("DialogBox-message");
    FlowPanel holder = new FlowPanel();
    Button okButton = new Button("OK");
    okButton.addClickListener(new ClickListener() {
        public void onClick(Widget sender) {
          dialogBox.hide();
        }
      });
    holder.add(okButton);
    DialogBoxContents.add(message);
    DialogBoxContents.add(holder);
    dialogBox.setWidget(DialogBoxContents);
    dialogBox.show();
  }

  /**
   * This dialog is showned if an account is disabled. It is
   * completely modal with no escape. The provided URL is displayed in
   * an iframe, so it can be tailored to each person whose account is
   * disabled.
   *
   * @param Url the Url to display in the dialog box.
   */

  public void disabledAccountDialog(String Url) {
    // Create the UI elements of the DialogBox
    final DialogBox dialogBox = new DialogBox(false, true); // DialogBox(autohide, modal)
    dialogBox.setStylePrimaryName("ode-DialogBox");
    dialogBox.setText(MESSAGES.accountDisabledMessage());
    dialogBox.setHeight("700px");
    dialogBox.setWidth("700px");
    dialogBox.setGlassEnabled(true);
    dialogBox.setAnimationEnabled(true);
    dialogBox.center();
    VerticalPanel DialogBoxContents = new VerticalPanel();
    HTML message = new HTML("<iframe src=\"" + Url + "\" style=\"border: 0; width: 680px; height: 660px;\"></iframe>");
    message.setStyleName("DialogBox-message");
    DialogBoxContents.add(message);
    dialogBox.setWidget(DialogBoxContents);
    dialogBox.show();
  }

  /**
   * Is it OK to connect a device/emulator. Returns true if so false
   * otherwise.
   *
   * Determination is made based on whether or not a project is
   * selected.
   *
   * @return boolean
   */

  public boolean okToConnect() {
    if (getCurrentYoungAndroidProjectId() == 0) {
      wontConnectDialog();
      return false;
    } else {
      return true;
    }
  }

  /**
   * recordCorruptProject -- Record that we received a corrupt read. This
   * may or may not work depending on the reason why we received a corrupt
   * file. If the network just went down, then obviously we won't be able
   * to use the network to report this problem. However if the corruption
   * was due to a proxy mangling data (perhaps in the name of censorship)
   * then this will likely work. We'll see.... (JIS)
   *
   */

  public void recordCorruptProject(long projectId, String fileId, String message) {
    getProjectService().recordCorruption(projectId, fileId, message,
        new OdeAsyncCallback<Void>(
          "") {                   // No failure message
          @Override
            public void onSuccess(Void result) {
            // do nothing
          }
        });
  }

  /**
   * generateNonce() -- Generate a unique String value
   * this value is used to reference a built APK without
   * requiring explicit authentication.
   *
   * @return nonce
   */
  public String generateNonce() {
    int v = random.nextInt(10000000);
    nonce = Integer.toString(v, 36); // Base 36 string
    return nonce;
  }

  public String getSessionId() {
    return sessionId;
  }

  /*
   * getNonce() -- return a previously generated nonce.
   *
   * @return nonce
   */
  public String getNonce() {
    return nonce;
  }

  public boolean isReadOnly() {
    return isReadOnly;
  }

  // This is called from AdminUserList when we are switching users
  // See the comment there...
  public void setReadOnly() {
    isReadOnly = true;
  }

  // Code to lock out certain screen and project switching code
  // These are locked out while files are being saved
  // lockScreens(true) is called from EditorManager when it
  // is about to call saveDirtyEditors() and then cleared
  // in the afterSaving command called when saveDirtyEditors
  // is finished.

  public boolean screensLocked() {
    return screensLocked;
  }

  public void lockScreens(boolean value) {
    if (value) {
      LOG.info("Locking Screens");
    } else {
      LOG.info("Unlocking Screens");
    }
    screensLocked = value;
  }

  /**
   * Take a screenshot when the user leaves a blocks editor
   *
   * Take note of the "deferred" flag. If set, we run the runnable
   * after i/o is finished. Otherwise we run it immediately while i/o
   * may still be happening. We wait in the case of logout or window
   * closing, where we want to hold things up until i/o is done.
   *
   * @param next a runnable to run when we are finished
   * @param deferred whether to run the runnable immediately or after i/o is finished
   */

  public void screenShotMaybe(final Runnable next, final boolean deferred) {
    // Only take screenshots if we are an enabled feature
    if (!AppInventorFeatures.takeScreenShots()) {
      next.run();
      return;
    }
    // If we are not in the blocks editor, we do nothing
    // but we do run our callback
    if (bindDesignToolbar.getCurrentView() != DesignToolbar.View.BLOCKS) {
      next.run();
      return;
    }
    String image = "";
    FileEditor editor = Ode.getInstance().getCurrentFileEditor();
    final long projectId = editor.getProjectId();
    final FileNode fileNode = editor.getFileNode();
    currentFileEditor.getBlocksImage(new Callback<String,String>() {
        @Override
        public void onSuccess(String result) {
          int comma = result.indexOf(",");
          if (comma < 0) {
            LOG.info("screenshot invalid");
            next.run();
            return;
          }
          result = result.substring(comma+1); // Strip off url header
          String screenShotName = fileNode.getName();
          int period = screenShotName.lastIndexOf(".");
          screenShotName = "screenshots/" + screenShotName.substring(0, period) + ".png";
          LOG.info("ScreenShotName = " + screenShotName);
          projectService.screenshot(sessionId, projectId, screenShotName, result,
            new OdeAsyncCallback<RpcResult>() {
              @Override
              public void onSuccess(RpcResult result) {
                if (deferred) {
                  next.run();
                }
              }
              public void OnFailure(Throwable caught) {
                super.onFailure(caught);
                if (deferred) {
                  next.run();
                }
              }
            });
          if (!deferred) {
            next.run();
          }
        }
        @Override
        public void onFailure(String error) {
          LOG.info("Screenshot failed: " + error);
          next.run();
        }
      });
  }

  // Used internally here so that the tutorial panel is only shown on
  // the blocks or designer view, not the gallery or projects (or
  // other) views. unlike setTutorialVisible, we do not side effect
  // the instance variable tutorialVisible, so we can use it in showTutorials()
  // (below) to put back the tutorial frame when we revisit the project
  private void hideTutorials() {
    tutorialPanel.setVisible(false);
  }

  private void showTutorials() {
    if (tutorialVisible) {
      tutorialPanel.setVisible(true);
    }
  }

  public void setTutorialVisible(boolean visible) {
    tutorialVisible = visible;
    if (visible) {
      tutorialPanel.setVisible(true);
      tutorialPanel.setWidth("300px");
    } else {
      tutorialPanel.setVisible(false);
    }
    if (currentFileEditor != null) {
      currentFileEditor.resize();
    }
  }

  /**
   * Indicate if the tutorial panel is currently visible.
   * @return true if the tutorial panel is visible.
   *
   * Note: This value is only valid if in the blocks editor or the designer.
   * As of this note this routine is called when the "Toogle Tutorial" button
   * is clicked, and it is only displayed when in the Designer of the Blocks
   * Editor.
   */

  public boolean isTutorialVisible() {
    return tutorialVisible;
  }

  public void setTutorialURL(String newURL) {
    if (newURL.isEmpty() || (!newURL.startsWith("http://appinventor.mit.edu/")
        && !newURL.startsWith("http://appinv.us/"))) {
      bindDesignToolbar.setTutorialToggleVisible(false);
      setTutorialVisible(false);
    } else {
      String locale = Window.Location.getParameter("locale");
      if (locale != null) {
        newURL += (newURL.contains("?") ? "&" : "?") + "locale=" + locale;
      }
      String[] urlSplits = newURL.split("//"); // [protocol, rest]
      boolean isHttps = Window.Location.getProtocol() == "https:" || urlSplits[0] == "https:";
      String effectiveUrl = (isHttps ? "https://" : "http://") + urlSplits[1];
      tutorialPanel.setUrl(effectiveUrl);
      bindDesignToolbar.setTutorialToggleVisible(true);
      setTutorialVisible(true);
    }
  }


  // Load the user's backpack. This is not called if we are using
  // a shared backpack
  private void loadBackpack() {
    userInfoService.getUserBackpack(new AsyncCallback<String>() {
        @Override
        public void onSuccess(final String backpack) {
          BlocklyMsg.Loader.ensureTranslationsLoaded(new BlocklyMsg.LoadCallback() {
            @Override
            public void call() {
              BlocklyPanel.setInitialBackpack(backpack);
            }
          });
        }
        @Override
        public void onFailure(Throwable caught) {
          LOG.log(Level.SEVERE, "Fetching backpack failed", caught);
        }
      });
  }

  public boolean hasSecondBuildserver() {
    return secondBuildserver;
  }

  public boolean getWarnBuild(boolean secondBuildserver) {
    return secondBuildserver ? warnedBuild2 : warnedBuild1;
  }

  public void setWarnBuild(boolean secondBuildserver, boolean value) {
    if (secondBuildserver) {
      warnedBuild2 = value;
    } else {
      warnedBuild1 = value;
    }
  }

  public boolean getGalleryReadOnly() {
    return config.getGalleryReadOnly();
  }

  public boolean getDeleteAccountAllowed() {
    return config.getDeleteAccountAllowed();
  }

  /**
   * setRendezvousServer
   *
   * Setup the Rendezvous server location.
   *
   * There are two places where the rendezvous servers is setup. The
   * "compiled in" version is in YaVersion.RENDEZVOUS_SERVER.  The
   * runtime version is in appengine-web.xml. If they differ, we set
   * "top.includeQRcode" to true so that when we display the
   * QRCode, we include the name of the Rendezvous server. Note: What
   * is important here is what version of the rendezvous server is
   * compiled into the Companion itself. The Companion does *not* get
   * the default version from YaVersion, but from the blocks that are
   * used to build the Companion.
   *
   * @param server the domain name of the Rendezvous servers
   * @param inclQRcode true to indicate that the rendezvous server domain name should be included in the QR Code
   *
   */
  private native void setRendezvousServer(String server, boolean inclQRcode) /*-{
    top.rendezvousServer = server;
    top.includeQRcode = inclQRcode;
  }-*/;

  // Native code to open a new window (or tab) to display the
  // desired survey. The value below "http://web.mit.edu" is just
  // a plug value. You should insert your own as appropriate.
  private native void takeSurvey() /*-{
    $wnd.open("http://web.mit.edu");
  }-*/;

  // Making this public in case we need something like this elsewhere
  public static native String generateUuid() /*-{
    return 'xxxxxxxx-xxxx-4xxx-yxxx-xxxxxxxxxxxx'.replace(/[xy]/g, function(c) {
      var r = Math.random()*16|0, v = c == 'x' ? r : (r&0x3|0x8);
      return v.toString(16);
     });
  }-*/;

  public static native void reloadWindow(boolean full) /*-{
    if (full) {
      top.location.replace(top.location.origin);
    } else {
      top.location.reload();
    }
  }-*/;

  private static native boolean finish(String userId) /*-{
    var delete_cookie = function(name) {
       document.cookie = name + '=;Path=/;expires=Thu, 01 Jan 1970 00:00:01 GMT;';
    };
    var retval = {
       "type": "closeApp",
       "uuid" : userId }
    if (top.opener) {
      delete_cookie("AppInventor"); // This ends our authentication
      top.opener.postMessage(retval, "*");
      return true;
    } else {
      return false;
    }
  }-*/;

  public static native void CLog(String message) /*-{
    console.log(message);
  }-*/;

  public static native boolean isMobile() /*-{
    var check = false;
    (function (a) {
        if (/(android|bb\d+|meego).+mobile|avantgo|bada\/|blackberry|blazer|compal|elaine|fennec|hiptop|iemobile|ip(hone|od)|iris|kindle|lge |maemo|midp|mmp|mobile.+firefox|netfront|opera m(ob|in)i|palm( os)?|phone|p(ixi|re)\/|plucker|pocket|psp|series(4|6)0|symbian|treo|up\.(browser|link)|vodafone|wap|windows ce|xda|xiino/i.test(a) || /1207|6310|6590|3gso|4thp|50[1-6]i|770s|802s|a wa|abac|ac(er|oo|s\-)|ai(ko|rn)|al(av|ca|co)|amoi|an(ex|ny|yw)|aptu|ar(ch|go)|as(te|us)|attw|au(di|\-m|r |s )|avan|be(ck|ll|nq)|bi(lb|rd)|bl(ac|az)|br(e|v)w|bumb|bw\-(n|u)|c55\/|capi|ccwa|cdm\-|cell|chtm|cldc|cmd\-|co(mp|nd)|craw|da(it|ll|ng)|dbte|dc\-s|devi|dica|dmob|do(c|p)o|ds(12|\-d)|el(49|ai)|em(l2|ul)|er(ic|k0)|esl8|ez([4-7]0|os|wa|ze)|fetc|fly(\-|_)|g1 u|g560|gene|gf\-5|g\-mo|go(\.w|od)|gr(ad|un)|haie|hcit|hd\-(m|p|t)|hei\-|hi(pt|ta)|hp( i|ip)|hs\-c|ht(c(\-| |_|a|g|p|s|t)|tp)|hu(aw|tc)|i\-(20|go|ma)|i230|iac( |\-|\/)|ibro|idea|ig01|ikom|im1k|inno|ipaq|iris|ja(t|v)a|jbro|jemu|jigs|kddi|keji|kgt( |\/)|klon|kpt |kwc\-|kyo(c|k)|le(no|xi)|lg( g|\/(k|l|u)|50|54|\-[a-w])|libw|lynx|m1\-w|m3ga|m50\/|ma(te|ui|xo)|mc(01|21|ca)|m\-cr|me(rc|ri)|mi(o8|oa|ts)|mmef|mo(01|02|bi|de|do|t(\-| |o|v)|zz)|mt(50|p1|v )|mwbp|mywa|n10[0-2]|n20[2-3]|n30(0|2)|n50(0|2|5)|n7(0(0|1)|10)|ne((c|m)\-|on|tf|wf|wg|wt)|nok(6|i)|nzph|o2im|op(ti|wv)|oran|owg1|p800|pan(a|d|t)|pdxg|pg(13|\-([1-8]|c))|phil|pire|pl(ay|uc)|pn\-2|po(ck|rt|se)|prox|psio|pt\-g|qa\-a|qc(07|12|21|32|60|\-[2-7]|i\-)|qtek|r380|r600|raks|rim9|ro(ve|zo)|s55\/|sa(ge|ma|mm|ms|ny|va)|sc(01|h\-|oo|p\-)|sdk\/|se(c(\-|0|1)|47|mc|nd|ri)|sgh\-|shar|sie(\-|m)|sk\-0|sl(45|id)|sm(al|ar|b3|it|t5)|so(ft|ny)|sp(01|h\-|v\-|v )|sy(01|mb)|t2(18|50)|t6(00|10|18)|ta(gt|lk)|tcl\-|tdg\-|tel(i|m)|tim\-|t\-mo|to(pl|sh)|ts(70|m\-|m3|m5)|tx\-9|up(\.b|g1|si)|utst|v400|v750|veri|vi(rg|te)|vk(40|5[0-3]|\-v)|vm40|voda|vulc|vx(52|53|60|61|70|80|81|83|85|98)|w3c(\-| )|webc|whit|wi(g |nc|nw)|wmlb|wonu|x700|yas\-|your|zeto|zte\-/i.test(a.substr(0, 4))) check = true;
    })($wnd.navigator.userAgent || $wnd.navigator.vendor || $wnd.opera);
    return check;
  }-*/;

  private static native void doCloseProxy() /*-{
    if (top.proxy) {
      top.proxy.close();
    }
  }-*/;

}<|MERGE_RESOLUTION|>--- conflicted
+++ resolved
@@ -6,11 +6,8 @@
 
 package com.google.appinventor.client;
 
-<<<<<<< HEAD
 import com.google.appinventor.client.actions.DisableAutoloadAction;
 import com.google.appinventor.client.actions.EnableAutoloadAction;
-=======
->>>>>>> a12e311b
 import com.google.appinventor.client.boxes.AssetListBox;
 import com.google.appinventor.client.boxes.PaletteBox;
 import com.google.appinventor.client.boxes.ProjectListBox;
@@ -41,10 +38,7 @@
 import com.google.appinventor.client.tracking.Tracking;
 import com.google.appinventor.client.utils.HTML5DragDrop;
 import com.google.appinventor.client.utils.PZAwarePositionCallback;
-<<<<<<< HEAD
 import com.google.appinventor.client.widgets.DropDownButton;
-=======
->>>>>>> a12e311b
 import com.google.appinventor.client.widgets.ExpiredServiceOverlay;
 import com.google.appinventor.client.widgets.boxes.WorkAreaPanel;
 import com.google.appinventor.client.wizards.NewProjectWizard.NewProjectCommand;
@@ -187,8 +181,6 @@
 
   private DropTargetProvider dragDropTargets;
 
-  private DropTargetProvider dragDropTargets;
-
   // Remembers the current View
   public static final int DESIGNER = 0;
   public static final int PROJECTS = 1;
@@ -222,25 +214,14 @@
   @UiField StatusPanel statusPanel;
   @UiField FlowPanel workColumns;
   @UiField FlowPanel structureAndAssets;
-<<<<<<< HEAD
-  @UiField ProjectToolbar bindProjectToolbar;
-  @UiField (provided = true) ProjectListBox bindProjectListbox;
-  @UiField DesignToolbar bindDesignToolbar;
-  @UiField PaletteBox paletteBox;
-  @UiField ViewerBox bindViewerBox = ViewerBox.getViewerBox();
-  @UiField AssetListBox bindAssetListBox = AssetListBox.getAssetListBox();
-  @UiField SourceStructureBox bindSourceStructureBox;
-  @UiField PropertiesBox bindPropertiesBox = PropertiesBox.getPropertiesBox();
-=======
   @UiField ProjectToolbar projectToolbar;
   @UiField (provided = true) ProjectListBox projectListbox;
   @UiField DesignToolbar designToolbar;
-  @UiField (provided = true) PaletteBox paletteBox = PaletteBox.getPaletteBox();
+  @UiField PaletteBox paletteBox = PaletteBox.getPaletteBox();
   @UiField (provided = true) ViewerBox viewerBox = ViewerBox.getViewerBox();
   @UiField (provided = true) AssetListBox assetListBox = AssetListBox.getAssetListBox();
   @UiField (provided = true) SourceStructureBox sourceStructureBox = SourceStructureBox.getSourceStructureBox();
   @UiField (provided = true) PropertiesBox propertiesBox = PropertiesBox.getPropertiesBox();
->>>>>>> a12e311b
 
   // Is the tutorial toolbar currently displayed?
   private boolean tutorialVisible = false;
@@ -421,12 +402,12 @@
           // a second press while the new project wizard was starting (aka we "debounce"
           // the button). When the person switches to the projects list view again (here)
           // we re-enable it.
-          bindProjectToolbar.enableStartButton();
-          bindProjectToolbar.setProjectTabButtonsVisible(true);
-          bindProjectToolbar.setTrashTabButtonsVisible(false);
+          projectToolbar.enableStartButton();
+          projectToolbar.setProjectTabButtonsVisible(true);
+          projectToolbar.setTrashTabButtonsVisible(false);
         }
       };
-    if (bindDesignToolbar.getCurrentView() != DesignToolbar.View.BLOCKS) {
+    if (designToolbar.getCurrentView() != DesignToolbar.View.BLOCKS) {
       next.run();
     } else {
       // maybe take a screenshot, second argument is true so we wait for i/o to complete
@@ -439,25 +420,15 @@
    */
 
   public void switchToTrash() {
-<<<<<<< HEAD
-    getInstance().getTopToolbar().updateMoveToTrash("Delete From Trash");
-=======
     getTopToolbar().updateMoveToTrash(false);
->>>>>>> a12e311b
     hideChaff();
     hideTutorials();
     currentView = TRASHCAN;
     ProjectListBox.getProjectListBox().loadTrashList();
-<<<<<<< HEAD
-    bindProjectToolbar.enableStartButton();
-    bindProjectToolbar.setProjectTabButtonsVisible(false);
-    bindProjectToolbar.setTrashTabButtonsVisible(true);
-=======
     projectToolbar.enableStartButton();
     projectToolbar.setProjectTabButtonsVisible(false);
     projectToolbar.setTrashTabButtonsVisible(true);
     deckPanel.showWidget(projectsTabIndex);
->>>>>>> a12e311b
   }
 
   /**
@@ -473,24 +444,14 @@
 
   public void hideComponentDesigner() {
     paletteBox.setVisible(false);
-<<<<<<< HEAD
-    bindSourceStructureBox.setVisible(false);
-    bindPropertiesBox.setVisible(false);
-=======
     sourceStructureBox.setVisible(false);
     propertiesBox.setVisible(false);
->>>>>>> a12e311b
   }
 
   public void showComponentDesigner() {
     paletteBox.setVisible(true);
-<<<<<<< HEAD
-    bindSourceStructureBox.setVisible(true);
-    bindPropertiesBox.setVisible(true);
-=======
     sourceStructureBox.setVisible(true);
     propertiesBox.setVisible(true);
->>>>>>> a12e311b
   }
 
   /**
@@ -511,10 +472,6 @@
     }
   }
 
-  public void refreshProperties()
-  {
-    bindPropertiesBox.show((YaFormEditor) currentFileEditor, true);
-  }
   /**
    * Switch to the Debugging tab
    */
@@ -635,12 +592,7 @@
       // the project. This will cause the projects source files to be fetched
       // asynchronously, and loaded into file editors.
 
-<<<<<<< HEAD
-//      ViewerBox.getViewerBox().show(projectRootNode);
-      bindViewerBox.show(projectRootNode);
-=======
       viewerBox.show(projectRootNode);
->>>>>>> a12e311b
       // Note: we can't call switchToDesignView until the Screen1 file editor
       // finishes loading. We leave that to setCurrentFileEditor(), which
       // will get called at the appropriate time.
@@ -650,7 +602,7 @@
         History.newItem(projectIdString, false);
       }
       assetManager.loadAssets(project.getProjectId());
-      bindAssetListBox.getAssetList().refreshAssetList(project.getProjectId());
+      assetListBox.getAssetList().refreshAssetList(project.getProjectId());
     }
     getTopToolbar().updateFileMenuButtons(1);
   }
@@ -846,11 +798,7 @@
               }
             });
             editorManager = new EditorManager();
-<<<<<<< HEAD
-            bindProjectListbox = ProjectListBox.getProjectListBox();
-=======
             projectListbox = ProjectListBox.getProjectListBox();
->>>>>>> a12e311b
 
             // Initialize UI
             initializeUi();
@@ -954,12 +902,9 @@
     Window.setTitle(MESSAGES.titleYoungAndroid());
     Window.enableScrolling(true);
 
-<<<<<<< HEAD
-=======
     if (config.getServerExpired()) {
       RootPanel.get().add(new ExpiredServiceOverlay());
     }
->>>>>>> a12e311b
     // Create tab panel for subsequent tabs
     deckPanel = new DeckPanel() {
       @Override
@@ -972,12 +917,15 @@
       }
     };
     deckPanel.sinkEvents(Event.ONCONTEXTMENU);
-<<<<<<< HEAD
 
     OdeUiBinder uiBinder = GWT.create(OdeUiBinder.class);
     FlowPanel mainPanel = uiBinder.createAndBindUi(this);
 
     deckPanel.showWidget(0);
+    if ((mayNeedSplash || shouldShowWelcomeDialog()) && !didShowSplash) {
+
+      showSplashScreens();
+    }
 
     // Projects tab
     projectsTabIndex = 0;
@@ -991,30 +939,6 @@
     // Debugging Panel
     debuggingTabIndex = 3;
 
-=======
-
-    OdeUiBinder uiBinder = GWT.create(OdeUiBinder.class);
-    FlowPanel mainPanel = uiBinder.createAndBindUi(this);
-
-    deckPanel.showWidget(0);
-    if ((mayNeedSplash || shouldShowWelcomeDialog()) && !didShowSplash) {
-
-      showSplashScreens();
-    }
-
-    // Projects tab
-    projectsTabIndex = 0;
-
-    // Design tab
-    designTabIndex = 1;
-
-    // User Admin Panel
-    userAdminTabIndex = 2;
-
-    // Debugging Panel
-    debuggingTabIndex = 3;
-
->>>>>>> a12e311b
     RootPanel.get().add(mainPanel);
 
     // Add a handler to the RootPanel to keep track of Google Chrome Pinch Zooming and
@@ -1105,8 +1029,8 @@
    *
    * @return  {@link ProjectToolbar}
    */
-  public ProjectToolbar getBindProjectToolbar() {
-    return bindProjectToolbar;
+  public ProjectToolbar getProjectToolbar() {
+    return projectToolbar;
   }
 
   /**
@@ -1133,7 +1057,7 @@
    * @return  {@link DesignToolbar}
    */
   public DesignToolbar getDesignToolbar() {
-    return bindDesignToolbar;
+    return designToolbar;
   }
 
   /**
@@ -1222,11 +1146,7 @@
     }
     LOG.info("Ode: Setting current file editor to " + currentFileEditor.getFileId());
     if (currentFileEditor instanceof YaFormEditor) {
-<<<<<<< HEAD
-      bindSourceStructureBox.show((YaFormEditor) currentFileEditor);
-=======
       sourceStructureBox.show(((YaFormEditor) currentFileEditor).getForm());
->>>>>>> a12e311b
       switchToDesignView();
     }
     if (!windowClosing) {
@@ -1235,10 +1155,6 @@
           "" + getCurrentYoungAndroidProjectId());
       userSettings.saveSettings(null);
     }
-  }
-
-  public void refreshSourceStructure() {
-    bindSourceStructureBox.show((YaFormEditor) currentFileEditor);
   }
 
   /**
@@ -1328,7 +1244,7 @@
    * HideChaff when switching view from block to others
    */
   private void hideChaff() {
-    if (bindDesignToolbar.getCurrentView() == DesignToolbar.View.BLOCKS
+    if (designToolbar.getCurrentView() == DesignToolbar.View.BLOCKS
         // currentFileEditor may be null when switching projects
         && currentFileEditor != null) {
       currentFileEditor.hideChaff();
@@ -1368,72 +1284,6 @@
   }
 
   /**
-   * Returns user new layout usage setting.
-   *
-   * @return true if the user has opted to use the new UI, false otherwise
-   */
-  public static boolean getUserNewLayout() {
-    String value = userSettings.getSettings(SettingsConstants.USER_GENERAL_SETTINGS).
-            getPropertyValue(SettingsConstants.USER_NEW_LAYOUT);
-    return Boolean.parseBoolean(value);
-  }
-
-  /**
-   * Set user new layout usage setting.
-   *
-   * @param newLayout new value for the user's UI preference
-   */
-  public static void setUserNewLayout(boolean newLayout) {
-    userSettings.getSettings(SettingsConstants.USER_GENERAL_SETTINGS).
-            changePropertyValue(SettingsConstants.USER_NEW_LAYOUT,
-                    "" + newLayout);
-    userSettings.saveSettings(new Command() {
-        @Override
-        public void execute() {
-          // Reload for the UI preferences to take effect. We
-          // do this here because we need to make sure that
-          // the user settings were saved before we terminate
-          // this browsing session. This is particularly important
-          // for Firefox
-          Window.Location.reload();
-        }
-      });
-  }
-
-  /**
-   * Returns the dark theme setting.
-   *
-   * @return true if the user has opted to use a dark theme, false otherwise
-   */
-  public static boolean getUserDarkThemeEnabled() {
-    String value = userSettings.getSettings(SettingsConstants.USER_GENERAL_SETTINGS).
-            getPropertyValue(SettingsConstants.DARK_THEME_ENABLED);
-    return Boolean.parseBoolean(value);
-  }
-
-  /**
-   * Set user dark theme setting.
-   *
-   * @param enabled new value for the user's UI preference
-   */
-  public static void setUserDarkThemeEnabled(boolean enabled) {
-    userSettings.getSettings(SettingsConstants.USER_GENERAL_SETTINGS).
-            changePropertyValue(SettingsConstants.DARK_THEME_ENABLED,
-                    "" + enabled);
-    userSettings.saveSettings(new Command() {
-        @Override
-        public void execute() {
-          // Reload for the UI preferences to take effect. We
-          // do this here because we need to make sure that
-          // the user settings were saved before we terminate
-          // this browsing session. This is particularly important
-          // for Firefox
-          Window.Location.reload();
-        }
-      });
-  }
-
-  /**
    * Checks whether the user has autoloading enabled in their settings.
    *
    * @return true if autoloading is enabled, otherwise false.
@@ -1443,32 +1293,6 @@
         .getPropertyValue(SettingsConstants.USER_AUTOLOAD_PROJECT);
     return Boolean.parseBoolean(value);
   }
-
-  /**
-   * Sets whether to use autoloading for the current user.
-   *
-   * @param enable true if autoloading should be enabled or false if it should be disabled.
-   */
-<<<<<<< HEAD
-  public static void setUserAutoloadProject(final boolean enable) {
-    userSettings.getSettings(SettingsConstants.USER_GENERAL_SETTINGS)
-        .changePropertyValue(SettingsConstants.USER_AUTOLOAD_PROJECT, Boolean.toString(enable));
-    userSettings.saveSettings(new Command() {
-      @Override
-      public void execute() {
-        DropDownButton settings = Ode.getInstance().getTopToolbar().settingsDropDown;
-        if (enable) {
-          settings.setCommandById("AutoloadLastProject", new DisableAutoloadAction());
-          settings.setItemHtmlById("AutoloadLastProject", MESSAGES.disableAutoload());
-        } else {
-          settings.setCommandById("AutoloadLastProject", new EnableAutoloadAction());
-          settings.setItemHtmlById("AutoloadLastProject", MESSAGES.enableAutoload());
-        }
-      }
-    });
-  }
-=======
->>>>>>> a12e311b
 
   /**
    * Helper method to create push buttons.
@@ -2361,7 +2185,7 @@
     }
     // If we are not in the blocks editor, we do nothing
     // but we do run our callback
-    if (bindDesignToolbar.getCurrentView() != DesignToolbar.View.BLOCKS) {
+    if (designToolbar.getCurrentView() != DesignToolbar.View.BLOCKS) {
       next.run();
       return;
     }
@@ -2455,7 +2279,7 @@
   public void setTutorialURL(String newURL) {
     if (newURL.isEmpty() || (!newURL.startsWith("http://appinventor.mit.edu/")
         && !newURL.startsWith("http://appinv.us/"))) {
-      bindDesignToolbar.setTutorialToggleVisible(false);
+      designToolbar.setTutorialToggleVisible(false);
       setTutorialVisible(false);
     } else {
       String locale = Window.Location.getParameter("locale");
@@ -2466,7 +2290,7 @@
       boolean isHttps = Window.Location.getProtocol() == "https:" || urlSplits[0] == "https:";
       String effectiveUrl = (isHttps ? "https://" : "http://") + urlSplits[1];
       tutorialPanel.setUrl(effectiveUrl);
-      bindDesignToolbar.setTutorialToggleVisible(true);
+      designToolbar.setTutorialToggleVisible(true);
       setTutorialVisible(true);
     }
   }
