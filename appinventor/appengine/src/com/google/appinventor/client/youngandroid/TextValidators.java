// -*- mode: java; c-basic-offset: 2; -*-
// Copyright 2009-2011 Google, All Rights reserved
// Copyright 2011-2012 MIT, All rights reserved
// Released under the Apache License, Version 2.0
// http://www.apache.org/licenses/LICENSE-2.0

package com.google.appinventor.client.youngandroid;

import com.google.appinventor.client.Ode;
import static com.google.appinventor.client.Ode.MESSAGES;

import com.google.appinventor.client.editor.simple.SimpleComponentDatabase;
import com.google.appinventor.client.editor.youngandroid.YaProjectEditor;
import com.google.appinventor.client.explorer.folder.ProjectFolder;
import com.google.gwt.http.client.URL;
import com.google.gwt.user.client.Window;

import java.util.Arrays;
import java.util.List;

/**
 */
public final class TextValidators {

  private static final int MAX_FILENAME_SIZE = 100;
  private static final int MIN_FILENAME_SIZE = 1;

  public enum ProjectNameStatus {
    SUCCESS,
    INVALIDFORMAT,
    RESERVED,
    DUPLICATE,
    DUPLICATEINTRASH
  }

  public enum UserStatus {
    VALID,
    INVALIDFORMAT,
    UNCOMMON
  }

  protected static final List<String> YAIL_NAMES = Arrays.asList("CsvUtil", "Double", "Float",
          "Integer", "JavaCollection", "JavaIterator", "KawaEnvironment", "Long", "Short",
          "SimpleForm", "String", "Pattern", "YailDictionary", "YailList", "YailNumberToString", "YailRuntimeError");

  protected static final List<String> JAVA_NAMES = Arrays.asList("abstract", "continue", "for", "new", "switch",
          "assert", "default", "goto", "package", "synchronized", "boolean", "do", "if", "private", "this",
          "break", "double", "implements", "protected", "throw", "byte", "else", "import", "public", "throws",
          "case", "enum", "instanceof", "return", "transient", "catch", "extends", "int", "short", "try", "char",
          "final", "interface", "static", "void", "class", "finally", "long", "strictfp", "volatile", "const",
          "float", "native", "super", "while");

  protected static final List<String> SCHEME_NAMES = Arrays.asList("begin", "def", "foreach", "forrange", "JavaStringUtils", "quote");

  // This class should never be instantiated.
  private TextValidators() {}

  /**
   * Determines whether the given project name is valid, displaying an alert
   * if it is not.  In order to be valid, the project name must satisfy
   * {@link #isValidIdentifier(String)} and not be a duplicate of an existing
   * project name for the same user.
   *
   * @param projectName the project name to validate
   * @return {@code true} if the project name is valid, {@code false} otherwise
   */
  public static ProjectNameStatus checkNewProjectName(String projectName, boolean quietly) {

    // Check the format of the project name
    if (!isValidIdentifier(projectName)) {
      if (!quietly) {
        Window.alert(MESSAGES.malformedProjectNameError());
      }
      return ProjectNameStatus.INVALIDFORMAT;
    }

    // Check for names that reserved words
    if (isReservedName(projectName)) {
      Window.alert(MESSAGES.reservedNameError());
      return ProjectNameStatus.RESERVED;
    }

    // Check that project does not already exist
    if (Ode.getInstance().getProjectManager().getProject(projectName) != null) {
      if (Ode.getInstance().getProjectManager().getProject(projectName).isInTrash()) {
        Window.alert(MESSAGES.duplicateTrashProjectNameError(projectName));
        return ProjectNameStatus.DUPLICATEINTRASH;
      } else if (!quietly) {
        Window.alert(MESSAGES.duplicateProjectNameError(projectName));
      }
      return ProjectNameStatus.DUPLICATE;
    }
    return ProjectNameStatus.SUCCESS;
  }

  public static ProjectNameStatus checkNewProjectName(String projectName) {
    return checkNewProjectName(projectName, false);
  }

  public static boolean checkNewComponentName(String componentName) {

    // Check that it meets the formatting requirements.
    if (!TextValidators.isValidComponentIdentifier(componentName)) {
      Window.alert(MESSAGES.malformedComponentNameError());
      return false;
    }

    long projectId = Ode.getInstance().getCurrentYoungAndroidProjectId();
    if ( projectId == 0) { // Check we have a current Project
      return false;
    }

    YaProjectEditor editor = (YaProjectEditor) Ode.getInstance().getEditorManager().getOpenProjectEditor(projectId);

    // Check that it's unique.
    final List<String> names = editor.getComponentInstances();
    if (names.contains(componentName)) {
      Window.alert(MESSAGES.sameAsComponentInstanceNameError());
      return false;
    }

    // Check that it is a variable name used in the Yail code
    if (TextValidators.isReservedName(componentName)) {
      Window.alert(MESSAGES.reservedNameError());
      return false;
    }

    //Check that it is not a Component type name
    SimpleComponentDatabase COMPONENT_DATABASE = SimpleComponentDatabase.getInstance(projectId);
    if (COMPONENT_DATABASE.isComponent(componentName)) {
      Window.alert(MESSAGES.duplicateComponentNameError());
      return false;
    }

    return true;
  }

  /**
   * 
   * @param userName the user identifies being used to share project with
   * @return {@code true} if the user name is valid, {@code false} otherwise
   */
  public static UserStatus checkNewUserName(String userName) {
    // Check the format of the email
    if (isValidEmailList(userName) != "") {
      Window.alert("bad username for some reason: " + userName);
      return UserStatus.INVALIDFORMAT;
    }

    // Check that user email exists/is gmail?
    
    return UserStatus.VALID;
  }



  /**
   * Determines whether the given folder name is valid, displaying an alert
   * if it is not.  In order to be valid, the folder name must satisfy
   * {@link #isValidIdentifier(String)} and not be a duplicate of an existing
   * folder name in the same parent folder.
   *
   * @param folderName the folder name to validate
   * @param folder the folder whose children are to be checked against this new
   *        folder name
   * @return {@code true} if the folder name is valid, {@code false} otherwise
   */
  public static ProjectNameStatus checkNewFolderName(String folderName, ProjectFolder parent) {
    // Check the format of the folder name
    if (!isValidIdentifier(folderName)) {
      // TODO: Decide whether to use new strings
      Window.alert(MESSAGES.malformedProjectNameError());
      return ProjectNameStatus.INVALIDFORMAT;
    }

    // Check for names that reserved words
    if (isReservedName(folderName)) {
      Window.alert(MESSAGES.reservedNameError());
      return ProjectNameStatus.RESERVED;
    }

    // Check that folder does not already exist
    for (ProjectFolder folder : parent.getChildFolders()) {
      if (folderName.equals(folder.getName())) {
        Window.alert(MESSAGES.duplicateProjectNameError(folderName));
        return ProjectNameStatus.DUPLICATE;
      }
    }
    return ProjectNameStatus.SUCCESS;
  }

  /**
   * Checks whether the argument is a legal identifier, specifically,
   * a non-empty string starting with a letter and followed by any number of
   * (unaccented English) letters, digits, or underscores.
   *
   * @param text the proposed identifier
   * @return {@code true} if the argument is a legal identifier, {@code false}
   *         otherwise
   */
  public static boolean isValidIdentifier(String text) {
    return text.matches("^[a-zA-Z]\\w*$");
  }

    /**
   * Checks whether the argument is a legal list of emails
   *
   * @param text the proposed identifier
   * @return {@code ""} if the argument is a legal email list, {@code error_message}
   *         otherwise
   */
  public static String isValidEmailList(String text) {
    String regex = "^([a-zA-Z0-9._%+-]+@[a-zA-Z0-9.-]+\\.[a-zA-Z]{2,})(,\\s*[a-zA-Z0-9._%+-]+@[a-zA-Z0-9.-]+\\.[a-zA-Z]{2,}\\s*)*$";
    if(text.matches(regex) || text == "") {
      return "";
    }
    return MESSAGES.invalidEmailListError();
  }

  /**
   * Checks whether the argument is a word reserved by YAIL or JAVA.
   *
   * @param text the proposed identifier
   * @return {@code true} if the argument is a reserved word, {@code false}
   *         otherwise
   */
  public static boolean isReservedName(String text) {
    return (YAIL_NAMES.contains(text) || JAVA_NAMES.contains(text) || SCHEME_NAMES.contains(text));
  }

  /**
   * Checks whether the argument is a legal component identifier; please check
   * Blockly.LexicalVariable.checkIdentifier for the regex reference
   *
   * @param text the proposed identifier
   * @return {@code true} if the argument is a legal identifier, {@code false}
   *         otherwise
   */
  public static boolean isValidComponentIdentifier(String text) {
    return text.matches("^[^-0-9!&%^/>=<`'\"#:;,\\\\^\\*\\+\\.\\(\\)\\|\\{\\}\\[\\]\\ ]" +
        "[^-!&%^/>=<'\"#:;,\\\\^\\*\\+\\.\\(\\)\\|\\{\\}\\[\\]\\ ]*$");
  }

  /**
   * Checks whether the argument is a legal filename, meaning
   * it is unchanged by URL encoding and it meets the aapt
   * requirements as follows:
   * - all characters must be 7-bit printable ASCII
   * - none of { '/' '\\' ':' }
   * @param filename The filename (not path) of uploaded file
   * @return {@code true} if the argument is a legal filename, {@code false}
   *         otherwise
   */
  public static boolean isValidCharFilename(String filename){
    return !filename.contains("'") && filename.equals(URL.encodePathSegment(filename));
  }

  /**
   * Checks whether the argument is a filename which meets the length
   * requirement imposed by aapt, which is:
   * - the filename length must be less than kMaxAssetFileName bytes long
   *   (and can't be empty)
   * where kMaxAssetFileName is defined to be 100.
   * (A legal name, therefore, has length <= kMaxAssetFileNames)
   * @param filename The filename (not path) of uploaded file
   * @return {@code true} if the length of the argument is legal, {@code false}
   *         otherwise
   */
  public static boolean isValidLengthFilename(String filename){
    return !(filename.length() > MAX_FILENAME_SIZE || filename.length() < MIN_FILENAME_SIZE);
  }

  enum NameValidationError {
    NONE,
    FIRST_CHAR_NOT_LETTER,
    CONTAINS_INVALID_CHARS
  }

  private static class ValidationResult {
    final NameValidationError error;
    final String modifiedName;

    ValidationResult(NameValidationError error, String modifiedName) {
      this.error = error;
      this.modifiedName = modifiedName;
    }
  }

  private static ValidationResult validateName(String name) {
    String temp = name.trim().replaceAll("( )+", " ").replace(" ", "_");
    NameValidationError error;
    if (temp.length() == 0) {
      error = NameValidationError.NONE;
    } else if (temp.matches("[A-Za-z][A-Za-z0-9_]*")) {
      error = NameValidationError.NONE;
    } else if (!temp.matches("[A-Za-z].*")) {
      error = NameValidationError.FIRST_CHAR_NOT_LETTER;
    } else {
      error = NameValidationError.CONTAINS_INVALID_CHARS;
    }
    return new ValidationResult(error, temp);
  }

  public static String getErrorMessage(String filename) {
    ValidationResult result = validateName(filename);
    switch (result.error) {
      case FIRST_CHAR_NOT_LETTER:
        return MESSAGES.firstCharProjectNameError();
      case CONTAINS_INVALID_CHARS:
        return MESSAGES.invalidCharProjectNameError();
      default:
        return "";
    }
  }

  public static String getFolderErrorMessage(String folderName) {
    ValidationResult result = validateName(folderName);
    switch (result.error) {
      case FIRST_CHAR_NOT_LETTER:
        return MESSAGES.firstCharFolderNameError();
      case CONTAINS_INVALID_CHARS:
        return MESSAGES.invalidCharFolderNameError();
      default:
        return "";
    }
  }

<<<<<<< HEAD
    /**
   * Determines human-readable message for specific error.
   * @param user The username (for now email)
   * @return String representing error message, empty string if no error
   */
  public static String getErrorMessageForUser(String user){
    String regex = "^([a-zA-Z0-9._%+-]+@[a-zA-Z0-9.-]+\\.[a-zA-Z]{2,})$";
    String errorMessage = "";
    String firstCharacterLetter = "[a-zA-Z0-9._%+-]+";
    String containsAt = firstCharacterLetter + "@[a-zA-Z0-9.-]+";
    String temp = user.trim();
    if (temp.length() > 0) {
      if (!temp.matches(regex)) {
        if (!temp.matches(firstCharacterLetter)) {
          //Check to make sure that the first character is a letter
          errorMessage = MESSAGES.invalidFirstCharUserEmailError();
        } else { //The text contains a character that is not a letter, number, or underscore
          if (!temp.matches(containsAt)) {
            errorMessage = MESSAGES.invalidCharUserEmailError();
          } else {
            errorMessage = MESSAGES.invalidDomainUserEmailError();
          }
        }
      }
    }
    return errorMessage;
  }

  /**
   * Determines human-readable message for specific warning if there are no errors.
   * @param filename The filename (not path) of uploaded file
   * @return String representing warning message, empty string if no warning and no error
   */
=======
>>>>>>> 5c1289c2
  public static String getWarningMessages(String filename) {
    ValidationResult result = validateName(filename);
    if (result.error == NameValidationError.NONE && filename.trim().length() > 0 && !filename.matches("[A-Za-z][A-Za-z0-9_]*")) {
      return MESSAGES.whitespaceProjectNameError() + ". \n '" + result.modifiedName + "' will be used if continued.";
    } else {
      return "";
    }
  }

  public static String getFolderWarningMessages(String folderName) {
    ValidationResult result = validateName(folderName);
    if (result.error == NameValidationError.NONE && folderName.trim().length() > 0 && !folderName.matches("[A-Za-z][A-Za-z0-9_]*")) {
      return MESSAGES.whitespaceFolderNameError() + ". \n '" + result.modifiedName + "' will be used if continued.";
    } else {
      return "";
    }
  }
}<|MERGE_RESOLUTION|>--- conflicted
+++ resolved
@@ -325,7 +325,6 @@
     }
   }
 
-<<<<<<< HEAD
     /**
    * Determines human-readable message for specific error.
    * @param user The username (for now email)
@@ -359,8 +358,6 @@
    * @param filename The filename (not path) of uploaded file
    * @return String representing warning message, empty string if no warning and no error
    */
-=======
->>>>>>> 5c1289c2
   public static String getWarningMessages(String filename) {
     ValidationResult result = validateName(filename);
     if (result.error == NameValidationError.NONE && filename.trim().length() > 0 && !filename.matches("[A-Za-z][A-Za-z0-9_]*")) {
