--- conflicted
+++ resolved
@@ -760,12 +760,13 @@
       srcCompVersion = 13;
     }
     if (srcCompVersion < 14) {
-<<<<<<< HEAD
       // The ShowTitleBar property was added.
-=======
       // The AppName property was added.
->>>>>>> 0b1c1003
       srcCompVersion = 14;
+    }
+    if (srcCompVersion < 15) {
+      // The ShowTitleBar property was added.
+      srcCompVersion = 15;
     }
     return srcCompVersion;
   }
