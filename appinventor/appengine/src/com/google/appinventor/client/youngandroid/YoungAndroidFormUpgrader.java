// -*- mode: java; c-basic-offset: 2; -*-
// Copyright 2009-2011 Google, All Rights reserved
// Copyright 2011-2012 MIT, All rights reserved
// Released under the Apache License, Version 2.0
// http://www.apache.org/licenses/LICENSE-2.0

package com.google.appinventor.client.youngandroid;

import static com.google.appinventor.client.Ode.MESSAGES;

import java.util.Map;

import com.google.appinventor.client.editor.simple.SimpleComponentDatabase;
import com.google.appinventor.client.editor.simple.components.MockVisibleComponent;
import com.google.appinventor.client.output.OdeLog;
import com.google.appinventor.client.properties.json.ClientJsonString;
import com.google.appinventor.common.utils.StringUtils;
import com.google.appinventor.components.common.YaVersion;
import com.google.appinventor.shared.properties.json.JSONArray;
import com.google.appinventor.shared.properties.json.JSONValue;
import com.google.gwt.user.client.Window;

/**
 * A class that can upgrade a Young Android Form source file.
 *
 * @author lizlooney@google.com (Liz Looney)
 */
public final class YoungAndroidFormUpgrader {
  static class LoadException extends IllegalStateException {
    LoadException(String message) {
      super(message);
    }
  }

  private static final SimpleComponentDatabase COMPONENT_DATABASE =
      SimpleComponentDatabase.getInstance();

  private YoungAndroidFormUpgrader() {
  }

  /**
   * Upgrades the given sourceProperties if necessary.
   *
   * @param sourceProperties the properties from the source file
   * @return true if the sourceProperties was upgraded, false otherwise
   */
  public static boolean upgradeSourceProperties(Map<String, JSONValue> sourceProperties) {
    StringBuilder upgradeDetails = new StringBuilder();
    try {
      int srcYaVersion = getSrcYaVersion(sourceProperties);
      if (needToUpgrade(srcYaVersion)) {
        Map<String, JSONValue> formProperties =
            sourceProperties.get("Properties").asObject().getProperties();
        upgradeComponent(srcYaVersion, formProperties, upgradeDetails);
        // The sourceProperties were upgraded. Update the version number.
        setSrcYaVersion(sourceProperties);
        if (upgradeDetails.length() > 0) {
          Window.alert(MESSAGES.projectWasUpgraded(upgradeDetails.toString()));
        }
        return true;
      }
    } catch (LoadException e) {
      // This shouldn't happen. If it does it's our fault, not the user's fault.
      Window.alert(MESSAGES.unexpectedProblem(e.getMessage()));
      OdeLog.xlog(e);
    }
    return false;
  }

  private static int getSrcYaVersion(Map<String, JSONValue> sourceProperties) {
    int srcYaVersion = 0;
    if (sourceProperties.containsKey("YaVersion")) {
      String version = sourceProperties.get("YaVersion").asString().getString();
      srcYaVersion = Integer.parseInt(version);
    }
    return srcYaVersion;
  }

  private static void setSrcYaVersion(Map<String, JSONValue> sourceProperties) {
    sourceProperties.put("YaVersion", new ClientJsonString("" + YaVersion.YOUNG_ANDROID_VERSION));
  }

  private static boolean needToUpgrade(int srcYaVersion) {
    // Compare the source file's YoungAndroid version with the system's YoungAndroid version.
    final int sysYaVersion = YaVersion.YOUNG_ANDROID_VERSION;
    if (srcYaVersion > sysYaVersion) {
      // The source file's version is newer than the system's version.
      // This can happen if the user is using (or in the past has used) a non-production version of
      // App Inventor.
      // This can also happen if the user is connected to a new version of App Inventor and then
      // later is connected to an old version of App Inventor.
      // We'll try to load the project but there may be compatibility issues if the project uses
      // future components or other features that the current system doesn't understand.
      Window.alert(MESSAGES.newerVersionProject());
      return false;
    }

    if (srcYaVersion == 0) {
      // The source file doesn't have a YoungAndroid version number.
      // There are two situations that cause this:
      // 1. The project may have been downloaded from alpha (androidblocks.googlelabs.com) and
      // uploaded to beta (appinventor.googlelabs.com), which is illegal.
      // 2. The project may have been created with beta (appinventor.googlelabs.com) before we
      // started putting version numbers into the source file, which is legal, and nothing
      // really changed between version 0 and version 1.
      //
      // For a limited time, we assume #2, show a warning, and proceed.
      // TODO(lizlooney) - after the limited time is up (when we think that all appinventor
      // projects have been upgraded), we may decide to refuse to load the project.
      Window.alert(MESSAGES.veryOldProject());
    }

    return (srcYaVersion < sysYaVersion);
  }

  /*
   * Parses the JSON properties and upgrades the component if necessary.
   * This method is called recursively for nested components.
   */
  private static void upgradeComponent(int srcYaVersion,
      Map<String, JSONValue> componentProperties, StringBuilder upgradeDetails) {

    String componentType = componentProperties.get("$Type").asString().getString();

    // Get the source component version from the componentProperties.
    int srcCompVersion = 0;
    if (componentProperties.containsKey("$Version")) {
      String version = componentProperties.get("$Version").asString().getString();
      srcCompVersion = Integer.parseInt(version);
    }

    if (srcYaVersion < 2) {
      // In YOUNG_ANDROID_VERSION 2, the Logger component was removed; Notifier should be used
      // instead.
      // Here we change the Logger component to a Notifier component automatically. Sweet!
      // (We need to do this upgrade here, not in the upgradeComponentProperties method. This is
      // because the code below calls COMPONENT_DATABASE.getComponentVersion() and that will fail
      // if componentType is "Logger" because "Logger" isn't a valid component type anymore.)
      if (componentType.equals("Logger")) {
        componentType = "Notifier";
        srcCompVersion = COMPONENT_DATABASE.getComponentVersion(componentType);
        componentProperties.put("$Type", new ClientJsonString(componentType));
        componentProperties.put("$Version", new ClientJsonString("" + srcCompVersion));
        upgradeDetails.append(MESSAGES.upgradeDetailLoggerReplacedWithNotifier(
            componentProperties.get("$Name").asString().getString()));
      }
    }

    // Get the system component version from the component database.
    final int sysCompVersion = COMPONENT_DATABASE.getComponentVersion(componentType);

    // Upgrade if necessary.
    upgradeComponentProperties(componentProperties, componentType, srcCompVersion, sysCompVersion);

    if (srcYaVersion < 26) {
      // Beginning with YOUNG_ANDROID_VERSION 26:
      // - In .scm files, values for asset, BluetoothClient, component, lego_nxt_sensor_port,
      // and string properties no longer contain leading and trailing quotes.
      unquotePropertyValues(componentProperties, componentType);
    }

    // Upgrade nested components
    if (componentProperties.containsKey("$Components")) {
      JSONArray componentsArray = componentProperties.get("$Components").asArray();
      for (JSONValue nestedComponent : componentsArray.getElements()) {
        upgradeComponent(srcYaVersion, nestedComponent.asObject().getProperties(), upgradeDetails);
      }
    }
  }

  private static void upgradeComponentProperties(Map<String, JSONValue> componentProperties,
      String componentType, int srcCompVersion, final int sysCompVersion) {
    // Compare the source file's component version with the system's component version.
    if (srcCompVersion == 0) {
      // The source file doesn't have a version number for this component.
      // There are two situations that cause this:
      // 1. The project may have been downloaded from alpha (androidblocks.googlelabs.com) and
      // uploaded to beta (appinventor.googlelabs.com), which is illegal.
      // 2. The project may have been created with beta (appinventor.googlelabs.com) before we
      // started putting version numbers into the source file, which is legal, and nothing
      // really changed between version 0 and version 1.
      //
      // For a limited time, we assume #2 and pretend that the source file said version 1.
      // TODO(lizlooney) - after the limited time is up (when we think that all appinventor
      // projects have been upgraded), we may decide to refuse to load the project.
      srcCompVersion = 1;
    }

    if (srcCompVersion > sysCompVersion) {
      // This shouldn't happen because we should have already detected that the project is a newer
      // version than the system and returned false in needToUpgrade.
      // NOTE(lizlooney,user) - we need to make sure that this situation does not happen by
      // incrementing YaVersion.YOUNG_ANDROID_VERSION each time a component's version number is
      // incremented.
      throw new LoadException(
          MESSAGES.newerVersionComponentException(componentType, srcCompVersion, sysCompVersion));
    }

    if (srcCompVersion < sysCompVersion) {
      // NOTE(lizlooney,user) - when a component changes, increment the component's version
      // number in com.google.appinventor.components.common.YaVersion and add code here to upgrade
      // properties as necessary.
      if (componentType.equals("AccelerometerSensor")){
        srcCompVersion = upgradeAccelerometerSensorProperties(componentProperties, srcCompVersion);

      } else if (componentType.equals("ActivityStarter")) {
        srcCompVersion = upgradeActivityStarterProperties(componentProperties, srcCompVersion);

      } else if (componentType.equals("Ball")) {
        srcCompVersion = upgradeBallProperties(componentProperties, srcCompVersion);

      } else if (componentType.equals("BarcodeScanner")) {
        srcCompVersion = upgradeBarcodeScannerProperties(componentProperties, srcCompVersion);

      } else if (componentType.equals("BluetoothClient")) {
        srcCompVersion = upgradeBluetoothClientProperties(componentProperties, srcCompVersion);

      } else if (componentType.equals("BluetoothServer")) {
        srcCompVersion = upgradeBluetoothServerProperties(componentProperties, srcCompVersion);

      } else if (componentType.equals("Slider")) {
        srcCompVersion = upgradeSliderProperties(componentProperties, srcCompVersion);

      } else if (componentType.equals("TextToSpeech")) {
        srcCompVersion = upgradeTextToSpeechProperties(componentProperties, srcCompVersion);

      } else if (componentType.equals("Button")) {
        srcCompVersion = upgradeButtonProperties(componentProperties, srcCompVersion);

      } else if (componentType.equals("Camera")) {
        srcCompVersion = upgradeCameraProperties(componentProperties, srcCompVersion);

      } else if (componentType.equals("Canvas")) {
        srcCompVersion = upgradeCanvasProperties(componentProperties, srcCompVersion);

      } else if (componentType.equals("CheckBox")) {
        srcCompVersion = upgradeCheckBoxProperties(componentProperties, srcCompVersion);

      } else if (componentType.equals("Clock")) {
        srcCompVersion = upgradeClockProperties(componentProperties, srcCompVersion);

      } else if (componentType.equals("ContactPicker")) {
        srcCompVersion = upgradeContactPickerProperties(componentProperties, srcCompVersion);

      } else if (componentType.equals("DatePicker")) {
        srcCompVersion = upgradeDatePickerProperties(componentProperties, srcCompVersion);

      } else if (componentType.equals("EmailPicker")) {
        srcCompVersion = upgradeEmailPickerProperties(componentProperties, srcCompVersion);

      } else if (componentType.equals("Form")) {
        srcCompVersion = upgradeFormProperties(componentProperties, srcCompVersion);

      } else if (componentType.equals("FusiontablesControl")) {
        srcCompVersion = upgradeFusiontablesControlProperties(componentProperties, srcCompVersion);

      } else if (componentType.equals("HorizontalArrangement")) {
        srcCompVersion = upgradeHorizontalArrangementProperties(componentProperties, srcCompVersion);

      } else if (componentType.equals("ImagePicker")) {
        srcCompVersion = upgradeImagePickerProperties(componentProperties, srcCompVersion);

      } else if (componentType.equals("ImageSprite")) {
        srcCompVersion = upgradeImageSpriteProperties(componentProperties, srcCompVersion);

      } else if (componentType.equals("Label")) {
        srcCompVersion = upgradeLabelProperties(componentProperties, srcCompVersion);

      } else if (componentType.equals("ListPicker")) {
        srcCompVersion = upgradeListPickerProperties(componentProperties, srcCompVersion);

      } else if (componentType.equals("ListView")) {
        srcCompVersion = upgradeListViewProperties(componentProperties, srcCompVersion);

      } else if (componentType.equals("LocationSensor")) {
        srcCompVersion = upgradeLocationSensorProperties(componentProperties, srcCompVersion);

      } else if (componentType.equals("OrientationSensor")) {
        srcCompVersion = upgradeOrientationSensorProperties(componentProperties, srcCompVersion);

      } else if (componentType.equals("PasswordTextBox")) {
        srcCompVersion = upgradePasswordTextBoxProperties(componentProperties, srcCompVersion);

      } else if (componentType.equals("PhoneCall")) {
        srcCompVersion = upgradePhoneCallProperties(componentProperties, srcCompVersion);

      } else if (componentType.equals("PhoneNumberPicker")) {
        srcCompVersion = upgradePhoneNumberPickerProperties(componentProperties, srcCompVersion);

      } else if (componentType.equals("Player")) {
        srcCompVersion = upgradePlayerProperties(componentProperties, srcCompVersion);

      } else if (componentType.equals("Sound")) {
        srcCompVersion = upgradeSoundProperties(componentProperties, srcCompVersion);

      } else if (componentType.equals("SoundRecorder")) {
        srcCompVersion = upgradeSoundRecorderProperties(componentProperties, srcCompVersion);

      } else if (componentType.equals("TimePicker")) {
        srcCompVersion = upgradeTimePickerProperties(componentProperties, srcCompVersion);

      } else if (componentType.equals("TinyWebDB")) {
        srcCompVersion = upgradeTinyWebDBProperties(componentProperties, srcCompVersion);

      } else if (componentType.equals("VerticalArrangement")) {
        srcCompVersion = upgradeVerticalArrangementProperties(componentProperties, srcCompVersion);

      } else if (componentType.equals("VideoPlayer")) {
        srcCompVersion = upgradeVideoPlayerProperties(componentProperties, srcCompVersion);

      } else if (componentType.equals("TextBox")) {
        srcCompVersion = upgradeTextBoxProperties(componentProperties, srcCompVersion);

      } else if (componentType.equals("Texting")) {
        srcCompVersion = upgradeTextingProperties(componentProperties, srcCompVersion);

      }  else if (componentType.equals("Notifier")) {
        srcCompVersion = upgradeNotifierProperties(componentProperties, srcCompVersion);

      } else if (componentType.equals("Twitter")) {
        srcCompVersion = upgradeTwitterProperties(componentProperties, srcCompVersion);

      } else if (componentType.equals("Web")) {
        srcCompVersion = upgradeWebProperties(componentProperties, srcCompVersion);

      } else if (componentType.equals("WebViewer")) {
        srcCompVersion = upgradeWebViewerProperties(componentProperties, srcCompVersion);

      }

      if (srcCompVersion < sysCompVersion) {
        // If we got here, a component needed to be upgraded, but nothing handled it.
        // NOTE(lizlooney,user) - we need to make sure that this situation does not happen by
        // adding the appropriate code above to handle all component upgrades.
        throw new LoadException(
            MESSAGES.noUpgradeStrategyException(componentType, srcCompVersion, sysCompVersion));
      }

      // The component was upgraded. Update the $Version property.
      componentProperties.put("$Version", new ClientJsonString("" + srcCompVersion));

    }
  }

  private static void unquotePropertyValues(Map<String, JSONValue> componentProperties,
      String componentType) {
    // From the component database, get the map of property names and types for the component type.
    Map<String, String> propertyTypesByName =
        COMPONENT_DATABASE.getPropertyTypesByName(componentType);

    // Iterate through the component properties.
    for (String propertyName : componentProperties.keySet()) {
      // Get the property type.
      String propertyType = propertyTypesByName.get(propertyName);
      // In theory the check for propertyType == null shouldn't be necessary
      // but I have sometimes had a problem with it being null when running
      // with GWT debugging. Maybe it changes the timing somehow. Anyway,
      // this test for null should not hurt anything. -Sharon
      if (propertyType == null) {
        OdeLog.wlog("Couldn't find propertyType for property " + propertyName +
            " in component type " + componentType);
        continue;
      }
      // If the property type is one that was previously quoted, unquote the value.
      if (propertyType.equals("asset") ||
          propertyType.equals("BluetoothClient") ||
          propertyType.equals("component") ||
          propertyType.equals("lego_nxt_sensor_port") ||
          propertyType.equals("string")) {
        // Unquote the property value.
        JSONValue propertyValue = componentProperties.get(propertyName);
        String propertyValueString = propertyValue.asString().getString();
        propertyValueString = StringUtils.unquote(propertyValueString);
        componentProperties.put(propertyName, new ClientJsonString(propertyValueString));
      }
    }
  }

  private static int upgradeAccelerometerSensorProperties(Map<String, JSONValue> componentProperties,
      int srcCompVersion) {
    if (srcCompVersion < 2) {
      // The AccelerometerSensor.MinimumInterval property was added.
      // No properties need to be modified to upgrade to version 2.
      srcCompVersion = 2;
    }
    if (srcCompVersion < 3) {
      // The AccelerometerSensor.Sensitivity property was added.
      // No properties need to be modified to upgrade to version 3.
      srcCompVersion = 3;
    }
    return srcCompVersion;
  }

  private static int upgradeActivityStarterProperties(Map<String, JSONValue> componentProperties,
      int srcCompVersion) {
    if (srcCompVersion < 2) {
      // The ActivityStarter.DataType, ActivityStarter.ResultType, and ActivityStarter.ResultUri
      // properties were added.
      // The ActivityStarter.ResolveActivity method was added.
      // The ActivityStarter.ActivityError event was added.
      // No properties need to be modified to upgrade to version 2.
      srcCompVersion = 2;
    }
    if (srcCompVersion < 3) {
      // The ActivityStarter.ActivityError event was marked userVisible false and is no longer
      // used.
      // No properties need to be modified to upgrade to version 3.
      srcCompVersion = 3;
    }
    if (srcCompVersion < 4) {
      // The ActivityStarter.StartActivity method was modified to provide the parent Form's
      // screen animation type.
      // No properties need to be modified to upgrade to version 4.
      srcCompVersion = 4;
    }
    if (srcCompVersion < 5) {
      // The ActivityStarter.ActivityCanceled event was added.
      // No properties need to be modified to upgrade to version 5.
      srcCompVersion = 5;
    }
    return srcCompVersion;
  }

  private static int upgradeBallProperties(Map<String, JSONValue> componentProperties,
      int srcCompVersion) {
    if (srcCompVersion < 2) {
      // The Heading property was changed from int to double
      srcCompVersion = 2;
    }
    if (srcCompVersion < 3) {
      // The Z property was added
      srcCompVersion = 3;
    }
    if (srcCompVersion < 4) {
      // The TouchUp, TouchDown, and Flung events were added. (for all sprites)
      // No properties need to be modified to upgrade to version 4.
      srcCompVersion = 4;
      }
    if (srcCompVersion < 5) {
      // The callback parameters speed and heading were added to Flung.
      srcCompVersion = 5;
    }
    return srcCompVersion;
  }
  private static int upgradeBarcodeScannerProperties(Map<String, JSONValue> componentProperties,
      int srcCompVersion) {
    if (srcCompVersion < 2) {
      // The UseExternalScanner property was added.
      srcCompVersion = 2;
    }
    return srcCompVersion;
  }

  private static int upgradeBluetoothClientProperties(Map<String, JSONValue> componentProperties,
      int srcCompVersion) {
    if (srcCompVersion < 2) {
      // The BluetoothClient.Enabled property was added.
      // No properties need to be modified to upgrade to version 2.
      srcCompVersion = 2;
    }
    if (srcCompVersion < 3) {
      // The BluetoothClient.BluetoothError event was marked userVisible false and is no longer
      // used.
      // No properties need to be modified to upgrade to version 3.
      srcCompVersion = 3;
    }
    if (srcCompVersion < 4) {
      // The BluetoothClient.DelimiterByte property was added.
      // No properties need to be modified to upgrade to version 4.
      srcCompVersion = 4;
    }
    if (srcCompVersion < 5) {
      // The BluetoothClient.Secure property was added.
      // No properties need to be modified to upgrade to version 5.
      srcCompVersion = 5;
    }
    return srcCompVersion;
  }

  private static int upgradeBluetoothServerProperties(Map<String, JSONValue> componentProperties,
      int srcCompVersion) {
    if (srcCompVersion < 2) {
      // The BluetoothServer.Enabled property was added.
      // No properties need to be modified to upgrade to version 2.
      srcCompVersion = 2;
    }
    if (srcCompVersion < 3) {
      // The BluetoothServer.BluetoothError event was marked userVisible false and is no longer
      // used.
      // No properties need to be modified to upgrade to version 3.
      srcCompVersion = 3;
    }
    if (srcCompVersion < 4) {
      // The BluetoothServer.DelimiterByte property was added.
      // No properties need to be modified to upgrade to version 4.
      srcCompVersion = 4;
    }
    if (srcCompVersion < 5) {
      // The BluetoothServer.Secure property was added.
      // No properties need to be modified to upgrade to version 5.
      srcCompVersion = 5;
    }
    return srcCompVersion;
  }
  private static int upgradeSliderProperties(Map<String, JSONValue> componentProperties,
      int srcCompVersion) {
    if (srcCompVersion < 1) {
      // Initial version. Placeholder for future upgrades
      srcCompVersion = 1;
    }
    if (srcCompVersion < 2) {
      // Added the property to allow for the removal of the Thumb Slider
      srcCompVersion = 2;
    }
    return srcCompVersion;
  }

  private static int upgradeTextToSpeechProperties(Map<String, JSONValue> componentProperties,
      int srcCompVersion) {
    if (srcCompVersion < 2) {
      // Added speech pitch and rate
      srcCompVersion = 2;
    }
    if (srcCompVersion < 3) {
      // The AvailableLanguages property was added
      // The AvailableCountires property was added
      // No properties need to be modified to upgrade to version 3.
      srcCompVersion = 3;
    }
    if (srcCompVersion < 4) {
      // the Country designer property was changed to use a ChoicePropertyEditor
      // the Language designer property was changed to use a ChoicePropertyEditor
      srcCompVersion = 4;
    }
    return srcCompVersion;
  }

  private static int upgradeButtonProperties(Map<String, JSONValue> componentProperties,
      int srcCompVersion) {
    if (srcCompVersion < 2) {
      // The Alignment property was renamed to TextAlignment.
      handlePropertyRename(componentProperties, "Alignment", "TextAlignment");
      // Properties related to this component have now been upgraded to version 2.
      srcCompVersion = 2;
    }
    if (srcCompVersion < 3) {
      // The LongClick event was added.
      // No properties need to be modified to upgrade to version 3.
      srcCompVersion = 3;
    }
    if (srcCompVersion < 4) {
      // The Shape property was added.
      // No properties need to be modified to upgrade to version 4.
      srcCompVersion = 4;
    }
    if (srcCompVersion < 5) {
      // The ShowFeedback property was added.
      // No properties need to be modified to upgrade to version 5.
      srcCompVersion = 5;
    }
    if (srcCompVersion < 6) {
      // - Added TouchUp and TouchDown events
      // - FontSize, FontBold, FontItalic properties made visible in block editor
      // No properties need to be modified to upgrade to version 6.
      srcCompVersion = 6;
    }
    return srcCompVersion;
  }

  private static int upgradeCameraProperties(Map<String, JSONValue> componentProperties,
      int srcCompVersion) {
    if (srcCompVersion < 2) {
      // The UseFront property was added.
      // No properties need to be modified to upgrade to version 2.
      srcCompVersion = 2;
    }
    return srcCompVersion;
  }

  private static int upgradeCanvasProperties(Map<String, JSONValue> componentProperties,
      int srcCompVersion) {
    if (srcCompVersion < 2) {
      // The LineWidth property was added.
      // No properties need to be modified to upgrade to version 2.
      srcCompVersion = 2;
    }
    if (srcCompVersion < 3) {
      // The FontSize and TextAlignment properties and
      // the DrawText and DrawTextAtAngle methods were added.
      // No properties need to be modified to upgrade to version 3.
      srcCompVersion = 3;
    }
    if (srcCompVersion < 4) {
      // No properties need to be modified to upgrade to version 4.
      // The Save and SaveAs methods were added.
      srcCompVersion = 4;
    }
    if (srcCompVersion < 5) {
      // No properties need to be modified to upgrade to version 5.
      // The methods GetBackgroundPixelColor, GetPixelColor, and
      // SetBackgroundPixelColor were added.
      srcCompVersion = 5;
    }
    if (srcCompVersion < 6) {
      // No properties need to be modified to upgrade to version 6.
      // The events TouchDown, TouchUp, and Flung were added.
      srcCompVersion = 6;
    }
    if (srcCompVersion < 7) {
      // The callback parameters speed and heading were added to Flung.
      srcCompVersion = 7;
    }
    if (srcCompVersion < 8) {
      // DrawCircle parameter names changed to centerx,centery, radius
      // Touched parameter touchedSprite name changed to touchedAnySprite
      // Dragged parameter draggedSprite name changed to draggedAnySprite
      srcCompVersion = 8;
    }
    if (srcCompVersion < 9) {
      // DrawCircle takes a new isFilled as fourth parameter.
      srcCompVersion = 9;
    }
    if (srcCompVersion < 10) {
      // TextAlignment default was changed to Component.ALIGNMENT_CENTER.
      // Previously the default was ALIGNMENT_NORMAL (left).
      int oldDefault = 0; // ALIGNMENT_NORMAL (left)
      JSONValue def = new ClientJsonString(Integer.toString(oldDefault));
      componentProperties.put("TextAlignment", def);
      srcCompVersion = 10;
    }
    return srcCompVersion;
  }

  private static int upgradeCheckBoxProperties(Map<String, JSONValue> componentProperties,
      int srcCompVersion) {
    if (srcCompVersion < 2) {
      // The Value property was renamed to Checked.
      handlePropertyRename(componentProperties, "Value", "Checked");
      // Properties related to this component have now been upgraded to version 2.
      srcCompVersion = 2;
    }
    return srcCompVersion;
  }

  private static int upgradeClockProperties(Map<String, JSONValue> componentProperties,
    int srcCompVersion) {
    if (srcCompVersion < 2) {
      // The FormatDate and FormatDateTime methods were modified to take another parameter of pattern.
      // No properties need to be modified to upgrade to version 2.
      srcCompVersion = 2;
    }
    return srcCompVersion;
  }

  private static int upgradeContactPickerProperties(Map<String, JSONValue> componentProperties,
      int srcCompVersion) {
    if (srcCompVersion < 2) {
      // The Alignment property was renamed to TextAlignment.
      handlePropertyRename(componentProperties, "Alignment", "TextAlignment");
      // Properties related to this component have now been upgraded to version 2.
      srcCompVersion = 2;
    }
    if (srcCompVersion < 3) {
      // The Open method was added.  No changes are needed.
      srcCompVersion = 3;
    }
    if (srcCompVersion < 4) {
      // The Shape property was added.
      // No properties need to be modified to upgrade to version 4.
      srcCompVersion = 4;
    }
    if (srcCompVersion < 5) {
      // The PhoneNumber, PhoneNumberList, and EmailAddressList properties were added.
      // For Eclair and up, we now use ContactsContract instead of the deprecated Contacts.
      srcCompVersion = 5;
    }
    return srcCompVersion;
  }

  private static int upgradeDatePickerProperties(Map<String, JSONValue> componentProperties,
      int srcCompVersion) {
    if (srcCompVersion < 2) {
      // The SetDateToDisplay and LaunchPicker methods were added.
      // No properties need to be modified to upgrade to version 2.
      srcCompVersion = 2;
    }
    return srcCompVersion;
  }

  private static int upgradeEmailPickerProperties(Map<String, JSONValue> componentProperties,
      int srcCompVersion) {
    if (srcCompVersion < 2) {
      // The Alignment property was renamed to TextAlignment.
      handlePropertyRename(componentProperties, "Alignment", "TextAlignment");
      // Properties related to this component have now been upgraded to version 2.
      srcCompVersion = 2;
    }
    if (srcCompVersion < 3) {
      // RequestFocus function was added (via TextBoxBase)
      srcCompVersion = 3;
    }
    return srcCompVersion;
  }

  private static int upgradeFormProperties(Map<String, JSONValue> componentProperties,
      int srcCompVersion) {
    if (srcCompVersion < 2) {
      // The Screen.Scrollable property was added.
      // If the form contains a direct child component whose height is set to fill parent,
      // we set the Scrollable property value to false.
      if (componentProperties.containsKey("$Components")) {
        JSONArray componentsArray = componentProperties.get("$Components").asArray();
        for (JSONValue nestedComponent : componentsArray.getElements()) {
          Map<String, JSONValue> nestedComponentProperties =
              nestedComponent.asObject().getProperties();
          if (nestedComponentProperties.containsKey("Height")) {
            JSONValue heightValue = nestedComponentProperties.get("Height");
            String heightString = heightValue.asString().getString();
            try {
              int height = Integer.parseInt(heightString);
              if (height == MockVisibleComponent.LENGTH_FILL_PARENT) {
                // Set the Form's Scrollable property to false.
                componentProperties.put("Scrollable", new ClientJsonString("False"));
                break;
              }
            } catch (NumberFormatException e) {
              // Ignore this. If we throw an exception here, the project is unrecoverable.
            }
          }
        }
      }
      // Properties related to this component have now been upgraded to version 2.
      srcCompVersion = 2;
    }
    if (srcCompVersion < 3) {
      // The Screen.Icon property was added.
      // No properties need to be modified to upgrade to version 3.
      srcCompVersion = 3;
    }
    if (srcCompVersion < 4) {
      // The Screen.ErrorOccurred event was added.
      // No properties need to be modified to upgrade to version 4.
      srcCompVersion = 4;
    }
    if (srcCompVersion < 5) {
      // The Screen.ScreenOrientation property and Screen.ScreenOrientationChanged event were
      // added.
      // No properties need to be modified to upgrade to version 5.
      srcCompVersion = 5;
    }
    if (srcCompVersion < 6) {
      // The SwitchForm and SwitchFormWithArgs methods were removed and the OtherScreenClosed event
      // was added.
      srcCompVersion = 6;
    }
    if (srcCompVersion < 7) {
      // The VersionCode and VersionName properties were added. No properties need to be modified
      // to update to version 7.
      srcCompVersion = 7;
    }

    if (srcCompVersion < 8) {
      // The AlignHorizontal and AlignVertical properties were added. No blocks need to be modified
      // to upgrade to version 8.
      srcCompVersion = 8;
    }
    if (srcCompVersion < 9) {
      // The OpenScreenAnimation and CloseScreenAnimation properties were added. No blocks need
      // to be modified to upgrade to version 9.
      srcCompVersion = 9;
    }
    if (srcCompVersion < 10) {
      // The BackPressed event was added. No blocks need to be modified to upgrade to version 10.
      srcCompVersion = 10;
    }
    if (srcCompVersion < 11) {
      // OpenScreenAnimation and CloseScreenAnimation are now properties.
      srcCompVersion = 11;
    }
    if (srcCompVersion < 12) {
      // The AboutScreen property was added.
      srcCompVersion = 12;
    }
    if (srcCompVersion < 13) {
      // The Scrollable property was set to False by default.
      if (componentProperties.containsKey("Scrollable")){
        String value = ((ClientJsonString)componentProperties.get("Scrollable")).getString();
        if (value.equals("False")){
          componentProperties.remove("Scrollable");
        }
      }
      else {
        componentProperties.put("Scrollable", new ClientJsonString("True"));
      }
      srcCompVersion = 13;
    }
    if (srcCompVersion < 14) {
      // The AppName property was added.
      srcCompVersion = 14;
    }
<<<<<<< HEAD
    if (srcCompVersion < 15) {
      // default for json is false.
      componentProperties.put("UseJSONFormat", new ClientJsonString("False"));
      srcCompVersion = 15;
=======
    if (srcCompVersion < 16) {
      // The ShowStatusBar property was added.
      // The TitleVisible property was added.
      srcCompVersion = 16;
>>>>>>> 744e8e84
    }
    return srcCompVersion;
  }

  private static int upgradeFusiontablesControlProperties(Map<String, JSONValue> componentProperties,
      int srcCompVersion) {
    if (srcCompVersion < 2) {
      // No properties need to be modified to upgrade to version 2.
      // The ApiKey property and the SendQuery and ForgetLogin methods were added.
      srcCompVersion = 2;
    }
    if (srcCompVersion < 3) {
      // No properties need to be modified to upgrade to version 3.
      // GetRows, InsertRows and GetRowsWithConditions methods were added.
      // KeyFile, UseServiceAuthentication and ServiceAccountEmail properties
      // were added.
      srcCompVersion = 3;
    }
    return srcCompVersion;
  }

  private static int upgradeHorizontalArrangementProperties(Map<String, JSONValue> componentProperties,
      int srcCompVersion) {
    if (srcCompVersion < 2) {
      // The AlignHorizontal and AlignVertical properties were added. No blocks need to be modified
      // to upgrqde to version 2.
      srcCompVersion = 2;
    }
    return srcCompVersion;
  }

  private static int upgradeImagePickerProperties(Map<String, JSONValue> componentProperties,
      int srcCompVersion) {
    if (srcCompVersion < 2) {
      // The Alignment property was renamed to TextAlignment.
      handlePropertyRename(componentProperties, "Alignment", "TextAlignment");
      // Properties related to this component have now been upgraded to version 2.
      srcCompVersion = 2;
    }
    if (srcCompVersion < 3) {
      // The Open method was added.  No changes are needed.
      srcCompVersion = 3;
    }
    if (srcCompVersion < 4) {
      // The Shape property was added.
      // No properties need to be modified to upgrade to version 4.
      srcCompVersion = 4;
    }
    if (srcCompVersion < 5) {
      // The ImagePath property was renamed to Selection.
      handlePropertyRename(componentProperties, "ImagePath", "Selection");
      // Properties related to this component have now been upgraded to version 2.
      srcCompVersion = 5;
    }
    return srcCompVersion;
  }

  private static int upgradeImageSpriteProperties(Map<String, JSONValue> componentProperties,
      int srcCompVersion) {
    if (srcCompVersion < 2) {
      // The SpriteComponent.Rotates property was added
      // No properties need to be modified to upgrade to version 2.
      srcCompVersion = 2;
    }
    if (srcCompVersion < 3) {
      // The Heading property was changed from int to Double
      srcCompVersion = 3;
    }
    if (srcCompVersion < 4) {
      // The Z property was added
      srcCompVersion = 4;
    }
    if (srcCompVersion < 5) {
      // The TouchUp, TouchDown, and Flung events were added. (for all sprites)
      // No properties need to be modified to upgrade to version 5.
      srcCompVersion = 5;
    }
    if (srcCompVersion < 6) {
      // The callback parameters speed and heading were added to Flung.
      srcCompVersion = 6;
    }
    return srcCompVersion;
  }

  private static int upgradeLabelProperties(Map<String, JSONValue> componentProperties,
      int srcCompVersion) {
    if (srcCompVersion < 2) {
      // The Alignment property was renamed to TextAlignment.
      handlePropertyRename(componentProperties, "Alignment", "TextAlignment");
      // Properties related to this component have now been upgraded to version 2.
      srcCompVersion = 2;
    }
    if (srcCompVersion < 3) {
      // The HasMargins property was added.
      componentProperties.put("HasMargins", new ClientJsonString("False"));
      srcCompVersion = 3;
    }
    return srcCompVersion;
  }

  private static int upgradeListPickerProperties(Map<String, JSONValue> componentProperties,
      int srcCompVersion) {
    if (srcCompVersion < 2) {
      // The Alignment property was renamed to TextAlignment.
      handlePropertyRename(componentProperties, "Alignment", "TextAlignment");
      // Properties related to this component have now been upgraded to version 2.
      srcCompVersion = 2;
    }
    if (srcCompVersion < 3) {
      // The SelectionIndex property was added.  No changes are needed.
      srcCompVersion = 3;
    }
    if (srcCompVersion < 4) {
      // The Open method was added.  No changes are needed.
      srcCompVersion = 4;
    }
    if (srcCompVersion < 5) {
      // The Shape property was added.
      // No properties need to be modified to upgrade to version 5.
      srcCompVersion = 5;
    }
    if (srcCompVersion < 6) {
      // The getIntent method was modified to add the parent Form's screen
      // animation type. No properties need to be modified to upgrade to
      // version 6.
      srcCompVersion = 6;
    }
    if (srcCompVersion < 7) {
      //  Added ShowFilterBar property
      srcCompVersion = 7;
    }
    if (srcCompVersion < 8) {
      //  Added title property
      srcCompVersion = 8;
    }
    if (srcCompVersion < 9) {
      // Added ItemTextColor, ItemBackgroundColor
      srcCompVersion = 9;
    }
    return srcCompVersion;
  }

  private static int upgradeListViewProperties(Map<String, JSONValue> componentProperties,
      int srcCompVersion) {
    if (srcCompVersion < 2) {
      // Added the Elements property
      srcCompVersion = 2;
    }
    if (srcCompVersion < 3) {
      // Added the BackgroundColor property
      // Added the TextColor property
      srcCompVersion = 3;
    }
    if (srcCompVersion < 4) {
      // Added the TextSize property
      srcCompVersion = 4;
    }
    if (srcCompVersion < 5) {
      // Added the SelectionColor property
      srcCompVersion = 5;
    }
    return srcCompVersion;
  }

  private static int upgradeLocationSensorProperties(Map<String, JSONValue> componentProperties,
      int srcCompVersion) {
    if (srcCompVersion < 2) {
      // The TimeInterval and DistanceInterval properties were added.
      // No properties need to be modified to upgrade to Version 2.
      srcCompVersion = 2;
    }
    return srcCompVersion;
  }

  private static int upgradeOrientationSensorProperties(
      Map<String, JSONValue> componentProperties, int srcCompVersion) {
    if (srcCompVersion < 2) {
      // The Yaw property was renamed to Azimuth.
      handlePropertyRename(componentProperties, "Yaw", "Azimuth");
      // Properties related to this component have now been upgraded to version 2.
      srcCompVersion = 2;
    }
    return srcCompVersion;
  }

  private static int upgradePasswordTextBoxProperties(Map<String, JSONValue> componentProperties,
      int srcCompVersion) {
    if (srcCompVersion < 2) {
      // The Alignment property was renamed to TextAlignment.
      handlePropertyRename(componentProperties, "Alignment", "TextAlignment");
      // Properties related to this component have now been upgraded to version 2.
      srcCompVersion = 2;
    }
    if (srcCompVersion < 3) {
      // Added RequestFocus Function (via TextBoxBase)
      srcCompVersion = 3;
    }
    return srcCompVersion;
  }

  private static int upgradePhoneCallProperties(Map<String, JSONValue> componentProperties,
      int srcCompVersion) {
    if (srcCompVersion < 2) {
      // The PhoneCallStarted event was added.
      // The PhoneCallEnded event was added.
      // The IncomingCallAnswered event was added.
      // No properties need to be modified to upgrade to version 2.
      srcCompVersion = 2;
    }
    return srcCompVersion;
  }

  private static int upgradePhoneNumberPickerProperties(Map<String, JSONValue> componentProperties,
      int srcCompVersion) {
    if (srcCompVersion < 2) {
      // The Alignment property was renamed to TextAlignment.
      handlePropertyRename(componentProperties, "Alignment", "TextAlignment");
      // Properties related to this component have now been upgraded to version 2.
      srcCompVersion = 2;
    }
    if (srcCompVersion < 3) {
      // The Open method was added.  No changes are needed.
      srcCompVersion = 3;
    }
    if (srcCompVersion < 4) {
      // The Shape property was added.
      // No properties need to be modified to upgrade to version 4.
      srcCompVersion = 4;
    }
    return srcCompVersion;
  }

  private static int upgradePlayerProperties(Map<String, JSONValue> componentProperties,
      int srcCompVersion) {
    if (srcCompVersion < 2) {
      // The Player.PlayerError event was added.
      // No properties need to be modified to upgrade to version 2.
      srcCompVersion = 2;
    }
    if (srcCompVersion < 3) {
      // The Player.PlayerError event was marked userVisible false and is no longer used.
      // No properties need to be modified to upgrade to version 3.
      srcCompVersion = 3;
    }
    if (srcCompVersion < 4) {
      // The Looping and Volume properties were added.
      // The Completed Event was added.
      // The IsPlaying method was added.
      // No properties need to be modified to upgrade to version 4.
      srcCompVersion = 4;
    }
    if (srcCompVersion < 5) {
      // The IsPlaying method was renamed to Loop.
      handlePropertyRename(componentProperties, "IsLooping", "Loop");
      // Properties related to this component have now been upgraded to version  5.
      srcCompVersion = 5;
    }
    if (srcCompVersion < 6) {
        // The PlayInForeground method was added.
        // The OtherPlayerStarted event was added.
        // Properties related to this component have now been upgraded to version  6.
        srcCompVersion = 6;
      }
    return srcCompVersion;
  }

  private static int upgradeSoundProperties(Map<String, JSONValue> componentProperties,
      int srcCompVersion) {
    if (srcCompVersion < 2) {
      // The Sound.SoundError event was added.
      // No properties need to be modified to upgrade to version 2.
      srcCompVersion = 2;
    }
    if (srcCompVersion < 3) {
      // The Sound.SoundError event was marked userVisible false and is no longer used.
      // No properties need to be modified to upgrade to version 3.
      srcCompVersion = 3;
    }
    return srcCompVersion;
  }

  private static int upgradeSoundRecorderProperties(Map<String, JSONValue> componentProperties,
      int srcCompVersion) {
    if (srcCompVersion < 2) {
      // The SoundRecorder.RecordFile property was added.
      // No properties need to be modified to upgrade to version 2.
      srcCompVersion = 2;
    }
    return srcCompVersion;
  }


  private static int upgradeTimePickerProperties(Map<String, JSONValue> componentProperties,
      int srcCompVersion) {
    if (srcCompVersion < 2) {
      // The SetTimeToDisplay and LaunchPicker methods were added.
      // No properties need to be modified to upgrade to version 2.
      srcCompVersion = 2;
    }
    return srcCompVersion;
  }

  private static int upgradeTinyWebDBProperties(Map<String, JSONValue> componentProperties,
      int srcCompVersion) {
    if (srcCompVersion < 2) {
      // The TinyWebDB.ShowAlert method was removed. Notifier.ShowAlert should be used instead.
      // No properties need to be modified to upgrade to version 2.
      srcCompVersion = 2;
    }
    return srcCompVersion;
  }

  private static int upgradeVerticalArrangementProperties(Map<String, JSONValue> componentProperties,
      int srcCompVersion) {
    if (srcCompVersion < 2) {
      // The AlignHorizontal and AlignVertical properties were added. No blocks need to be modified
      // to upgrqde to version 2.
      srcCompVersion = 2;
    }
    return srcCompVersion;
  }

  private static int upgradeNotifierProperties(Map<String, JSONValue> componentProperties,
                                                  int srcCompVersion) {
    if (srcCompVersion < 2) {
      // A new boolean socket was added to allow canceling out of ShowChooseDialog
      // and ShowTextDialog
      srcCompVersion = 2;
    }
    if (srcCompVersion < 3) {
      // The BackgroundColor, NotifierLength, and TextColor options were added.
      // No properties need to be modified to upgrade to version 3.
      srcCompVersion = 3;
    }
    if (srcCompVersion < 4) {
      // A new type of dialog was created, a ProgressDialog, and a method to
      // dismiss the dialog was also added.
      srcCompVersion = 4;
    }
    return srcCompVersion;
  }

  private static int upgradeVideoPlayerProperties(Map<String, JSONValue> componentProperties,
      int srcCompVersion) {
    if (srcCompVersion < 2) {
      // The VideoPlayer.VideoPlayerError event was added.
      // No properties need to be modified to upgrade to version 2.
      srcCompVersion = 2;
    }
    if (srcCompVersion < 3) {
      // The VideoPlayer.VideoPlayerError event was marked userVisible false and is no longer used.
      // No properties need to be modified to upgrade to version 3.
      srcCompVersion = 3;
    }
    if (srcCompVersion < 4) {
      // The VideoPlayer.height and VideoPlayer.width getter and setters were marked as
      // visible to the user.
      // The FullScreen property was created.
      // No properties need to be modified to upgrade to version 4.
      srcCompVersion = 4;
    }
    if (srcCompVersion < 5) {
        // The Volume property (setter only) was created.
        // No properties need to be modified to upgrade to version 4.
        srcCompVersion = 5;
      }
    return srcCompVersion;
  }

  private static int upgradeTwitterProperties(Map<String, JSONValue> componentProperties,
      int srcCompVersion) {
    if (srcCompVersion < 2) {
      // The designer properties ConsumerKey and ConsumerSecret were added
      // No properties need to be modified to upgrade to version 2.
      srcCompVersion = 2;
    }
    if (srcCompVersion < 3) {
      // The designer property TwitPic_API_Key was added
      // No properties need to be modified to upgrade to version 3.
      srcCompVersion = 3;
    }
    if (srcCompVersion < 4) {
      // The designer property TwitPic_API_Key and functions are hidden and deprecated.
      // No properties need to be modified to upgrade to version 4.
      srcCompVersion = 4;
    }
    return srcCompVersion;
  }

  private static int upgradeTextingProperties(Map<String, JSONValue> componentProperties,
                                              int srcCompVersion) {
    if (srcCompVersion < 2) {
      // The designer property GoogleVoiceEnabled was added
      // No properties need to be modified to upgrade to version 2.
      srcCompVersion = 2;
    }
    if (srcCompVersion < 3) {
      if (componentProperties.containsKey("ReceivingEnabled")) {
        JSONValue receivingEnabled = componentProperties.get("ReceivingEnabled");
        String receivingString = receivingEnabled.asString().getString();
        if (receivingString.equals("true")) {
          componentProperties.put("ReceivingEnabled", new ClientJsonString("2"));
        } else {
          componentProperties.put("ReceivingEnabled", new ClientJsonString("1"));
        }
      }
      srcCompVersion = 3;
    }

    return srcCompVersion;
  }

  private static int upgradeTextBoxProperties(Map<String, JSONValue> componentProperties,
      int srcCompVersion) {
    if (srcCompVersion < 2) {
      // The property (and designer property) TextBox.NumbersOnly was added
      // No properties need to be modified to upgrade to version 2.
      srcCompVersion = 2;
    }
    if (srcCompVersion < 3) {
      // The Alignment property was renamed to TextAlignment.
      handlePropertyRename(componentProperties, "Alignment", "TextAlignment");
      // Properties related to this component have now been upgraded to version 3.
      srcCompVersion = 3;
    }

    if (srcCompVersion < 4) {
      // The MultiLine property was added.
      // The default for Multiline from now on is false, but up until now,
      // all text boxes have been multiline.
      // We need to set the MultiLine to true when we upgrade old projects.
      componentProperties.put("MultiLine", new ClientJsonString("True"));
      // Properties related to this component have now been upgraded to version 4.
      srcCompVersion = 4;
    }
    if (srcCompVersion < 5) {
      // RequestFocus method was added
      srcCompVersion = 5;
    }
    return srcCompVersion;
  }

  private static int upgradeWebProperties(Map<String, JSONValue> componentProperties,
                                          int srcCompVersion) {
    if (srcCompVersion < 2) {
      // The RequestHeaders and AllowCookies properties were added.
      // The BuildPostData and ClearCookies methods were added.
      // The existing PostText method was renamed to PostTextWithEncoding, and a new PostText
      // method was added.
      // No properties need to be modified to upgrade to version 2.
      srcCompVersion = 2;
    }
    if (srcCompVersion < 3) {
      // The methods PutText, PutTextWithEncoding, PutFile and Delete were added.
      // The method BuildPostData was renamed to BuildRequestData.
      // No properties need to be modified to upgrade to version 3.
      srcCompVersion = 3;
    }
    if (srcCompVersion < 4) {
      // The XMLTextDecode method was added.
      // No properties need to be modified to upgrade to version 4.
      srcCompVersion = 4;
    }
    return srcCompVersion;
  }

  private static int upgradeWebViewerProperties(Map<String, JSONValue> componentProperties,
                                                int srcCompVersion) {
    if (srcCompVersion < 6) {
      // The CanGoForward and CanGoBack methods were added.
      // No properties need to be modified to upgrade to version 2.
      // UsesLocation property added.
      // No properties need to be modified to upgrade to version 3.
      // WebViewString added
      // No properties need to be modified to upgrade to version 4.
      // IgnoreSslError property added (version 5)
      // ClearCaches method was added (version 6)
      srcCompVersion = 6;
    }
    return srcCompVersion;
  }

  private static void handlePropertyRename(Map<String, JSONValue> componentProperties,
      String oldPropName, String newPropName) {
    if (componentProperties.containsKey(oldPropName)) {
      componentProperties.put(newPropName, componentProperties.remove(oldPropName));
    }
  }

  private static void handleSupplyValueForPreviouslyDefaultedProperty(
      Map<String, JSONValue> componentProperties,
      String PropName, JSONValue valueToSupply) {
    // if the property wasn't previously there as a key, the previous value was
    // the default value
    if (!(componentProperties.containsKey(PropName))) {
      componentProperties.put(PropName, valueToSupply);
    }
  }


}<|MERGE_RESOLUTION|>--- conflicted
+++ resolved
@@ -798,17 +798,14 @@
       // The AppName property was added.
       srcCompVersion = 14;
     }
-<<<<<<< HEAD
     if (srcCompVersion < 15) {
       // default for json is false.
       componentProperties.put("UseJSONFormat", new ClientJsonString("False"));
       srcCompVersion = 15;
-=======
     if (srcCompVersion < 16) {
       // The ShowStatusBar property was added.
       // The TitleVisible property was added.
       srcCompVersion = 16;
->>>>>>> 744e8e84
     }
     return srcCompVersion;
   }
