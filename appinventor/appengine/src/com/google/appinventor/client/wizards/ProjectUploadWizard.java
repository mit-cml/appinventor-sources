--- conflicted
+++ resolved
@@ -69,22 +69,6 @@
     uploadDialog.hide();
   }
 
-<<<<<<< HEAD
-          // Make sure the project name is legal and unique.
-          if (TextValidators.checkNewProjectName(filename, true) 
-                      != TextValidators.ProjectNameStatus.SUCCESS) {
-
-            // Show Dialog Box and rename the project
-            new RequestNewProjectNameWizard(new RequestProjectNewNameInterface() {
-              @Override
-              public void getNewName(String name) {
-                upload(upload, name);
-              }
-            }, filename, true);
-
-          } else {
-            upload(upload, filename);
-=======
 
   @UiHandler("okButton")
   void executeUpload(ClickEvent e) {
@@ -104,7 +88,6 @@
           @Override
           public void getNewName(String name) {
             upload(upload, name);
->>>>>>> aa2f1dd8
           }
         }, filename, true);
         uploadDialog.hide();
