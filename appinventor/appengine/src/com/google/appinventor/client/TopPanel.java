--- conflicted
+++ resolved
@@ -166,7 +166,7 @@
       TextButton feedbackLink = new TextButton(MESSAGES.feedbackTabName());
       feedbackLink.addClickHandler(
         new WindowOpenClickHandler(feedbackUrl));
-      feedbackLink.setStyleName("ode-TopPanelButton");
+      feedbackLink.setStyleName("ode-TopPanelFeedbackButton");
       links.add(feedbackLink);
     }
 
@@ -256,37 +256,10 @@
 
   private String getDisplayName(String localeName){
     String nativeName=LocaleInfo.getLocaleNativeDisplayName(localeName);
-<<<<<<< HEAD
-    if (localeName == "zh_CN") {
-      nativeName = MESSAGES.SwitchToSimplifiedChinese();
-    } else if (localeName == "zh_TW") {
-      nativeName = MESSAGES.SwitchToTraditionalChinese();
-    } else if (localeName == "es_ES") {
-      nativeName = MESSAGES.SwitchToSpanish();
-    } else if (localeName == "fr_FR") {
-      nativeName = MESSAGES.SwitchToFrench();
-    } else if (localeName == "it_IT") {
-      nativeName = MESSAGES.SwitchToItalian();
-    } else if (localeName == "ru") {
-      nativeName = MESSAGES.SwitchToRussian();
-    } else if (localeName == "ko_KR") {
-      nativeName = MESSAGES.SwitchToKorean();
-    } else if (localeName == "sv") {
-      nativeName = MESSAGES.SwitchToSwedish();
-    } else if (localeName == "pt_BR") {
-      nativeName = MESSAGES.switchToPortugueseBR();
-    } else if (localeName == "pt") {
-      nativeName = MESSAGES.switchToPortuguese();
-    } else if (localeName == "nl") {
-      nativeName = MESSAGES.switchToDutch();
-    } else if (localeName == "de") {
-      nativeName = MESSAGES.switchToGerman();
-=======
     try {
       return LANGUAGES.get(localeName);
     } catch (MissingResourceException e) {
       return nativeName;
->>>>>>> cfabf83e
     }
   }
 
