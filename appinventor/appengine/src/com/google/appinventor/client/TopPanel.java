--- conflicted
+++ resolved
@@ -55,28 +55,9 @@
  */
 public class TopPanel extends Composite {
   // Strings for links and dropdown menus:
-<<<<<<< HEAD
 
   interface TopPanelUiBinder extends UiBinder<FlowPanel, TopPanel> {}
 
-  private static final TopPanelUiBinder UI_BINDER = GWT.create(TopPanelUiBinder.class);
-
-  @UiField(provided = true) FlowPanel header = new FlowPanel("header");
-  @UiField TopToolbar topToolbar;
-  @UiField ImageElement logo;
-  @UiField Label readOnly;
-  @UiField FlowPanel rightPanel;
-  @UiField DropDownButton languageDropDown;
-  @UiField DropDownButton accountButton;
-  @UiField FlowPanel links;
-  private static final String WIDGET_NAME_LANGUAGE = "Language";
-  private final String WIDGET_NAME_DELETE_ACCOUNT = "DeleteAccount";
-
-  public static final String WINDOW_OPEN_FEATURES = "menubar=yes,location=yes,resizable=yes,scrollbars=yes,status=yes";
-  public static final String WINDOW_OPEN_LOCATION = "_ai2";
-=======
-
-  interface TopPanelUiBinder extends UiBinder<FlowPanel, TopPanel> {}
 
   private static final String WIDGET_NAME_LANGUAGE = "Language";
   private static final String WIDGET_NAME_DELETE_ACCOUNT = "DeleteAccount";
@@ -93,7 +74,6 @@
   @UiField DropDownButton accountButton;
   @UiField DropDownItem deleteAccountItem;
   @UiField FlowPanel links;
->>>>>>> a12e311b
 
   final Ode ode = Ode.getInstance();
 
@@ -128,18 +108,6 @@
      *  |+----------++---------------++-----------------+|
      *  +------------------------------------------------+
      */
-<<<<<<< HEAD
-    Config config = getSystemConfig();
-    initWidget(UI_BINDER.createAndBindUi(this));
-
-    String logoUrl = config.getLogoUrl();
-    if (!Strings.isNullOrEmpty(logoUrl)) {
-      Image.wrap(logo).addClickHandler(new WindowOpenClickHandler(logoUrl));
-    }
-
-    if (!Ode.getInstance().isReadOnly()) {
-      readOnly.removeFromParent();
-=======
     initWidget(UI_BINDER.createAndBindUi(this));
     Config config = getSystemConfig();
     String logoUrl = config.getLogoUrl();
@@ -160,27 +128,11 @@
         languageItems.add(new DropDownItem(WIDGET_NAME_LANGUAGE, getDisplayName(localeName),
             new SelectLanguage(localeName)));
       }
->>>>>>> a12e311b
     }
     languageDropDown.setItems(languageItems);
     languageDropDown.setCaption(getDisplayName(LocaleInfo.getCurrentLocale().getLocaleName()));
   }
 
-<<<<<<< HEAD
-    // Language
-    List<DropDownItem> languageItems = Lists.newArrayList();
-    for (String localeName : LocaleInfo.getAvailableLocaleNames()) {
-      if (!localeName.equals("default")) {
-        languageItems.add(new DropDownItem(WIDGET_NAME_LANGUAGE, getDisplayName(localeName),
-            new SelectLanguage(localeName)));
-      }
-    }
-    languageDropDown.setItems(languageItems);
-    languageDropDown.setCaption(getDisplayName(LocaleInfo.getCurrentLocale().getLocaleName()));
-  }
-
-=======
->>>>>>> a12e311b
   @UiFactory
   public OdeMessages getMessages() {
     return MESSAGES;
@@ -188,23 +140,21 @@
 
   public TopToolbar getTopToolbar() {
     return topToolbar;
-<<<<<<< HEAD
-=======
   }
 
-  @SuppressWarnings("unused")
-  @UiHandler("myProjects")
-  public void switchToMyProjects(ClickEvent e) {
-    topToolbar.updateMoveToTrash(true);
-    ode.switchToProjectsView();
-  }
-
-  @SuppressWarnings("unused")
-  @UiHandler("viewTrash")
-  public void switchToTrash(ClickEvent e) {
-    ode.switchToTrash();
->>>>>>> a12e311b
-  }
+//  TODO: Fix template to handle buttons from classic layout
+//  @SuppressWarnings("unused")
+//  @UiHandler("myProjects")
+//  public void switchToMyProjects(ClickEvent e) {
+//    topToolbar.updateMoveToTrash(true);
+//    ode.switchToProjectsView();
+//  }
+//
+//  @SuppressWarnings("unused")
+//  @UiHandler("viewTrash")
+//  public void switchToTrash(ClickEvent e) {
+//    ode.switchToTrash();
+//  }
 
   private String getDisplayName(String localeName){
     String nativeName=LocaleInfo.getLocaleNativeDisplayName(localeName);
