// -*- mode: java; c-basic-offset: 2; -*-
// Copyright 2009-2011 Google, All Rights reserved
// Copyright 2011-2012 MIT, All rights reserved
// Released under the MIT License https://raw.github.com/mit-cml/app-inventor/master/mitlicense.txt

package com.google.appinventor.client;

import com.google.gwt.resources.client.ImageResource;
import com.google.gwt.user.client.ui.Tree.Resources;

/**
 * Image bundle containing all client images.
 *
 * Note: Images extends Tree.Resources rather than ClientBundle so that
 * the Images can be used with the com.google.gwt.user.client.ui.Tree class.
 *
 */
public interface Images extends Resources {

  /**
   * Android with arms raised for the welcome dialog created by
   * {@link Ode#createWelcomeDialog(boolean)}
   */
  @Source("com/google/appinventor/images/androidGreenSmall.png")
  ImageResource androidGreenSmall();

  /**
   * Close button image for the box widget
   */
  @Source("com/google/appinventor/images/boxClose.png")
  ImageResource boxClose();

  /**
   * Menu button image for the box widget
   */
  @Source("com/google/appinventor/images/boxMenu.png")
  ImageResource boxMenu();

  /**
   * Minimize button image for the box widget
   */
  @Source("com/google/appinventor/images/boxMinimize.png")
  ImageResource boxMinimize();

  /**
   * Restore button image for the box widget
   */
  @Source("com/google/appinventor/images/boxRestore.png")
  ImageResource boxRestore();

  /**
   * Close button image for the tab widget
   */
  @Source("com/google/appinventor/images/close.png")
  ImageResource close();

  /**
   * Phone status bar shown above the form in the visual designer
   */
  @Source("com/google/appinventor/images/phonebar.png")
  ImageResource phonebar();

  /**
   * Designer palette item: question mark for more component information
   */
  @Source("com/google/appinventor/images/help.png")
  ImageResource help();

  /**
   * Designer palette item: accelerometersensor component
   */
  @Source("com/google/appinventor/images/nearfield.png")
  ImageResource nearfield();

   /**
    * Designer palette item: accelerometersensor component
    */
   @Source("com/google/appinventor/images/accelerometersensor.png")
   ImageResource accelerometersensor();

  /**
   * Designer palette item: barcode scanner component
   */
  @Source("com/google/appinventor/images/barcodeScanner.png")
  ImageResource barcodeScanner();

  /**
   * Designer palette item: button component
   */
  @Source("com/google/appinventor/images/button.png")
  ImageResource button();

  /**
   * Designer palette item: camera declaration
   */
  @Source("com/google/appinventor/images/camera.png")
  ImageResource camera();

  /**
   * Designer palette item: camcorder declaration
   */
  @Source("com/google/appinventor/images/camcorder.png")
  ImageResource camcorder();

  /**
   * Designer palette item: canvas component
   */
  @Source("com/google/appinventor/images/canvas.png")
  ImageResource canvas();

  /**
   * Designer palette item: checkbox component
   */
  @Source("com/google/appinventor/images/checkbox.png")
  ImageResource checkbox();

  /**
   * Designer palette item: TimePicker Component
   */
  @Source("com/google/appinventor/images/datePicker.png")
  ImageResource datePickerComponent();

  /**
   * Designer palette item: form component
   */
  @Source("com/google/appinventor/images/form.png")
  ImageResource form();

  /**
   * Designer palette item: horizontal arrangement component
   */
  @Source("com/google/appinventor/images/horizontal.png")
  ImageResource horizontal();

  /**
   * Designer palette item: image component
   * Also used for image file icon for project explorer
   */
  @Source("com/google/appinventor/images/image.png")
  ImageResource image();

  /**
   * Designer palette item: label component
   */
  @Source("com/google/appinventor/images/label.png")
  ImageResource label();

  /**
   * Designer palette item: listbox component
   */
  @Source("com/google/appinventor/images/listbox.png")
  ImageResource listbox();

  /**
   * Designer palette item: orientationsensor component
   */
  @Source("com/google/appinventor/images/orientationsensor.png")
  ImageResource orientationsensor();

  /**
   * Designer palette item: player component
   */
  @Source("com/google/appinventor/images/player.png")
  ImageResource player();

  /**
   * Designer palette item: sound recorder component
   */
  @Source("com/google/appinventor/images/soundRecorder.png")
  ImageResource soundRecorder();

  /**
   * Designer palette item: VideoPlayer component
   */
  @Source("com/google/appinventor/images/videoPlayer.png")
  ImageResource videoplayer();

  /**
   * Designer palette item: progressbar component
   */
  @Source("com/google/appinventor/images/progressbar.png")
  ImageResource progressbar();

  /**
   * Designer palette item: radiobutton component
   */
  @Source("com/google/appinventor/images/radiobutton.png")
  ImageResource radiobutton();

  /**
   * Designer palette item: textbox component
   */
  @Source("com/google/appinventor/images/textbox.png")
  ImageResource textbox();

  /**
   * Designer palette item: PasswordTextBox component.
   */
  @Source("com/google/appinventor/images/passwordtextbox.png")
  ImageResource passwordtextbox();

  /**
   * Designer palette item: clock component
   */
  @Source("com/google/appinventor/images/clock.png")
  ImageResource clock();

  /**
   * Designer palette item: SoundEffect component
   */
  @Source("com/google/appinventor/images/soundEffect.png")
  ImageResource soundeffect();

  /**
   * Designer palette item: ContactPicker component
   */
  @Source("com/google/appinventor/images/contactPicker.png")
  ImageResource contactpicker();

  /**
   * Designer palette item: PhoneNumberPicker component
   */
  @Source("com/google/appinventor/images/phoneNumberPicker.png")
  ImageResource phonenumberpicker();

  /**
   * Designer palette item: ImagePicker component
   */
  @Source("com/google/appinventor/images/imagePicker.png")
  ImageResource imagepicker();

  /**
   * Designer palette item: ListPicker component
   */
  @Source("com/google/appinventor/images/listPicker.png")
  ImageResource listpicker();

  /**
   * Designer palette item: ListView component
   */
  @Source("com/google/appinventor/images/listView.png")
  ImageResource listview();

  /**
   * Designer palette item: PhoneCall component
   */
  @Source("com/google/appinventor/images/phoneCall.png")
  ImageResource phonecall();

  /**
   * Designer palette item: ActivityStarter component
   */
  @Source("com/google/appinventor/images/activityStarter.png")
  ImageResource activitystarter();

  /**
   * Designer palette item: EmailPicker component
   */
  @Source("com/google/appinventor/images/emailPicker.png")
  ImageResource emailpicker();

  /**
   * Designer palette item: Texting component
   */
  @Source("com/google/appinventor/images/texting.png")
  ImageResource texting();

  /**
   * Designer palette item: GameClient component
   */
  @Source("com/google/appinventor/images/gameClient.png")
  ImageResource gameclient();

  /**
   * Designer palette item: Sprite
   */
  @Source("com/google/appinventor/images/imageSprite.png")
  ImageResource imageSprite();

  /**
   * Designer palette item: Ball
   */
  @Source("com/google/appinventor/images/ball.png")
  ImageResource ball();

  /**
   * Designer palette item: Slider
   */
  @Source("com/google/appinventor/images/slider.png")
  ImageResource slider();

  /**
   * Designer palette item: Notifier
   */
  @Source("com/google/appinventor/images/notifier.png")
  ImageResource notifier();

  /**
   * Designer palette item: LocationSensor
   */
  @Source("com/google/appinventor/images/locationSensor.png")
  ImageResource locationSensor();

  /**
   * Designer palette item: SpeechRecognizer component
   */
  @Source("com/google/appinventor/images/speechRecognizer.png")
  ImageResource speechRecognizer();

  /**
   * Designer palette item: table arrangement component
   */
  @Source("com/google/appinventor/images/table.png")
  ImageResource table();

  /**
   * Designer palette item: Twitter Component
   */
  @Source("com/google/appinventor/images/twitter.png")
  ImageResource twitterComponent();

  /**
<<<<<<< HEAD
   * Designer palette item: iSENSE Component
   */
  @Source("com/google/appinventor/images/isense.png")
  ImageResource iSENSEComponent();
=======
   * Designer palette item: TimePicker Component
   */
  @Source("com/google/appinventor/images/timePicker.png")
  ImageResource timePickerComponent();
>>>>>>> 2d654351

  /**
   * Designer palette item: TinyDB Component
   */
  @Source("com/google/appinventor/images/tinyDB.png")
  ImageResource tinyDB();

  /**
   * Designer palette item: File Component
   */
  @Source("com/google/appinventor/images/file.png")
  ImageResource file();

  /**
   * Designer palette item: TinyWebDB Component
   */
  @Source("com/google/appinventor/images/tinyWebDB.png")
  ImageResource tinyWebDB();

  /**
   * Designer palette item: TextToSpeech component
   */
  @Source("com/google/appinventor/images/textToSpeech.png")
  ImageResource textToSpeech();

  /**
   * Designer palette item: vertical arrangement component
   */
  @Source("com/google/appinventor/images/vertical.png")
  ImageResource vertical();

  /**
   * Designer palette item: VotingComponent
   */
  @Source("com/google/appinventor/images/voting.png")
  ImageResource voting();

  /**
   * Designer palette item: Pedometer Component
   */
  @Source("com/google/appinventor/images/pedometer.png")
  ImageResource pedometerComponent();

  /**
   * Designer pallete item: PhoneStatus Component
   */
  @Source("com/google/appinventor/images/phoneip.png")
  ImageResource phonestatusComponent();

  /**
   * Designer palette item: Lego Mindstorms NXT components
   */
  @Source("com/google/appinventor/images/legoMindstormsNxt.png")
  ImageResource legoMindstormsNxt();

  /**
   * Designer palette item: Bluetooth components
   */
  @Source("com/google/appinventor/images/bluetooth.png")
  ImageResource bluetooth();

  /**
   * Designer palette item: FusiontablesControl component
   */
  @Source("com/google/appinventor/images/fusiontables.png")
  ImageResource fusiontables();

  /**
   * Designer palette item: WebViewer component
   */
  @Source("com/google/appinventor/images/webviewer.png")
  ImageResource webviewer();

  /**
   * Designer item: WebViewer component in designer
   */
  // The image here is public domain and comes from
  // www.pdclipart.org/displayimage.php/?pid=1047
  @Source("com/google/appinventor/images/webviewerbig.png")
  ImageResource webviewerbig();

  /**
   * Designer palette item: Web component
   */
  @Source("com/google/appinventor/images/web.png")
  ImageResource web();

  /**
   * Built in drawer item: control
   */
  @Source("com/google/appinventor/images/control.png")
  ImageResource control();

  /**
   * Built in drawer item: logic
   */
  @Source("com/google/appinventor/images/logic.png")
  ImageResource logic();

  /**
   * Built in drawer item: math
   */
  @Source("com/google/appinventor/images/math.png")
  ImageResource math();

  /**
   * Built in drawer item: text
   */
  @Source("com/google/appinventor/images/text.png")
  ImageResource text();

  /**
   * Built in drawer item: lists
   */
  @Source("com/google/appinventor/images/lists.png")
  ImageResource lists();

  /**
   * Built in drawer item: colors
   */
  @Source("com/google/appinventor/images/colors.png")
  ImageResource colors();

  /**
   * Built in drawer item: variables
   */
  @Source("com/google/appinventor/images/variables.png")
  ImageResource variables();

  /**
   * Built in drawer item: procedures
   */
  @Source("com/google/appinventor/images/procedures.png")
  ImageResource procedures();

  /**
   * Designer palette item: Sharing Component
   */
  @Source("com/google/appinventor/images/sharing.png")
  ImageResource sharingComponent();

  /**
    * Designer palette item: Spinner
    */
  @Source("com/google/appinventor/images/spinner.png")
  ImageResource spinner();

  /**
    * Designer palette item: YandexTranslate
    */
  @Source("com/google/appinventor/images/yandex.png")
  ImageResource yandex();

}<|MERGE_RESOLUTION|>--- conflicted
+++ resolved
@@ -95,7 +95,7 @@
    */
   @Source("com/google/appinventor/images/camera.png")
   ImageResource camera();
-
+  
   /**
    * Designer palette item: camcorder declaration
    */
@@ -320,17 +320,10 @@
   ImageResource twitterComponent();
 
   /**
-<<<<<<< HEAD
    * Designer palette item: iSENSE Component
    */
   @Source("com/google/appinventor/images/isense.png")
   ImageResource iSENSEComponent();
-=======
-   * Designer palette item: TimePicker Component
-   */
-  @Source("com/google/appinventor/images/timePicker.png")
-  ImageResource timePickerComponent();
->>>>>>> 2d654351
 
   /**
    * Designer palette item: TinyDB Component
