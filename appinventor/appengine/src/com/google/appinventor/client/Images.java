--- conflicted
+++ resolved
@@ -619,28 +619,27 @@
   ImageResource rectangle();
 
   /**
-<<<<<<< HEAD
+   * Media icon: image
+   */
+  @Source("com/google/appinventor/images/mediaIcon_img.png")
+  ImageResource mediaIconImg();
+
+  /**
+   * Media icon: audio
+   */
+  @Source("com/google/appinventor/images/mediaIcon_audio.png")
+  ImageResource mediaIconAudio();
+
+  /**
+   * Media icon: video
+   */
+  @Source("com/google/appinventor/images/mediaIcon_video.png")
+  ImageResource mediaIconVideo();
+  
+  /**
    * Designer palette item: Magnetic Field Sensor component
    */
   @Source("com/google/appinventor/images/magneticSensor.png")
   ImageResource magneticSensor();
-=======
-   * Media icon: image
-   */
-  @Source("com/google/appinventor/images/mediaIcon_img.png")
-  ImageResource mediaIconImg();
-
-  /**
-   * Media icon: audio
-   */
-  @Source("com/google/appinventor/images/mediaIcon_audio.png")
-  ImageResource mediaIconAudio();
-
-  /**
-   * Media icon: video
-   */
-  @Source("com/google/appinventor/images/mediaIcon_video.png")
-  ImageResource mediaIconVideo();
->>>>>>> 9024435b
 
 }