--- conflicted
+++ resolved
@@ -619,12 +619,11 @@
   ImageResource rectangle();
 
   /**
-<<<<<<< HEAD
    * Designer palette item: Arduino component
    */
   @Source("com/google/appinventor/images/arduino.png")
   ImageResource arduino();
-=======
+  
    * Media icon: image
    */
   @Source("com/google/appinventor/images/mediaIcon_img.png")
@@ -641,6 +640,5 @@
    */
   @Source("com/google/appinventor/images/mediaIcon_video.png")
   ImageResource mediaIconVideo();
->>>>>>> 9024435b
 
 }