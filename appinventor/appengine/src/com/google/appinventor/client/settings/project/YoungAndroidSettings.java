--- conflicted
+++ resolved
@@ -84,11 +84,10 @@
         SettingsConstants.YOUNG_ANDROID_SETTINGS_DEFAULTFILESCOPE, "App",
         EditableProperty.TYPE_INVISIBLE));
     addProperty(new EditableProperty(this,
-<<<<<<< HEAD
+        SettingsConstants.YOUNG_ANDROID_SETTINGS_LAST_OPENED, "Screen1",
+        EditableProperty.TYPE_INVISIBLE));
+    addProperty(new EditableProperty(this,
         SettingsConstants.YOUNG_ANDROID_SETTINGS_AIVERSIONING, YOUNG_ANDROID_VERSION + "",
-=======
-        SettingsConstants.YOUNG_ANDROID_SETTINGS_LAST_OPENED, "Screen1",
->>>>>>> 7d865574
         EditableProperty.TYPE_INVISIBLE));
   }
 }