// -*- mode: java; c-basic-offset: 2; -*-
// Copyright 2009-2011 Google, All Rights reserved
// Copyright 2011-2017 MIT, All rights reserved
// Released under the Apache License, Version 2.0
// http://www.apache.org/licenses/LICENSE-2.0

package com.google.appinventor.client.settings.project;

import static com.google.appinventor.components.common.YaVersion.YOUNG_ANDROID_VERSION;

import com.google.appinventor.client.explorer.project.Project;
import com.google.appinventor.client.settings.Settings;
import com.google.appinventor.client.widgets.properties.EditableProperty;
import com.google.appinventor.shared.settings.SettingsConstants;

/**
 * Young Android project settings.
 *
 */
public final class YoungAndroidSettings extends Settings {

  /**
   * Creates a new instance of Young Android project settings.
   *
   * @param project  associated project
   */
  public YoungAndroidSettings(Project project) {
    super(SettingsConstants.PROJECT_YOUNG_ANDROID_SETTINGS);

    addProperty(new EditableProperty(this, SettingsConstants.YOUNG_ANDROID_SETTINGS_ICON,
        "", EditableProperty.TYPE_INVISIBLE));
    addProperty(new EditableProperty(this,
        SettingsConstants.YOUNG_ANDROID_SETTINGS_SHOW_HIDDEN_COMPONENTS,
        "False", EditableProperty.TYPE_INVISIBLE));
    addProperty(new EditableProperty(this,
        SettingsConstants.YOUNG_ANDROID_SETTINGS_SCREEN_CHECKBOX_STATE_MAP,
        "", EditableProperty.TYPE_INVISIBLE));
    addProperty(new EditableProperty(this,
        SettingsConstants.YOUNG_ANDROID_SETTINGS_PHONE_TABLET,
        "False", EditableProperty.TYPE_INVISIBLE));
    addProperty(new EditableProperty(this,
        SettingsConstants.YOUNG_ANDROID_SETTINGS_VERSION_CODE, "1",
        EditableProperty.TYPE_INVISIBLE));
    addProperty(new EditableProperty(this,
        SettingsConstants.YOUNG_ANDROID_SETTINGS_VERSION_NAME, "1.0",
        EditableProperty.TYPE_INVISIBLE));
    addProperty(new EditableProperty(this,
        SettingsConstants.YOUNG_ANDROID_SETTINGS_USES_LOCATION, "false",
        EditableProperty.TYPE_INVISIBLE));
    addProperty(new EditableProperty(this,
        SettingsConstants.YOUNG_ANDROID_SETTINGS_APP_NAME, "",
        EditableProperty.TYPE_INVISIBLE));
    addProperty(new EditableProperty(this,
        SettingsConstants.YOUNG_ANDROID_SETTINGS_SIZING, "Fixed",
        EditableProperty.TYPE_INVISIBLE));
    addProperty(new EditableProperty(this,
        SettingsConstants.YOUNG_ANDROID_SETTINGS_SHOW_LISTS_AS_JSON, "false",
        EditableProperty.TYPE_INVISIBLE));
    addProperty(new EditableProperty(this,
        SettingsConstants.YOUNG_ANDROID_SETTINGS_TUTORIAL_URL, "",
        EditableProperty.TYPE_INVISIBLE));
    addProperty(new EditableProperty(this,
        SettingsConstants.YOUNG_ANDROID_SETTINGS_BLOCK_SUBSET, "",
        EditableProperty.TYPE_INVISIBLE));
    addProperty(new EditableProperty(this,
        SettingsConstants.YOUNG_ANDROID_SETTINGS_ACTIONBAR, "false",
        EditableProperty.TYPE_INVISIBLE));
    addProperty(new EditableProperty(this,
        SettingsConstants.YOUNG_ANDROID_SETTINGS_THEME, "AppTheme.Light.DarkActionBar",
        EditableProperty.TYPE_INVISIBLE));
    addProperty(new EditableProperty(this,
        SettingsConstants.YOUNG_ANDROID_SETTINGS_PHONE_PREVIEW, "Classic",
        EditableProperty.TYPE_INVISIBLE));
    addProperty(new EditableProperty(this,
        SettingsConstants.YOUNG_ANDROID_SETTINGS_PRIMARY_COLOR, "&HFFA5CF47",
        EditableProperty.TYPE_INVISIBLE));
    addProperty(new EditableProperty(this,
        SettingsConstants.YOUNG_ANDROID_SETTINGS_PRIMARY_COLOR_DARK, "&HFF41521C",
        EditableProperty.TYPE_INVISIBLE));
    addProperty(new EditableProperty(this,
        SettingsConstants.YOUNG_ANDROID_SETTINGS_ACCENT_COLOR, "&HFF00728A",
        EditableProperty.TYPE_INVISIBLE));
    addProperty(new EditableProperty(this,
        SettingsConstants.YOUNG_ANDROID_SETTINGS_DEFAULTFILESCOPE, "App",
        EditableProperty.TYPE_INVISIBLE));
    addProperty(new EditableProperty(this,
<<<<<<< HEAD
=======
        SettingsConstants.YOUNG_ANDROID_SETTINGS_PROJECT_COLORS, "{}",
        EditableProperty.TYPE_INVISIBLE));
    addProperty(new EditableProperty(this,
        SettingsConstants.YOUNG_ANDROID_SETTINGS_LAST_OPENED, "Screen1",
        EditableProperty.TYPE_INVISIBLE));
    addProperty(new EditableProperty(this,
        SettingsConstants.YOUNG_ANDROID_SETTINGS_AIVERSIONING, YOUNG_ANDROID_VERSION + "",
        EditableProperty.TYPE_INVISIBLE));
    addProperty(new EditableProperty(this,
>>>>>>> c18b814b
        SettingsConstants.YOUNG_ANDROID_SETTINGS_NSBTALWAYSUSAGE, "",
        EditableProperty.TYPE_INVISIBLE));
    addProperty(new EditableProperty(this,
        SettingsConstants.YOUNG_ANDROID_SETTINGS_NSBTPERIPHERALUSAGE, "",
        EditableProperty.TYPE_INVISIBLE));
    addProperty(new EditableProperty(this,
        SettingsConstants.YOUNG_ANDROID_SETTINGS_NSCONTACTSUSAGE, "",
        EditableProperty.TYPE_INVISIBLE));
    addProperty(new EditableProperty(this,
        SettingsConstants.YOUNG_ANDROID_SETTINGS_NSMICROPHONEUSAGE, "",
        EditableProperty.TYPE_INVISIBLE));
    addProperty(new EditableProperty(this,
        SettingsConstants.YOUNG_ANDROID_SETTINGS_NSCAMERAUSAGE, "",
        EditableProperty.TYPE_INVISIBLE));
    addProperty(new EditableProperty(this,
        SettingsConstants.YOUNG_ANDROID_SETTINGS_NSSPEECHRECOGNITIONUSAGE, "",
        EditableProperty.TYPE_INVISIBLE));
    addProperty(new EditableProperty(this,
        SettingsConstants.YOUNG_ANDROID_SETTINGS_NSLOCATIONUSAGE, "",
        EditableProperty.TYPE_INVISIBLE));
  }
}<|MERGE_RESOLUTION|>--- conflicted
+++ resolved
@@ -84,8 +84,6 @@
         SettingsConstants.YOUNG_ANDROID_SETTINGS_DEFAULTFILESCOPE, "App",
         EditableProperty.TYPE_INVISIBLE));
     addProperty(new EditableProperty(this,
-<<<<<<< HEAD
-=======
         SettingsConstants.YOUNG_ANDROID_SETTINGS_PROJECT_COLORS, "{}",
         EditableProperty.TYPE_INVISIBLE));
     addProperty(new EditableProperty(this,
@@ -95,7 +93,6 @@
         SettingsConstants.YOUNG_ANDROID_SETTINGS_AIVERSIONING, YOUNG_ANDROID_VERSION + "",
         EditableProperty.TYPE_INVISIBLE));
     addProperty(new EditableProperty(this,
->>>>>>> c18b814b
         SettingsConstants.YOUNG_ANDROID_SETTINGS_NSBTALWAYSUSAGE, "",
         EditableProperty.TYPE_INVISIBLE));
     addProperty(new EditableProperty(this,
