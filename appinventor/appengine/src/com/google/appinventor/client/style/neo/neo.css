--- conflicted
+++ resolved
@@ -116,30 +116,11 @@
 /*
    * MessagesOutputBox
    */
-<<<<<<< HEAD
-  
   .ode-MessagesOutput {
     background-color: background-color;
   }
 
   /*
-=======
-
-.ode-MessagesOutput {
-  background-color: v-white;
-}
-
-/*
-   * MotdBox
-   */
-
-.ode-Motd {
-  background-color: clr-primary-75;
-  color: gray-700;
-}
-
-/*
->>>>>>> 71e9a9dd
    * ProjectList and CopyYoungAndroidProjectCommand.CopyProjectDialog
    */
 .ode-ProjectListButton {
