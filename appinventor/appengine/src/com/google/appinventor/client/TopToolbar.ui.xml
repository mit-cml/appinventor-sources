--- conflicted
+++ resolved
@@ -145,11 +145,7 @@
           visible="{hasWriteAccess}">
         <actions:SetFontRegularAction/>
       </ai:DropDownItem>
-<<<<<<< HEAD
-      <ai:DropDownItem name="AppStoreSettings" caption="App Store Settings">
-=======
       <ai:DropDownItem name="AppStoreSettings" caption="{messages.appStoreSettingsMenuTitle}">
->>>>>>> c18b814b
         <actions:ShowAppStoreSettingsDialog />
       </ai:DropDownItem>
     </ai:DropDownButton>
