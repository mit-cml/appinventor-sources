<!-- Copyright 2023-2024 MIT, All rights reserved -->
<!-- Released under the Apache License, Version 2.0 -->
<!-- http://www.apache.org/licenses/LICENSE-2.0 -->
<ui:UiBinder xmlns:ui="urn:ui:com.google.gwt.uibinder"
             xmlns:g="urn:import:com.google.gwt.user.client.ui"
             xmlns:ai="urn:import:com.google.appinventor.client.widgets"
             xmlns:actions="urn:import:com.google.appinventor.client.actions"
             xmlns:yaactions="urn:import:com.google.appinventor.client.editor.youngandroid.actions"
             ui:generatedFormat="com.google.gwt.i18n.server.PropertyCatalogFactory"
             ui:generatedKeys="com.google.gwt.i18n.server.keygen.MethodNameKeyGenerator"
             ui:generateLocales="default">
  <ui:with field="messages" type="com.google.appinventor.client.OdeMessages"/>
  <ui:with field="hasWriteAccess" type="java.lang.Boolean"/>

  <g:FlowPanel styleName="ode-TopToolbar">
    <!-- Projects Menu -->
    <ai:DropDownButton name="Project" caption="{messages.projectsTabName}"
                       styleName="ode-TopPanelButton" ui:field="fileDropDown">
      <ai:DropDownItem name="MyProjects" caption="{messages.projectMenuItem}">
        <actions:SwitchToProjectAction/>
      </ai:DropDownItem>
      <hr/>
      <ai:DropDownItem name="New" caption="{messages.newProjectMenuItem}" visible="{hasWriteAccess}">
        <actions:NewProjectAction/>
      </ai:DropDownItem>
      <ai:DropDownItem name="ImportProject" caption="{messages.importProjectMenuItem}" visible="{hasWriteAccess}">
        <actions:ImportProjectAction/>
      </ai:DropDownItem>
      <ai:DropDownItem name="ImportTemplate" caption="{messages.importTemplateButton}" visible="{hasWriteAccess}">
        <actions:ImportTemplateAction/>
      </ai:DropDownItem>
      <ai:DropDownItem name="Delete" caption="{messages.trashProjectMenuItem}" visible="{hasWriteAccess}">
        <actions:DeleteAction/>
      </ai:DropDownItem>
      <hr/>
      <ai:DropDownItem name="Save" caption="{messages.saveMenuItem}" visible="{hasWriteAccess}">
        <actions:SaveAction/>
      </ai:DropDownItem>
      <ai:DropDownItem name="SaveAs" caption="{messages.saveAsMenuItem}" visible="{hasWriteAccess}">
        <actions:SaveAsAction/>
      </ai:DropDownItem>
      <ai:DropDownItem name="Checkpoint" caption="{messages.checkpointMenuItem}" visible="{hasWriteAccess}">
        <actions:CheckpointAction/>
      </ai:DropDownItem>
      <ai:DropDownItem name="ProjectProperties" caption="{messages.projectPropertiesMenuItem}"
                       visible="{hasWriteAccess}">
        <yaactions:ProjectPropertiesAction/>
      </ai:DropDownItem>
      <hr/>
      <ai:DropDownItem name="ExportProject" caption="{messages.exportProjectMenuItem}">
        <actions:ExportProjectAction/>
      </ai:DropDownItem>
      <ai:DropDownItem name="ExportAllProjects" caption="{messages.exportAllProjectsMenuItem}">
        <actions:ExportAllProjectsAction/>
      </ai:DropDownItem>
      <hr/>
      <ai:DropDownItem name="DownloadCSR" caption="{messages.downloadCertificateRequestItem}">
        <actions:DownloadCsrAction />
      </ai:DropDownItem>
      <ai:DropDownItem name="UploadKeystore" caption="{messages.uploadKeystoreMenuItem}" visible="{hasWriteAccess}">
        <actions:UploadKeystoreAction/>
      </ai:DropDownItem>
      <ai:DropDownItem name="DownloadKeystore" caption="{messages.downloadKeystoreMenuItem}">
        <actions:DownloadKeystoreAction/>
      </ai:DropDownItem>
      <ai:DropDownItem name="DeleteKeystore" caption="{messages.deleteKeystoreMenuItem}" visible="{hasWriteAccess}">
        <actions:DeleteKeystoreAction/>
      </ai:DropDownItem>
    </ai:DropDownButton>

    <!-- Connect Menu -->
    <ai:DropDownButton name="ConnectTo" caption="{messages.connectTabName}"
                       styleName="ode-TopPanelButton" ui:field="connectDropDown">
      <ai:DropDownItem name="Wireless" caption="{messages.AICompanionMenuItem}">
        <yaactions:WirelessAction/>
      </ai:DropDownItem>
      <ai:DropDownItem name="Emulator" caption="{messages.emulatorMenuItem}"
                       dependentStyleName="needsAiStarter">
        <yaactions:EmulatorAction/>
      </ai:DropDownItem>
      <ai:DropDownItem name="Usb" caption="{messages.usbMenuItem}"
                       dependentStyleName="needsAiStarter">
        <yaactions:UsbAction/>
      </ai:DropDownItem>
      <ai:DropDownItem name="Chromebook" caption="{messages.chromebookMenuItem}"
                       dependentStyleName="needsChromebook">
        <yaactions:ChromebookAction/>
      </ai:DropDownItem>
      <hr/>
      <ai:DropDownItem name="RefreshCompanion" caption="{messages.refreshCompanionMenuItem}">
        <yaactions:RefreshCompanionAction/>
      </ai:DropDownItem>
      <hr/>
      <ai:DropDownItem name="Reset" caption="{messages.resetConnectionsMenuItem}">
        <yaactions:ResetAction/>
      </ai:DropDownItem>
      <ai:DropDownItem name="HardReset" caption="{messages.hardResetConnectionsMenuItem}">
        <yaactions:HardResetAction/>
      </ai:DropDownItem>
    </ai:DropDownButton>

    <!-- Build Menu -->
    <ai:DropDownButton name="Build" caption="{messages.buildTabName}"
                       styleName="ode-TopPanelButton" ui:field="buildDropDown"
                       visible="{hasWriteAccess}">
      <ai:DropDownItem name="BuildApk" caption="{messages.showExportAndroidApk}">
        <actions:BarcodeAction second="false" isAab="false"/>
      </ai:DropDownItem>
      <ai:DropDownItem name="BuildAab" caption="{messages.showExportAndroidAab}">
        <actions:BarcodeAction second="false" isAab="true"/>
      </ai:DropDownItem>
      <hr/>
      <ai:DropDownItem name="BuildApk2" caption="{messages.showExportAndroidApk2}">
        <actions:BarcodeAction second="true" isAab="false"/>
      </ai:DropDownItem>
      <ai:DropDownItem name="BuildAab2" caption="{messages.showExportAndroidAab2}">
        <actions:BarcodeAction second="true" isAab="true"/>
      </ai:DropDownItem>
      <hr/>
      <ai:DropDownItem name="BuildIPA" caption="{messages.showExportiOSAdHoc}"
          beta="true">
        <actions:BarcodeAction foriOS="true" forAppStore="false" />
      </ai:DropDownItem>
      <ai:DropDownItem name="BuildIPAStore" caption="{messages.showExportiOSAppStore}"
          beta="true">
        <actions:BarcodeAction foriOS="true" forAppStore="true" />
      </ai:DropDownItem>
      <hr/>
      <ai:DropDownItem name="Yail" caption="{messages.generateYailMenuItem}">
        <actions:GenerateYailAction/>
      </ai:DropDownItem>
    </ai:DropDownButton>

    <!-- Settings Menu -->
    <ai:DropDownButton name="Settings" caption="{messages.settingsTabName}"
                       styleName="ode-TopPanelButton" ui:field="settingsDropDown">
      <ai:DropDownItem name="UISettings" caption="{messages.uiSettings}">
        <actions:UISettingsAction/>
      </ai:DropDownItem>
      <ai:DropDownItem name="AutoloadLastProject" caption="{messages.disableAutoload}"
          visible="{hasWriteAccess}">
        <actions:DisableAutoloadAction/>
      </ai:DropDownItem>
      <ai:DropDownItem name="DyslexicFont" caption="{messages.disableOpenDyslexic}"
          visible="{hasWriteAccess}">
        <actions:SetFontRegularAction/>
      </ai:DropDownItem>
<<<<<<< HEAD
      <ai:DropDownItem name="AppStoreSettings" caption="App Store Settings">
=======
      <ai:DropDownItem name="AppStoreSettings" caption="{messages.appStoreSettingsMenuTitle}">
>>>>>>> 748aab76
        <actions:ShowAppStoreSettingsDialog />
      </ai:DropDownItem>
    </ai:DropDownButton>

    <!-- Help Menu -->
    <ai:DropDownButton name="Help" caption="{messages.helpTabName}"
                       styleName="ode-TopPanelButton" ui:field="helpDropDown">
      <ai:DropDownItem name="About" caption="{messages.aboutMenuItem}">
        <actions:AboutAction/>
      </ai:DropDownItem>
      <hr/>
      <ai:DropDownItem name="Library" caption="{messages.libraryMenuItem}">
        <actions:OpenLinkAction link_name="Library"/>
      </ai:DropDownItem>
      <ai:DropDownItem name="GetStarted" caption="{messages.getStartedMenuItem}">
        <actions:OpenLinkAction link_name="GetStarted"/>
      </ai:DropDownItem>
      <ai:DropDownItem name="Extensions" caption="{messages.extensionsMenuItem}">
        <actions:OpenLinkAction link_name="Extensions"/>
      </ai:DropDownItem>
      <ai:DropDownItem name="Tutorials" caption="{messages.tutorialsMenuItem}">
        <actions:OpenLinkAction link_name="Tutorials"/>
      </ai:DropDownItem>
      <ai:DropDownItem name="Troubleshooting" caption="{messages.troubleshootingMenuItem}">
        <actions:OpenLinkAction link_name="Troubleshooting"/>
      </ai:DropDownItem>
      <ai:DropDownItem name="Forums" caption="{messages.forumsMenuItem}">
        <actions:OpenLinkAction link_name="Forums"/>
      </ai:DropDownItem>
      <hr/>
      <ai:DropDownItem name="ReportIssue" caption="{messages.feedbackMenuItem}">
        <actions:OpenFeedbackAction/>
      </ai:DropDownItem>
      <hr/>
      <ai:DropDownItem name="CompanionInformation" caption="{messages.companionInformation}">
        <actions:AboutCompanionAction/>
      </ai:DropDownItem>
      <ai:DropDownItem name="CompanionUpdate" caption="{messages.companionUpdate}">
        <actions:CompanionUpdateAction/>
      </ai:DropDownItem>
      <ai:DropDownItem name="ShowSplash" caption="{messages.showSplashMenuItem}">
        <actions:ShowSplashAction/>
      </ai:DropDownItem>
      <ai:DropDownItem name="ShowShortcuts" caption="{messages.showShortcuts}">
        <actions:ShowShortcutsAction/>
      </ai:DropDownItem>
    </ai:DropDownButton>

    <!-- Admin Menu -->
    <ai:DropDownButton name="Admin" caption="{messages.adminTabName}"
                       styleName="ode-TopPanelButton" ui:field="adminDropDown">
      <ai:DropDownItem name="DownloadUserSource" caption="{messages.downloadUserSourceMenuItem}">
        <actions:DownloadUserSourceAction/>
      </ai:DropDownItem>
      <ai:DropDownItem name="UserAdmin" caption="{messages.userAdminMenuItem}">
        <actions:SwitchToUserAdminAction/>
      </ai:DropDownItem>
    </ai:DropDownButton>
  </g:FlowPanel>
</ui:UiBinder><|MERGE_RESOLUTION|>--- conflicted
+++ resolved
@@ -145,11 +145,7 @@
           visible="{hasWriteAccess}">
         <actions:SetFontRegularAction/>
       </ai:DropDownItem>
-<<<<<<< HEAD
-      <ai:DropDownItem name="AppStoreSettings" caption="App Store Settings">
-=======
       <ai:DropDownItem name="AppStoreSettings" caption="{messages.appStoreSettingsMenuTitle}">
->>>>>>> 748aab76
         <actions:ShowAppStoreSettingsDialog />
       </ai:DropDownItem>
     </ai:DropDownButton>
