--- conflicted
+++ resolved
@@ -10,7 +10,6 @@
 
 import com.google.appinventor.client.actions.EnableAutoloadAction;
 import com.google.appinventor.client.actions.SetFontDyslexicAction;
-<<<<<<< HEAD
 import com.google.appinventor.client.actions.WindowOpenAction;
 import com.google.appinventor.client.boxes.ProjectListBox;
 import com.google.appinventor.client.editor.youngandroid.DesignToolbar;
@@ -20,7 +19,6 @@
 import com.google.appinventor.shared.rpc.user.Config;
 import com.google.appinventor.shared.storage.StorageUtil;
 import com.google.common.base.Strings;
-=======
 import com.google.appinventor.client.boxes.ProjectListBox;
 import com.google.appinventor.client.editor.youngandroid.DesignToolbar.DesignProject;
 import com.google.appinventor.client.editor.youngandroid.DesignToolbar.Screen;
@@ -28,7 +26,6 @@
 import com.google.appinventor.client.widgets.DropDownButton;
 import com.google.appinventor.common.version.AppInventorFeatures;
 import com.google.appinventor.shared.storage.StorageUtil;
->>>>>>> a12e311b
 import com.google.gwt.core.client.GWT;
 import com.google.gwt.uibinder.client.UiBinder;
 import com.google.gwt.uibinder.client.UiFactory;
@@ -36,10 +33,7 @@
 import com.google.gwt.user.client.rpc.AsyncCallback;
 import com.google.gwt.user.client.ui.Composite;
 import com.google.gwt.user.client.ui.FlowPanel;
-<<<<<<< HEAD
-=======
 import com.google.gwt.user.client.ui.RootPanel;
->>>>>>> a12e311b
 import java.util.logging.Logger;
 
 /**
@@ -92,22 +86,12 @@
 
   private static final Logger LOG = Logger.getLogger(TopToolbar.class.getName());
 
-<<<<<<< HEAD
-  @UiField public DropDownButton fileDropDown;
-  @UiField public DropDownButton connectDropDown;
-  @UiField public DropDownButton buildDropDown;
-  @UiField public DropDownButton settingsDropDown;
-  @UiField public DropDownButton adminDropDown;
-
-  private final boolean isReadOnly;
-=======
   @UiField DropDownButton fileDropDown;
   @UiField DropDownButton connectDropDown;
   @UiField DropDownButton buildDropDown;
   @UiField DropDownButton settingsDropDown;
   @UiField DropDownButton adminDropDown;
   @UiField (provided = true) final Boolean hasWriteAccess;
->>>>>>> a12e311b
 
   /**
    * This flag is set to true when a check for the android.keystore file is in progress.
@@ -125,7 +109,6 @@
    */
   private volatile boolean isKeystorePresent = false;
 
-<<<<<<< HEAD
   public void updateMoveToTrash(String menu_item){
     if (menu_item.equals("Move To Trash")) {
       fileDropDown.setItemVisible(MESSAGES.trashProjectMenuItem(), true);
@@ -136,48 +119,12 @@
     }
   }
 
-
-  public void updateMenuState(int numSelectedProjects, int numProjects) {
-    boolean allowDelete = !isReadOnly && numSelectedProjects > 0;
-    boolean allowExport = numSelectedProjects > 0;
-    boolean allowExportAll = numProjects > 0;
-    fileDropDown.setItemEnabled(MESSAGES.trashProjectMenuItem(), allowDelete);
-    fileDropDown.setItemEnabled(MESSAGES.deleteFromTrashButton(), allowDelete);
-    String exportProjectLabel = numSelectedProjects > 1 ?
-        MESSAGES.exportSelectedProjectsMenuItem(numSelectedProjects) : MESSAGES.exportProjectMenuItem();
-    fileDropDown.setItemHtmlById(WIDGET_NAME_EXPORTPROJECT, exportProjectLabel);
-    fileDropDown.setItemEnabledById(WIDGET_NAME_EXPORTPROJECT, allowExport);
-    fileDropDown.setItemEnabled(MESSAGES.exportAllProjectsMenuItem(), allowExportAll);
-  }
-
-=======
->>>>>>> a12e311b
   interface TopToolbarUiBinder extends UiBinder<FlowPanel, TopToolbar> {}
 
   private static final TopToolbarUiBinder UI_BINDER = GWT.create(TopToolbarUiBinder.class);
 
   public TopToolbar() {
-<<<<<<< HEAD
-    // Should the UI be in read only mode?
-    isReadOnly = Ode.getInstance().isReadOnly();
-
-    initWidget(UI_BINDER.createAndBindUi(this));
-
-    if (isReadOnly) {
-      fileDropDown.removeItemById(WIDGET_NAME_NEW);
-      fileDropDown.removeItemById(WIDGET_NAME_IMPORTPROJECT);
-      fileDropDown.removeItemById(WIDGET_NAME_IMPORTTEMPLATE);
-      fileDropDown.removeItemById(WIDGET_NAME_DELETE);
-      fileDropDown.removeItemById(WIDGET_NAME_SAVE);
-      fileDropDown.removeItemById(WIDGET_NAME_SAVE_AS);
-      fileDropDown.removeItemById(WIDGET_NAME_CHECKPOINT);
-      fileDropDown.removeItemById(WIDGET_NAME_UPLOAD_KEYSTORE);
-      fileDropDown.removeItemById(WIDGET_NAME_DELETE_KEYSTORE);
-      // TODO: Are these implemented?
-      fileDropDown.removeItemById(WIDGET_NAME_BUILD_ANDROID_APK);
-      fileDropDown.removeItemById(WIDGET_NAME_BUILD_ANDROID_AAB);
-    }
-=======
+
     // The boolean needs to be reversed here so it is true when items need to be visible.
     // UIBinder can't negate the boolean itself.
     hasWriteAccess = !Ode.getInstance().isReadOnly();
@@ -186,9 +133,6 @@
     if (iamChromebook) {
       RootPanel.getBodyElement().addClassName("onChromebook");
     }
-
->>>>>>> a12e311b
-    fileDropDown.removeUnneededSeparators();
 
     // Second Buildserver Menu Items
     //
@@ -203,10 +147,6 @@
     // much older devices. The second buildserver will package applications with a target
     // SDK of 26 for those MIT App Inventor users who wish to put their applications in
     // the Play Store after 8/1/2018.
-<<<<<<< HEAD
-    // TODO: This is probably wrong. Need to review how this functionality works with uibinder
-=======
->>>>>>> a12e311b
     // template.
     if (!Ode.getInstance().hasSecondBuildserver()) {
       buildDropDown.removeItemById(WIDGET_NAME_BUILD_ANDROID_APK2);
@@ -226,19 +166,6 @@
       settingsDropDown.setItemHtmlById("DyslexicFont", MESSAGES.enableOpenDyslexic());
       settingsDropDown.setCommandById("DyslexicFont", new SetFontDyslexicAction());
     }
-<<<<<<< HEAD
-
-//    helpDropDown.removeUnneededSeparators();
-
-    if (!Ode.getInstance().getUser().getIsAdmin()) {
-      adminDropDown.removeFromParent();
-    }
-  }
-
-  @UiFactory
-  public OdeMessages getMessages() {
-    return MESSAGES;
-=======
     if (!Ode.getInstance().getUser().getIsAdmin()) {
       adminDropDown.removeFromParent();
     }
@@ -273,7 +200,6 @@
     fileDropDown.setItemHtmlById(WIDGET_NAME_EXPORTPROJECT, exportProjectLabel);
     fileDropDown.setItemEnabledById(WIDGET_NAME_EXPORTPROJECT, allowExport);
     fileDropDown.setItemEnabled(MESSAGES.exportAllProjectsMenuItem(), allowExportAll);
->>>>>>> a12e311b
   }
 
   public void updateKeystoreStatus(boolean present) {
@@ -328,11 +254,7 @@
    */
 
   public void startRepl(boolean start, boolean forChromebook, boolean forEmulator, boolean forUsb) {
-<<<<<<< HEAD
-    DesignToolbar.DesignProject currentProject = Ode.getInstance().getDesignToolbar().getCurrentProject();
-=======
     DesignProject currentProject = Ode.getInstance().getDesignToolbar().getCurrentProject();
->>>>>>> a12e311b
     if (currentProject == null) {
       LOG.warning("DesignToolbar.currentProject is null. "
             + "Ignoring attempt to start the repl.");
@@ -354,11 +276,7 @@
   }
 
   public void replHardReset() {
-<<<<<<< HEAD
-    DesignToolbar.DesignProject currentProject = Ode.getInstance().getDesignToolbar().getCurrentProject();
-=======
     DesignProject currentProject = Ode.getInstance().getDesignToolbar().getCurrentProject();
->>>>>>> a12e311b
     if (currentProject == null) {
       LOG.warning("DesignToolbar.currentProject is null. "
             + "Ignoring attempt to do hard reset.");
@@ -370,11 +288,7 @@
   }
 
   public void replUpdate() {
-<<<<<<< HEAD
-    DesignToolbar.DesignProject currentProject = Ode.getInstance().getDesignToolbar().getCurrentProject();
-=======
     DesignProject currentProject = Ode.getInstance().getDesignToolbar().getCurrentProject();
->>>>>>> a12e311b
     if (currentProject == null) {
       LOG.warning("DesignToolbar.currentProject is null. "
               + "Ignoring attempt to refresh companion screen.");
@@ -494,13 +408,10 @@
     }
   }
 
-<<<<<<< HEAD
-=======
   public DropDownButton getSettingsDropDown() {
     return settingsDropDown;
   }
 
->>>>>>> a12e311b
   private static native boolean isChromeBook() /*-{
     if (/\bCrOS\b/.test(navigator.userAgent)) {
       return true;
