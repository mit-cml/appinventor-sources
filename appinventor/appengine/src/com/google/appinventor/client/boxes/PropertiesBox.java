--- conflicted
+++ resolved
@@ -39,7 +39,7 @@
   /**
    * Return the properties box.
    *
-   * @return  properties box
+   * @return properties box
    */
   public static PropertiesBox getPropertiesBox() {
     return INSTANCE;
@@ -57,13 +57,7 @@
         false,  // bodyPadding
         false); // highlightCaption
 
-<<<<<<< HEAD
-    // UIBinder calls the private constructor, presumably through reflection, which
-    // disrupts the singleton pattern. This might not be the best way to deal with it.
-    INSTANCE = this;
-=======
     setContent(designProperties);
->>>>>>> a12e311b
   }
 
   /*
@@ -110,13 +104,10 @@
             name,
             property.getDefaultValue(),
             property.getCaption(),
-<<<<<<< HEAD
-=======
-            property.getCategory(), 
+            property.getCategory(),
             property.getDescription(),
->>>>>>> a12e311b
             PropertiesUtil.createPropertyEditor(property.getEditorType(),
-                property.getDefaultValue(), formEditor , property.getEditorArgs()),
+                property.getDefaultValue(), formEditor, property.getEditorArgs()),
             property.getType(),
             property.getEditorType(),
             property.getEditorArgs()
@@ -150,14 +141,8 @@
       // need to update the caption after the setProperties call, since
       // setProperties clears the caption!
       designProperties.setPropertiesCaption(components.get(0).getName() + " (" +
-<<<<<<< HEAD
-                                               components.get(0).getType() + ")");
-    }
-    setContent(designProperties);
-=======
-          components.get(0).getType() + ")");
+                                                components.get(0).getType() + ")");
 
     }
->>>>>>> a12e311b
   }
 }