// -*- mode: java; c-basic-offset: 2; -*-
// Copyright 2009-2011 Google, All Rights reserved
// Copyright 2011-2017 MIT, All rights reserved
// Released under the Apache License, Version 2.0
// http://www.apache.org/licenses/LICENSE-2.0

package com.google.appinventor.shared.rpc.project;

import com.google.appinventor.shared.rpc.BlocksTruncatedException;
import com.google.appinventor.shared.rpc.InvalidSessionException;
import com.google.appinventor.shared.rpc.RpcResult;
import com.google.appinventor.shared.rpc.ServerLayout;
import com.google.appinventor.shared.rpc.project.ChecksumedLoadFile;
import com.google.appinventor.shared.rpc.project.ChecksumedFileException;
import com.google.gwt.user.client.rpc.RemoteService;
import com.google.gwt.user.client.rpc.RemoteServiceRelativePath;

import java.io.IOException;
import java.util.List;

/**
 * Interface for the service providing project information.
 *
 */
@RemoteServiceRelativePath(ServerLayout.PROJECT_SERVICE)
public interface ProjectService extends RemoteService {

  /**
   * Creates a new project with no parent folder.
   * @param projectType type of new project
   * @param projectName name of new project
   * @param params optional parameters (project type dependent)
   *
   * @return a {@link UserProject} for new project
   */
  UserProject newProject(String projectType, String projectName,
                         NewProjectParameters params);

  /**
   * Creates a new project.
   * @param projectType  type of new project
   * @param projectName  name of new project
   * @param params  optional parameter (project type dependent)
   * @param parentFolder parent folder of the project
   *
   * @return  a {@link UserProject} for new project
   */
  UserProject newProject(String projectType, String projectName,
                         NewProjectParameters params, String parentFolder);

  /**
   * Creates a new project from a zip file that is stored on the server with no parent folder.
   * @param projectName name of new project
   * @param pathToZip path to the zip files
   *
   * @return a {@link UserProject} for new project
   */
  UserProject newProjectFromTemplate(String projectName, String pathToZip);

  /**
   * Creates a new project from a zip file that is stored on the server.
   * @param projectName name of new project
   * @param pathToZip path to the zip files
   * @param parentFolder the parent folder for the new project
   *
   * @return a {@link UserProject} for new project
   */
  UserProject newProjectFromTemplate(String projectName, String pathToZip, String parentFolder);

  /**
   * Creates a new project from a zip file is stored on an external server with no parent folder.
   * @param projectName name of new project
   * @param zipData Base64 string representing the zip file
   *
   * @return a {@link UserProject} for new project
   */
  UserProject newProjectFromExternalTemplate(String projectName, String zipData);

  /**
   * Creates a new project from a zip file is stored on an external server.
   * @param projectName name of new project
   * @param zipData Base64 string representing the zip file
   * @param parentFolder the parent folder for the project
   *
   * @return a {@link UserProject} for new project
   */
  UserProject newProjectFromExternalTemplate(String projectName, String zipData, String parentFolder);

  /**
   * Reads the template data from a JSON File
   * @param pathToTemplatesDir pathname of the templates directory which may contain
   *  0 or more template instances, each of which consists of a JSON file describing
   *  the template, plus a zip file and image files.
   *
   * @return a {@link String} or the template data
   */
  String retrieveTemplateData(String pathToTemplatesDir);

  /**
   * Copies a project with a new name.
   * @param oldProjectId  old project ID
   * @param newName  new name of project
   *
   * @return a {@link UserProject} for new project
   */
  UserProject copyProject(long oldProjectId, String newName);

  /**
   * Deletes a project.
   * @param projectId  project ID
   */
  void deleteProject(long projectId);

  /**
   * Moves the project to trash.
   * @param projectId  project ID
   */
  UserProject moveToTrash(long projectId);

  /**
   * Moves the project to trash.
   * @param projectId  project ID
   */
  UserProject restoreProject(long projectId);

  /**
<<<<<<< HEAD
   * Facilitate logging into the new gallery by
   * generating a token which is passed to the gallery
   * which contains the appropriate login authentication
   * information
   */

  public RpcResult loginToGallery();

  /**
   * Send a project to the new project Gallery
=======
   * Sets projectId's parent folder to newFolder
   *
   * @param projectId project id to change
   * @param newFolder folder to move to
   */
   UserProject moveProjectToFolder(long projectId, String newFolder);

  /**
   * Moves every project in projectIds to the corresponding folder in newFolders;
   * association by equal index positions.
   * @param projectIds list of project ids whose parent folders should be changed
   * @param newFolders list of folders to move projects to-- order corresponds to that of projectIds
   */
  List<UserProject> moveProjectsToFolder(List<Long> projectIds, List<String> newFolders);

  /**
   * On publish this sets the project's gallery id
>>>>>>> 514f670f
   * @param projectId  project ID
   * @return RpcResult will include URL to redirect to
   */

  public RpcResult sendToGallery(long projectId);

  /**
   * Load a project from the new Gallery
   * @param galleryId  The gallery's unique ID for this project
   * @return UserProject information object for newly loaded project
   */

  public UserProject loadFromGallery(String galleryId) throws IOException;

  /**
   * Returns an array with project IDs.
   *
   * @return  IDs of projects found by the back-end
   */
  long[] getProjects();

  /**
   * Returns a list of project infos.
   * @return list of project infos found by the back-end
   */
  List<UserProject> getProjectInfos();

  /**
   * Returns the root node for the given project.
   * @param projectId  project ID as received by
   *                   {@link #getProjects()}
   *
   * @return  root node of project
   */
  ProjectRootNode getProject(long projectId);

  /**
   * Returns a string with the project settings.
   * @param projectId  project ID
   *
   * @return  settings
   */
  String loadProjectSettings(long projectId);

  /**
   * Stores a string with the project settings.
   * @param sessionId current session id
   * @param projectId  project ID
   * @param settings  project settings
   */
  void storeProjectSettings(String sessionId, long projectId, String settings) throws InvalidSessionException;

  /**
   * Deletes a file in the given project.
   * @param sessionId current session id
   * @param projectId  project ID
   * @param fileId  ID of file to delete
   * @return modification date for project
   */
  long deleteFile(String sessionId, long projectId, String fileId) throws InvalidSessionException;

  /**
   * Deletes all files that are contained directly in the given directory. Files
   * in subdirectories are not deleted.
   * @param sessionId current session id
   * @param projectId project ID
   * @param directory path of the directory
   * @return modification date for project
   */
  long deleteFiles(String sessionId, long projectId, String directory) throws InvalidSessionException;

  /**
   * Deletes all files and folders that are contained in the given directory.The given directory itself is deleted.
   * @param sessionId current session id
   * @param projectId project ID
   * @param directory path of the directory
   * @return modification date for project
   */
  long deleteFolder(String sessionId, long projectId, String directory) throws InvalidSessionException;

  /**
   * Loads the file information associated with a node in the project tree. The
   * actual return value depends on the file kind. Source (text) files should
   * typically return their contents. Image files will be more likely to return
   * the URL that the browser can find them at.
   *
   * @param projectId  project ID
   * @param fileId  project node whose source should be loaded
   *
   * @return  implementation dependent
   */
  String load(long projectId, String fileId);

  /**
   * Loads the file information associated with a node in the project tree. The
   * actual return value depends on the file kind. Source (text) files should
   * typically return their contents. Image files will be more likely to return
   * the URL that the browser can find them at.
   *
   * This version returns a ChecksumedLoadFile which includes the file content
   * and a checksum (MD5) of the content to detect silent network corruption
   *
   * @param projectId  project ID
   * @param fileId  project node whose source should be loaded
   *
   * @return  checksummed file object
   */
  ChecksumedLoadFile load2(long projectId, String fileId) throws ChecksumedFileException;

  /**
   * Attempt to record the project Id and error message when we detect a corruption
   * while loading a project.
   *
   * @param projectId project id
   * @param fileId the fileid (aka filename) of the file in question
   * @param message Error message from the thrown exception
   *
   */
  void recordCorruption(long ProjectId, String fileId, String message);

  /**
   * Loads the file information associated with a node in the project tree. The
   * actual return value is the raw file contents.
   *
   * @param projectId  project ID
   * @param fileId  project node whose source should be loaded
   *
   * @return  raw file content
   */
  byte[] loadraw(long projectId, String fileId);

  /**
   * Loads the file information associated with a node in the project tree. The
   * actual return value is the raw file contents encoded as base64.
   *
   * @param projectId  project ID
   * @param fileId  project node whose source should be loaded
   *
   * @return  raw file content as base64
   */
  String loadraw2(long projectId, String fileId);

  /**
   * Loads the contents of multiple files.
   *
   * @param files  list containing file descriptor of files to be loaded
   * @return  list containing file descriptors and their associated content
   */
  List<FileDescriptorWithContent> load(List<FileDescriptor> files);

  /**
   * Saves the content of the file associated with a node in the project tree.
   *
   * @param sessionId current session id
   * @param projectId  project ID
   * @param fileId  project node whose source should be saved
   * @param content  content to be saved
   * @return modification date for project
   *
   * @see #load(long, String)
   */
  long save(String sessionId, long projectId, String fileId, String content) throws InvalidSessionException;

  /**
   * Saves the content of the file associated with a node in the project tree.
   * This version can throw a BlocksTruncatedException if an attempt is made to
   * save a trivial blocks file.
   *
   * @param sessionId current session id
   * @param projectId  project ID
   * @param fileId  project node whose source should be saved
   * @param content  content to be saved
   * @return modification date for project
   *
   * @see #load(long, String)
   */
  long save2(String sessionId, long projectId, String fileId, boolean force, String content) throws InvalidSessionException,
      BlocksTruncatedException;

  /**
   * Saves the contents of multiple files.
   *
   * @param sessionId current session id
   * @param filesAndContent  list containing file descriptor and their
   *                         associated content
   * @return modification date for last modified project of list
   */
  public long save(String sessionId, List<FileDescriptorWithContent> filesAndContent) throws InvalidSessionException,
      BlocksTruncatedException;

  /**
   * Saves a screenshot of the blocks
   * This is called on the client side when a user leaves a blocks editor
   *
   * @param sessionId the current session id used to detect multiple sessions
   * @param projectId the project ID
   * @param fileId the fileId (filename) of the screenshot
   * @param content the base64 encoded screenshot
   */

  public RpcResult screenshot(String sessionId, long projectId, String fileId, String content)
    throws InvalidSessionException;

  /**
   * Invokes a build command for the project on the back-end.
   *
   * @param projectId  project ID
   * @param nonce used to access the built project -- random string
   * @param target  build target (optional, implementation dependent)
   * @param secondBuildserver whether to use the second buildserver
   *
   * @return  results of invoking the build command
   */
  RpcResult build(long projectId, String nonce, String target, boolean secondBuildserver, boolean isAab);

  /**
   * Gets the result of a build command for the project from the back-end.
   *
   * @param projectId  project ID
   * @param target  build target (optional, implementation dependent)
   *
   * @return  results of build. The following values may be in RpcResult.result:
   *            0: Build is done and was successful
   *            1: Build is done and was unsuccessful
   *           -1: Build is not yet done.
   */
  RpcResult getBuildResult(long projectId, String target);

  /**
   * Adds a new file to the given project.
   *
   * @param projectId  project id
   * @param fileId  id of file to add
   * @return modification date for project
   */
  long addFile(long projectId, String fileId);

  /**
   * Imports a media file from a URL and returns the contents.
   *
   * @param sessionId  session id
   * @param projectId  project id
   * @param url  url of the source file
   * @param save  if true, the object will be saved in the project assets
   * @return content at url as an array of bytes
   */
  TextFile importMedia(String sessionId, long projectId, String url, boolean save)
    throws InvalidSessionException, IOException;

  /**
<<<<<<< HEAD
=======
   * creates a new project from a gallery app
   * @param appName name of the app to open
   * @param aiaPath the url of the aia file in cloud
   * @param attributionId id of the gallery app that is being remixed
   *
   * @return {@link UserProject} info for new project
   */

  UserProject newProjectFromGallery(String appName, String aiaPath, long attributionId);

  /**
   * creates a new project from a gallery app
   * @param appName name of the app to open
   * @param aiaPath the url of the aia file in cloud
   * @param attributionId id of the gallery app that is being remixed
   * @param parentFolder the new project's parent folder
   *
   * @return {@link UserProject} info for new project
   */

  UserProject newProjectFromGallery(String appName, String aiaPath, long attributionId, String parentFolder);

  /**
>>>>>>> 514f670f
   * Log a string to the server log, always log with
   * severity WARNING.
   *
   * @param message message to log
   */
  void log(String message);

}<|MERGE_RESOLUTION|>--- conflicted
+++ resolved
@@ -10,8 +10,6 @@
 import com.google.appinventor.shared.rpc.InvalidSessionException;
 import com.google.appinventor.shared.rpc.RpcResult;
 import com.google.appinventor.shared.rpc.ServerLayout;
-import com.google.appinventor.shared.rpc.project.ChecksumedLoadFile;
-import com.google.appinventor.shared.rpc.project.ChecksumedFileException;
 import com.google.gwt.user.client.rpc.RemoteService;
 import com.google.gwt.user.client.rpc.RemoteServiceRelativePath;
 
@@ -124,7 +122,6 @@
   UserProject restoreProject(long projectId);
 
   /**
-<<<<<<< HEAD
    * Facilitate logging into the new gallery by
    * generating a token which is passed to the gallery
    * which contains the appropriate login authentication
@@ -135,13 +132,27 @@
 
   /**
    * Send a project to the new project Gallery
-=======
-   * Sets projectId's parent folder to newFolder
-   *
-   * @param projectId project id to change
+   * @param projectId  project ID
+   * @return RpcResult will include URL to redirect to
+   */
+
+  public RpcResult sendToGallery(long projectId);
+
+  /**
+   * Load a project from the new Gallery
+   * @param galleryId  The gallery's unique ID for this project
+   * @return UserProject information object for newly loaded project
+   */
+
+  public UserProject loadFromGallery(String galleryId) throws IOException;
+
+   /*
+      * Sets projectId's parent folder to newFolder
+      *
+      * @param projectId project id to change
    * @param newFolder folder to move to
    */
-   UserProject moveProjectToFolder(long projectId, String newFolder);
+  UserProject moveProjectToFolder(long projectId, String newFolder);
 
   /**
    * Moves every project in projectIds to the corresponding folder in newFolders;
@@ -152,23 +163,6 @@
   List<UserProject> moveProjectsToFolder(List<Long> projectIds, List<String> newFolders);
 
   /**
-   * On publish this sets the project's gallery id
->>>>>>> 514f670f
-   * @param projectId  project ID
-   * @return RpcResult will include URL to redirect to
-   */
-
-  public RpcResult sendToGallery(long projectId);
-
-  /**
-   * Load a project from the new Gallery
-   * @param galleryId  The gallery's unique ID for this project
-   * @return UserProject information object for newly loaded project
-   */
-
-  public UserProject loadFromGallery(String galleryId) throws IOException;
-
-  /**
    * Returns an array with project IDs.
    *
    * @return  IDs of projects found by the back-end
@@ -267,7 +261,7 @@
    * Attempt to record the project Id and error message when we detect a corruption
    * while loading a project.
    *
-   * @param projectId project id
+   * @param ProjectId project id
    * @param fileId the fileid (aka filename) of the file in question
    * @param message Error message from the thrown exception
    *
@@ -404,32 +398,6 @@
     throws InvalidSessionException, IOException;
 
   /**
-<<<<<<< HEAD
-=======
-   * creates a new project from a gallery app
-   * @param appName name of the app to open
-   * @param aiaPath the url of the aia file in cloud
-   * @param attributionId id of the gallery app that is being remixed
-   *
-   * @return {@link UserProject} info for new project
-   */
-
-  UserProject newProjectFromGallery(String appName, String aiaPath, long attributionId);
-
-  /**
-   * creates a new project from a gallery app
-   * @param appName name of the app to open
-   * @param aiaPath the url of the aia file in cloud
-   * @param attributionId id of the gallery app that is being remixed
-   * @param parentFolder the new project's parent folder
-   *
-   * @return {@link UserProject} info for new project
-   */
-
-  UserProject newProjectFromGallery(String appName, String aiaPath, long attributionId, String parentFolder);
-
-  /**
->>>>>>> 514f670f
    * Log a string to the server log, always log with
    * severity WARNING.
    *
