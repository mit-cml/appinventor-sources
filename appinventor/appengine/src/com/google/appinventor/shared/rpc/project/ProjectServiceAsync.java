--- conflicted
+++ resolved
@@ -89,7 +89,6 @@
    * @see ProjectService@loginToGallery()
    */
 
-<<<<<<< HEAD
   void loginToGallery(AsyncCallback<RpcResult> callback);
 
   /**
@@ -103,10 +102,7 @@
 
   /**
    * @see ProjectService#deleteProject(long)
-=======
-   /**
-   * @see ProjectService#setGalleryId(long, long) 
->>>>>>> 514f670f
+
    */
   void deleteProject(long projectId, AsyncCallback<Void> callback);
 
@@ -186,7 +182,7 @@
   void save(String sessionId, long projectId, String fileId, String source, AsyncCallback<Long> callback);
 
   /**
-   * @see ProjectService#save2(String, long, String, String)
+   * @see ProjectService#save2(String, long, String, boolean, String)
    */
   void save2(String sessionId, long projectId, String fileId, boolean force, String source, AsyncCallback<Long> callback);
 
@@ -196,14 +192,14 @@
   void save(String sessionId, List<FileDescriptorWithContent> filesAndContent, AsyncCallback<Long> callback);
 
   /**
-   * @see ProjectService#screnshot(String, long, String, String)
+   * @see ProjectService#screenshot(String, long, String, String)
    */
 
   void screenshot(String sessionId, long projectId, String fileId, String content,
     AsyncCallback<RpcResult> callback);
 
   /**
-   * @see ProjectService#build(long, String, String, boolean)
+   * @see ProjectService#build(long, String, String, boolean, boolean)
    */
   void build(long projectId, String nonce, String target, boolean secondBuildserver, boolean isAab, AsyncCallback<RpcResult> callback);
 
@@ -222,14 +218,6 @@
    */
   void importMedia(String sessionId, long projectId, String url, boolean save, AsyncCallback<TextFile> odeAsyncCallback);
 
-<<<<<<< HEAD
-=======
-  void newProjectFromGallery(String appName, String aiaPath, long attributionId, AsyncCallback<UserProject> callback);
-
-  void newProjectFromGallery(String appName, String aiaPath, long attributionId,
-                             String parentFolder, AsyncCallback<UserProject> callback);
-
->>>>>>> 514f670f
   /**
    * @see ProjectService#log(String)
    */
