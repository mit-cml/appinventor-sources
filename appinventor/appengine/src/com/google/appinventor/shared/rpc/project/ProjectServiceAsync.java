--- conflicted
+++ resolved
@@ -59,10 +59,6 @@
    * @see ProjectService@loginToGallery()
    */
 
-<<<<<<< HEAD
-  /**
-   * @see ProjectService#setGalleryid
-=======
   void loginToGallery(AsyncCallback<RpcResult> callback);
 
   /**
@@ -76,7 +72,6 @@
 
   /**
    * @see ProjectService#deleteProject(long)
->>>>>>> 50af1648
    */
   void deleteProject(long projectId, AsyncCallback<Void> callback);
 
