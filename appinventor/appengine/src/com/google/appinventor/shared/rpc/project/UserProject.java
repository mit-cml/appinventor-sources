// -*- mode: java; c-basic-offset: 2; -*-
// Copyright 2009-2011 Google, All Rights reserved
// Copyright 2011-2012 MIT, All rights reserved
// Released under the Apache License, Version 2.0
// http://www.apache.org/licenses/LICENSE-2.0

package com.google.appinventor.shared.rpc.project;

import com.google.gwt.user.client.rpc.IsSerializable;

/**
 * Bundles user specific information about a project to send it over an RPC.
 *
 * @author lizlooney@google.com (Liz Looney)
 */
public class UserProject implements IsSerializable {
  /**
   * The project's ID.
   */
  private long projectId;

  /**
   * The project's name.
   */
  private String projectName;

  /**
   * The project's type.
   */
  private String projectType;

  /**
<<<<<<< HEAD
=======
   * The attribution ID.
   */
  private long attributionId;

  /**
>>>>>>> 514f670f
   * The moved to Trash flag.
   */
  private boolean projectMovedToTrashFlag;

  /**
   * The folder containing the project. A null parent folder represents the top level directory.
   */
  private String parentFolder;

  /**
   * The date the project was created expressed in milliseconds since
   * January 1, 1970 UTC
   */
  private long creationDate;

  /**
   * The last date the project was modified expressed in milliseconds since
   * January 1, 1970 UTC
   */
  private long modificationDate;

  private static final String DELIM = "#DELIM#";

  /**
   * Default constructor. This constructor is required by GWT.
   */
  @SuppressWarnings("unused")
  private UserProject() {
  }

  /**
   * Creates a new project info object.
   *
   * @param projectId the project id
   * @param projectName the project name
   * @param projectType the project type
   */
<<<<<<< HEAD
  public UserProject(long projectId, String projectName, String projectType, long creationDate, boolean projectMovedToTrashFlag) {
=======
  public UserProject(long projectId, String projectName, String projectType, long creationDate, long galleryId,
      long attributionId, boolean projectMovedToTrashFlag, String parentFolder) {
>>>>>>> 514f670f
    this.projectId = projectId;
    this.projectName = projectName;
    this.projectType = projectType;
    this.creationDate = creationDate;
    this.modificationDate = creationDate;
    this.projectMovedToTrashFlag = projectMovedToTrashFlag;
    this.parentFolder = parentFolder;
  }

  /**
   * Creates a new project info object.
   *
   * @param projectId the project id
   * @param projectName the project name
   * @param projectType the project type
   */
  public UserProject(long projectId, String projectName, String projectType, long creationDate,
<<<<<<< HEAD
      long modificationDate, boolean projectMovedToTrashFlag) {
=======
      long modificationDate, long galleryId, long attributionId, boolean projectMovedToTrashFlag, String parentFolder) {
>>>>>>> 514f670f
    this.projectId = projectId;
    this.projectName = projectName;
    this.projectType = projectType;
    this.creationDate = creationDate;
    this.modificationDate = modificationDate;
    this.projectMovedToTrashFlag = projectMovedToTrashFlag;
    this.parentFolder = parentFolder;
  }

  /**
   * Returns the project ID.
   *
   * @return the projectId
   */
  public long getProjectId() {
    return projectId;
  }

  /**
   * Returns the project name.
   *
   * @return the projectName
   */
  public String getProjectName() {
    return projectName;
  }

  /**
   * Returns the project type.
   *
   * @return the projectType
   */
  public String getProjectType() {
    return projectType;
  }

  public long getDateCreated() {
    return creationDate;
  }

  public long getDateModified() {
    return modificationDate;
  }

  public void setDateModified(long modificationDate) {
    if (modificationDate != 0) {
      this.modificationDate = modificationDate;
    }
  }

  public void moveToTrash() {
    this.projectMovedToTrashFlag = true;
  }

  public void restoreFromTrash() {
    this.projectMovedToTrashFlag = false;
  }

  public boolean isInTrash() {
    return projectMovedToTrashFlag;
  }

  public String getParentFolder() {
    return this.parentFolder;
  }

  public void setParentFolder(String parentFolder) {
    this.parentFolder = parentFolder;
  }

  @Override
  public boolean equals(Object other) {
    if (this == other) {
      return true;
    }
    if (!(other instanceof UserProject)) {
      return false;
    }
    UserProject otherUserProject = (UserProject) other;
    return projectId == otherUserProject.projectId &&
        projectName.equals(otherUserProject.projectName) &&
        projectType.equals(otherUserProject.projectType) &&
        creationDate == otherUserProject.creationDate &&
        modificationDate == otherUserProject.modificationDate;
  }

  @Override
  public int hashCode() {
    return (int) (projectId ^ (projectId >>> 32));
  }

  @Override
  public String toString() {
    return projectId + DELIM + projectName + DELIM + projectType + DELIM + creationDate +
        DELIM + modificationDate;
  }

  public static UserProject valueOf(String text) {
    String[] parts = text.split(DELIM);
    if (parts.length != 5) {
      throw new IllegalArgumentException();
    }
    UserProject userProject = new UserProject();
    userProject.projectId = Long.parseLong(parts[0]);
    userProject.projectName = parts[1];
    userProject.projectType = parts[2];
    userProject.creationDate = Long.parseLong(parts[3]);
    userProject.modificationDate = Long.parseLong(parts[4]);
    return userProject;
  }
}<|MERGE_RESOLUTION|>--- conflicted
+++ resolved
@@ -30,14 +30,11 @@
   private String projectType;
 
   /**
-<<<<<<< HEAD
-=======
    * The attribution ID.
    */
   private long attributionId;
 
   /**
->>>>>>> 514f670f
    * The moved to Trash flag.
    */
   private boolean projectMovedToTrashFlag;
@@ -75,12 +72,8 @@
    * @param projectName the project name
    * @param projectType the project type
    */
-<<<<<<< HEAD
-  public UserProject(long projectId, String projectName, String projectType, long creationDate, boolean projectMovedToTrashFlag) {
-=======
-  public UserProject(long projectId, String projectName, String projectType, long creationDate, long galleryId,
-      long attributionId, boolean projectMovedToTrashFlag, String parentFolder) {
->>>>>>> 514f670f
+  public UserProject(long projectId, String projectName, String projectType, long creationDate,
+                     boolean projectMovedToTrashFlag, String parentFolder) {
     this.projectId = projectId;
     this.projectName = projectName;
     this.projectType = projectType;
@@ -98,11 +91,7 @@
    * @param projectType the project type
    */
   public UserProject(long projectId, String projectName, String projectType, long creationDate,
-<<<<<<< HEAD
-      long modificationDate, boolean projectMovedToTrashFlag) {
-=======
-      long modificationDate, long galleryId, long attributionId, boolean projectMovedToTrashFlag, String parentFolder) {
->>>>>>> 514f670f
+      long modificationDate, boolean projectMovedToTrashFlag, String parentFolder) {
     this.projectId = projectId;
     this.projectName = projectName;
     this.projectType = projectType;
