--- conflicted
+++ resolved
@@ -67,12 +67,9 @@
   public static final String YOUNG_ANDROID_SETTINGS_THEME = "Theme";
   public static final String YOUNG_ANDROID_SETTINGS_PHONE_PREVIEW = "PhonePreview";
   public static final String YOUNG_ANDROID_SETTINGS_DEFAULTFILESCOPE = "DefaultFileScope";
-<<<<<<< HEAD
-=======
   public static final String YOUNG_ANDROID_SETTINGS_PROJECT_COLORS = "ProjectColors";
   public static final String YOUNG_ANDROID_SETTINGS_AIVERSIONING = "AIVersioning";
   public static final String YOUNG_ANDROID_SETTINGS_LAST_OPENED = "LastOpened";
->>>>>>> c18b814b
   public static final String YOUNG_ANDROID_SETTINGS_BUILDNUMBER = "BuildNumber";
   public static final String YOUNG_ANDROID_SETTINGS_NSBTALWAYSUSAGE = "NSBluetoothAlwaysUsageDescription";
   public static final String YOUNG_ANDROID_SETTINGS_NSBTPERIPHERALUSAGE = "NSBluetoothPeripheralUsageDescription";
@@ -81,10 +78,6 @@
   public static final String YOUNG_ANDROID_SETTINGS_NSCAMERAUSAGE = "NSCameraUsageDescription";
   public static final String YOUNG_ANDROID_SETTINGS_NSSPEECHRECOGNITIONUSAGE = "NSSpeechRecognitionUsageDescription";
   public static final String YOUNG_ANDROID_SETTINGS_NSLOCATIONUSAGE = "NSLocationWhenInUseUsageDescription";
-<<<<<<< HEAD
-  public static final String YOUNG_ANDROID_SETTINGS_AIVERSIONING = "AIVersioning";
-=======
->>>>>>> c18b814b
 
   /**
    * Settings for the Blocks editor.
