--- conflicted
+++ resolved
@@ -29,11 +29,6 @@
   public static final String USER_LAST_LOCALE = "LastLocale";
   public static final String USER_DYSLEXIC_FONT = "DyslexicFont";
   public static final String USER_AUTOLOAD_PROJECT = "AutoloadLastProject";
-<<<<<<< HEAD
-  public static final String USER_NEW_LAYOUT = "NewLayout";
-  public static final String DARK_THEME_ENABLED = "DarkThemeEnabled";
-=======
->>>>>>> a12e311b
   public static final String FOLDERS = "Folders";
 
   public static final String SPLASH_SETTINGS = "SplashSettings";
