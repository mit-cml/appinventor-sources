--- conflicted
+++ resolved
@@ -3433,21 +3433,6 @@
   }
 }
 
-<<<<<<< HEAD
-#aiConsolePanel {
-  height: 100%;
-  background-color: white;
-}
-
-#aiConsolePanel .Warning {
-  color: rgb(255, 153, 0);
-  font-weight: bold;
-}
-
-#aiConsolePanel .Error {
-  color: red;
-  font-weight: bolder;
-=======
 .popup {
   background-color: transparent;
   position: absolute;
@@ -3480,5 +3465,19 @@
 }
 .ode-DialogBox-light .dark, .ode-DialogBox-dark .light {
   display: none;
->>>>>>> 98f500b4
+}
+
+#aiConsolePanel {
+  height: 100%;
+  background-color: white;
+}
+
+#aiConsolePanel .Warning {
+  color: rgb(255, 153, 0);
+  font-weight: bold;
+}
+
+#aiConsolePanel .Error {
+  color: red;
+  font-weight: bolder;
 }