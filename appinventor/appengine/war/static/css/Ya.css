--- conflicted
+++ resolved
@@ -180,7 +180,7 @@
 
 .ode-BoxResizeControl {
   /* Override glass panel to 90% opacity (= 10% transparency) */
-  filter: alpha(opacity = 90) !important; IE
+  filter: alpha(opacity = 90) !important;
   opacity: 0.9 !important; /* non-IE */
   padding: 10px;
 }
@@ -354,19 +354,7 @@
   padding-right: 4px;
   padding-left: 4px;
   align-items: center;
-<<<<<<< HEAD
-  /* background-image: -moz-linear-gradient(top, top-panel-background, top-panel-background );
-  background-image: -webkit-gradient(linear, 0 0, 0 100%, from(#f2f2f2), to(top-panel-background ));
-  background-image: -webkit-linear-gradient(top, top-panel-background, top-panel-background );
-  background-image: -o-linear-gradient(top, top-panel-background, top-panel-background );  */
-=======
   background-color: #f2f2f2;
-  background-image: -moz-linear-gradient(top, #f2f2f2, #f3f3f3);
-  background-image: -webkit-gradient(linear, 0 0, 0 100%, from(#f2f2f2), to(#f3f3f3));
-  background-image: -webkit-linear-gradient(top, #f2f2f2, #f3f3f3);
-  background-image: -o-linear-gradient(top, #f2f2f2, #f3f3f3);
-  background-image: linear-gradient(to bottom, #f2f2f2, #f3f3f3);
->>>>>>> 4de7a354
   background-repeat: repeat-x;
   filter: progid:DXImageTransform.Microsoft.gradient(startColorstr='background-color', endColorstr='top-panel-end-color', GradientType=0);
   *zoom: 1;
@@ -444,7 +432,7 @@
   -o-transition:color .2s ease-out, background .2s ease-in;
   -ms-transition:color .2s ease-out, background .2s ease-in;
   -moz-transition:color .2s ease-out, background .2s ease-in;
-  -webkit-transition:color .2s ease-out, background .2s ease-in; */
+  -webkit-transition:color .2s ease-out, background .2s ease-in;
   /* ...and now override with proper CSS property*/
   transition:color .2s ease-out, background .2s ease-in;
 }
@@ -2590,15 +2578,13 @@
 .listItem:nth-child(2n + 0) {
   background: rgba(200, 200, 200, 0.1);
 }
-<<<<<<< HEAD
 /* for now */
 .ode-ProjectListButton{
 
-=======
+}
 
 .components-tree-filter {
   margin-top: 1px;
   margin-left: 1px;
   font-size: 11px;
->>>>>>> 4de7a354
 }