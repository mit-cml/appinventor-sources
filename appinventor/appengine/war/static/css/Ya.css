/* -*- mode: css; css-indent-offset: 2; -*- */
/*
 * Copyright 2007-2011 Google Inc. All Rights Reserved.
 * Copyright 2011-2024 MIT, All Rights Reserved.
 * Released under the Apache License, Version 2.0
 * http://www.apache.org/licenses/LICENSE-2.0
 */

/*
Droid Sans has a bug in the size of its descenders:
they get cut off in Windows.
@import url("http://fonts.googleapis.com/css?family=Droid+Sans:regular,bold");
*/

@font-face {
  font-family: Roboto;
  src: url('../fonts/Roboto-Regular.ttf');
}

@font-face {
  font-weight: bold;
  font-family: Roboto;
  src: url('../fonts/Roboto-Bold.ttf');
}

@font-face {
  font-family: OpenDyslexic;
  src: url('../fonts/OpenDyslexic-Regular.otf');
}

@font-face {
  font-weight: bold;
  font-family: OpenDyslexic;
  src: url('../fonts/OpenDyslexic-Bold.otf');
}

body, html {
  height: 100%;
  width: 100%;
  padding: 0;
  margin: 0;
  min-width: 1024px;
  position: absolute;
  min-height: 100vh;
}

/* Standardization of icon sizes to 16px */	
.gwt-Tree img, .ode-Icon img, .ode-Icon-selected img {	
  width: 16px;	
  height: 16px;	
}

/* Needed for Safari to position comments correctly */
body.blocklyMinimalBody {
  min-width: auto;
  min-height: auto;
  position: inherit;
}

body {
  font-family: Roboto, Helvetica, Arial, sans-serif;
  /* TODO(opensource): Change to commented version below once we're ready */
  background: lightgrey url(../images/squairy_light.png);
}

.dyslexic * {
  font-family: OpenDyslexic, Roboto, Helvetica, Arial, sans-serif;
}

/* For the TOS Form*/
.floatingBox {
  width: 300px;
  height: 250px;
  background-color: white;
  position: absolute;
  top:0;
  bottom: 0;
  left: 0;
  right: 0;
  margin: auto;
  padding: 16px;
  box-shadow: 0 0 4px rgba(0, 0, 0, 0.065);
  text-align: center;
  border: 1px #262626;
}

.gwt-PushButton-up,
.gwt-PushButton-up-hovering,
.gwt-PushButton-up-disabled,
.gwt-PushButton-down,
.gwt-PushButton-down-hovering,
.gwt-PushButton-down-disabled {
  border: 1px solid;
  position: relative;
  display: flex;
  flex-direction: row;
  align-items: center;
  padding: 4px 10px;
  transition: background 0.2s, opacity 0.1s;
  background-color: #A5CF47;
  border-color: #444444;
  font-family: 'Poppins', 'Roboto', sans-serif;
  font-weight: 500;
  font-size: 1.06em;
  white-space: nowrap;
}

.gwt-ButtonLeft {
  border-radius: 4px 0 0 4px;
}

.gwt-ButtonLeft {
  border-radius: 4px 0 0 4px;
}

.gwt-ButtonRight {
  border-radius: 0 4px 4px 0;
}

.gwt-ButtonCenter {
  border-radius: 0;
  border-width: 1px 0;
}

.gwt-PushButton-up-hovering {
  background-color: #7D9D36;
  border: unset;
  filter: unset;
}

.gwt-PushButton-down-disabled {
  border: unset;
  filter: unset;
}

.gwt-RadioButton {
  margin: 4px;
}

.ode-Root {
  width: 100%;
  height: 100%;
  position: absolute;
  top: 0;
  left: 0;
  display: flex;
  flex-flow: column;
}

div.TopToolbar {
  display: flex;
}

div.OverDeckPanel {
  display: flex;
  flex-grow: 1;
}

div.StatusPanel {
  text-align: center;
}

/*
 * Context menus
 */

.ode-ContextMenu {
  background-color: white;
}

.ode-ContextMenuItem-Red,
.ode-ContextMenuItem,
.ode-CurrentColor {
  color: #555;
  cursor: pointer;
  padding-top: 3px;
  padding-left: 9px;
  padding-bottom: 3px;
  font-size: small;
}

.ode-ContextMenuItem {
  min-width: 50px;
  padding: 4px 12px;
  -o-transition:color .1s ease-out, background .1s ease-in;
  -ms-transition:color .1s ease-out, background .1s ease-in;
  -moz-transition:color .1s ease-out, background .1s ease-in;
  -webkit-transition:color .1s ease-out, background .1s ease-in;
  /* ...and now override with proper CSS property */
  transition:color .1s ease-out, background .1s ease-in;
}

.ode-ContextMenuItem-needsChromebook,
.onChromebook .ode-ContextMenuItem-needsAiStarter {
  display: none;
}

.onChromebook .ode-ContextMenuItem-needsChromebook {
  display: table-cell;
}

.ode-ContextMenuItem-Red {
  color: #ff0000;
  min-width: 50px;
  padding: 4px 12px;
  -o-transition:color .1s ease-out, background .1s ease-in;
  -ms-transition:color .1s ease-out, background .1s ease-in;
  -moz-transition:color .1s ease-out, background .1s ease-in;
  -webkit-transition:color .1s ease-out, background .1s ease-in;
  /* ...and now override with proper CSS property */
  transition:color .1s ease-out, background .1s ease-in;
}

.ode-ContextMenuItemSeparator {
  *width: 100%;
  height: 1px;
  margin: 9px 1px;
  *margin: -5px 0 5px;
  overflow: hidden;
  background-color: #e5e5e5;
  border-bottom: 1px solid #ffffff;
}

.ode-CurrentColor {
  padding-left: 0;
}

.ode-ContextMenuItem-selected {
  color: #ffffff;
  background: #99CC00;
}

.ode-ContextMenuItem-Red-selected {
  color: #ff0000;
  background: #99CC00;
}

.ode-ContextMenuItem-disabled {
  color: #999;
}

.ode-Box-content {
  font-size: 13px;
  background-color: #f7f9f2;
  /* TODO(opensource): Delete the background-image line below once we're ready */
  background-image: url(../images/watermark.png);
  color: #555;
  border-left: 1px solid #d2d2d2;
  border-bottom: 1px solid #d2d2d2;
  border-right: 1px solid #d2d2d2;
  margin: 4px;
  box-shadow: 0 0 4px rgba(0, 0, 0, 0.065);
  flex-grow:1;
  display: flex;
  flex-flow: column;
}

.ode-Box-header {
  background: rgba(102, 153, 0, 0.3);
  height: 31px;
  border: 1px solid;
  border-color: #d2d2d2 #d2d2d2 #b0b2a7 #d2d2d2;
}

.ode-Box-header-caption,
.ode-Box-header-caption-highlighted {
  font-size: 13px;
  font-weight: bold;
  padding-top: 7px;
  padding-left: 9px;
}

.ode-Box-header-caption {
  color: #555;
}

.ode-Box-header-caption-highlighted {
  color: red; /* too strong, but use red for now */
}

.ode-Box-body {
}

.ode-Box-body-padding {
  padding: 6px;
  flex-grow: 1;
  display:flex;
}

.ode-Box-body-padding>* {
  display: flex;
  flex-grow: 1;
}

.ode-BoxResizeControl {
  background-color: darkgray !important;
  /* Override glass panel to 90% opacity (= 10% transparency) */
  filter: alpha(opacity = 90) !important; /* IE */
  opacity: 0.9 !important; /* non-IE */
  padding: 10px;
}

/*
 * MessagesOutputBox
 */

.ode-MessagesOutput {
  background-color: white;
  font-size: small;
}

/*
 * ProjectList and CopyYoungAndroidProjectCommand.CopyProjectDialog
 */
.ode-ProjectFieldSpan {
  display: flex;
  column-gap: 4px;
  align-items: center;
}

.ode-ProjectNameFocusPanel,
.ode-ExpandButtonFocusPanel,
.ode-NameFocusPanel {
  flex-grow: 1;
}

.ode-ProjectNameLabel {
  font-weight: bold;
  font-size: small;
  color: #555;
  cursor: pointer;
  vertical-align: top;
  text-align: left;
  flex-grow: 1;
  min-width: 100px;
}

.ode-ProjectFieldLabel {
  font-size: small;
  color: #555;
  vertical-align: top;
  padding-right: 10px;
  text-align: left;
}

.ode-ProjectTable {
  padding: 0;
  margin: 0;
  border: 1px;
  overflow: auto;
  border-radius: 4px;
  height: auto;
  width: 100%;
}

.ode-ProjectRow {
  display: flex;
  align-items: center;
  grid-gap: 10px;
  border-bottom: 0;
  background-color: white;
  width: 100%;
  vertical-align: center;
}

.ode-ProjectRow-Highlighted {
  background-color: #fff6c3;
}

.ode-ProjectRowHidden {
  display:none;
}

.ode-ProjectElementHidden {
  visibility: hidden;
}

.ode-ProjectRowList {
  display:contents;
}

.ode-ProjectFolderList {
  padding-left: 28px;
  background: white;
}

.ode-ProjectHeaderRow {
  background: url(../images/toolbarBG.png) repeat;
  display: flex;
  align-items: center;
  grid-gap: 10px;

  border: 1px;
  border-bottom: 1px solid #bbccff;
  position: relative;
  flex-direction: row;
  width: 100%;
}

.ode-ProjectHeaderLabel {
  text-indent: initial;
  color: #112abb;
  font-size: 11px;
  cursor: pointer;
  text-align: left;
  padding-right: 10px;
  display: inline-flex;

  align-items: center;
}

.ode-ProjectListName {
  min-width: 100px;
  flex-grow: 1;
}

.ode-ProjectListDate {
  width: 200px;
}

.ode-CheckpointProjectTable {
  border: 1px solid darkgray;
}

/*
 * ComponentList
 */
.ode-ComponentNameLabel {
  font-weight: bold;
  font-size: small;
  color: #555;
}

.ode-ComponentTable {
  padding: 0;
  margin: 0;
  border: 1px;
}

.ode-ComponentTable td {
  border-collapse: collapse;
  font-size: small;
  color: #555;
  text-align: left;
  margin: 0;
}

.ode-ComponentRowHighlighted {
  border-bottom: 1px solid #ddd;
  background-color: #fff6c3;
  border-collapse: collapse;
}

.ode-ComponentRowUnHighlighted {
  border-bottom: 1px solid #ddd;
  background-color: white
}

.ode-ComponentHeaderRow {
  background: url(../images/toolbarBG.png) repeat;
  border: 1px;
  border-bottom: 1px solid #bbccff;
}

.ode-ComponentHeaderLabel {
  color: #112abb;
  font-size: 11px;
  cursor: pointer;
}

/*
 * TopPanel
 */


.ode-TopPanel {
  display: flex;
  min-height: 48px;
  height: 48px;
  margin-bottom: 4px;
  padding-right: 4px;
  padding-left: 4px;
  align-items: center;
  background-color: #f2f2f2;
  background-image: -moz-linear-gradient(top, #f2f2f2, #f3f3f3);
  background-image: -webkit-gradient(linear, 0 0, 0 100%, from(#f2f2f2), to(#f3f3f3));
  background-image: -webkit-linear-gradient(top, #f2f2f2, #f3f3f3);
  background-image: -o-linear-gradient(top, #f2f2f2, #f3f3f3);
  background-image: linear-gradient(to bottom, #f2f2f2, #f3f3f3);
  background-repeat: repeat-x;
  border: 1px solid #d4d4d4;
  filter: progid:DXImageTransform.Microsoft.gradient(startColorstr='#ffffffff', endColorstr='#fff2f2f2', GradientType=0);
  *zoom: 1;
  -webkit-box-shadow: 0 1px 4px rgba(0, 0, 0, 0.065);
  -moz-box-shadow: 0 1px 4px rgba(0, 0, 0, 0.065);
  box-shadow: 0 1px 4px rgba(0, 0, 0, 0.065);
  position: relative;
  box-sizing: border-box;
}

.ode-Logo {
  margin: 0 0 4px 4px;
}

.ode-LogoText {
  font-size: 16px;
  color: grey;
  font-weight: 500;
  text-shadow: 0 0 0 #404040;
  margin-bottom: 15px;
}

.ode-TopToolbar {
  flex-grow: 1;
}

.ode-TopPanelAccount {
  font-size: 15px;
  color: grey;
  padding-right: 8px;
}

.ode-TopPanelAccount a {
  color: #669900;
}

.ode-TopPanelAccount .linkdivider {
  color: #dedede;
}

.ode-TopPanelLinks {
  display: table-cell;
}

.ode-TopPanelLinks .gwt-Label,
.ode-TopPanelLinks .gwt-Anchor,
.ode-TopPanelLinks .gwt-TitleLabel {
  cursor: pointer;
  color: rgb(100, 100, 100);
  font-weight: 300;
  font-size: 12px;
  margin-right: 16px;
  text-decoration: none;
}

.ode-TopPanelLinks .gwt-Label:hover,
.ode-TopPanelLinks .gwt-Anchor:hover,
.ode-TopPanelLinks .gwt-TitleLabel:hover {
  text-shadow: 0 0 1px #BABABA;
}

.ode-TopPanelWarningLabel {
  color: #FF0000;
  position: absolute;
  width: 100%;
  left: 0;
  text-align: center;
  pointer-events: none;
}

.ode-TopPanelLabel {
  color: #888;
  font-size: 15px;
}

.ode-TopPanelIconButton {
  margin: 4px 8px;
  cursor: pointer;
}

.ode-TopPanelIconButton:hover {
  -webkit-filter: drop-shadow(0px 0px 3px #222);
  filter:         drop-shadow(0px 0px 3px #222);
}

.ode-TopPanelIconButton:active {

}

.ode-TopPanelButton,
.ActionDropDown-Default,
.ActionDropDown-Options {
  display: table-cell;
  vertical-align: middle;
  font-size: 12px;
  cursor: pointer;
  margin: -12px 0;
  padding: 0 12px;
  height: 46px;
  border: transparent;
  background: transparent;
  color: grey;
  -o-transition:color .2s ease-out, background .2s ease-in;
  -ms-transition:color .2s ease-out, background .2s ease-in;
  -moz-transition:color .2s ease-out, background .2s ease-in;
  -webkit-transition:color .2s ease-out, background .2s ease-in;
  /* ...and now override with proper CSS property */
  transition:color .2s ease-out, background .2s ease-in;
}

.ode-TopPanelButton:hover,
.ActionDropDown-Default:hover,
.ActionDropDown-Options:hover,
.ode-TopPanelButton:focus,
.ActionDropDown-Default:focus,
.ActionDropDown-Options:focus {
  background: #E6E6E6;
  color: #5B5B5B;
  outline: none;
}

.ode-TopPanelButton:active,
.ActionDropDown-Default:active,
.ActionDropDown-Options:active {

}

.ActionDropDown-Default {
  padding: 0 6px;
}

.ActionDropDown-Options {
  padding: 0 6px;
}

.ode-TutorialWrapper {
  box-sizing: border-box;
  height: 100%;
  width: 100%;
  position: relative;
  flex-grow: 1;
  overflow-x: auto;
  overflow-y: visible;
  display: flex;
  flex-flow: row;
}

/*
 * Deck Panel
 */

.ode-DeckPanel {
  -webkit-box-sizing: border-box;
  -moz-box-sizing: border-box;
  box-sizing: border-box;
  padding: 4px 8px 0;
  position: relative;
  height: 100%;
  width: 100%;
}

.ode-DeckPanel>div {
  position: relative;
  width: 100%;
  height: 100%;
  padding: 0;
  margin: 0;
}

.ode-ProjectEditor {
  min-width: fit-content;
  height: 100%;
  top: 0;
  position: absolute;
  display: flex;
  flex-flow: column;
}

.ode-WorkColumns {
  width: 100%;
  height: 100%;
  position: relative;
  display: flex;
  flex-flow: row;
  -webkit-box-sizing: border-box;
  -moz-box-sizing: border-box;
  box-sizing: border-box;
  flex-grow: 1;
}

.ode-WorkColumns>* {
  max-height: 100%;
  vertical-align: top;
}

.ViewerBox {
  min-width: 368px;
  flex-grow: 1;
  display: flex;
  flex-flow: column;
}

.ode-SourceScrollPanel {
  width: 200px;
  height: 480px;
}

.ode-NavArrow {
  border: transparent;
  background: #C2C2C2;
  -o-transition:color .2s ease-out, background .2s ease-in;
  -ms-transition:color .2s ease-out, background .2s ease-in;
  -moz-transition:color .2s ease-out, background .2s ease-in;
  -webkit-transition:color .2s ease-out, background .2s ease-in;
  /* ...and now override with proper CSS property */
  transition:color .2s ease-out, background .2s ease-in;}

.ode-NavArrow:hover {
  background-color: darkgray;
}



/*
 * StatusPanel
 */

.ode-StatusPanel {
  font-size: 12px;
  color: #888;
  padding: 4px 12px;
  background: url(../images/toolbarBG.png) repeat;
  border: 1px;
  border-bottom: 1px solid #bbccff;
  width: 100%;
  box-sizing: border-box;
  text-align: center;
}

.ode-StatusPanel a {
  color: #888;
}

/*
 * Non-visible component panel
 */

.ya-NonVisibleComponentsHeader {
  font-size: 13px;
  font-weight: bold;
  color: #555;
  padding: 5px;
}

.ode-SimpleUiDesignerNonVisibleComponents .ode-Icon,
.ode-SimpleUiDesignerNonVisibleComponents .ode-Icon-selected {
  display: inline-table;
}

.ode-SimpleUiDesignerNonVisibleComponents .gwt-Label {
  font-size: 12px;
  color: #555;
}

.ode-Icon, .ode-Icon-selected {
  font-size: small;
  padding: 2px 4px 2px 4px;
}

.ode-Icon-selected {
  padding: 0 2px 0 2px;
  border: 2px solid #8fc202;
}

.gwt-TabBar {
  margin: 5px 0 5px 0;
}

.gwt-TabBar .gwt-TabBarFirst {
  width: 0;
}

.gwt-TabBar .gwt-TabBarItem {
  margin: 0 5px 0 0;
  padding: 3px 6px 3px 6px;
  cursor: pointer;
  color: black;
  font-size: 13px;
  text-align: center;
  background-color: #eef2e0;
  border: 2px solid #d2e0a6;
}

.gwt-TabBar .gwt-TabBarItem-selected {
  cursor: default;
  background-color: #8fc202;
  border: 2px solid #8fc202;
}

.gwt-RadioButton {
  font-size: small;
}

.gwt-VerticalSplitPanel, .gwt-HorizontalSplitPanel {
  background: white;
}

.gwt-TextBox {
  padding: 0;
  margin: 0;
}

.ode-SimpleMockComponent .gwt-PasswordTextBox {
  box-sizing: border-box;
}

.gwt-Tree .gwt-TreeItem span * {
  margin: 0 2px;
}

.gwt-Tree .gwt-TreeItem {
  font-size: 12px;
  color: #555;
  cursor: default;
  display: block !important;
}

.gwt-Tree .gwt-TreeItem-selected {
  background: none;
}

.gwt-Tree .gwt-TreeItem span {
  padding: 8px 4px 4px 4px;
  cursor: pointer;
}

.gwt-Tree .gwt-TreeItem span:hover,
.gwt-Tree .gwt-TreeItem-selected span {
  background-color: #d2e0a6;
}

.gwt-Tree-focused {
  outline: solid 2px #000000;
}

/* Young Android Toolbar */

.ya-Toolbar {
  background-color: #8fc202;
  margin-bottom: 4px;
  padding: 2px;
}

.ya-Toolbar .ya-ProjectName {
  color: white;
  font-weight: bold;
  font-size: 18px;
  padding-top: 2px;
  padding-left: 8px;
  text-shadow: 0 0 1px #404040;
}

.ode-TextButton,
.gwt-Button {
  display: inline-block;
  *display: inline;
  padding: 2px 6px;
  margin-bottom: 0;
  *margin-left: .3em;
  font-size: 14px;
  line-height: 20px;
  color: #333333;
  text-align: center;
  text-shadow: 0 1px 1px rgba(255, 255, 255, 0.75);
  vertical-align: middle;
  cursor: pointer;
  background-color: #f5f5f5;
  *background-color: #e6e6e6;
  background-image: -moz-linear-gradient(top, #ffffff, #e6e6e6);
  background-image: -webkit-gradient(linear, 0 0, 0 100%, from(#ffffff), to(#e6e6e6));
  background-image: -webkit-linear-gradient(top, #ffffff, #e6e6e6);
  background-image: -o-linear-gradient(top, #ffffff, #e6e6e6);
  background-image: linear-gradient(to bottom, #ffffff, #e6e6e6);
  background-repeat: repeat-x;
  border: 1px solid #cccccc;
  *border: 0;
  border-color: #e6e6e6 #e6e6e6 #bfbfbf;
  border-color: rgba(0, 0, 0, 0.1) rgba(0, 0, 0, 0.1) rgba(0, 0, 0, 0.25);
  border-bottom-color: #b3b3b3;
  -webkit-border-radius: 4px;
  -moz-border-radius: 4px;
  border-radius: 4px;
  filter: progid:DXImageTransform.Microsoft.gradient(startColorstr='#ffffffff', endColorstr='#ffe6e6e6', GradientType=0);
  filter: progid:DXImageTransform.Microsoft.gradient(enabled=false);
  *zoom: 1;
  -webkit-box-shadow: inset 0 1px 0 rgba(255, 255, 255, 0.2), 0 1px 2px rgba(0, 0, 0, 0.05);
  -moz-box-shadow: inset 0 1px 0 rgba(255, 255, 255, 0.2), 0 1px 2px rgba(0, 0, 0, 0.05);
  box-shadow: inset 0 1px 0 rgba(255, 255, 255, 0.2), 0 1px 2px rgba(0, 0, 0, 0.05);
}

.ode-TextButton-up-disabled,
.gwt-Button-up-disabled {
  color: #333333;
  background-color: #e6e6e6;
  *background-color: #d9d9d9;
  cursor: default;
  background-image: none;
  opacity: 0.65;
  filter: alpha(opacity=65);
  -webkit-box-shadow: none;
  -moz-box-shadow: none;
  box-shadow: none;
}

.ode-TextButton-up-hovering,
.gwt-Button-up-hovering:hover {
  color: #333333;
  border-color: #e6e6e6 #e6e6e6 #bfbfbf;
  border-color: rgba(0, 0, 0, 0.1) rgba(0, 0, 0, 0.1) rgba(0, 0, 0, 0.25);
  background-color: #e6e6e6;
  text-decoration: none;
  background-position: 0 -15px;
  -webkit-transition: background-position 0.1s linear;
  -moz-transition: background-position 0.1s linear;
  -o-transition: background-position 0.1s linear;
  transition: background-position 0.1s linear;
}

.ode-TextButton:active,
.gwt-Button:active {
  background-image: none;
  outline: 0;
  -webkit-box-shadow: inset 0 2px 4px rgba(0, 0, 0, 0.15), 0 1px 2px rgba(0, 0, 0, 0.05);
  -moz-box-shadow: inset 0 2px 4px rgba(0, 0, 0, 0.15), 0 1px 2px rgba(0, 0, 0, 0.05);
  box-shadow: inset 0 2px 4px rgba(0, 0, 0, 0.15), 0 1px 2px rgba(0, 0, 0, 0.05);
}

.destructive-action {
  background: red;
  color: white;
  text-shadow: none;
}

.destructive-action:hover {
  background: #FF6666;
  color: white;
  text-shadow: none;
}

.destructive-action[disabled],
.destructive-action[disabled]:hover {
  background: #faa;
  color: #888;
}

.ya-Toolbar .ode-TextButton {
  font-size: 11px;
}

.ode-PanelButtons .ode-TextButton {
  font-size: 12px;
}

.ode-BlocksDesignerButton {
  color: #ffffff;
  text-shadow: 0 -1px 0 rgba(0, 0, 0, 0.25);
  background-color: #faa732;
  *background-color: #f89406;
  background-image: -moz-linear-gradient(top, #fbb450, #f89406);
  background-image: -webkit-gradient(linear, 0 0, 0 100%, from(#fbb450), to(#f89406));
  background-image: -webkit-linear-gradient(top, #fbb450, #f89406);
  background-image: -o-linear-gradient(top, #fbb450, #f89406);
  background-image: linear-gradient(to bottom, #fbb450, #f89406);
  background-repeat: repeat-x;
  border-color: #f89406 #f89406 #ad6704;
  border-color: rgba(0, 0, 0, 0.1) rgba(0, 0, 0, 0.1) rgba(0, 0, 0, 0.25);
  filter: progid:DXImageTransform.Microsoft.gradient(startColorstr='#fffbb450', endColorstr='#fff89406', GradientType=0);
  filter: progid:DXImageTransform.Microsoft.gradient(enabled=false);
}

.ode-BlocksDesignerButton:hover,
.ode-BlocksDesignerButon:disabled {
  color: #ffffff;
  background-color: #f89406;
  *background-color: #df8505;
  background-position: 0 -15px;
  -webkit-transition: background-position 0.1s linear;
  -moz-transition: background-position 0.1s linear;
  -o-transition: background-position 0.1s linear;
  transition: background-position 0.1s linear;
}

/* Palette */

.ode-CollapsablePanel .gwt-DisclosurePanel .header td:has(img) {
  display: none;
}

.ode-CollapsablePanel .gwt-DisclosurePanel .header td {
  color: #555;
  font-size: 13px;
  vertical-align: top;
  font-weight: bold;
}

.ode-CollapsablePanel .gwt-DisclosurePanel .header {
  border-top: 1px solid #d2d2d2;
  border-bottom: 1px solid #d2d2d2;
  background-color: #eef2e0;
  cursor: pointer;
  height: 14px;
  padding: 8px 16px;
}

.ode-CollapsablePanel .gwt-DisclosurePanel .content {
  padding: 8px 4px 8px 8px;
  background-color: white;
  border: 1px solid #bbbbbb;
  border-bottom: 0px;
  margin-left: 0px;
}

.ode-CollapsablePanel .gwt-DisclosurePanel img {
  margin-top: 0px;
}

.gwt-StackPanelItem div {
  border-top: 1px solid #d2d2d2;
  border-bottom: 1px solid #d2d2d2;
  background-color: #eef2e0;
  font-size: 13px;
  cursor: pointer;
  height: 14px;
  color: #555;
  padding: 8px 16px;
}

.gwt-StackPanelItem-selected div {
  font-weight: bold;
}

.gwt-StackPanelContent {
  padding-left: 10px;
  padding-right: 10px;
  padding-top: 10px;
  margin-top: 8px;
}

/* Overrides for gwt.css */
.gwt-StackPanel .gwt-StackPanelContent {
  padding: 8px 4px 8px 8px;
}

.gwt-StackPanel .gwt-StackPanelItem {
  padding: 0;
  border: 0;
  background: unset;
  border-bottom: 1px solid #bbbbbb;
}

.gwt-StackPanel .gwt-StackPanelContent {
  border: 0;
  border-bottom: 1px solid #bbbbbb;
}

.gwt-DecoratedStackPanel .gwt-StackPanelItem-first .stackItemTopRight,
.gwt-DecoratedStackPanel .gwt-StackPanelItem-first .stackItemTopLeft {
  border: 1px;
  border-radius: 4px;
}

.gwt-Tree table td:first-child {
  width: unset;
}

.gwt-Tree .gwt-TreeItem {
  cursor: pointer;
}

.ode-SimplePaletteItem {
  background-color: white; /* needed on Firefox */
  height: 15px;
  cursor: pointer;
  padding: 5px;
}

.ode-SimplePaletteItem-icon {
  height: 16px;
  width: 16px;
}

.ode-SimplePaletteItem-caption {
  font-size: 12px;
  color: #555;
}

.ode-SimplePaletteItem-button {
  padding: 2px;
}

.ode-SimplePaletteItem-Selected {
  background-color: #d2e0a6;
}

.gwt-SimplePanel {
  border: 1px solid #67A7E3;
  background-color: white;
}

.ode-ExplorerContent {
  height: 100%;
  padding: 0 1ex;
  border-left: 1px solid #D6E9F8;
  border-right: 1px solid #D6E9F8;
  font-size: small;
}

.ode-CollapsiblePanelExpanded {
  background-color: #D6E9F8;
}

.ode-CollapsiblePanelCollapsedLeft {
  background-color: #D6E9F8;
  margin-right: 2px;
}

.ode-CollapsiblePanelCollapsedBottom {
  background-color: #D6E9F8;
  margin-top: 2px;
}

.ode-CollapsiblePanelTitle {
  background-color: #D6E9F8;
  color: black;
  font-size: small;
  margin-bottom: 2px;
}

.ode-HeaderPanel {
  width: 100%;
  border: 1px solid #D6E9F8;
  background-color: white;
}

.ode-HeaderPanelTitleBar {
  background-color: #D6E9F8;
  color: black;
  font-size: small;
}

.ode-PropertiesPanel {
  background-color: #f7f9f2;
}

.ode-PropertiesPanel td {
  color: #555;
  font-size: 12px;
}

.ode-PropertiesComponentName {
  background-color: #eef2e0;
  color: #555;
  font-size: 13px;
  border-bottom: 1px solid #d2d2d2;
  padding: 9px 9px 8px 10px;
}

.ode-PropertyLabel {
  padding-top: 10px;
  padding-left: 2px;
  padding-bottom: 1px;
}

.ode-PropertyEditor {
  padding: 3px;
}

.ode-PropertyEditor:hover {
  cursor: auto;
}

.ode-ChoicePropertyEditor {
  padding: 3px;
  border: thin solid #CCCCCC;
  border-radius: 3px;
  cursor: pointer;
  background-color: #FFFFFF;

  box-shadow: #D3D3D3;
  color: #575757;
  width: auto;
  text-align: center;
  display: inline-block;
  white-space: nowrap;

  -o-transition:color .2s ease-out, background-color .2s ease-in;
  -ms-transition:color .2s ease-out, background-color .2s ease-in;
  -moz-transition:color .2s ease-out, background-color .2s ease-in;
  -webkit-transition:color .2s ease-out, background-color .2s ease-in;
  /* ...and now override with proper CSS property */
  transition:color .2s ease-out, background .2s ease-in;
}

.ode-ChoicePropertyEditor:hover {
  background: #E6E6E6;
  color: #5B5B5B;
}

.ode-ChoicePropertyEditor:focus {
  border-color: rgba(82, 168, 236, 0.8);
  outline: 0;
  outline: thin dotted \9;
  /* IE6-9 */

  -webkit-box-shadow: inset 0 1px 1px rgba(0, 0, 0, 0.075), 0 0 8px #D3D3D3;
  -moz-box-shadow: inset 0 1px 1px rgba(0, 0, 0, 0.075), 0 0 8px #D3D3D3;
  box-shadow: inset 0 1px 1px rgba(0, 0, 0, 0.07), 0 0 8px #D3D3D3;
}

select.ode-PropertyEditor[disabled] {
  background-color: #aaaaaa;
}

.ode-MultipleChoicePropertyEditor {
  min-width: 150px;
  background-color: white;
  font-size: small;
  color: black;
  border: 1px solid gray;
  padding: 2px;
  z-index: 1000;
}

.ode-ColorChoicePropertyEditor {
  padding: 3px;
  cursor: pointer;
  width: auto;
}

.ode-ColorChoicePropertyEditor:focus {
  border-color: rgba(82, 168, 236, 0.8);
  outline: 0;
  outline: thin dotted \9;
  /* IE6-9 */

  -webkit-box-shadow: inset 0 1px 1px rgba(0, 0, 0, 0.075), 0 0 8px rgba(82, 168, 236, 0.8);
  -moz-box-shadow: inset 0 1px 1px rgba(0, 0, 0, 0.075), 0 0 8px rgba(82, 168, 236, 0.8);
  box-shadow: inset 0 1px 1px rgba(0, 0, 0, 0.07), 0 0 8px rgba(82, 168, 236, 0.8);
}

.ode-SimpleFormDesigner {
  padding: 2px;
}

.ode-SimpleFormDesigner .gwt-CheckBox {
  font-size: 12px;
}

.gwt-CheckBox input[type="checkbox"]:focus {
  outline: 2px solid #333;
}

.ode-SimpleMockForm {
  height: auto !important;
  background-color: #d2e0a6;
  border: 2px solid black;
  -webkit-display: flex;
  display: flex;
}

.ode-SimpleMockFormPhoneLandscape .ode-SimpleMockForm,
.ode-SimpleMockFormPhoneLandscapeTablet .ode-SimpleMockForm,
.ode-SimpleMockFormPhoneLandscapeMonitor .ode-SimpleMockForm {
  -webkit-flex-direction: row;
  flex-direction: row;
}

.ode-SimpleMockFormPhonePortrait .ode-SimpleMockForm,
.ode-SimpleMockFormPhonePortraitTablet .ode-SimpleMockForm,
.ode-SimpleMockFormPhonePortraitMonitor .ode-SimpleMockForm {
  -webkit-flex-direction: column;
  flex-direction: column;
}

/* ==== start: skins for Android */
.ode-SimpleMockFormPhoneLandscape {
  background: url(../images/phoneLandscape.png);
  background-repeat: no-repeat;
  background-position: right top;
  background-size: 100% 100%;
  padding: 11px 70px 10px 48px;
}

.ode-SimpleMockFormPhonePortrait {
  background: url(../images/phonePortrait.png) no-repeat right top;
  background-size: 100% 100%;
  padding: 50px 11px 43px 7px;
}

.ode-SimpleMockFormPhoneLandscapeTablet {
  background: url(../images/phoneLandscapeTablet.png);
  background-repeat: no-repeat;
  background-position: right top;
  background-size: 100% 100%;
  padding: 15px 56px 12px 64px;;
}
.ode-SimpleMockFormPhonePortraitTablet {
  background: url(../images/phonePortraitTablet.png) no-repeat right top;
  background-size: 100% 100%;
  padding: 64px 13px 55px 13px;
}
.ode-SimpleMockFormPhoneLandscapeMonitor {
  background: url(../images/phoneLandscapeMonitor.png) no-repeat right top;
  background-size: 100% 100%;
  padding: 44px 43px 39px 48px;
}

.ode-SimpleMockFormPhonePortraitMonitor {
  background: url(../images/phonePortraitMonitor.png) no-repeat right top;
  background-size: 100% 100%;
  padding: 99px 36px 75px 34px;
}
/* ==== end: skins for Android */

.ode-SimpleMockForm-selected {
  border: 2px solid #8fc202;
}

.ode-SimpleMockFormTitleBar {
  background-color: dimgray;
  color: white;
  font-size: 90%;
  position: relative;
  border-bottom: 1px solid lightgray;
}

.ode-SimpleMockFormTitleBar-ActionBar {
  background-color: #a5cf47;
  color: white;
  font-size: 20px;
  position: relative;
}

.ode-SimpleMockFormTitle {
  padding: 0;
  top: 4px;
  left: 12px;
  position: absolute;
}

.ode-SimpleMockFormTitleBar-ActionBar .ode-SimpleMockFormTitle {
  padding: 16px;
  top: 0;
  left: 0;
}

.ode-SimpleMockFormMenuButton {
  right: 0;
  padding: 16px;
  position: absolute;
  border: 0;
  background-color: transparent;
  font-size: 20px;
  font-weight: bold;
  color: white;
  display: none;
}

.ode-SimpleMockFormTitleBar-ActionBar .ode-SimpleMockFormMenuButton {
  display: inline-block;
}

.ode-SimpleMockFormNavigationBarPortrait,
.ode-SimpleMockFormNavigationBarLandscape {
  background-color: #000000;
}

.ode-SimpleMockFormNavigationBarPortrait {
  min-height: 44px;
  min-width: 100%;
  background-image: url(../images/navigationbarPortrait.png);
  background-repeat: no-repeat;
  background-position: center top;
}

.ode-SimpleMockFormNavigationBarLandscape {
  min-height: 100%;
  min-width: 44px;
  background-image: url(../images/navigationbarLandscape.png);
  background-repeat: no-repeat;
  background-position: right center;
}

.ode-SimpleMockContainer {
  background-color: transparent;
  border: 2px solid black;
}

.ode-SimpleMockContainer-selected {
  border: 2px solid #8fc202;
}

.ode-SimpleMockComponent {
  font-weight: normal;
  font-size: 12px;
  border: 2px solid transparent;
}

.ode-SimpleMockComponent-disabled {
  color: gray;
}

.ode-SimpleMockComponent-selected {
  border: 2px solid #8fc202;
}

.ode-SimpleMockMapFeature-selected svg * {
  stroke: #8fc202;
  stroke-opacity: 1;
}

path.ode-SimpleMockMapFeature-selected {
  stroke: #8fc202;
  stroke-opacity: 1;
}

.ode-SimpleMockMapFeature img {
  padding: 2px;
}

.ode-SimpleMockMapFeature-selected img {
  padding: 0;
  border: 2px solid #8fc202;
}

.ode-SimpleMockContainer .leaflet-container .leaflet-toolbar-icon {
  color: #888;
}

.ode-SimpleMockContainer .leaflet-container .leaflet-toolbar-icon:hover {
  color: #0078A8;
}

.ode-SimpleMockContainer .leaflet-container .leaflet-toolbar-icon.locked .fa-unlock,
.ode-SimpleMockContainer .leaflet-container .leaflet-toolbar-icon.locked:hover .fa-lock,
.ode-SimpleMockContainer .leaflet-container .leaflet-toolbar-icon.unlocked .fa-lock,
.ode-SimpleMockContainer .leaflet-container .leaflet-toolbar-icon.unlocked:hover .fa-unlock {
  display: none;
}

.ode-SimpleMockContainer .leaflet-container .leaflet-toolbar-icon.locked:hover .fa-unlock,
.ode-SimpleMockContainer .leaflet-container .leaflet-toolbar-icon.unlocked:hover .fa-lock {
  display: inline-block;
}

.ode-SimpleMockContainer .leaflet-container .ai2-user-mock-location {
    position: relative;
    width: 32px;
    height: 32px;
}

.ode-SimpleMockContainer .leaflet-container .ai2-user-mock-location img {
    position: relative;
    top: -50%;
    left: -50%;
    width: 32px;
    height: 32px;
}

.ode-SimpleMockContainer-centerContents {
  text-align: center;
}

.ode-SimpleMockButton {
  padding: 4px 8px;
  background-color: #d6d7d7;
  border-radius: 0px;
  border-bottom: 2px #b9b9b9 solid;
  color: rgba(0, 0, 0, 0.87);
}

/* class for the ListView Mock component */
.listViewComponentStyle {
  width: 315px;
  display: flex;
  flex-direction: column;
  overflow: hidden;
}

.listViewComponentStyle .listViewFilterStyle {
  flex: 0 0 30px;
  width: calc(100%-6px);
  border-radius: 0px;
  margin-bottom: 0px;
  padding: 0px 2px;
}

.listViewComponentStyle .listViewScrollableStyle {
  flex: 1 1 auto;
  overflow: auto;
  scrollbar-width: none;
  width: 100%;
  height: 100%;
  box-sizing: border-box;
}

.listViewHorizontalScrollableStyle {
  white-space: nowrap;
}

.listViewItemStyle {
  display: flex;
  width: 100%;
  align-items: center;
  padding: 4px;
  box-sizing: border-box;
}

.listViewHorizontalItemStyle {  
  display: inline-flex;
  vertical-align: top;
}

.listViewImageStyle {  
  display: inline-block;
  padding-right: 5px;
  vertical-align: middle; 
}

/* class for the Spinner Mock component */
.spinnerComponentStyle {
  outline: 1px solid lightgray;
}

/* class for the Image Mock component */
.imageComponentCenterPanel {
  text-align: center;
}

.imageComponentCenterPanel img {
  position: relative;
  top: 50%;
  transform: translate(0px, -50%);
}

/* Component Help */

.ode-ComponentHelpPopup {
  background-color: white;
  border-left: 4px solid #8fc202;
  border-right: 4px solid #8fc202;
  border-bottom: 4px solid #8fc202;
  width: 20%;
  box-shadow: 0 0 4px rgba(0, 0, 0, 0.065);
  z-index: 1000;
}

.ode-ComponentHelpPopup-TitleBar {
  background-color: #8fc202;
  color: white;
  font-weight: bold;
  font-size: 13px;
  padding: 5px 10px;
}

.ode-ComponentHelpPopup-Body {
  color: #555;
  font-size: 12px;
  width: 250px;
}

.ode-ComponentHelpPopup-Link {
  padding: 0 10px 10px 0;
  font-size: 12px;

}
.ode-ComponentHelpPopup-Link a {
  color: #8fc202;
}

.ode-ComponentHelpPopup > .popupContent > table {
  width: 100%;
  word-break: break-word;
}

.compiler-ErrorMarker {
  color: red;
}

.compiler-WarningMarker {
  color: orange;
}

.centered {
  text-align: center;
}

.hsplitter, .vsplitter {
  background-color: #D6E9F8;
}

.ode-RpcStatusMessage .popupMiddleCenterInner {
  font-weight: bold;
  font-size: small;
  padding: 2px 2px 0 2px;
}

.ode-RpcStatusMessage .popupMiddleLeft,
.ode-RpcStatusMessage .popupMiddleCenter,
.ode-RpcStatusMessage .popupMiddleRight,
.ode-RpcStatusMessage .popupBottomCenter {
  background-color: #FFF1A8;
}

.ode-RpcStatusMessage .popupBottomLeft {
  width: 4px;
  height: 4px;
  background: url(../images/rpcMessageCorners.png) no-repeat 0 -4px;
}

.ode-RpcStatusMessage .popupBottomRight {
  width: 4px;
  height: 4px;
  background: url(../images/rpcMessageCorners.png) no-repeat -4px -4px;
}

.ode-ErrorMessage {
  color: #FF4444;
  font-weight: bold;
  font-size: 13px;
  margin: 8px 16px;
}

.ode-InfoMessage {
  font-weight: bold;
  font-size: 13px;
  margin: 8px 16px;
  color: #2d2d2d;
}

.ode-GroupedList .Header {
  margin-top: 3px;
}

.ode-GroupedList .Header td {
  padding: 2px 5px;
  font-weight: bold;
  background: #eee;
}

.ode-GroupedList .HeaderDescription {
  font-weight: normal;
  font-size: x-small;
  font-style: italic;
}

.ode-GroupedList .Item td {
  padding: 2px 10px;
}

.ode-PixelsLabel {
  padding-left: 4px;
  font-size: small;
}

/* All dialog boxes */

.FocusTrap {
  position: absolute;
  left: -9999px;
  width: 1px;
  height: 1px; 
  opacity: 0;
  overflow: hidden;
  border: none;
  background: none;
  padding: 0;
  margin: 0;
}

/* Start of NoProjectsDialogBox. */
.ode-noDialogDiv {
  box-shadow: 0 0 10px gray;
  min-width: 700px;
  width: 60%;
  background-color: white;
  padding-bottom: 25px;
}

.ode-noDialogDivHeader {
  background-color: #a5cf47;
  height: 10%;
  padding: 10px;
  border-bottom: 1px #e9e9e9 solid;
}

.ode-noDialogDivInnerHeader {
  display: flex;
  align-items: center;
  justify-content: center;
}

#ode-codiLogoDiv {
  max-width: 160px;
  max-height: 90px;
  margin-left: 15px;
}

.ode-headerTitle {
  color: #ffffff;
  text-transform: uppercase;
  font-size: 16px;
  text-align: center;
}

.ode-tutorialsTitle {
  color: black;
  text-transform: uppercase;
  text-align: center;
  font-size: 14px;
  margin-top: 20px;
  margin-bottom: 20px;
}

.ode-tutorialButton {
  background-color: white;
  border: 1px #8fc202 solid;
  padding: 5px 8px;
  border-radius: 5px;
  color: #8fc202;
  text-transform: uppercase;
  font-size: 13px;
}

.ode-tutorialButton:hover {
  background-color: rgba(143, 194, 2, 0.616);
  color: white;
  cursor: pointer;
}

.ode-closeDialogBox {
  background-color: white;
  border: 1px #837d7d solid;
  width: 25%;
  padding: 5px 8px;
  border-radius: 5px;
  color: #837d7d;
  text-transform: uppercase;
  font-size: 12px;
  text-align: center;
  margin: 0 10px;
}

.ode-closeDialogBox:hover {
  background-color: rgba(131, 125, 125, 0.1);
  cursor: pointer;
}

.ode-noDialogNewProject {
  text-transform: uppercase;
  font-size: 12px;
  text-decoration: none;
  text-align: center;
  padding: 5px 8px;
  width: 25%;
  background-color: white;
  border: 1px #8fc202 solid;
  border-radius: 5px;
  color: #8fc202;
  margin: 0 10px;
}

.ode-noDialogNewProject:hover {
  background-color: rgba(143, 194, 2, 0.616);
  color: white;
  cursor: pointer;
}

.ode-noDialogExampleDivs {
  display: flex;
  align-items: flex-start;
  justify-content: space-evenly;
}

.ode-noDialogExampleDiv {
  display: flex;
  flex-direction: column;
  align-items: center;
  justify-content: space-between;
  width: 25%;
  min-width: 182px;
  min-height: 300px;
  box-shadow: 0 0 2px #808080;
  border-radius: 15px;
  padding: 15px;
  margin: 10px 0;
}

.ode-noDialogExampleTitle {
  margin-top: 0;
  text-transform: uppercase;
  font-size: 13px;
}

.ode-noDialogExampleImage {
  height: 90px;
  display: flex;
  justify-content: center;
  align-items: center;
}

.ode-noDialogExampleAbout {
  font-size: 12px;
}

.ode-noDialogUpperDiv {
  display: flex;
  flex-direction: column;
  justify-content: space-between;
  align-items: center;
  height: 90%;
}

.ode-bottomRow {
  margin-top: 10pt;
  display: flex;
  align-items: center;
  justify-content: center;
}

@media (max-width: 799px) {
  .ode-noDialogExampleDivs {
    flex-direction: column;
    align-items: center;
  }
}

/* End of NoProjectsDialogBox. */

/* Start Of ProjectPropertiesDialogBox. */
.ode-propertyDialogContainer  {
  margin-bottom: 10px;
  overflow: hidden;
}

.ode-projectPropertyCategoryTitlePanel {
  margin-top: 18px;
  width: 180px;
  border-radius: 0px;
  border: 0px;
  border-right: 2px solid black;
  padding-right: 20px;
  outline: none;
  overflow: auto;
}

.ode-propertyDialogPropertiesScrollPanel {
  height: 400px;
  width: 600px;
  padding-bottom: 40px;
  padding-right: 30px;
}

.ode-propertyDialogPropertyContainer {
  display: flex;
  flex-flow: column;
  width: 100%;
}

.ode-propertyDialogPropertyTitle {
  font-size: 16px;
  font-weight: bold;
  color: #413f3f;
  margin-top: 18px;
}

.ode-propertyDialogPropertyDescription {
  font-size: 14px;
  font-weight: 400;
  color: #797575;
  margin-top: 18px;
}

.ode-propertyDialogPropertyEditor {
  min-height: 30px;
  height: 10%;
  width: 100%;
  margin-top: 18px;
}

.ode-projectPropertyCategoryTitlePanel option { 
  font-size: 14px;
  font-weight: 500;
  padding: 10px;
  margin-bottom: 20px;
  border-radius: 10px;
}

.ode-projectPropertyCategoryTitlePanel:focus  { 
  outline: none;
}

.ode-propertyDialogVerticalPanel {
  display: flex;
  flex-flow: column;
}

/* End of Project ProjectPropertiesDialogBox. */

.ode-DialogBox {
  background-color: white;
  border-left: 4px solid #8fc202;
  border-right: 4px solid #8fc202;
  border-bottom: 4px solid #8fc202;
  z-index: 1000;
  min-height: 40px;
}

.DialogBox-message {}

.ode-DialogBox .gwt-CheckBox {
  font-size: 12px;
}

.ode-DialogBox .gwt-CheckBox label {
  padding-left: 4px;
}

.ode-DialogBox .gwt-Label {
  padding-left: 10px;
  font-size: 12px;
  color: #555;
}

.ode-TreeLabel {
  margin-left: 10px;
}

.ode-DialogBox .gwt-Tree {
  border: thin solid #CCCCCC;
  border-radius: 3px;
  font-size: 12px;
  margin-left: 10px;
}

.ode-DialogBox .gwt-CheckBox input[type="checkbox"] {
  margin: 0;
  padding-left: 4px;
}

.ode-DialogRow {
  display: inline-flex;
  gap: 5px;
  align-items: center;
  width: 100%;
}

 .ode-DialogRow .gwt-Label {
   color: #000;
   font-weight: 500;
   font-size: 1.2em;
   padding-bottom: 2px;
   text-shadow: none;
 }

 .ode-DialogBox .ExtendedText {
   padding-left: 10px;
   font-weight: normal;
   font-size: 14px;
   color: #555;
   padding-bottom: 20px;
   padding-top: 10px;
 }

.ode-DialogRow .gwt-RadioButton input[type="radio"] {
  margin-right: 5px;
}

.ode-DialogBox .dialogTop {
  background-color: #8fc202;
}

.ode-DialogBox .Caption {
  background-color: #8fc202;
  color: white;
  font-weight: bold;
  font-size: 13px;
  padding: 5px 10px;
  box-shadow: 0 0 4px rgba(0, 0, 0, 0.065);

}

.ode-DialogBox .dialogContent {
  padding: 5px 10px;
  color: #555;
}

.ode-DialogBox .dialogContent td {
  padding: 2px 2px;
  font-size: 12px;
  color: #555;
}

.ode-DialogBox .gwt-Button {
  margin: 10px;
}

.ode-DialogBox .ode-LabeledTextBox {
  margin-bottom: 0;
  padding: 5px 10px;
}

.ode-DialogBox .buttonRow {
  display: inline-flex;
  justify-content: space-around ;
  width: 95%;
  margin-top:10px;
}

.ode-DialogBox .contentRow {
  display: inline-flex;
  width: 95%;
  margin-left: 20px;
  padding-bottom: 10px;
}

.ode-DialogBox .contentImage {
  border-radius: 4px;
  border-width: 1px;
  border-style: inset;
  border-color: lightgray;
  box-shadow: 0 0 2px #aaa;
}

/* AI2 Extensions Styles */

a.ode-ExtensionAnchor {
  display: inline-block;
  padding-bottom: 8px;
  font-style: italic;
  color: grey;
  -o-transition:color .2s ease-out;
  -ms-transition:color .2s ease-out;
  -moz-transition:color .2s ease-out;
  -webkit-transition:color .2s ease-out;
  /* ...and now override with proper CSS property */
  transition:color .2s ease-out;
}

a.ode-ExtensionAnchor:hover {
  color: #5B5B5B;
}

/* Settings dialog boxes */

.ode-Settings {
  min-width: 320px;
  min-height: 160px;
}

/* AndroidServlet */

.ode-Android-banner {
  text-align: left;
  font-weight: bold;
}

.ode-Android-header {
  font-size: small;
  text-align: right;
}

.ode-Android-caption {
  background-color: #8fc202;
  color: white;
  font-size: medium;
}

.ode-Android-body {
  font-size: medium;
}

.ode-Android-footer {
  height: 12px;
  font-size: x-small;
  text-align: center;
  background-color: #D6E9F8;
  color: black;
  padding: 4px;
}

.gwt-ProgressBar-shell {
  border: 2px solid #faf9f7;
  border-right: 2px solid #848280;
  border-bottom: 2px solid #848280;
  background-color: #AAAAAA;
  height: 30pt;
  width: 100%;
}
.gwt-ProgressBar-shell .gwt-ProgressBar-bar {
  background-color: #8fc202;
}
.gwt-ProgressBar-shell .gwt-ProgressBar-text {
  position: absolute;
  top:0; left:0;
  padding-top: 10px;
  color: #fff;
  text-align: center;
  width: 100%;
  font-size:large;
}

/*
 * PopupPanel
 */

.gwt-PopupPanel {
  position: absolute;
  top: 100%;
  left: 0;
  z-index: 1000;
  float: left;
  padding: 5px 0;
  margin: 2px 0 0;
  list-style: none;
  background-color: #ffffff;
  border: 1px solid rgba(0, 0, 0, 0.2);
  *border-right-width: 2px;
  *border-bottom-width: 2px;
  -webkit-border-radius: 4px;
  -moz-border-radius: 4px;
  border-radius: 4px;
  -webkit-box-shadow: 0 5px 10px rgba(0, 0, 0, 0.2);
  -moz-box-shadow: 0 5px 10px rgba(0, 0, 0, 0.2);
  box-shadow: 0 5px 10px rgba(0, 0, 0, 0.2);
  -webkit-background-clip: padding-box;
  -moz-background-clip: padding;
  background-clip: padding-box;
}

.gwt-PopupPanelGlass {
  z-index: 1000;
}

/*
 * Bootstrap Inputs
 */

select,
textarea,
input[type="text"],
input[type="password"],
input[type="datetime"],
input[type="datetime-local"],
input[type="date"],
input[type="month"],
input[type="time"],
input[type="week"],
input[type="number"],
input[type="email"],
input[type="url"],
input[type="search"],
input[type="tel"],
input[type="color"],
.uneditable-input {
  display: inline-block;
  height: 20px;
  padding: 2px 6px;
  margin-bottom: 4px;
  font-size: 12px;
  line-height: 20px;
  color: #555555;
  vertical-align: middle;
  -webkit-border-radius: 4px;
  -moz-border-radius: 4px;
  border-radius: 4px;
}

input,
textarea,
.uneditable-input {
}

textarea {
  height: auto;
}

textarea,
input[type="text"],
input[type="password"],
input[type="datetime"],
input[type="datetime-local"],
input[type="date"],
input[type="month"],
input[type="time"],
input[type="week"],
input[type="number"],
input[type="email"],
input[type="url"],
input[type="search"],
input[type="tel"],
input[type="color"],
.uneditable-input {
  background-color: #ffffff;
  border: 1px solid #cccccc;
  -webkit-box-shadow: inset 0 1px 1px rgba(0, 0, 0, 0.075);
  -moz-box-shadow: inset 0 1px 1px rgba(0, 0, 0, 0.075);
  box-shadow: inset 0 1px 1px rgba(0, 0, 0, 0.075);
  -webkit-transition: border linear 0.2s, box-shadow linear 0.2s;
  -moz-transition: border linear 0.2s, box-shadow linear 0.2s;
  -o-transition: border linear 0.2s, box-shadow linear 0.2s;
  transition: border linear 0.2s, box-shadow linear 0.2s;
  font-size: 10px
}

textarea:focus,
input[type="text"]:focus,
input[type="password"]:focus,
input[type="datetime"]:focus,
input[type="datetime-local"]:focus,
input[type="date"]:focus,
input[type="month"]:focus,
input[type="time"]:focus,
input[type="week"]:focus,
input[type="number"]:focus,
input[type="email"]:focus,
input[type="url"]:focus,
input[type="search"]:focus,
input[type="tel"]:focus,
input[type="checkbox"]:focus,
input[type="color"]:focus,
.uneditable-input:focus {
  border-color: rgba(82, 168, 236, 0.8);
  outline: 0;
  outline: thin dotted \9;
  /* IE6-9 */

  -webkit-box-shadow: inset 0 1px 1px rgba(0, 0, 0, 0.075), 0 0 8px rgba(82, 168, 236, 0.6);
  -moz-box-shadow: inset 0 1px 1px rgba(0, 0, 0, 0.075), 0 0 8px rgba(82, 168, 236, 0.6);
  box-shadow: inset 0 1px 1px rgba(0, 0, 0, 0.075), 0 0 8px rgba(82, 168, 236, 0.6);
}

input[type="radio"],
input[type="checkbox"] {
  margin: 4px 0 0;
  margin-top: 1px \9;
  *margin-top: 0;
  line-height: normal;
}

input[type="file"],
input[type="image"],
input[type="submit"],
input[type="reset"],
input[type="button"],
input[type="radio"],
input[type="checkbox"] {
  width: auto;
}

select,
input[type="file"] {
  height: 30px;
  /* In IE7, the height of the select element cannot be changed by height, only font-size */

  *margin-top: 4px;
  /* For IE7, add top margin to align select with labels */

  line-height: 30px;
}

select {
  background-color: #ffffff;
  border: 1px solid #cccccc;
}

select[multiple],
select[size] {
  height: auto;
}

select:focus,
input[type="file"]:focus,
input[type="radio"]:focus,
input[type="checkbox"]:focus {
  outline: thin dotted #333;
  outline: 5px auto -webkit-focus-ring-color;
  outline-offset: -2px;

}

.uneditable-input,
.uneditable-textarea {
  color: #999999;
  cursor: not-allowed;
  background-color: #fcfcfc;
  border-color: #cccccc;
  -webkit-box-shadow: inset 0 1px 2px rgba(0, 0, 0, 0.025);
  -moz-box-shadow: inset 0 1px 2px rgba(0, 0, 0, 0.025);
  box-shadow: inset 0 1px 2px rgba(0, 0, 0, 0.025);
}

.uneditable-input {
  overflow: hidden;
  white-space: nowrap;
}

.uneditable-textarea {
  width: auto;
  height: auto;
}

input:-moz-placeholder,
textarea:-moz-placeholder {
  color: #999999;
}

input:-ms-input-placeholder,
textarea:-ms-input-placeholder {
  color: #999999;
}

input::-webkit-input-placeholder,
textarea::-webkit-input-placeholder {
  color: #999999;
}

.radio,
.checkbox {
  min-height: 20px;
  padding-left: 20px;
}

.radio input[type="radio"],
.checkbox input[type="checkbox"] {
  float: left;
  margin-left: -20px;
}

.controls > .radio:first-child,
.controls > .checkbox:first-child {
  padding-top: 5px;
}

.radio.inline,
.checkbox.inline {
  display: inline-block;
  padding-top: 5px;
  margin-bottom: 0;
  vertical-align: middle;
}

.radio.inline + .radio.inline,
.checkbox.inline + .checkbox.inline {
  margin-left: 10px;
}

.ode-PropertiesPanel td img {
  margin-top: 8px;
}

.ode-PropertyHeader img {
  margin-top: 8px;
}

.ode-PropertiesPanel .gwt-StackPanelContent {
  margin-top: 0;
  padding-top: 0;
  padding-bottom: 10px;
}

.ode-PropertiesPanel .gwt-StackPanelItem div {
  font-size: 12px;
  padding: 2px 8px;
  background-color: #D2E08B;
  color: #555;
  height: 16px;
}

.ode-PropertiesPanel .gwt-DisclosurePanel .content {
  border: 0;
  margin: 0;
}

.ode-PropertiesPanel .gwt-DisclosurePanel > tbody > tr > td {
  height: 16px;
  font-size: 12px;
}

.ode-PropertiesPanel .gwt-DisclosurePanel > tbody > tr > td > a {
  background-color: #ceda91;
}

.ode-PropertiesPanel .gwt-DisclosurePanel-closed > tbody > tr+tr > td {
  margin: 0;
  padding: 0;
  height: 0;
}

.gwt-DisclosurePanel > tbody > tr > td > a > table {
  border-spacing: 0;
}

.gwt-DisclosurePanel > tbody > tr > td img {
  margin-top: 3px;
}

/* Gallery Toolbar*/
.ya-GalleryToolbar {
  background-color: #8fc202;
  margin-bottom: 4px;
  clear: both;
}

.search-compontent {
  margin:5px 0 5px 0;
}

/* Gallery-specific styles */
.ode-UserProfileWrapper,
.gallery {
  width: 950px;
  margin: 0 auto;
}
.gallery-page-single,
.gallery-app-single {
  width: 100%;
  display: block;
  margin: 20px 10px;
}

.gallery-page-single > tbody > tr {
  display:inline-table;
  vertical-align: top;
}
.gallery-container {
  float: left;
  position: relative;
  margin: 0 15px 15px 0;
  background: #fff;
  vertical-align: top;
  text-decoration: none;
  box-shadow: 0 2px 4px rgba(0,0,0,0.1);
  -moz-box-shadow: 0 2px 4px rgba(0,0,0,0.1);
  -ms-box-shadow: 0 2px 4px rgba(0,0,0,0.1);
  -webkit-box-shadow: 0 2px 4px rgba(0,0,0,0.1);
}

.gwt-TabPanelBottom .gallery-page-single { /* profile page under "My stuff" */
  margin: 20px 0;
}
.ode-UserProfileWrapper .app-title {
  margin-bottom: 15px;
}
/*
.ode-UserProfileWrapper .gallery-card {
  height: 160px;
}
.ode-UserProfileWrapper .app-image {
  margin-top: 15px;
  margin-left: 15px;
  width: 130px;
  height: 130px;
  background: none;
}
.ode-UserProfileWrapper .gallery-card .gallery-editprompt {
  margin: -150px 0;
}
.ode-Public .gallery-card-cover {
  opacity: 1;
  margin-bottom: 30px;
}
.ode-UserProfileWrapper .gallery-card-cover {
  opacity: 0.1;
  margin-bottom: 30px;
}
*/
.ode-UserProfileWrapper .profile-textlabel,
.ode-UserProfileWrapper .profile-textdisplay {
  font-size: 14px;
  margin-bottom: 20px;
  display: inline-block;
}
.ode-UserProfileWrapper .profile-textdisplay {
  width: 50%;
  color: #555;
}
.ode-UserProfileWrapper .profile-textlabel {
  width: 150px;
  color: #999;
}
.ode-UserProfileWrapper .profile-textbox {
  display: inline-block;
  width: 50%;
  height: 22px;
  font-size: 12px;
  line-height: 100%;
  -webkit-border-radius: 0;
  -moz-border-radius: 0;
  border-radius: 0;
}
.ode-UserProfileWrapper .profile-textbox-small {
  display: inline-block;
  width: 5%;
  height: 22px;
  font-size: 12px;
  line-height: 100%;
  -webkit-border-radius: 0;
  -moz-border-radius: 0;
  border-radius: 0;
  margin-right: 8px;
}
.profile-textlabel-emaildescription {
  width: 385px;
  color: #999;
  margin-bottom: 6px;
}


/* Gallery app collections, or app cards related styles */
.gallery > table {
  border: none;
  width: 100%;
}
.gallery .gwt-TabPanel {
}
.gallery .gwt-TabBar {
  margin: 0;
  border: none;
}
.gallery .gwt-TabBar .gwt-TabBarItem,
.gallery .gwt-TabBar .gwt-TabBarItem-selected {
  font-size: 28px;
  font-family: "Roboto",Arial,sans-serif;
  text-transform: uppercase;
  padding: 5px;
  border: none;
  background: none;
  margin: 0 10px 0 0;
}
.gallery-app-details .gwt-TabBar .gwt-TabBarItem,
.gallery-app-details .gwt-TabBar .gwt-TabBarItem-selected {
  padding: 5px 5px 5px 0;
}
.gallery .gwt-TabBar .gwt-TabBarItem {
  color: #999;
  font-weight: 100;
}
.gallery .gwt-TabBar .gwt-TabBarItem-selected {
  color: #333;
  font-weight: 300;
}
.gallery .gwt-TabPanelBottom { /* GWT wrapper for the selected tab content */
  border: none;
  padding: 0;
}
.gallery-app-details .gwt-TabPanelBottom {
  margin: 15px 0;
}
.gallery-nav-prev,
.gallery-nav-next {
  padding: 0;
  display: inline-block;
  width: 425px;
}
.gallery-nav-prev,
.gallery-nav-next {
  text-align: left;
}
.gallery-nav-prev .gwt-Label,
.gallery-nav-next .gwt-Label {
  display: inline-block;
  text-transform: uppercase;
  padding: 5px;
  width: 100px;
}
.gallery-nav-prev .gwt-Label,
.gallery-nav-next .gwt-Label  {
  margin-left: 5px;
}
.gallery-report-next .gwt-Label{
  width:100px;
}
.gallery-nav-prev .active,
.gallery-nav-next .active,
.gallery-report-next .active {
  color: #777;
}
.gallery-nav-prev .disabled,
.gallery-nav-next .disabled,
.gallery-report-next .disabled {
  color: #ddd;
}
.gallery-nav-prev .active:hover,
.gallery-nav-next .active:hover,
.gallery-report-next .active:hover {
  cursor: pointer;
  background-color: #FFF;
}
.gallery-nav-prev .disabled:hover,
.gallery-nav-next .disabled:hover,
.gallery-report-next .disabled:hover  {
  cursor: default;
  background: none;
}
.gallery-nav-return {
  padding: 30px 0 0;
  float: right;
}
.gallery-nav-return .gwt-Label {
  color: #b3c833;
}
.gallery-nav-return:hover {
  cursor: pointer;
}
.gallery-app-collection {

}
.gallery-card {
  width: 160px;
}
.gallery-app-collection .gallery-card {
  margin: 5px;
  float: left;
  position: relative;
  text-decoration: none;
  vertical-align: top;
  background: #fff;
  box-shadow: 0 2px 4px rgba(0,0,0,0.1);
  -moz-box-shadow: 0 2px 4px rgba(0,0,0,0.1);
  -ms-box-shadow: 0 2px 4px rgba(0,0,0,0.1);
  -webkit-box-shadow: 0 2px 4px rgba(0,0,0,0.1);
}
.gallery-app-collection .gallery-card:hover,
.gallery-app-showcase .gallery-card:hover {
  background-color: #EEE;
  -webkit-transition: background-color 1s ease;
  -moz-transition: background-color 1s ease;
  -o-transition: background-color 1s ease;
  cursor: pointer;
}
.gallery-app-showcase .gallery-card {
  clear: both;
  width: 100%;
}
.gallery-card-cover {
  height: 130px;
  width: 130px;
  margin: 15px;
}
.gallery-app-showcase .gallery-card-cover {
  float: left;
  height: 75px;
  width: 75px;
}
.gallery-card-content {
  padding: 0 15px 15px;
  overflow: hidden;
}
.gallery-app-showcase .gallery-card-content {
  overflow: hidden;
  width: 140px;
  margin-left: 90px;
  padding: 15px 15px 15px 0;
}
.gallery-card-content .gallery-title {
  color: #333;
  display: block;
  font-size: 14px;
  font-weight: 900;
  line-height: 17px;
  margin-bottom: 0;
  margin-top: 2px;
  min-height: 17px;
  overflow: hidden;
  text-decoration: none;
  position: relative;
  white-space: nowrap;
  cursor: auto;
}
.gallery-card-content .gallery-title:after {
}
.paragraph-end-block {
  max-height: 100%;
  height: 17px; /* Same as line-height of .gallery-title */
  width: 50px;
  bottom: 0;
  right: 0;
  position: absolute;
  background-image: -webkit-gradient(linear,left top,right top,color-stop(0%,rgba(255,255,255,0)),color-stop(100%,rgba(255,255,255,1)));
  background-image: -webkit-linear-gradient(left,rgba(255,255,255,0),rgba(255,255,255,1));
  background-image: -moz-linear-gradient(left,rgba(255,255,255,0),rgba(255,255,255,1));
  background-image: -ms-linear-gradient(left,rgba(255,255,255,0),rgba(255,255,255,1));
  background-image: -o-linear-gradient(left,rgba(255,255,255,0),rgba(255,255,255,1));
  background: linear-gradient(to right,rgba(255,255,255,0),rgba(255,255,255,1));
  filter: progid:DXImageTransform.Microsoft.gradient(GradientType=1,StartColorStr='#00ffffff',EndColorStr='#ffffff');
}
.gallery-card-content .gallery-subtitle {
  font-size: 12px;
  line-height: 15px;
  color: #999;
  display: block;
  font-weight: 900;
  margin-bottom: 0;
  margin-top: 2px;
  min-height: 17px;
  overflow: hidden;
  text-decoration: none;
  position: relative;
  white-space: nowrap;
  cursor: auto;
}
.gallery-meta {
  font-size: 12px;
  font-weight: 900;
  line-height: 15px;
  text-decoration: none;
  display: inline;
  padding: 10px 10px 0 0;
  color: #999;
}
.gallery-card-content .gwt-Image,
.app-stats .gwt-Image { /* Mini meta images */
  display: inline;
  padding: 10px 5px 0 0;
  width: 12px;
  height: 12px;
}
.section-divider {
  border-bottom: 1px solid #d6d6d6;
  max-width: 1360px;
  display: block;
  margin: 15px 0;
}

/* Gallery search panel or search bar styles */
.gallery-search {
  margin: 0 0 20px;
}
.gallery-search-panel {
  margin: 10px 5px;
}
.gallery-search-textarea {
  display: block;
  color: #333;
  line-height: 36px;
  width: 200px;
  text-shadow: none;
  background-color: #fff;
  background-position: 0 0;
  background-image: none;
  -webkit-box-shadow: none;
  -moz-box-shadow: none;
  box-shadow: none;
  border: 0;
  border-radius: 0;
  margin-right: 15px;
}
.gallery-search .gwt-Button {
  border-radius: 0;
}


/* Gallery individual app page styles */
.app-info-container {
  width: 430px;
  float: left;
}
.gallery-editbox {
  border: 1px dashed #ccc!important;
  background-color: #fff!important;
  -moz-border-radius: 3px;
  -webkit-border-radius: 3px;
  border-radius: 3px;
}
.gallery-editprompt {
  text-align: center;
  color: #333;
  font-weight: normal;
  font-size: 16px;
  padding: 40px 20px;
}
.app-info-container .gallery-editbox {
  width: 100%;
}
.app-info-container .gallery-editprompt {
  padding: 10px;
}
.app-info-container .app-userimage {
  width: 25px;
  height: 25px;
  margin: 0 5px;
  vertical-align: bottom;
}
.gallery-editprompt input {
  width: 90%;
}
.gallery-app-single .gallery-app-showcase,
.gallery-page-single .gallery-app-showcase {
  width: 260px;
  padding: 15px 0;
}
.gallery-page-single .gallery-app-showcase .gwt-TabBarItem,
.gallery-app-single .gallery-app-showcase .gwt-TabBarItem {
  margin: 0 15px;
  font-size: 18px;
  font-family: "Roboto", Arial, sans-serif;
  font-weight: 300;
  padding: 0;
}
.gallery-showcase-desc,
.gallery-showcase-title {
  margin: 10px 15px 0;
  padding: 0;
  width: 230px;
  font-size: 14px;
  font-family: "Roboto", Arial, sans-serif;
  font-weight: 300;
  color: #666;
}
.gallery-content-details,
.gallery-app-details {
  width: 600px;
  padding: 30px;
  height: auto;
  overflow: hidden;
}
.app-header {
  margin: 0 30px 0 0;
  float: left;
  overflow: hidden;
}
.app-header .app-image {
  width: 130px;
  height: 130px;
}
.app-header .status-updating {
  opacity: 0.6;
}
.app-header .app-image-uploadbox {
  width: 128px;
  height: 128px;
}
.app-header .app-image-uploadprompt {
  margin: -90px 0;
  padding: 0;
}
.app-image-upload {
  display: none;
}
.app-header .app-action-button {
  width: 130px;
}
.gallery-app-details .app-action-html {
  width: 130px;
}

.ode-Inbox .ActionButton,
.gallery-app-details .app-action-button,
.gallery-app-details .app-comments-submit,
.ode-UserProfileWrapper .profile-submit {
  color: #fff;
  line-height: 36px;
  text-shadow: none;
  border-radius: 0;
  text-transform: uppercase;
  background-color: #b3c833;
  background-position: 0 0;
  background-image: none;
  -webkit-box-shadow: none;
  -moz-box-shadow: none;
  box-shadow: none;
  border: none;
}
.gallery-app-details .app-action-button,
.gallery-app-details .app-comments-submit{
  margin: 15px 0;
  display: block;
}
.projectRenameTitle,
.InboxTitle,
.app-title,
.gallery-app-details .app-comments-header {
  font-size: 28px;
  font-family: "Roboto", Arial, sans-serif;
  font-weight: 300;
  margin-bottom: 5px;
}
.app-title-container .app-desc-textarea,
.app-meta .app-desc-textarea {
/*  height: 20px; */
}
.gallery-app-details .app-comments-textarea,
.app-desc-textarea {
  height: 50px;
  margin: 10px 0;
  padding: 10px;
  color: #bebebe;
  font-size: 14px;
  border: 1px dashed;
  resize: none;
}
.app-otherinfo-textlabel,
.app-otherinfo-textdisplay,
.app-otherinfo-textlink {
  font-size: 14px;
  display: inline-block;
  margin-bottom: 5px;
}
.app-otherinfo-textdisplay {
  width: 50%;
  color: #555;
  vertical-align:top;
}
.app-otherinfo-textlink {
  color: #b3c833;
  border-bottom: 1px dotted #b3c833;
  font-weight: 300; font-size: 14px;
}
.app-otherinfo-textlink:hover {
  background-color: #b3c833;
  color: white;
  cursor: pointer;
}
.app-otherinfo-textlabel {
  width: 110px;
  color: #999;
}
.app-otherinfo-textbox {
  width: 100%;
  height: 50px;
  margin: 10px 0;
  padding: 10px;
  color: #bebebe;
  font-size: 14px;
  border: 1px dashed;
  resize: none;
}
.app-otherinfo-textbox::-webkit-input-placeholder {
  font-size: 13px;
  padding-left:10px;
}
.app-otherinfo-textbox:focus {
  border: 1px solid;
  color: #444;
  font-size: 14px;
}
.gallery-app-details .app-comments-textarea {
  width: 580px; /* 600-10-10 */
}
.app-desc-textarea {
  width: 410px; /* 430-10-10 */
}
.gallery-app-details .app-comments-textarea:focus,
.app-desc-textarea:focus {
  border: 1px solid;
  color: #444;
  font-size: 14px;
}
.gallery-app-details .app-comments-submit {
  width: 30%;
  margin: 10px 0;
}
.gallery-app-details .app-subtitle {
  font-size: 16px;
  margin: 0;
  display: inline;
}
.gallery-app-details .app-username {
  color: #b3c833;
  border-bottom: 1px dotted #b3c833;
}
.gallery-app-details .app-username:hover {
  background-color: #b3c833;
  color: white;
  cursor: pointer;
}
.gallery-app-details .app-attributor-username {
  margin-right: 5px;
  color: #b3c833;
  border-bottom: 1px dotted #b3c833;
  display: inline;
}
.gallery-app-details .app-attributor-label {
  display: inline;
}
.app-stats {
  font-size: 12px;
  font-weight: 600;
  line-height: 15px;
  text-decoration: none;
  display: inline;
  padding: 10px 0 0 15px;
  color: #999;
}
.app-stats .gwt-Image { /* Mini meta images */
  display: inline;
  padding: 10px 5px 0 0;
  width: 12px;
  height: 12px;
}
.app-stats .gwt-Label {
  display: inline;
  padding-right: 5px;
}
.app-meta {
  font-size: 14px;
  display: block;
  margin: 10px 0;
}
.app-meta .gwt-Label {
  line-height: 175%;
  font-weight: 300;
  margin: 0 15px 0 0;
  color: #999;
  width: 50%;
  display: inline-block;
  vertical-align: top;
}
.app-meta .gwt-Label-auto {
  line-height: 175%;
  font-weight: 300;
  margin: 0 15px 0 0;
  color: #999;
  width: auto;
  display: inline-block;
  vertical-align: top;
}
.app-meta .app-meta-label {
  display: inline-block;
  width: 110px;
}
.gallery-app-details .app-tags {
  max-width: 100%;
  display: block;
  margin: 10px 0 0;
}
.gallery-app-details .app-tags .gwt-Label {
  display: inline-block;
  background-color: #EEE;
  color: #999;
  padding: 2px 10px;
  margin: 5px 8px 5px 0;
}
.gallery-app-details .app-tags .gwt-Label:hover {
  background-color: #999;
  color: #FFF;
  -webkit-transition: background-color 1s ease;
  -moz-transition: background-color 1s ease;
  -o-transition: background-color 1s ease;
  transition: background-color 1s ease;
}
.app-stats .note-header {
  display: block;
  font-weight: 900;
}
.app-stats .note-content {
  display: block;
  font-weight: 100;
  margin-bottom: 15px;
}


/* Gallery app comment related styles */
.gallery-app-details .app-comments-wrapper {
  display: none; /* We are not showing comments before initial launch */
}
.gallery-app-details .app-comments {
  width: 100%;
  font-weight: 300;
}
.app-comments .comment-item {
  margin: 10px 0;
}
.comment-item {
  padding: 10px 0 0;
}
.comment-person {
  float: left;
  margin: 0 20px 0 0;
  position: absolute;
  height: 100%;
}
.comment-person .gwt-Image {
  height: 48px;
  width: 48px;
}
.comment-content {
  padding-left: 68px; /* width of the left side + margin */
}
.comment-meta {
  font-size: 12px;
  margin: 0 0 5px;
}
.comment-meta .comment-author {
  display: inline-block;
  font-size: 14px;
}
.comment-meta .comment-date {
  display: inline-block;
  margin-left: 5px;
  color: #999;
}
.comment-item .comment-text {
  font-size: 14px;
  font-weight: 300;
}



/* Gallery app actions related styles */
.gallery-app-details .app-actions {
  display: block;
  width: 100%;
}
.gallery-page-single .gwt-TabBar .gwt-TabBarItem-selected,
.gallery-app-single .gwt-TabBar .gwt-TabBarItem-selected {
  color: #b3c833;
  font-weight: 300;
}
.gallery-nav-return .gwt-Label,
.app-description,
.app-actions .gwt-TabPanelBottom .gwt-Label,
.app-info-container .primary-prompt,
.app-actions .primary-prompt {
  font-weight: 300;
  font-size: 14px;
  line-height: 1.75;
  color: #666;
}
.app-stats .primary-link {
  font-size: 12px;
}
.primary-link-small {
  color: #b3c833;
  border-bottom: 1px dotted #b3c833;
  font-weight: 300; font-size: 11.5px; line-height: 1.75;
}
.primary-link,
.moderator-link {
  color: #b3c833;
  border-bottom: 1px dotted #b3c833;
  font-weight: 300; font-size: 14px; line-height: 1.75;
}
.moderator-link {
  display:inline;
  margin-right:5px;
}
.ode-ProjectGalleryLink:hover,
.primary-link:hover,
.primary-link-small:hover,
.moderator-link:hover {
  background-color: #b3c833;
  color: white;
  cursor: pointer;
  width: auto;
}
.app-actions .action-button {
}
.app-actions .action-textarea {
  width: 99%;
  height: 75px;
  margin: 15px 0;
  -webkit-border-radius: 0;
  -moz-border-radius: 0;
  border-radius: 0;
}
.app-actions .action-textbox {
  width: 99%;
  margin: 15px 0;
  -webkit-border-radius: 0;
  -moz-border-radius: 0;
  border-radius: 0;
}

/* Moderation Page styles */
.all-reports {
  float: right;
}
.ode-ModerationTable {

}
.ode-ModerationTable .primary-link {
  color: black;
}
.inline-label{
  display:inline;
  margin-right:5px;
}

.time-label{
  display:inline;
  margin-right:15px;
  font-style:italic;
}
.seemore-link {
  color: #333399;
  border-bottom: 1px dotted #b3c833;
  font-weight: 300; font-size: 14px; line-height: 1.75;
  display:inline;
  margin-right:5px;
}

.seemore-link:hover {
  color: #980000;
  cursor: pointer;
  text-decoration:underline;
}


/* General gallery helper styles */
.message-popup {
  background-color: #fff;
  border: 1px solid lightgrey;
  padding: 20px;
}
.block {
  display: block;
}
.inline {
  display: inline;
}
.inline-block {
  display: inline-block;
}
.clearfix:after {
  content: ".";
  visibility: hidden;
  display: block;
  height: 0;
  clear: both;
}

/* Blocks editor */
.svg {
  width: 100%;
  height: 100%;
  overflow: hidden;
}

.ac-renderer {
  font: normal 13px Arial, sans-serif;
  position: absolute;
  background: #fff;
  border: 1px solid #666;
  -moz-box-shadow: 2px 2px 2px rgba(102, 102, 102, .4);
  -webkit-box-shadow: 2px 2px 2px rgba(102, 102, 102, .4);
  width: 300px;
  height: 294px;
  overflow: auto;
}
.ac-row {
  cursor: pointer;
  padding: .4em;
}
.ac-highlighted {
  font-weight: bold;
}
.ac-active {
  background-color: #b2b4bf;
}

.ai_type_block {
  position: absolute;
  z-index: 2000;
}

.goog-hsva-palette, .goog-hsva-palette-sm {
  border: 0;
}

div.vector-marker>svg, div.leaflet-marker-icon>img {
  width: 100%;
  height: 100%;
  box-sizing: border-box;
  padding: 2px;
}

div.dropdiv {
  position: fixed;
  z-index: 1000000;
  width: 100%;
  height: 100%;
  box-sizing: border-box;
  top: 0;
  left: 0;
  display: none;
  pointer-events: none;
}

div.dropdiv.good {
  background-color: rgba(128, 255, 128, 0.3);
  border: 8px dashed darkgreen;
  display: block;
}

div.dropdiv div {
  position: absolute;
  top: 50%;
  width: 100%;
  text-align: center;
  pointer-events: none;
}

div.dropdiv p {
  text-align: center;
  top: -15pt;
  font-size: 18pt;
  line-height: 30pt;
  color: darkgreen;
  margin: 0;
  position: relative;
}

.ya-Toolbar {
  display: flex;
  justify-content: space-between;
}

.ya-Toolbar .left {
  min-width: 220px;
  text-align: left;
}

.ya-Toolbar .right {
  flex-shrink: 0;
  text-align: right;
}

.ya-Toolbar .center {
  text-align: center;
  min-width: fit-content;
}

.ya-Toolbar>div>div {
  margin: 2px;
}

.ya-ProjectName {
  display: inline-block;
}

.download-button {
  display: grid !important;
  max-width: 130px;
  margin: 0 !important;
  margin-top: 12px !important;
  margin-left: -3px !important;
  height: 130px;
}

.download-icon {
  height: 110px;
  width: 110px;
  margin-left: auto;
  margin-right: auto;
}

.classic .download-barcode:before {
  content: "";
  background-color: #888;
  position: absolute;
  width: 1px;
  height: 160px;
  top: 40px;
  left: 50%;
  display: block;
}

.listItem:nth-child(2n + 0) {
  background: rgba(200, 200, 200, 0.1);
}

.components-tree-filter {
  margin-top: 1px;
  margin-left: 1px;
  font-size: 11px;
}

.ode-UserSettingsDialog .dialogContent {
  width: 768px;
}

.image-radio-group {
  display: flex;
  justify-content: space-between;
  width: 100%;
}

.image-radio {
  position: relative;
  text-align: center;
}

.hidden-radio {
  position: absolute;
  opacity: 0;
  width: 0;
  height: 0;
}

.image-label {
  display: flex;
  cursor: pointer;
  flex-direction: column;
  height: 100%;
}

.image-label img {
  box-sizing: border-box;
  width: 360px;
  object-fit: cover;
  border: 3px solid transparent;
  border-radius: 5px;
  transition: border-color 0.2s ease-in-out;
}

.hidden-radio:checked + div img {
  border-color: #7D9D36;
}

.image-label:hover img {
  border-color: #b3c833;
}

.hidden-radio:focus div + img {
  box-shadow: 0 0 0 2px rgba(186, 238, 86, 0.6);
}

.image-label > .gwt-Label {
  flex-grow: 1;
  align-content: flex-end;
}

@media(max-width: 768px) {
  .ode-UserSettingsDialog .dialogContent {
    width: 100%;
    max-width: 360px;
    flex-direction: column;
  }
  .image-radio-group {
    flex-direction: column;
  }
}

<<<<<<< HEAD
.popup {
  background-color: transparent;
  position: absolute;
}

.popup .popup-triangle {
  position: absolute;
  top: -8px;
  left: calc(50% - 8px);
  height: 0;
  width: 0;
  border-left: 8px solid transparent;
  border-right: 8px solid transparent;
  border-bottom: 8px solid #128BA8;
  border-top: 0 solid transparent;
}

.popup .popup-content {
  background-color: #128BA8;
  color: #fff;
  padding: 8px 16px;
  max-width: 300px;
  text-align: justify;
  border-radius: 8px;
}

.popup a {
  color: #fff;
  text-decoration: underline;
=======
.ode-DialogBox-light .dark, .ode-DialogBox-dark .light {
  display: none;
>>>>>>> e25bdc5b
}<|MERGE_RESOLUTION|>--- conflicted
+++ resolved
@@ -3433,7 +3433,6 @@
   }
 }
 
-<<<<<<< HEAD
 .popup {
   background-color: transparent;
   position: absolute;
@@ -3463,8 +3462,7 @@
 .popup a {
   color: #fff;
   text-decoration: underline;
-=======
+}
 .ode-DialogBox-light .dark, .ode-DialogBox-dark .light {
   display: none;
->>>>>>> e25bdc5b
 }