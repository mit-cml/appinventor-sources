<?xml version="1.0" encoding="utf-8"?>
<appengine-web-app xmlns="http://appengine.google.com/ns/1.0">
  <application></application>
  <version>1</version>

  <!-- Configure serving/caching of GWT files -->
  <static-files>
    <include path="/blockly-*.js" expiration="365d">
      <http-header name="Content-Type" value="application/javascript; charset=UTF-8" />
    </include>
    <include path="/fonts/*" expiration="365d">
      <http-header name="Content-Type" value="font/ttf" />
    </include>
    <!-- These are not cached on purpose -->
    <include path="/ode/**.nocache.*" expiration="0s" />
    <include path="/blocklyframe.html" expiration="0s" />
    <include path="/index.html" expiration="0s" />

    <include path="/ode/**.cache.*" expiration="365d" />
    <exclude path="/ode/**.gwt.rpc" />

    <!-- don't serve the key file as a static file! -->
    <exclude path="/keystore/**" />

    <!-- don't serve the whitelist as a static file! -->
    <exclude path="/whitelist" />

  </static-files>

  <!-- Configuration and flags -->
  <system-properties>
    <property name="java.util.logging.config.file" value="WEB-INF/logging.properties"/>

    <!-- note that the file: is necessary as part of the value for this property, because
         the log4j configuration is looking for a URL -->
    <property name="log4j.configuration" value="file:WEB-INF/log4j.properties"/>

    <!-- Set this to the IP Address or Host Name of the Rendezvous server.
         If left as the empty string, the default in YaVersion is used, which
         should be rendezvous.appinventor.mit.edu. Note: You can specify both
         a name and a port using a colon to separate them. For example you can
         use example.com:8888 to specify port 8888. Note: The rendezvous server
         is assumed to be a path "/rendezvous/" on the server. So specifying
         "example.com:8888" would mean the Rendezvous Server would be querired
         on http://example.com:8888/rendezvous/. -->

    <property name="use.rendezvousserver" value=""/>

    <!-- set to true if users should not be allowed to access the App
         Inventor server unless they are listed in the appengine/war/whitelist file -->
    <property name="use.whitelist" value="false"/>

    <!-- Name of storage bucket in Google Cloud Store -->
    <property name="gcs.bucket" value="" />
    <!-- Whether or not to use GCS for storage -->
    <property name="use.gcs" value="true" />

    <!-- Name of gallery bucket in Google Cloud Store -->
    <property name="gallery.bucket" value="" />
    <!-- Whether or not to use the gallery -->
    <property name="use.gallery" value="false" />

    <!-- Gallery Admin Email -->
    <property name="gallery.admin.email" value="" />


    <!-- set to true if users need to accept a Terms of Service the first time
      they access App Inventor -->
    <property name="require.tos" value="true" />

    <!-- host[:port] to use for connecting to the build server -->
    <property name="build.server.host" value="localhost:9990" />

    <!-- host[:port] to tell build server the app host url to callback
         when deploy AppInventor on other GAE implementation such as
         AppScale.Keep it blank when deploy on GAE -->
    <property name="appengine.host" value="" />

    <!-- Interval is seconds between checking for a message of the day.
         Set set to 0 to disable checking for a MOTD.  If you do enable
         MOTD checking, make the interval long, because this check is
         resource expensive on App Engine -->
    <property name="motd.check.interval.secs" value="0" />

    <!-- Set this to false if we should not send the Git build version with build requests.
         This is useful when testing new servers where we don't want to require the
         buildserver to match -->
    <property name="build.send.git.version" value="true" />

    <!-- Set this to true to enable the use of Wifi connections from the blocks editor to
         the phone. The phone must have an up-to-date copy of the MIT AICompanion App to
         use this feature. -->

    <property name="wifi.enabled" value="true" />

    <property name="library.url" value="http://appinventor.mit.edu/explore/library" />
    <property name="get_started.url" value="http://appinventor.mit.edu/explore/get-started" />
    <property name="tutorials.url" value="http://appinventor.mit.edu/explore/ai2/tutorials" />
    <property name="troubleshooting.url" value="http://appinventor.mit.edu/explore/ai2/support/troubleshooting" />
    <property name="forums.url" value="https://groups.google.com/forum/#!forum/mitappinventortest" />
    <property name="feedback.url" value="http://something.example.com" />
    <property name="release.notes.url" value="http://appinventor.mit.edu/ai2/ReleaseNotes.html" />
<<<<<<< HEAD
    <property name="tos.url" value="http://ai2.appinventor.mit.edu/about/termsofservice.html" />
    <property name="logo.url" value="http://appinventor.mit.edu" />
    <property name="guide.url" value="http://appinventor.mit.edu/explore/library" />
    <property name="reference.components.url" value="http://ai2.appinventor.mit.edu/reference/components/" />

    <!-- Set this to true for FIRST Tech Challenge standalone version. -->
    <property name="ftc.standalone.version" value="false" />
=======
    <property name="tos.url" value="/about/termsofservice.html" />
    <property name="logo.url" value="http://appinventor.mit.edu" />
    <property name="guide.url" value="http://appinventor.mit.edu/explore/library" />
    <property name="reference.components.url" value="/reference/components/" />
>>>>>>> 614a529c

  </system-properties>

  <!-- Enable concurrency in the app engine server -->
  <threadsafe>true</threadsafe>


</appengine-web-app><|MERGE_RESOLUTION|>--- conflicted
+++ resolved
@@ -100,20 +100,13 @@
     <property name="forums.url" value="https://groups.google.com/forum/#!forum/mitappinventortest" />
     <property name="feedback.url" value="http://something.example.com" />
     <property name="release.notes.url" value="http://appinventor.mit.edu/ai2/ReleaseNotes.html" />
-<<<<<<< HEAD
-    <property name="tos.url" value="http://ai2.appinventor.mit.edu/about/termsofservice.html" />
-    <property name="logo.url" value="http://appinventor.mit.edu" />
-    <property name="guide.url" value="http://appinventor.mit.edu/explore/library" />
-    <property name="reference.components.url" value="http://ai2.appinventor.mit.edu/reference/components/" />
-
-    <!-- Set this to true for FIRST Tech Challenge standalone version. -->
-    <property name="ftc.standalone.version" value="false" />
-=======
     <property name="tos.url" value="/about/termsofservice.html" />
     <property name="logo.url" value="http://appinventor.mit.edu" />
     <property name="guide.url" value="http://appinventor.mit.edu/explore/library" />
     <property name="reference.components.url" value="/reference/components/" />
->>>>>>> 614a529c
+
+    <!-- Set this to true for FIRST Tech Challenge standalone version. -->
+    <property name="ftc.standalone.version" value="false" />
 
   </system-properties>
 
