// -*- mode: java; c-basic-offset: 2; -*-
// Copyright 2009-2011 Google, All Rights reserved
// Copyright 2011-2012 MIT, All rights reserved
// Released under the Apache License, Version 2.0
// http://www.apache.org/licenses/LICENSE-2.0

package com.google.appinventor.server.storage;

import com.google.appengine.api.blobstore.BlobKey;
import com.google.appinventor.server.LocalDatastoreTestCase;
import com.google.appinventor.server.storage.StoredData.ComponentData;
import com.google.appinventor.server.storage.StoredData.ProjectData;
import com.google.appinventor.shared.rpc.BlocksTruncatedException;
import com.google.appinventor.shared.rpc.component.Component;
import com.google.appinventor.shared.rpc.project.Project;
import com.google.appinventor.shared.rpc.project.RawFile;
import com.google.appinventor.shared.rpc.project.TextFile;
import com.google.appinventor.shared.rpc.project.UserProject;
import com.google.appinventor.shared.rpc.project.youngandroid.YoungAndroidProjectNode;
import com.google.appinventor.shared.rpc.user.User;
import com.google.appinventor.shared.storage.StorageUtil;

import java.io.FileNotFoundException;
import java.io.IOException;
import java.io.UnsupportedEncodingException;
import java.util.ArrayList;
import java.util.Arrays;
import java.util.ConcurrentModificationException;
import java.util.List;

import org.json.JSONObject;

/**
 * Tests for {@link ObjectifyStorageIo}.
 *
 * @author sharon@google.com (Sharon Perl)
 */
public class ObjectifyStorageIoTest extends LocalDatastoreTestCase {

  private static final String SETTINGS = "{settings: \"none\"}";
  private static final String FAKE_PROJECT_TYPE = "FakeProjectType";
  private static final String PROJECT_NAME = "Project1";
  private static final String FILE_NAME1 = "File1.src";
  private static final String FILE_NAME2 = "src/File2.blk";
  private static final String RAW_FILE_NAME1 = "assets/File1.jpg";
  private static final String RAW_FILE_NAME2 = "assets/File2.wav";
  private static final String COMPONENT_FILE_NAME1 = "com.package.Twitter.aix";
  private static final String COMPONENT_FILE_NAME2 = "com.package.Facebook.aix";
  private static final String COMPONENT_EXTENSION_NAME = ".aix";
  private static final String FILE_NAME_OUTPUT = "File.apk";
  private static final String FILE_CONTENT1 = "The quick onyx goblin jumps over the lazy dwarf";
  private static final String FILE_CONTENT2 = "This Pangram contains four a's, one b, two c's, "
      + "one d, thirty e's, six f's, five g's, seven h's, eleven i's, one j, one k, two l's, "
      + "two m's, eighteen n's, fifteen o's, two p's, one q, five r's, twenty-seven s's, "
      + "eighteen t's, two u's, seven v's, eight w's, two x's, three y's, & one z.";
  private static final byte[] RAW_FILE_CONTENT1 = { (byte) 0, (byte) 1, (byte) 32, (byte) 255};
  private static final byte[] RAW_FILE_CONTENT2 = { (byte) 0, (byte) 1, (byte) 32, (byte) 255};
  private static final byte[] RAW_FILE_CONTENT3 = { (byte) 0, (byte) 1, (byte) 2, (byte) 3};
  private static final byte[] FILE_CONTENT_OUTPUT = { (byte) 0, (byte) 1, (byte) 32, (byte) 255};
  private static final String FORM_NAME = "Form1";
  private static final String FORM_QUALIFIED_NAME = "com.yourdomain." + FORM_NAME;
  private static final String ASSET_FILE_NAME1 = "assets/kitty.jpg";
  private static final byte[] ASSET_FILE_CONTENT1 = { (byte) 0, (byte) 1, (byte) 32, (byte) 255};
  private static final String APK_FILE_NAME1 = "/ode/build/Android/HelloPurr.apk";
  private static final byte[] APK_FILE_CONTENT = { (byte) 0, (byte) 1, (byte) 32, (byte) 255};
  private static final String BLOCK_FILE_NAME = "src/blocks.blk";
  private static final byte[] BLOCK_FILE_CONTENT = {(byte) 0, (byte) 1, (byte) 32, (byte) 255};

  private ObjectifyStorageIo storage;
  private Project project;

  @Override
  protected void setUp() throws Exception {
    super.setUp();
    storage = new ObjectifyStorageIo();

    project = new Project(PROJECT_NAME);
    project.setProjectType(FAKE_PROJECT_TYPE);
    project.addTextFile(new TextFile(FILE_NAME1, FILE_CONTENT1));
    project.addTextFile(new TextFile(FILE_NAME2, FILE_CONTENT2));
    project.addRawFile(new RawFile(RAW_FILE_NAME1, RAW_FILE_CONTENT1));
    project.addRawFile(new RawFile(RAW_FILE_NAME2, RAW_FILE_CONTENT2));
  }

  private void createUserFiles(String userId, ObjectifyStorageIo storage)
    throws UnsupportedEncodingException {
    // remove files in case they were already created
    storage.getUser(userId);  // ensure userId exists in the DB
    storage.deleteUserFile(userId, FILE_NAME1);
    storage.deleteUserFile(userId, FILE_NAME2);
    storage.deleteUserFile(userId, RAW_FILE_NAME1);
    storage.deleteUserFile(userId, RAW_FILE_NAME2);
    storage.createRawUserFile(userId, FILE_NAME1,
        FILE_CONTENT1.getBytes(StorageUtil.DEFAULT_CHARSET));
    // note: the following 3 files should be stored in blobstore
    storage.createRawUserFile(userId, FILE_NAME2,
        FILE_CONTENT2.getBytes(StorageUtil.DEFAULT_CHARSET));
    storage.createRawUserFile(userId, RAW_FILE_NAME1, RAW_FILE_CONTENT1);
    storage.createRawUserFile(userId, RAW_FILE_NAME2, RAW_FILE_CONTENT2);
  }

  public void testGetUser() {
    final String USER_ID = "500";
    final String USER_EMAIL = "user500@test.com";
    final String USER_EMAIL_NEW = "newuser500@test.com";

    User user1 = storage.getUser(USER_ID, USER_EMAIL);
    assertEquals(USER_ID, user1.getUserId());
    assertEquals(USER_EMAIL, user1.getUserEmail());

    User user2 = storage.getUser(USER_ID);
    assertEquals(USER_ID, user2.getUserId());
    assertEquals(USER_EMAIL, user2.getUserEmail());

    User user3 = storage.getUser(USER_ID, USER_EMAIL_NEW);
    assertEquals(USER_ID, user3.getUserId());
    assertEquals(USER_EMAIL_NEW, user3.getUserEmail());

    User user4 = storage.getUser(USER_ID);
    assertEquals(USER_ID, user4.getUserId());
    assertEquals(USER_EMAIL_NEW, user4.getUserEmail());
  }

  public void testSetTosAccepted() {
    final String USER_ID = "100";
    ObjectifyStorageIo.requireTos.setForTest(true);
    User user = storage.getUser(USER_ID);
    assertEquals(false, user.getUserTosAccepted());
    storage.setTosAccepted(USER_ID);
    assertEquals(true, storage.getUser(USER_ID).getUserTosAccepted());
  }

  public void testLoadSettingsNewUser() {
    final String USER_ID = "200";
    assertEquals("", storage.loadSettings(USER_ID));
  }

  public void testStoreLoadSettings() {
    final String USER_ID = "300";
    storage.getUser(USER_ID);
    storage.storeSettings(USER_ID, SETTINGS);
    assertEquals(SETTINGS, storage.loadSettings(USER_ID));
  }

  public void testCreateProjectSuccessful() {
    final String USER_ID = "400";
    storage.getUser(USER_ID);
    storage.createProject(USER_ID, project, SETTINGS);
    assertEquals(1, storage.getProjects(USER_ID).size());
  }

  public void testCreateProjectFailFirst() {
    final String USER_ID = "600";
    // fail on first job in createProject (2nd job overall)
    StorageIo throwingStorage = new FailingJobObjectifyStorageIo(2);

    try {
      throwingStorage.getUser(USER_ID);
      throwingStorage.createProject(USER_ID, project, SETTINGS);
    } catch (RuntimeException e) {
      assertEquals(0, throwingStorage.getProjects(USER_ID).size());
      return;
    }

    fail();
  }

  public void testCreateProjectFailSecond() {
    final String USER_ID = "700";
    // fail on second job in createProject (3rd job overall)
    StorageIo throwingStorage = new FailingJobObjectifyStorageIo(3);

    try {
      throwingStorage.getUser(USER_ID);
      throwingStorage.createProject(USER_ID, project, SETTINGS);
    } catch (RuntimeException e) {
      assertEquals(0, throwingStorage.getProjects(USER_ID).size());
      return;
    }

    fail();
  }
<<<<<<< HEAD

  public void testCreateProjectDeletesBlobsOnFileFailure() {
    final String USER_ID = "710";
    // fail on 3rd blob creation.
    FailingBlobFileService failingFileService = new FailingBlobFileService(3);
    // storage doesn't really fail but we want to count blob deletions.
    FailingJobObjectifyStorageIo storageIo =
        new FailingJobObjectifyStorageIo(0, failingFileService);
    try {
      storageIo.getUser(USER_ID);
      storageIo.createProject(USER_ID, project, SETTINGS);
    } catch (RuntimeException e) {
      assertEquals(3, failingFileService.numBlobsCreated());
      assertEquals(2, storageIo.numBlobsDeleted());
    }
  }

  public void testCreateProjectDeletesBlobsOnJobFailure() {
    final String USER_ID = "720";
    // we don't actually want blob creation to fail in this case, but we do
    // want to be able to count created blobs
    FailingBlobFileService failingFileService = new FailingBlobFileService(0);
    // arrange that the second job in createProject fails. make sure
    // blobs created in the first job were deleted.
    FailingJobObjectifyStorageIo storageIo =
        new FailingJobObjectifyStorageIo(3, failingFileService);
    try {
      storageIo.getUser(USER_ID);
      storageIo.createProject(USER_ID, project, SETTINGS);
    } catch (RuntimeException e) {
      assertEquals(2, failingFileService.numBlobsCreated());
      assertEquals(2, storageIo.numBlobsDeleted());
    }
  }

  public void testCreateProjectDeletesBlobsOnRetry() {
    final String USER_ID = "730";
    // 2nd blob creation fails with ConcurrentModificationException, which
    // should cause the job to be retried. It should ultimately succeed
    // and we should have 1 blob that got deleted.
    FailingBlobFileService failingFileService = new FailingBlobFileService(2,
        new ConcurrentModificationException("this is intentional"));
    // storage doesn't really fail but we want to count deleted blobs
    FailingJobObjectifyStorageIo storageIo =
        new FailingJobObjectifyStorageIo(0, failingFileService);
    try {
      storageIo.getUser(USER_ID);
      storageIo.createProject(USER_ID, project, SETTINGS);
    } catch (RuntimeException e) {
      fail();
    }
    assertEquals(4, failingFileService.numBlobsCreated());
    assertEquals(1, storageIo.numBlobsDeleted());
  }
=======

>>>>>>> e5623935

  public void testUploadBeforeAdd() throws BlocksTruncatedException {
    final String USER_ID = "800";
    storage.getUser(USER_ID);
    long projectId = createProject(USER_ID, PROJECT_NAME, FAKE_PROJECT_TYPE, FORM_QUALIFIED_NAME);
    try {
      storage.uploadFile(projectId, FILE_NAME1, USER_ID, "does not matter",
          StorageUtil.DEFAULT_CHARSET);
      fail("Allowed upload before add");
    } catch (IllegalStateException ignored) {
      // File upload should be preceded by add
    }
    try {
      storage.uploadRawFile(projectId, FILE_NAME1, USER_ID, true, "does not matter".getBytes());
      fail("Allowed upload before add");
    } catch (IllegalStateException ignored) {
      // File upload should be preceded by add
    }
  }

  public void testUploadUserFileBeforeAdd() {
    final String USER_ID = "900";
    storage.getUser(USER_ID);
    try {
      storage.uploadUserFile(USER_ID, FILE_NAME1, "does not matter",
          StorageUtil.DEFAULT_CHARSET);
      fail("Allowed upload before add");
    } catch (IllegalStateException ignored) {
      // File upload should be preceded by add
    }
    try {
      storage.uploadRawUserFile(USER_ID, FILE_NAME2, "does not matter".getBytes());
      fail("Allowed upload before add");
    } catch (IllegalStateException ignored) {
      // File upload should be preceded by add
    }
  }

  public void testMuliRoleFile() {
    final String USER_ID = "1000";
    storage.getUser(USER_ID);
    long projectId = createProject(USER_ID, PROJECT_NAME, FAKE_PROJECT_TYPE, FORM_QUALIFIED_NAME);
    storage.addSourceFilesToProject(USER_ID, projectId, false, FILE_NAME1);
    try {
      storage.addOutputFilesToProject(USER_ID, projectId, FILE_NAME1);
      fail("File role changed");
    } catch (IllegalStateException ignored) {
      // File role change is not allowed
    }
    try {
      storage.removeOutputFilesFromProject(USER_ID, projectId, FILE_NAME1);
      fail("File role changed");
    } catch (IllegalStateException ignored) {
      // File role change is not allowed
    } catch (RuntimeException ignored) {
      // File role change is not allowed
    }
  }

  public void testUpdateModificationTime() throws BlocksTruncatedException {
    final String USER_ID = "1100";
    storage.getUser(USER_ID);
    long projectId = createProject(USER_ID, PROJECT_NAME, FAKE_PROJECT_TYPE, FORM_QUALIFIED_NAME);
    UserProject uproject = storage.getUserProject(USER_ID, projectId);
    long creationDate = uproject.getDateCreated();
    long modificationDate = uproject.getDateModified();
    assertEquals(creationDate, modificationDate);
    long oldModificationDate = modificationDate;

    storage.addSourceFilesToProject(USER_ID, projectId, false, FILE_NAME1);
    assertTrue(storage.getProjectSourceFiles(USER_ID, projectId).contains(FILE_NAME1));
    modificationDate = storage.getProjectDateModified(USER_ID, projectId);
    assertEquals(oldModificationDate, modificationDate);
    oldModificationDate = modificationDate;

    storage.removeSourceFilesFromProject(USER_ID, projectId, false, FILE_NAME1);
    assertFalse(storage.getProjectSourceFiles(USER_ID, projectId).contains(FILE_NAME1));
    modificationDate = storage.getProjectDateModified(USER_ID, projectId);
    assertEquals(oldModificationDate, modificationDate);
    oldModificationDate = modificationDate;

    storage.addSourceFilesToProject(USER_ID, projectId, true, FILE_NAME1);
    assertTrue(storage.getProjectSourceFiles(USER_ID, projectId).contains(FILE_NAME1));
    modificationDate = storage.getProjectDateModified(USER_ID, projectId);
    // Note: Modification date will not change due to restrictions where we only
    // update project modification date if it is more then a minute since the last
    // update.
    assertTrue(oldModificationDate <= modificationDate);
    oldModificationDate = modificationDate;

    storage.removeSourceFilesFromProject(USER_ID, projectId, true, FILE_NAME1);
    assertFalse(storage.getProjectSourceFiles(USER_ID, projectId).contains(FILE_NAME1));
    modificationDate = storage.getProjectDateModified(USER_ID, projectId);
    assertTrue(oldModificationDate <= modificationDate);
    oldModificationDate = modificationDate;

    storage.addSourceFilesToProject(USER_ID, projectId, false, FILE_NAME1);
    modificationDate = storage.uploadFile(projectId, FILE_NAME1, USER_ID, FILE_CONTENT1,
        StorageUtil.DEFAULT_CHARSET);
    assertTrue(oldModificationDate <= modificationDate);
    oldModificationDate = modificationDate;
    modificationDate = storage.getProjectDateModified(USER_ID, projectId);
    assertEquals(oldModificationDate, modificationDate);
    oldModificationDate = modificationDate;

    storage.addOutputFilesToProject(USER_ID, projectId, FILE_NAME_OUTPUT);
    modificationDate = storage.uploadRawFile(projectId, FILE_NAME_OUTPUT, USER_ID,
        true, FILE_CONTENT_OUTPUT);
    assertTrue(oldModificationDate <= modificationDate);
    oldModificationDate = modificationDate;
    modificationDate = storage.getProjectDateModified(USER_ID, projectId);
    assertEquals(oldModificationDate, modificationDate);
    oldModificationDate = modificationDate;


    modificationDate = storage.deleteFile(USER_ID, projectId, FILE_NAME1);
    assertTrue(oldModificationDate <= modificationDate);
    oldModificationDate = modificationDate;
    modificationDate = storage.getProjectDateModified(USER_ID, projectId);
    assertEquals(oldModificationDate, modificationDate);
    oldModificationDate = modificationDate;
  }

  public void testAddRemoveFile() throws BlocksTruncatedException {
    final String USER_ID = "1200";
    storage.getUser(USER_ID);
    long projectId = createProject(USER_ID, PROJECT_NAME, FAKE_PROJECT_TYPE, FORM_QUALIFIED_NAME);
    storage.addSourceFilesToProject(USER_ID, projectId, false, FILE_NAME1);
    storage.uploadFile(projectId, FILE_NAME1, USER_ID, FILE_CONTENT1, StorageUtil.DEFAULT_CHARSET);
    storage.addOutputFilesToProject(USER_ID, projectId, FILE_NAME_OUTPUT);
    storage.uploadRawFile(projectId, FILE_NAME_OUTPUT, USER_ID, true, FILE_CONTENT_OUTPUT);

    assertTrue(storage.getProjectSourceFiles(USER_ID, projectId).contains(FILE_NAME1));
    assertTrue(storage.getProjectOutputFiles(USER_ID, projectId).contains(FILE_NAME_OUTPUT));
    assertEquals(FILE_CONTENT1, storage.downloadFile(USER_ID, projectId, FILE_NAME1,
        StorageUtil.DEFAULT_CHARSET));
    assertTrue(
        java.util.Arrays.equals(FILE_CONTENT_OUTPUT,
                                storage.downloadRawFile(USER_ID, projectId, FILE_NAME_OUTPUT)));

    storage.removeSourceFilesFromProject(USER_ID, projectId, false, FILE_NAME1);
    assertFalse(storage.getProjectSourceFiles(USER_ID, projectId).contains(FILE_NAME1));
    assertTrue(storage.getProjectOutputFiles(USER_ID, projectId).contains(FILE_NAME_OUTPUT));

    storage.removeOutputFilesFromProject(USER_ID, projectId, FILE_NAME_OUTPUT);
    assertFalse(storage.getProjectSourceFiles(USER_ID, projectId).contains(FILE_NAME1));
    assertFalse(storage.getProjectOutputFiles(USER_ID, projectId).contains(FILE_NAME_OUTPUT));
  }

  public void testAddRemoveUserFile() {
    // Note that neither FILE_NAME1 nor FILE_NAME_OUTPUT should exist
    // at the start of this test
    final String USER_ID = "1100";
    storage.getUser(USER_ID);
    storage.addFilesToUser(USER_ID, FILE_NAME1);
    storage.uploadUserFile(USER_ID, FILE_NAME1, FILE_CONTENT1,
        StorageUtil.DEFAULT_CHARSET);
    storage.addFilesToUser(USER_ID, FILE_NAME_OUTPUT);
    storage.uploadRawUserFile(USER_ID, FILE_NAME_OUTPUT, FILE_CONTENT_OUTPUT);

    assertTrue(storage.getUserFiles(USER_ID).contains(FILE_NAME1));
    assertTrue(storage.getUserFiles(USER_ID).contains(FILE_NAME_OUTPUT));
    assertEquals(FILE_CONTENT1, storage.downloadUserFile(USER_ID, FILE_NAME1,
        StorageUtil.DEFAULT_CHARSET));
    assertEquals(new String(FILE_CONTENT_OUTPUT),
        new String(storage.downloadRawUserFile(USER_ID, FILE_NAME_OUTPUT)));

    storage.deleteUserFile(USER_ID, FILE_NAME1);
    assertFalse(storage.getUserFiles(USER_ID).contains(FILE_NAME1));
    assertTrue(storage.getUserFiles(USER_ID).contains(FILE_NAME_OUTPUT));

    storage.deleteUserFile(USER_ID, FILE_NAME_OUTPUT);
    assertFalse(storage.getUserFiles(USER_ID).contains(FILE_NAME1));
    assertFalse(storage.getUserFiles(USER_ID).contains(FILE_NAME_OUTPUT));
  }

  public void testUnsupportedEncoding() throws BlocksTruncatedException {
    final String USER_ID = "1100";
    storage.getUser(USER_ID);
    long projectId = createProject(USER_ID, PROJECT_NAME, FAKE_PROJECT_TYPE, FORM_QUALIFIED_NAME);
    storage.addSourceFilesToProject(USER_ID, projectId, false, FILE_NAME1);
    try {
      storage.uploadFile(projectId, FILE_NAME1, USER_ID, FILE_CONTENT1, "No such encoding");
      fail("Unsupported encoding accepted");
    } catch (RuntimeException e) {
      // This encoding is not supported
      assertTrue(e.getCause() instanceof UnsupportedEncodingException);
    }
    storage.uploadFile(projectId, FILE_NAME1, USER_ID, FILE_CONTENT1, StorageUtil.DEFAULT_CHARSET);
    try {
      storage.downloadFile(USER_ID, projectId, FILE_NAME1, "No such encoding");
      fail("Unsupported encoding accepted");
    } catch (RuntimeException e) {
      // This encoding is not supported
      assertTrue(e.getCause() instanceof UnsupportedEncodingException);
    }
  }

  public void testUnsupportedEncodingUserFIle() {
    // Note that neither FILE_NAME1 nor FILE_NAME_OUTPUT should exist
    // at the start of this test
    final String USER_ID = "1100";
    storage.getUser(USER_ID);
    storage.addFilesToUser(USER_ID, FILE_NAME1);
    try {
      storage.uploadUserFile(USER_ID, FILE_NAME1, FILE_CONTENT1, "No such encoding");
      fail("Unsupported encoding accepted");
    } catch (RuntimeException e) {
      // This encoding is not supported
      assertTrue(e.getCause() instanceof UnsupportedEncodingException);
    }
    storage.uploadUserFile(USER_ID, FILE_NAME1, FILE_CONTENT1,
        StorageUtil.DEFAULT_CHARSET);
    try {
      storage.downloadUserFile(USER_ID, FILE_NAME1, "No such encoding");
      fail("Unsupported encoding accepted");
    } catch (RuntimeException e) {
      // This encoding is not supported
      assertTrue(e.getCause() instanceof UnsupportedEncodingException);
    }
  }

  public void testBlobFiles() throws BlocksTruncatedException {
    final String USER_ID = "1300";
    storage.getUser(USER_ID);
    long projectId = createProject(
        USER_ID, PROJECT_NAME, YoungAndroidProjectNode.YOUNG_ANDROID_PROJECT_TYPE,
        FORM_QUALIFIED_NAME);
    storage.addSourceFilesToProject(USER_ID, projectId, false, ASSET_FILE_NAME1);
    storage.uploadRawFile(projectId, ASSET_FILE_NAME1, USER_ID, true, ASSET_FILE_CONTENT1);
    storage.addSourceFilesToProject(USER_ID, projectId, false, BLOCK_FILE_NAME);
    storage.uploadRawFile(projectId, BLOCK_FILE_NAME, USER_ID, true, BLOCK_FILE_CONTENT);
    storage.addOutputFilesToProject(USER_ID, projectId, APK_FILE_NAME1);
    storage.uploadRawFile(projectId, APK_FILE_NAME1, USER_ID, true, APK_FILE_CONTENT);

    assertTrue(storage.getProjectSourceFiles(USER_ID, projectId).contains(ASSET_FILE_NAME1));
    assertTrue(storage.getProjectOutputFiles(USER_ID, projectId).contains(APK_FILE_NAME1));
    assertTrue(Arrays.equals(ASSET_FILE_CONTENT1,
        storage.downloadRawFile(USER_ID, projectId, ASSET_FILE_NAME1)));
    assertTrue(Arrays.equals(APK_FILE_CONTENT,
        storage.downloadRawFile(USER_ID, projectId, APK_FILE_NAME1)));
    assertTrue(Arrays.equals(BLOCK_FILE_CONTENT,
        storage.downloadRawFile(USER_ID, projectId, BLOCK_FILE_NAME)));
    assertTrue(storage.isGcsFile(projectId, ASSET_FILE_NAME1));
    assertTrue(storage.isGcsFile(projectId, APK_FILE_NAME1));
    assertTrue(!storage.isGcsFile(projectId, BLOCK_FILE_NAME)); // small block files now in datastore

    storage.removeSourceFilesFromProject(USER_ID, projectId, false, ASSET_FILE_NAME1);
    storage.removeOutputFilesFromProject(USER_ID, projectId, APK_FILE_NAME1);
    storage.removeSourceFilesFromProject(USER_ID, projectId, false, BLOCK_FILE_NAME);
    assertFalse(storage.getProjectSourceFiles(USER_ID, projectId).contains(ASSET_FILE_NAME1));
    assertFalse(storage.getProjectOutputFiles(USER_ID, projectId).contains(APK_FILE_NAME1));
    assertFalse(storage.getProjectOutputFiles(USER_ID, projectId).contains(BLOCK_FILE_NAME));
    // TODO(sharon): would be good to check that blobrefs are deleted from blobstore too

    // TODO(sharon): should test large blob files (e.g., >2MB (chunk size), >4MB (row size));
  }

  public void testOldBlockFilesInDatastoreStillWork() throws BlocksTruncatedException {
    // Create new storage object that forces storage in the datastore
    ObjectifyStorageIo oldStyleStorage = new ObjectifyStorageIo() {

      boolean useBlobstoreForFile(String fileName, int length) {
        return false;
      }
    };

    final String USER_ID = "1310";
    oldStyleStorage.getUser(USER_ID);
    long projectId = createProject(
        USER_ID, PROJECT_NAME, YoungAndroidProjectNode.YOUNG_ANDROID_PROJECT_TYPE,
        FORM_QUALIFIED_NAME);
    oldStyleStorage.addSourceFilesToProject(USER_ID, projectId, false, BLOCK_FILE_NAME);
    oldStyleStorage.uploadRawFile(projectId, BLOCK_FILE_NAME, USER_ID, true, BLOCK_FILE_CONTENT);
    assertTrue(Arrays.equals(BLOCK_FILE_CONTENT,
                                       oldStyleStorage.downloadRawFile(
                                           USER_ID, projectId, BLOCK_FILE_NAME)));
    assertFalse(oldStyleStorage.isGcsFile(projectId, BLOCK_FILE_NAME));

    // Test that we can still get the content with an ordinary storage object
    assertTrue(Arrays.equals(BLOCK_FILE_CONTENT,
        storage.downloadRawFile(
          USER_ID, projectId, BLOCK_FILE_NAME)));
 }

  public void testGetProject() {
    final String USER_ID = "1400";
    storage.getUser(USER_ID);
    long projectId = createProject(USER_ID, PROJECT_NAME, FAKE_PROJECT_TYPE, FORM_QUALIFIED_NAME);
    ProjectData result = storage.getProject(projectId);
    assertEquals(projectId, result.id.longValue());
    assertEquals(PROJECT_NAME, result.name);
    assertEquals(FAKE_PROJECT_TYPE, result.type);
  }

  public void testGetProject_withNonexistentProject() {
    final String USER_ID = "1500";
    storage.getUser(USER_ID);
    long projectId = createProject(USER_ID, PROJECT_NAME, FAKE_PROJECT_TYPE, FORM_QUALIFIED_NAME);
    long nonExistentProjectId = (projectId + 10);
    ProjectData result = storage.getProject(nonExistentProjectId);
    assertNull(result);
  }

  public void testWrongUserThrowsException() throws Exception {
    final String USER_ID = "1600";
    final String USER_ID2 = "1700";
    createUserFiles(USER_ID, storage);

    long projectId = storage.createProject(USER_ID, project, SETTINGS);
    assertTrue(Arrays.equals(RAW_FILE_CONTENT1,
        storage.downloadRawFile(USER_ID, projectId, RAW_FILE_NAME1)));
    try {
      storage.downloadRawFile(USER_ID2, projectId, RAW_FILE_NAME1);
      fail();
    } catch (Exception e) {
      assertTrue(e instanceof UnauthorizedAccessException
                 || e.getCause() instanceof UnauthorizedAccessException);
    }
  }

  public void testUploadComponentFile() throws Exception {
    final String USER_ID = "369";
    final String FULL_NAME = COMPONENT_FILE_NAME1.substring(0,
        COMPONENT_FILE_NAME1.length() - COMPONENT_EXTENSION_NAME.length());
    final long INIT_VERSION = 1;
    final String PATH_SUFFIX = FULL_NAME + "/" + INIT_VERSION + "/" + COMPONENT_FILE_NAME1;
    storage.uploadComponentFile(USER_ID, COMPONENT_FILE_NAME1, RAW_FILE_CONTENT1);

    List<ComponentData> compDataList = storage.getCompDataList(FULL_NAME);
    assertFalse(compDataList.isEmpty());

    ComponentData firstData = compDataList.get(0);
    assertEquals(USER_ID, firstData.userId);
    assertEquals(FULL_NAME, firstData.fullyQualifiedName);
    assertEquals(INIT_VERSION, firstData.version);
    assertTrue(firstData.gcsPath.endsWith(PATH_SUFFIX));
    assertTrue(Arrays.equals(RAW_FILE_CONTENT1, storage.getGcsFileContent(firstData.gcsPath)));

    // the version of the newly uploaded component is based on nextVersion in info.json
    final String INFO_PATH = "external_comps" + "/" + FULL_NAME + "/" + "info.json";
    final long VERSION = 10;
    final long NUM_OF_VERSIONS = 5;
    JSONObject info = new JSONObject();
    info.put("nextVersion", VERSION);
    info.put("numOfVersions", NUM_OF_VERSIONS);
    storage.setGcsFileContent(INFO_PATH, info.toString().getBytes());

    Component justAdded = storage.uploadComponentFile(USER_ID, COMPONENT_FILE_NAME1,
        RAW_FILE_CONTENT1);
    assertNotNull(justAdded);
    assertEquals(VERSION, justAdded.getVersion());

    byte[] infoContent = storage.getGcsFileContent(INFO_PATH);
    JSONObject updatedInfo = new JSONObject(new String(infoContent));
    assertEquals(NUM_OF_VERSIONS + 1, updatedInfo.getInt("numOfVersions"));
  }

  public void testGetComponents() {
    final String USER_ID = "246";
    storage.uploadComponentFile(USER_ID, COMPONENT_FILE_NAME1, RAW_FILE_CONTENT1);
    storage.uploadComponentFile(USER_ID, COMPONENT_FILE_NAME2, RAW_FILE_CONTENT1);

    assertEquals(2, storage.getComponents(USER_ID).size());

    final String FULL_NAME_1 = COMPONENT_FILE_NAME1.substring(0,
        COMPONENT_FILE_NAME1.length() - COMPONENT_EXTENSION_NAME.length());

    final String FULL_NAME_2 = COMPONENT_FILE_NAME2.substring(0,
        COMPONENT_FILE_NAME2.length() - COMPONENT_EXTENSION_NAME.length());

    final long INIT_VERSION = 1;

    Component comp1 = storage.getComponents(USER_ID).get(0);
    assertEquals(USER_ID, comp1.getAuthorId());
    assertEquals(FULL_NAME_1, comp1.getFullyQualifiedName());
    assertEquals(INIT_VERSION, comp1.getVersion());

    Component comp2 = storage.getComponents(USER_ID).get(1);
    assertEquals(USER_ID, comp2.getAuthorId());
    assertEquals(FULL_NAME_2, comp2.getFullyQualifiedName());
    assertEquals(INIT_VERSION, comp2.getVersion());
  }

  public void testGetGcsFileContent() throws Exception {
    String path = "/path/to/heaven.aix";

    storage.setGcsFileContent(path, RAW_FILE_CONTENT1);
    assertTrue(Arrays.equals(RAW_FILE_CONTENT1, storage.getGcsFileContent(path)));

    path = "/path/to/hell.aix";
    assertNull(storage.getGcsFileContent(path));
  }

  public void testGetGcsPath() {
    final String USER_ID = "135";
    storage.uploadComponentFile(USER_ID, COMPONENT_FILE_NAME1, RAW_FILE_CONTENT1);

    Component comp = storage.getComponents(USER_ID).get(0);
    assertNotNull(storage.getGcsPath(comp));

    Component fakeComp = new Component(123, "fakeId", "fakeFullName", 456);
    assertNull(storage.getGcsPath(fakeComp));
  }

  public void testDeleteComponent() {
    Component comp = storage.uploadComponentFile("123", COMPONENT_FILE_NAME1,
        RAW_FILE_CONTENT1);
    String infoPath = "external_comps" + "/" + comp.getFullyQualifiedName() +
        "/" + "info.json";

    assertNotNull(storage.getGcsFileContent(infoPath));
    assertNotNull(storage.getGcsFileContent(storage.getGcsPath(comp)));
    storage.deleteComponent(comp);
    assertTrue(storage.getCompDataList(comp.getFullyQualifiedName()).isEmpty());
    assertNull(storage.getGcsFileContent(infoPath));
    assertNull(storage.getGcsFileContent(storage.getGcsPath(comp)));

    final int NUM_OF_VERSIONS = 5;
    for (int i = 0; i < NUM_OF_VERSIONS; ++i) {
      comp = storage.uploadComponentFile("123", COMPONENT_FILE_NAME1,
          RAW_FILE_CONTENT1);
    }

    storage.deleteComponent(comp);
    infoPath = "external_comps" + "/" + comp.getFullyQualifiedName() + "/" +
        "info.json";
    byte[] infoContent = storage.getGcsFileContent(infoPath);
    JSONObject updatedInfo = new JSONObject(new String(infoContent));
    assertEquals(NUM_OF_VERSIONS - 1, updatedInfo.getInt("numOfVersions"));
  }

  /*
   * Fail on the Nth call to runJobWithRetries, where N is the value of the
   * failingRun argument to the constructor. Also allows counting
   * blob deletions.
   */
  private static class FailingJobObjectifyStorageIo extends ObjectifyStorageIo {
    private final int failingRun;
    private int run;
    private int numDeletedBlobs = 0;

    FailingJobObjectifyStorageIo(int failingRun) {
      super();
      this.failingRun = failingRun;
      run = 0;
    }

    @Override
    void runJobWithRetries(JobRetryHelper job, boolean useTransaction) throws ObjectifyException {
      ++run;
      if (run != failingRun) {
        super.runJobWithRetries(job, useTransaction);
      } else {
        throw new ObjectifyException("job failed (on purpose)");
      }
    }

    @Override
    protected void deleteBlobstoreFile(String blobstoreKey) {
      super.deleteBlobstoreFile(blobstoreKey);
      numDeletedBlobs++;
    }

    int numBlobsDeleted() {
      return numDeletedBlobs;
    }
  }
<<<<<<< HEAD

  /*
   * Fail on Nth blob create, where N is the value of the failingBlobNum
   * argument to the constructor. Also allows counting attempted blob creations.
   */
  private class FailingBlobFileService implements FileService {
    private final int failingBlobNum;
    private FileService fileService = FileServiceFactory.getFileService();
    private List<AppEngineFile> blobs = new ArrayList<AppEngineFile>();
    private RuntimeException runtimeException;
    private int numBlobsCreated;

    // fail on creation of blob number failingBlobNum with an IOException
    FailingBlobFileService(int failingBlobNum) {
      super();
      this.failingBlobNum = failingBlobNum;
      numBlobsCreated = 0;
      runtimeException = null;
    }

    // fail on creation of blob number failingBlobNum with runtime exception e
    FailingBlobFileService(int failingBlobNum, RuntimeException e) {
      super();
      this.failingBlobNum = failingBlobNum;
      numBlobsCreated = 0;
      runtimeException = e;
    }

    @Override
    public AppEngineFile createNewBlobFile(String arg0) {
      throw new UnsupportedOperationException();
    }

    @Override
    public AppEngineFile createNewBlobFile(String arg0, String arg1) throws IOException {
      numBlobsCreated++;
      if (numBlobsCreated == failingBlobNum) {
        if (runtimeException != null) {
          throw runtimeException;
        } else {
          throw new IOException("This one is supposed to fail");
        }
      } else {
        AppEngineFile newBlob = fileService.createNewBlobFile(arg0, arg1);
        blobs.add(newBlob);
        return newBlob;
      }
    }

    @Override
    public AppEngineFile getBlobFile(BlobKey arg0) {
      throw new UnsupportedOperationException();
    }

    @Override
    public BlobKey getBlobKey(AppEngineFile arg0) {
      return fileService.getBlobKey(arg0);
    }

    @Override
    public FileReadChannel openReadChannel(AppEngineFile arg0, boolean arg1)
        throws FileNotFoundException, LockException, IOException {
      return fileService.openReadChannel(arg0, arg1);
    }

    @Override
    public FileWriteChannel openWriteChannel(AppEngineFile arg0, boolean arg1)
        throws FileNotFoundException, FinalizationException, LockException, IOException {
      return fileService.openWriteChannel(arg0, arg1);
    }

    // note: returns number of attempted creates, not just successful ones
    public int numBlobsCreated() {
      return numBlobsCreated;
    }

    @Override
    public AppEngineFile createNewGSFile(GSFileOptions arg0) throws IOException {
      return null;
    }

    @Override
    public RecordReadChannel openRecordReadChannel(AppEngineFile arg0, boolean arg1)
        throws FileNotFoundException, LockException, IOException {
      return null;
    }

    @Override
    public RecordWriteChannel openRecordWriteChannel(AppEngineFile arg0, boolean arg1)
        throws FileNotFoundException, FinalizationException, LockException, IOException {
      return null;
    }

    @Override
    public void delete(AppEngineFile... arg0) throws IOException {
    }

    @Override
    public String getDefaultGsBucketName() throws IOException {
      return null;
    }

    @Override
    public FileStat stat(AppEngineFile arg0) throws IOException {
      return null;
    }
  }

=======
>>>>>>> e5623935

  private long createProject(String userId, String name, String type, String fileName) {
    return createProject(userId, name, type, fileName, storage);
  }

  private long createProject(String userId, String name, String type, String fileName,
                             ObjectifyStorageIo storageIo) {
    Project project = new Project(name);
    project.setProjectType(type);
    project.addTextFile(new TextFile(fileName, ""));
    return storageIo.createProject(userId, project, SETTINGS);
  }
}<|MERGE_RESOLUTION|>--- conflicted
+++ resolved
@@ -180,65 +180,6 @@
 
     fail();
   }
-<<<<<<< HEAD
-
-  public void testCreateProjectDeletesBlobsOnFileFailure() {
-    final String USER_ID = "710";
-    // fail on 3rd blob creation.
-    FailingBlobFileService failingFileService = new FailingBlobFileService(3);
-    // storage doesn't really fail but we want to count blob deletions.
-    FailingJobObjectifyStorageIo storageIo =
-        new FailingJobObjectifyStorageIo(0, failingFileService);
-    try {
-      storageIo.getUser(USER_ID);
-      storageIo.createProject(USER_ID, project, SETTINGS);
-    } catch (RuntimeException e) {
-      assertEquals(3, failingFileService.numBlobsCreated());
-      assertEquals(2, storageIo.numBlobsDeleted());
-    }
-  }
-
-  public void testCreateProjectDeletesBlobsOnJobFailure() {
-    final String USER_ID = "720";
-    // we don't actually want blob creation to fail in this case, but we do
-    // want to be able to count created blobs
-    FailingBlobFileService failingFileService = new FailingBlobFileService(0);
-    // arrange that the second job in createProject fails. make sure
-    // blobs created in the first job were deleted.
-    FailingJobObjectifyStorageIo storageIo =
-        new FailingJobObjectifyStorageIo(3, failingFileService);
-    try {
-      storageIo.getUser(USER_ID);
-      storageIo.createProject(USER_ID, project, SETTINGS);
-    } catch (RuntimeException e) {
-      assertEquals(2, failingFileService.numBlobsCreated());
-      assertEquals(2, storageIo.numBlobsDeleted());
-    }
-  }
-
-  public void testCreateProjectDeletesBlobsOnRetry() {
-    final String USER_ID = "730";
-    // 2nd blob creation fails with ConcurrentModificationException, which
-    // should cause the job to be retried. It should ultimately succeed
-    // and we should have 1 blob that got deleted.
-    FailingBlobFileService failingFileService = new FailingBlobFileService(2,
-        new ConcurrentModificationException("this is intentional"));
-    // storage doesn't really fail but we want to count deleted blobs
-    FailingJobObjectifyStorageIo storageIo =
-        new FailingJobObjectifyStorageIo(0, failingFileService);
-    try {
-      storageIo.getUser(USER_ID);
-      storageIo.createProject(USER_ID, project, SETTINGS);
-    } catch (RuntimeException e) {
-      fail();
-    }
-    assertEquals(4, failingFileService.numBlobsCreated());
-    assertEquals(1, storageIo.numBlobsDeleted());
-  }
-=======
-
->>>>>>> e5623935
-
   public void testUploadBeforeAdd() throws BlocksTruncatedException {
     final String USER_ID = "800";
     storage.getUser(USER_ID);
@@ -706,117 +647,6 @@
       return numDeletedBlobs;
     }
   }
-<<<<<<< HEAD
-
-  /*
-   * Fail on Nth blob create, where N is the value of the failingBlobNum
-   * argument to the constructor. Also allows counting attempted blob creations.
-   */
-  private class FailingBlobFileService implements FileService {
-    private final int failingBlobNum;
-    private FileService fileService = FileServiceFactory.getFileService();
-    private List<AppEngineFile> blobs = new ArrayList<AppEngineFile>();
-    private RuntimeException runtimeException;
-    private int numBlobsCreated;
-
-    // fail on creation of blob number failingBlobNum with an IOException
-    FailingBlobFileService(int failingBlobNum) {
-      super();
-      this.failingBlobNum = failingBlobNum;
-      numBlobsCreated = 0;
-      runtimeException = null;
-    }
-
-    // fail on creation of blob number failingBlobNum with runtime exception e
-    FailingBlobFileService(int failingBlobNum, RuntimeException e) {
-      super();
-      this.failingBlobNum = failingBlobNum;
-      numBlobsCreated = 0;
-      runtimeException = e;
-    }
-
-    @Override
-    public AppEngineFile createNewBlobFile(String arg0) {
-      throw new UnsupportedOperationException();
-    }
-
-    @Override
-    public AppEngineFile createNewBlobFile(String arg0, String arg1) throws IOException {
-      numBlobsCreated++;
-      if (numBlobsCreated == failingBlobNum) {
-        if (runtimeException != null) {
-          throw runtimeException;
-        } else {
-          throw new IOException("This one is supposed to fail");
-        }
-      } else {
-        AppEngineFile newBlob = fileService.createNewBlobFile(arg0, arg1);
-        blobs.add(newBlob);
-        return newBlob;
-      }
-    }
-
-    @Override
-    public AppEngineFile getBlobFile(BlobKey arg0) {
-      throw new UnsupportedOperationException();
-    }
-
-    @Override
-    public BlobKey getBlobKey(AppEngineFile arg0) {
-      return fileService.getBlobKey(arg0);
-    }
-
-    @Override
-    public FileReadChannel openReadChannel(AppEngineFile arg0, boolean arg1)
-        throws FileNotFoundException, LockException, IOException {
-      return fileService.openReadChannel(arg0, arg1);
-    }
-
-    @Override
-    public FileWriteChannel openWriteChannel(AppEngineFile arg0, boolean arg1)
-        throws FileNotFoundException, FinalizationException, LockException, IOException {
-      return fileService.openWriteChannel(arg0, arg1);
-    }
-
-    // note: returns number of attempted creates, not just successful ones
-    public int numBlobsCreated() {
-      return numBlobsCreated;
-    }
-
-    @Override
-    public AppEngineFile createNewGSFile(GSFileOptions arg0) throws IOException {
-      return null;
-    }
-
-    @Override
-    public RecordReadChannel openRecordReadChannel(AppEngineFile arg0, boolean arg1)
-        throws FileNotFoundException, LockException, IOException {
-      return null;
-    }
-
-    @Override
-    public RecordWriteChannel openRecordWriteChannel(AppEngineFile arg0, boolean arg1)
-        throws FileNotFoundException, FinalizationException, LockException, IOException {
-      return null;
-    }
-
-    @Override
-    public void delete(AppEngineFile... arg0) throws IOException {
-    }
-
-    @Override
-    public String getDefaultGsBucketName() throws IOException {
-      return null;
-    }
-
-    @Override
-    public FileStat stat(AppEngineFile arg0) throws IOException {
-      return null;
-    }
-  }
-
-=======
->>>>>>> e5623935
 
   private long createProject(String userId, String name, String type, String fileName) {
     return createProject(userId, name, type, fileName, storage);
