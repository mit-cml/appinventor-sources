---
title: MIT App Inventor Text Blocks
layout: documentation
---

* [string](#string)
* [join](#join)
* [length](#length)
* [is empty](#isempty)
* [compare texts](#compare)
* [trim](#trim)
* [upcase](#upcase)
* [downcase](#downcase)
* [starts at](#startsat)
* [contains](#contains)
* [split at first](#splitatfirst)
* [split at first of any](#splitatfirstofany)
* [split](#split)
* [split at any](#splitatany)
* [split at spaces](#splitatspaces)
* [segment](#segment)
* [replace all](#replaceall)
* [obfuscated text](#obfuscatetext)
* [is a string?](#isstring)
<<<<<<< HEAD
* [replace all mappings](#replaceallmappings)
=======
* [reverse](#reverse)
>>>>>>> e1ab8187

### " " (string block)   {#string}

![](images/text/string.png)

Contains a text string.

This string can contain any characters (letters, numbers, or other special characters). On App Inventor it will be considered a Text object.

### join   {#join}

![](images/text/join.png)

Appends all of the inputs to make a single string. If no inputs, returns an empty string.

### length   {#length}

![](images/text/length.png)

Returns the number of characters including spaces in the string. This is the length of the given text string.

### is empty   {#isempty}

![](images/text/isempty.png)

Returns whether or not the string contains any characters (including spaces). When the string length is 0, returns true otherwise it returns false.

### compare texts < > =   {#compare}

![](images/text/compare.gif)

Returns whether or not the first string is lexicographically <, >, or = the second string depending on which dropdown is selected.

A string a considered lexicographically greater than another if it is alphabetically greater than the other string. Essentially, it would come after it in the dictionary. All uppercase letters are considered smaller or to occur before lowercase letters. cat would be > Cat.

### trim   {#trim}

![](images/text/trim.png)

Removes any spaces leading or trailing the input string and returns the result.

### upcase   {#upcase}

![](images/text/upcase.png)

Returns a copy of its text string argument converted to all upper case.

### downcase   {#downcase}

![](images/text/downcase.png)

Returns a copy of its text string argument converted to all lower case.

### starts at   {#startsat}

![](images/text/startsat.png)

Returns the character position where the first character of *piece* first appears in text, or 0 if not present. For example, the location of *ana* in *havana banana* is 4.

### contains   {#contains}

![](images/text/contains.png)

Returns true if *piece* appears in text; otherwise, returns false.

### split at first   {#splitatfirst}

![](images/text/splitatfirst.png)

Divides the given text into two pieces using the location of the first occurrence of at as the dividing point, and returns a two-item list consisting of the piece before the dividing point and the piece after the dividing point. Splitting *apple,banana,cherry,dogfood* with a comma as the splitting point returns a list of two items: the first is the text *apple* and the second is the text *banana,cherry,dogfood*. Notice that the comma after apple doesn't appear in the result, because that is the dividing point.

### split at first of any   {#splitatfirstofany}

![](images/text/splitatfirstofany.png)

Divides the given text into a two-item list, using the first location of any item in the list at as the dividing point.

Splitting *i love apples bananas apples grapes* by the list *[ba,ap]* would result in a list of two items the first being *i love* and the second *ples bananas apples grapes*.

### split   {#split}

![](images/text/split.png)

Divides text into pieces using at as the dividing points and produces a list of the results. Splitting *one,two,three,four* at *,* (comma) returns the list *(one two three four)*. Splitting *one-potato,two-potato,three-potato,four* at *-potato,* returns the list *(one two three four)*.

### split at any   {#splitatany}

![](images/text/splitatany.png)

Divides the given text into a list, using any of the items in at as the dividing point, and returns a list of the results.

Splitting *appleberry,banana,cherry,dogfood* with at as the two-element list whose first item is a comma and whose second item is *rry* returns a list of four items: *(applebe banana che dogfood)*.

### split at spaces   {#splitatspaces}

![](images/text/splitatspaces.png)

Divides the given text at any occurrence of a space, producing a list of the pieces.

### segment   {#segment}

![](images/text/segment.png)

Extracts part of the text starting at start position and continuing for length characters.

### replace all   {#replaceall}

![](images/text/replaceall.png)

Returns a new text string obtained by replacing all occurrences of the substring with the replacement.

Replace all with *She loves eating. She loves writing. She loves coding* as the text, *She* as the segment, and *Hannah* as the replacement would result in *Hannah loves eating. Hannah loves writing. Hannah loves coding*.

### obfuscated text   {#obfuscatetext}

![](images/text/obfuscatetext.png)

Produces text, like a text block.  The difference is that th etext is not easily discoverable by examining the app's contents.  Use this when creating apps to distribute that include confidential information, for example, API keys.

*Warning: This provides only very low security against expert adversaries.*

### is a string?   {#isstring}

![](images/text/isstring.png)

Returns true if *thing* is a text object, otherwise false.

<<<<<<< HEAD
### replace all mappings {#replaceallmappings}

![](images/text/replaceallmappings.png)

Given a dictionary of mappings as input, replaces the key entries in the text with the corresponding values in the dictionary.
Returns the text with the mappings appllied.

#### dictionary order {#replaceallmappingsdictionary}

If the dictionary order is specified, in the case of one key entry being a substring of another key entry, the first one to be replaced
is based on the entry order in the dictionary (the earliest one gets replaced first).

#### longest string first order {#replaceallmappingslongeststring}

If the longest string order is specified, in the case of one key entry being a substring of another key entry, the first one to be replaced
is the one which is longer.
=======
### reverse   {#reverse}

![](images/text/text_reverse.png)

Reverse the given text. For example, "reverse" would become "esrever".
>>>>>>> e1ab8187
<|MERGE_RESOLUTION|>--- conflicted
+++ resolved
@@ -22,11 +22,8 @@
 * [replace all](#replaceall)
 * [obfuscated text](#obfuscatetext)
 * [is a string?](#isstring)
-<<<<<<< HEAD
+* [reverse](#reverse)
 * [replace all mappings](#replaceallmappings)
-=======
-* [reverse](#reverse)
->>>>>>> e1ab8187
 
 ### " " (string block)   {#string}
 
@@ -154,7 +151,12 @@
 
 Returns true if *thing* is a text object, otherwise false.
 
-<<<<<<< HEAD
+### reverse   {#reverse}
+
+![](images/text/text_reverse.png)
+
+Reverse the given text. For example, "reverse" would become "esrever".
+
 ### replace all mappings {#replaceallmappings}
 
 ![](images/text/replaceallmappings.png)
@@ -170,11 +172,4 @@
 #### longest string first order {#replaceallmappingslongeststring}
 
 If the longest string order is specified, in the case of one key entry being a substring of another key entry, the first one to be replaced
-is the one which is longer.
-=======
-### reverse   {#reverse}
-
-![](images/text/text_reverse.png)
-
-Reverse the given text. For example, "reverse" would become "esrever".
->>>>>>> e1ab8187
+is the one which is longer.