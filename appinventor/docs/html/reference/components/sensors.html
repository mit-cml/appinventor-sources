--- conflicted
+++ resolved
@@ -313,17 +313,13 @@
   <dt id="Clock.TimerEnabled" class="boolean"><em>TimerEnabled</em></dt>
   <dd>Specifies whether the <a href="#Clock.Timer"><code class="highlighter-rouge">Timer</code></a> event should run.</dd>
   <dt id="Clock.TimerInterval" class="number"><em>TimerInterval</em></dt>
-<<<<<<< HEAD
-  <dd>Interval between timer events in ms</dd>
-  <dt id="Clock.Timezones" class="list"><em>Timezones</em></dt>
-  <dd>List of available timezones</dd>
-=======
   <dd>Specifies the interval between subsequent <a href="#Clock.Timer"><code class="highlighter-rouge">Timer</code></a> events.
 
     <p><strong>Note</strong>: Drift may occur over time and that the system may not honor the
  timing specified here if the app or another process on the phone is busy.</p>
   </dd>
->>>>>>> f071ee04
+  <dt id="Clock.Timezones" class="list"><em>Timezones</em></dt>
+  <dd>List of available timezones</dd>
 </dl>
 
 <h3 id="Clock-Events">Events</h3>
@@ -351,13 +347,9 @@
   <dt id="Clock.AddWeeks" class="method returns InstantInTime"><i></i> AddWeeks(<em class="InstantInTime">instant</em>,<em class="number">quantity</em>)</dt>
   <dd>Returns An instant in time some weeks after the given instant.</dd>
   <dt id="Clock.AddYears" class="method returns InstantInTime"><i></i> AddYears(<em class="InstantInTime">instant</em>,<em class="number">quantity</em>)</dt>
-<<<<<<< HEAD
-  <dd>An instant in time some years after the argument</dd>
+  <dd>Returns an instant in time some years after the given instant.</dd>
   <dt id="Clock.ChangeTimezone" class="method returns InstantInTime"><i></i> ChangeTimezone(<em class="InstantInTime">instant</em>,<em class="string">timezone</em>)</dt>
   <dd>Applies a timezone conversion in the given instant to the given timezone, returning the changed instant</dd>
-=======
-  <dd>Returns an instant in time some years after the given instant.</dd>
->>>>>>> f071ee04
   <dt id="Clock.DayOfMonth" class="method returns number"><i></i> DayOfMonth(<em class="InstantInTime">instant</em>)</dt>
   <dd>Returns the day of the month.</dd>
   <dt id="Clock.Duration" class="method returns number"><i></i> Duration(<em class="InstantInTime">start</em>,<em class="InstantInTime">end</em>)</dt>
