<!DOCTYPE html PUBLIC "-//W3C//DTD HTML 4.01 Transitional//EN">
<html class="js" xmlns:xsd="http://www.w3.org/2001/XMLSchema#" xmlns:skos="http://www.w3.org/2004/02/skos/core#"
  xmlns:sioct="http://rdfs.org/sioc/types#" xmlns:sioc="http://rdfs.org/sioc/ns#"
  xmlns:rdfs="http://www.w3.org/2000/01/rdf-schema#" xmlns:og="http://ogp.me/ns#"
  xmlns:foaf="http://xmlns.com/foaf/0.1/" xmlns:dc="http://purl.org/dc/terms/" xmlns:content="http://purl.org/rss/1.0/modules/content/"
  dir="ltr" version="XHTML+RDFa 1.0" xml:lang="en" xmlns="http://www.w3.org/1999/xhtml">
  <head profile="http://www.w3.org/1999/xhtml/vocab">
    <meta http-equiv="content-type" content="application/xhtml+xml; charset=UTF-8" />
    <meta datatype="xsd:integer" content="0" property="sioc:num_replies" about="/front_page" />
    <meta property="dc:title" about="/front_page" content="Front Page" />
    <meta content="Drupal 7 (http://drupal.org)" name="Generator" />
    <!-- Title ----------------------- -->
    <title>User Interface Components - App Inventor for Android</title>
    <!-- Title ----------------------- -->
    <style>
      body{
      background: url("http://ai2.appinventor.mit.edu/images/squairy_light.png") repeat scroll center top;
      margin-top:0;
      }
      #page{
      width: 960px;
      margin: 0 auto;
      }
      #branding, #menu-bar, #create-button,#region-create{
      display: inline-block;

      }
      #branding{
      width:25%;
      margin:0;
      }

      #top_bar, #top_bar_background {
      top:0;
      min-height: 40px;
      width:100%;
      margin-bottom: 4px;
      padding-right: 0px;
      padding-left: 0px;
      background-color: #f2f2f2;
      background-image: -moz-linear-gradient(top, #f2f2f2, #f3f3f3);
      background-image: -webkit-gradient(linear, 0 0, 0 100%, from(#f2f2f2), to(#f3f3f3));
      background-image: -webkit-linear-gradient(top, #f2f2f2, #f3f3f3);
      background-image: -o-linear-gradient(top, #f2f2f2, #f3f3f3);
      background-image: linear-gradient(to bottom, #f2f2f2, #f3f3f3);
      background-repeat: repeat-x;
      border: 1px solid #d4d4d4;
      filter: progid:DXImageTransform.Microsoft.gradient(startColorstr='#ffffffff', endColorstr='#fff2f2f2', GradientType=0);
      *zoom: 1;
      -webkit-box-shadow: 0 1px 4px rgba(0, 0, 0, 0.065);
      -moz-box-shadow: 0 1px 4px rgba(0, 0, 0, 0.065);
      box-shadow: 0 1px 4px rgba(0, 0, 0, 0.065);
      position: relative;
      }

      #top_bar, #top_bar_background{
      width:100%;
      height: 70px;
      /*position:absolute;*/
      margin:0 auto;
      left:0;
      right:0;
      top:0;
      }

      #header{
      width:960px;
      margin:0 auto;
      height:50px;
      position: relative;
      }
      /* LOGO */
      #logo {
      margin: 8px 4px 4px 4px;
      float: left;
      padding: 0 20px;

      }
      #logo img{
      /*background: url(../images/logo_text.png) no-repeat;*/
      width: auto;
      height: 50px;
      display: block;
      }
      #logo img:hover {
      -webkit-filter: drop-shadow(0px 0px 3px #eee);
      filter:         drop-shadow(0px 0px 3px #eee);
      }

      button {
      border-radius:0 !important;
      color:#FFF;
      border:none;
      padding: 0.5em 1em;
      }
      button:hover{
      color:#FFF;
      border:none;
      border-radius:0 !important;
      }

      #branding, #create-button, #region-create, #menu-bar li{
      display: inline-block;
      }
      #menu-bar{
      margin: 0;
      padding-top:10px;
      position: absolute;
      top: 0;
      }
      #menu-bar li{
      margin:0;

      }
      #menu-bar li a{
      font-family: 'Roboto Light', Helvetica, sans-serif;
      font-weight:300;
      font-size: 22px;
      text-decoration: none;
      color: #3D3D3D;
      background:transparent !important;
      border-radius:0 !important;
      display: block;
      line-height: 2.5em;
      padding: 0 1em;
      white-space: nowrap;
      }
      #menu-bar li a.active{
      color: #000;
      }
      #menu-bar li a:hover{
      color: #8fc202;
      }
      .create-button{
      float:right;
      margin:8px 25px 10px 10px;
      }
      .create-button button:hover{
      cursor: pointer;
      background: #ffa033;
      }
      .create-button button{background: #FF8800 !important;
      border: none !important;
      color: #FFF;
      font-weight: 300;
      border-radius: 0;
      font-family: 'Roboto',Helvetica,Arial,sans-serif;
      font-size: 20px;
      }
      #content-column {
      background: #F7F9F2;
      border-radius: 2px;
      margin-top: 0px;
      padding: 15px 20px;
      }
      footer{
      background-color: #e3e1df;
      color: #010101;
      padding: 20px 0;
      margin-top: 25px;
      }
      /*################TYPOGRAPHY##################*/
      /* html elements */
      html {
      font-size: 81.3%; /* 16px x 81.3% = 13px */
      }
      body {
      font-family: "Helvetica Neue", Helvetica, Arial, Geneva, sans-serif;
      line-height: 1.6em;
      margin: 0;
      padding: 0;
      }
      /* Sizes match proper font scaling. */
      h1, h2, h3, h4, h5, h6 {
      font-weight: 400;
      line-height: 1em;
      padding: 0;
      margin: 24px 0 12px 0;
      }
      h1 { font-size: 2.153em; } /* 28px */
      h2 { font-size: 1.692em; } /* 22px */
      h3 { font-size: 1.385em; } /* 18px */
      h4 { font-size: 1.231em; } /* 16px */
      h5 { font-size: 1.077em; } /* 14px */
      h6 { font-size: 1em; }
      img,
      a img {
      border:none;
      }
      img {
      max-width: 100%;
      height: auto;
      }
      p {
      margin: 0 0 1.5em;
      padding: 0;
      }
      em,
      dfn {
      font-style: italic;
      }
      ins {
      border-bottom: none;
      text-decoration: none;
      }
      abbr, acronym {
      border-bottom: 1px dotted;
      cursor: help;
      white-space: nowrap;
      }
      pre,
      code,
      tt,
      samp,
      kbd,
      var {
      font-size: 0.846em;
      font-family: Monaco, "DejaVu Sans Mono", monospace, sans-serif; /* Safari hack */
      }
      blockquote,
      q {
      font-style:italic;
      quotes:"" "";
      }
      blockquote,
      p {
      margin: 1.5em 0;
      }
      p:first-child,
      p.first-child {
      margin-top: 0;
      }
      blockquote:before,
      blockquote:after,
      q:before,
      q:after {
      content:"";
      }
      strong,
      dfn,
      caption,
      th {
      font-weight: 700;
      }
      pre,
      div.codeblock {
      background-color: #f5f5f5;
      border: solid 1px #ddd;
      border-bottom-color: #ccc;
      border-right-color: #ccc;
      padding: 1em;
      white-space: pre-wrap;
      -webkit-border-radius: 4px;
      -moz-border-radius: 4px;
      border-radius: 4px;
      }

      /* Lists */
      ul,
      ol {
      margin: 0 0 1.5em 1em;
      padding:0;
      }
      .item-list ul,
      .item-list ol {
      margin: 0 0 0 1em;
      padding: 0;
      }
      ul ul,
      ul ol,
      ol ol,
      ol ul,
      .block ul ul,
      .block ul ol,
      .block ol ol,
      .block ol ul,
      .item-list ul ul,
      .item-list ul ol,
      .item-list ol ol,
      .item-list ol ul {
      margin-bottom: 0;
      }
      ul {
      list-style-type: disc;
      }
      ul ul ul {
      list-style-type: square;
      }
      ol {
      list-style-type: decimal;
      }
      ol ol {
      list-style-type: lower-alpha;
      }
      ol ol ol {
      list-style-type: lower-roman;
      }
      ul ul,
      ul ul ul ul {
      list-style-type: circle;
      }
      dl {
      margin: 1em 0;
      padding: 0;
      }
      dt {
      font-size: 1.231em;
      }
      dd {
      margin: 0 0 0.4em 0;
      padding: 0 0 0 2em;
      }
      dd:last-child {
      border-bottom: 0;
      }
      dl dl {
      margin-left: 1em;
      }

      body {
      font: 13px/1.5 'Roboto','Helvetica Neue', Arial, 'Liberation Sans', FreeSans, sans-serif !important;
      color: #3D3D3D;
      }

      pre,
      code {
      font-family: 'DejaVu Sans Mono', Menlo, Consolas, monospace;
      }

      hr {
      border: 0 #ccc solid;
      border-top-width: 1px;
      clear: both;
      height: 0;
      }

      /* `Headings
      ----------------------------------------------------------------------------------------------------*/

      h1 {
      font-size: 20px;
      line-height: 22px;
      }

      h2 {
      font-size: 18px;
      line-height: 20px;
      }

      h3 {
      font-size: 16px;
      line-height: 18px;
      }

      h4 {
      font-size: 14px;
      line-height: 16px;
      }

      h5 {
      font-size: 12px;
      line-height: 14px;
      }

      h6 {
      font-size: 12px;
      line-height: 14px;
      }

      /* `Spacing
      ----------------------------------------------------------------------------------------------------*/

      ol {
      list-style: decimal;
      }

      ul {
      list-style: disc;
      }

      li {
      margin-left: 30px;
      }

      p,
      dl,
      hr,
      h1,
      h2,
      h3,
      h4,
      h5,
      h6,
      ol,
      ul,
      pre,
      table,
      address,
      fieldset,
      figure {
      margin-bottom: 10px;
      }

      address { font-style: normal; }



    </style>
  </head>
  <body>
    <div class="container" id="page">
      <header role="banner" class="clearfix"> </header>
      <div id="top_bar">
        <div id="branding">
          <div id="logo"><a class="active" title="Home page" href="http://appinventor.mit.edu"><img
                alt="Explore MIT App Inventor logo" src="images/logo2.png" /></a></div>
        </div>
        <div class="nav clearfix" id="menu-bar">
          <nav role="navigation"> </nav>
          <ul>
            <li><a href="http://appinventor.mit.edu">Home</a></li>
            <li><a href="http://appinventor.mit.edu/explore/news-events">Blog ▾</a></li>
            <li><a href="http://appinventor.mit.edu/explore/library">Support
                ▾</a></li>
          </ul>
        </div>
        <div class="create-button"> <a href="http://ai2.appinventor.mit.edu/"><button>Create</button></a>
        </div>
      </div>
      <div style="margin-top: 15px;" class="no-menu-bar" id="columns">
        <div class="columns-inner clearfix">
          <div id="content-column">
            <div class="content-inner">
              <section role="main" id="main-content"> </section>
              <div id="content">
                <div class="region region-content">
                  <!-- Content ----------------------- -->
                  <h1>User Interface Components - App Inventor for Android</h1>
                  <h2> Table of Contents </h2>
                  <ul>
                    <li> <a href="#Autocomplete">Autocomplete</a></li>
                    <li> <a href="#Button"> Button </a> </li>
                    <li> <a href="#CheckBox"> CheckBox </a> </li>
                    <li> <a href="#Clock"> Clock </a></li>
                    <li> <a href="#DatePicker"> DatePicker </a> </li>
                    <li> <a href="#Image"> Image </a> </li>
                    <li> <a href="#Label"> Label </a> </li>
                    <li> <a href="#ListPicker"> ListPicker </a> </li>
                    <li> <a href="#ListView"> ListView </a> </li>
                    <li> <a href="#Notifier"> Notifier </a> </li>
                    <li> <a href="#PasswordTextBox"> PasswordTextBox </a> </li>
                    <li> <a href="#Screen"> Screen </a> </li>
                    <li> <a href="#Slider"> Slider </a> </li>
                    <li> <a href="#Spinner"> Spinner </a> </li>
                    <li> <a href="#TextBox"> TextBox </a> </li>
                    <li> <a href="#TimePicker"> TimePicker </a> </li>
                    <li> <a href="#WebViewer"> WebViewer </a> </li>
                  </ul>
<<<<<<< HEAD
                  
                  <h2 id="Autocomplete">Autocomplete</h2>
<p>An Autocomplete is a kind of text box.  If the user begins entering the name or email address of a contact, the phone will show a dropdown menu of choices that complete the entry.  If there are many elements, the dropdown can take several seconds to appear, and can show intermediate results while the matches are being computed. <p>The initial contents of the text box and the contents< after user entry is in the <code>Text</code> property.  If the <code>Text</code> property is initially empty, the contents of the <code>Hint</code> property will be faintly shown in the text box as a hint to the user.</p>
 <p>Other properties affect the appearance of the text box (<code>TextAlignment</code>, <code>BackgroundColor</code>, etc.) and whether it can be used (<code>Enabled</code>).</p>
<p>Text boxes like this are usually used with <code>Button</code> components, with the user clicking on the button when text entry is complete.</p>

<h3>Properties</h3>
<dl>
  <dt><code>BackgroundColor</code></dt>
  <dd>The background color of the input box.  You can choose a color by name in the Designer or in the Blocks Editor.  The default background color is 'default' (shaded 3-D look).</dd>
  <dt><code>ElementsFromString</code></dt>
  <dd>Comma separated list of choices to use</dd>
  <dt><code>Enabled</code></dt>
  <dd>Whether the user can enter text into this input box.  By default, this is true.</dd>
  <dt><code>FontBold</code> (designer only)</dt>
  <dd>Whether the font for the text should be bold.  By default, it is not.</dd>
  <dt><code>FontItalic</code> (designer only)</dt>
  <dd>Whether the text should appear in italics.  By default, it does not.</dd>
  <dt><code>FontSize</code></dt>
  <dd>The font size for the text.  By default, it is 14.0 points.</dd>
  <dt><code>FontTypeface</code> (designer only)</dt>
  <dd>The font for the text.  The value can be changed in the Designer.</dd>
  <dt><code>Height</code></dt>
  <dd></dd>
  <dt><code>Hint</code></dt>
  <dd>Text that should appear faintly in the input box to provide a hint as to what the user should enter.  This can only be seen if the <code>Text</code> property is empty.</dd>
  <dt><code>Text</code></dt>
  <dd>The text in the input box, which can be set by the programmer in the Designer or Blocks Editor, or it can be entered by the user (unless the <code>Enabled</code> property is false).</dd>
  <dt><code>TextAlignment</code> (designer only)</dt>
  <dd>Whether the text should be left justified, centered, or right justified.  By default, text is left justified.</dd>
  <dt><code>TextColor</code></dt>
  <dd>The color for the text.  You can choose a color by name in the Designer or in the Blocks Editor.  The default text color is black.</dd>
  <dt><code>Visible</code></dt>
  <dd>Specifies whether the component should be visible on the screen. Value is true if the component is showing and false if hidden.</dd>
  <dt><code>Width</code></dt>
  <dd></dd>
</dl>

<h3>Events</h3>
<dl>
  <dt><code>GotFocus()</code></dt>
  <dd>Event raised when this component is selected for input, such as by
 the user touching it.</dd>
  <dt><code>LostFocus()</code></dt>
  <dd>Event raised when this component is no longer selected for input, such
 as if the user touches a different text box.</dd>
  <dt><code>HideKeyboard()</code></dt>
  <dd>Hide the keyboard. Only multiline text boxes need this. Single line text boxes close the keyboard when the users presses the Done key.</dd>
  <dt><code>showDropDown()</code></dt>
  <dd>Show the drop down for autocomplete</dd>
</dl>

<h3>Methods</h3>
none
                  <h2 id="AutocompleteMulti">AutocompleteMulti</h2>
<p>An Autocomplete is a kind of text box.  If the user begins entering the name or email address of a contact, the phone will show a dropdown menu of choices that complete the entry. You can add multiple items in autocompletemulti, each separated by comma. If there are many elements, the dropdown can take several seconds to appear, and can show intermediate results while the matches are being computed. <p>The initial contents of the text box and the contents< after user entry is in the <code>Text</code> property.  If the <code>Text</code> property is initially empty, the contents of the <code>Hint</code> property will be faintly shown in the text box as a hint to the user.</p>
 <p>Other properties affect the appearance of the text box (<code>TextAlignment</code>, <code>BackgroundColor</code>, etc.) and whether it can be used (<code>Enabled</code>).</p>
<p>Text boxes like this are usually used with <code>Button</code> components, with the user clicking on the button when text entry is complete.</p>

<h3>Properties</h3>
<dl>
  <dt><code>BackgroundColor</code></dt>
  <dd>The background color of the input box.  You can choose a color by name in the Designer or in the Blocks Editor.  The default background color is 'default' (shaded 3-D look).</dd>
  <dt><code>ElementsFromString</code></dt>
  <dd>Comma separated list of choices to use</dd>
  <dt><code>Enabled</code></dt>
  <dd>Whether the user can enter text into this input box.  By default, this is true.</dd>
  <dt><code>FontBold</code> (designer only)</dt>
  <dd>Whether the font for the text should be bold.  By default, it is not.</dd>
  <dt><code>FontItalic</code> (designer only)</dt>
  <dd>Whether the text should appear in italics.  By default, it does not.</dd>
  <dt><code>FontSize</code></dt>
  <dd>The font size for the text.  By default, it is 14.0 points.</dd>
  <dt><code>FontTypeface</code> (designer only)</dt>
  <dd>The font for the text.  The value can be changed in the Designer.</dd>
  <dt><code>Height</code></dt>
  <dd></dd>
  <dt><code>Hint</code></dt>
  <dd>Text that should appear faintly in the input box to provide a hint as to what the user should enter.  This can only be seen if the <code>Text</code> property is empty.</dd>
  <dt><code>Text</code></dt>
  <dd>The text in the input box, which can be set by the programmer in the Designer or Blocks Editor, or it can be entered by the user (unless the <code>Enabled</code> property is false).</dd>
  <dt><code>TextAlignment</code> (designer only)</dt>
  <dd>Whether the text should be left justified, centered, or right justified.  By default, text is left justified.</dd>
  <dt><code>TextColor</code></dt>
  <dd>The color for the text.  You can choose a color by name in the Designer or in the Blocks Editor.  The default text color is black.</dd>
  <dt><code>Visible</code></dt>
  <dd>Specifies whether the component should be visible on the screen. Value is true if the component is showing and false if hidden.</dd>
  <dt><code>Width</code></dt>
  <dd></dd>
</dl>

<h3>Events</h3>
<dl>
  <dt><code>GotFocus()</code></dt>
  <dd>Event raised when this component is selected for input, such as by
 the user touching it.</dd>
  <dt><code>LostFocus()</code></dt>
  <dd>Event raised when this component is no longer selected for input, such
 as if the user touches a different text box.</dd>
  <dt><code>HideKeyboard()</code></dt>
  <dd>Hide the keyboard. Only multiline text boxes need this. Single line text boxes close the keyboard when the users presses the Done key.</dd>
  <dt><code>showDropDown()</code></dt>
  <dd>Show the drop down for autocomplete</dd>
</dl>

<h3>Methods</h3>
none
                  <h2 id="Button"> Button </h2>
                  <img src="images/button.png" alt="" />
                  <p> Buttons are components that users touch to perform some
                    action in
                    your app. </p>
                  <p> Buttons detect when users tap them. Many aspects of a
                    button's
                    appearance can be changed. You can use the <code> Enabled </code>
                    property to choose whether a button can be tapped. </p>
                  <h3> Properties </h3>
=======
                  <h2 id="Button">Button</h2>
                  <p>Button with the ability to detect clicks.  Many
                    aspects of its appearance can be changed, as well as
                    whether it is clickable (<code>Enabled</code>), can
                    be changed in the Designer or in the Blocks
                    Editor.</p>
                  <h3>Properties</h3>
>>>>>>> ce9da545
                  <dl>
                    <dt><code>BackgroundColor</code></dt>
                    <dd>Returns the button's background color</dd>
                    <dt><code>Enabled</code></dt>
                    <dd>If set, user can tap check box to cause action.</dd>
                    <dt><code>FontBold</code></dt>
                    <dd>If set, button text is displayed in bold.</dd>
                    <dt><code>FontItalic</code></dt>
                    <dd>If set, button text is displayed in italics.</dd>
                    <dt><code>FontSize</code></dt>
                    <dd>Point size for button text.</dd>
                    <dt><code>FontTypeface</code> (designer only)</dt>
                    <dd>Font family for button text.</dd>
                    <dt><code>Height</code></dt>
                    <dd>Button height (y-size).</dd>
                    <dt><code>Image</code></dt>
                    <dd>Image to display on button.</dd>
                    <dt><code>Shape</code> (designer only)</dt>
                    <dd>Specifies the button's shape (default,
                      rounded, rectangular, oval). The shape will not be
                      visible if an Image is being displayed.</dd>
                    <dt><code>ShowFeedback</code></dt>
                    <dd>Specifies if a visual feedback should be shown  for a button that as an image as background.</dd>
                    <dt><code>Text</code></dt>
                    <dd>Text to display on button.</dd>
                    <dt><code>TextAlignment</code> (designer only)</dt>
                    <dd>Left, center, or right.</dd>
                    <dt><code>TextColor</code></dt>
                    <dd>Color for button text.</dd>
                    <dt><code>Visible</code></dt>
                    <dd>Specifies whether the component should be
                      visible on the screen. Value is true if the
                      component is showing and false if hidden.</dd>
                    <dt><code>Width</code></dt>
                    <dd>Button width (x-size).</dd>
                  </dl>

                  <h3>Events</h3>
                  <dl>
                    <dt><code>Click()</code></dt>
                    <dd>User tapped and released the button.</dd>
                    <dt><code>GotFocus()</code></dt>
                    <dd>Indicates the cursor moved over the button so it is now possible to click it.</dd>
                    <dt><code>LongClick()</code></dt>
                    <dd>User held the button down.</dd>
                    <dt><code>LostFocus()</code></dt>
                    <dd>Indicates the cursor moved away from the button so it is now no longer possible to click it.</dd>
                    <dt><code>TouchDown()</code></dt>
                    <dd>Indicates that the button was pressed down.</dd>
                    <dt><code>TouchUp()</code></dt>
                    <dd>Indicates that a button has been released.</dd>
                  </dl>
                  <h2 id="CheckBox"> CheckBox </h2>
                  <img src="images/checkbox.png" alt="" />
                  <p> Check box components can detect user taps and can change
                    their
                    boolean state in response. </p>
                  <p> A check box component raises an event when the user taps
                    it. There
                    are many properties affecting its appearance that can be set
                    in the
                    Designer or Blocks Editor. </p>
                  <h3> Properties </h3>
                  <dl>
                    <dt> <code> BackgroundColor </code> </dt>
                    <dd> Color for check box background. </dd>
                    <dt> <code> Checked </code> </dt>
                    <dd> True if the box is checked, false otherwise. </dd>
                    <dt> <code> Enabled </code> </dt>
                    <dd> If set, user can tap check box to cause action. </dd>
                    <dt> <code> Height </code> </dt>
                    <dd> Check box height (y-size). </dd>
                    <dt> <code> Width </code> </dt>
                    <dd> Check box width (x-size). </dd>
                    <dt> <code> Text </code> </dt>
                    <dd> Text to display on check box. </dd>
                    <dt> <code> TextColor </code> </dt>
                    <dd> Color for check box text. </dd>
                    <dt> <code> Visible </code> </dt>
                    <dd> If set, check box is visible. </dd>
                  </dl>
                  <h3> Events </h3>
                  <dl>
                    <dt> <code> Click() </code> </dt>
                    <dd> User tapped and released check box. </dd>
                    <dt> <code> GotFocus() </code> </dt>
                    <dd> Check box became the focused component. </dd>
                    <dt> <code> LostFocus() </code> </dt>
                    <dd> Check box stopped being the focused component. </dd>
                  </dl>
                  <h2 id="Clock"> Clock </h2>
                  <img src="images/clock.png" alt="" />
                  <p> Use a clock component to create a timer that signals
                    events at
                    regular intervals. The clock component also does various
                    conversions
                    and manipulations with time units. </p>
                  <p> One use of the clock component is a a <em> timer </em> :
                    set the
                    timer interval, and the timer will fire repeatedly at the
                    interval,
                    signalling a timer event. </p>
                  <p> A second use of the clock component is to manipulate time,
                    and
                    express time in various units. The internal time format used
                    by the
                    clock is called an <em> instant </em> . The clock's <code>
                      Now </code>
                    method returns the current time as an instant. The clock
                    provides
                    methods to manipulate instants, for example, return an
                    instant that is
                    several seconds, or months, or years from the given instant.
                    It also
                    provides methods to show the second, minute, hour, day, …,
                    corresponding to a given instant. </p>
                  <h3> Properties </h3>
                  <dl>
                    <dt> <code> TimerInterval </code> </dt>
                    <dd> timer interval in milliseconds </dd>
                    <dt> <code> TimerEnabled </code> </dt>
                    <dd> If true, then the timer will fire </dd>
                    <dt> <code> TimerAlwaysFires </code> </dt>
                    <dd> if true, the timer will fire even if the application is
                      not
                      showing on the screen </dd>
                  </dl>
                  <h3> Events </h3>
                  <dl>
                    <dt> <code> Timer() </code> </dt>
                    <dd> This event is signaled when the timer fires </dd>
                  </dl>
                  <h3> Methods </h3>
                  <dl>
                    <dt> <code> SystemTime() </code> </dt>
                    <dd> The phone's internal time in milliseconds </dd>
                    <dt> <code> Now() </code> </dt>
                    <dd> The instant in time read from phone's clock </dd>
                    <dt> <code> MakeInstant(Text from) </code> </dt>
                    <dd> Make an instant specified by MM/DD/YYYY hh:mm:ss or
                      MM/DD/YYYY
                      or hh:mm. </dd>
                    <dt> <code> MakeInstantFromMillis(Number millis) </code> </dt>
                    <dd> Make an instant specified by time in milliseconds </dd>
                    <dt> <code> GetMillis(instant) </code> </dt>
                    <dd> The instant in time measured as milliseconds since 1970
                    </dd>
                    <dt> <code> AddSeconds(instant, Number seconds) </code> </dt>
                    <dd> An instant in time some number of seconds after the
                      given
                      instant </dd>
                    <dt> <code> AddMinutes(instant, Number minutes) </code> </dt>
                    <dd> An instant in time some number of minutes after the
                      given
                      instant </dd>
                    <dt> <code> AddHours(instant, Number hours) </code> </dt>
                    <dd> An instant in time some number of hours after the given
                      instant </dd>
                    <dt> <code> AddDays(instant, Number days) </code> </dt>
                    <dd> An instant in time some number of days after the given
                      instant </dd>
                    <dt> <code> AddWeeks(instant, Number weeks) </code> </dt>
                    <dd> An instant in time some number of weeks after the given
                      instant </dd>
                    <dt> <code> AddMonths(instant, Number months) </code> </dt>
                    <dd> An instant in time some number of months after the
                      given instant </dd>
                    <dt> <code> AddYears(instant, Number years) </code> </dt>
                    <dd> An instant in time some number of years after the given
                      instant </dd>
                    <dt> <code> Duration(Calendar start, Calendar end) </code>
                    </dt>
                    <dd> Milliseconds between instants </dd>
                    <dt> <code> Second(Calendar instant) </code> </dt>
                    <dd> The second of the minute </dd>
                    <dt> <code> Minute(Calendar instant) </code> </dt>
                    <dd> The minute of the hour </dd>
                    <dt> <code> Hour(Calendar instant) </code> </dt>
                    <dd> The hour of the day </dd>
                    <dt> <code> DayOfMonth(Calendar instant) </code> </dt>
                    <dd> The day of the month,a number from 1 to 31 </dd>
                    <dt> <code> Weekday(Calendar instant) </code> </dt>
                    <dd> The day of the week. a number from 1 (Sunday) to 7
                      (Saturday) </dd>
                    <dt> <code> WeekdayName(Calendar instant) </code> </dt>
                    <dd> The name of the day of the week </dd>
                    <dt> <code> Month(Calendar instant) </code> </dt>
                    <dd> The month of the year, a number from 1 to 12) </dd>
                    <dt> <code> MonthName(Calendar instant) </code> </dt>
                    <dd> The name of the month </dd>
                    <dt> <code> Year(Calendar instant) </code> </dt>
                    <dd> The year </dd>
                    <dt> <code> FormatDateTime(Calendar instant) </code> </dt>
                    <dd> Text describing the date and time of an instant </dd>
                    <dt> <code> FormatDate(Calendar instant) </code> </dt>
                    <dd> Text describing the date of an instant </dd>
                    <dt> <code> FormatTime(Calendar instant) </code> </dt>
                    <dd> Text describing time time of an instant </dd>
                  </dl>
<<<<<<< HEAD
                  <h2 id="DatePicker">DatePicker</h2>

                  <p><p>A button that, when clicked on, launches a popup dialog to allow the user to select a date.</p></p>

                  <h3>Properties</h3>
                  <dl>
                    <dt><code>BackgroundColor</code></dt>
                    <dd>Returns the button's background color</dd>
                    <dt><code><em>Day</em></code></dt>
                    <dd>the Day of the month that was last picked using the DatePicker.</dd>
                    <dt><code>Enabled</code></dt>
                    <dd></dd>
                    <dt><code>FontBold</code> (designer only)</dt>
                    <dd></dd>
                    <dt><code>FontItalic</code> (designer only)</dt>
                    <dd></dd>
                    <dt><code>FontSize</code> (designer only)</dt>
                    <dd></dd>
                    <dt><code>FontTypeface</code> (designer only)</dt>
                    <dd></dd>
                    <dt><code>Height</code></dt>
                    <dd></dd>
                    <dt><code>Image</code></dt>
                    <dd>Specifies the path of the button's image.  If there is both an Image and a BackgroundColor, only the Image will be visible.</dd>
                    <dt><code><em>Month</em></code></dt>
                    <dd>the number of the Month that was last picked using the DatePicker. Note that months start in 0 = January, 11 = December.</dd>
                    <dt><code><em>MonthInText</em></code></dt>
                    <dd>Returns the name of the Month that was last picked using the DatePicker, in textual format.</dd>
                    <dt><code>Shape</code> (designer only)</dt>
                    <dd>Specifies the button's shape (default, rounded, rectangular, oval). The shape will not be visible if an Image is being displayed.</dd>
                    <dt><code>ShowFeedback</code></dt>
                    <dd>Specifies if a visual feedback should be shown  for a button that as an image as background.</dd>
                    <dt><code>Text</code></dt>
                    <dd></dd>
                    <dt><code>TextAlignment</code> (designer only)</dt>
                    <dd></dd>
                    <dt><code>TextColor</code></dt>
                    <dd></dd>
                    <dt><code>Visible</code></dt>
                    <dd>Specifies whether the component should be visible on the screen. Value is true if the component is showing and false if hidden.</dd>
                    <dt><code>Width</code></dt>
                    <dd></dd>
                    <dt><code><em>Year</em></code></dt>
                    <dd>the Year that was last picked using the DatePicker</dd>
                  </dl>

                  <h3>Events</h3>
                  <dl>
                    <dt><code>AfterDateSet()</code></dt>
                    <dd>Event that runs after the user chooses a Date in the dialog</dd>
                    <dt><code>GotFocus()</code></dt>
                    <dd>Indicates the cursor moved over the button so it is now possible
                   to click it.</dd>
                    <dt><code>LostFocus()</code></dt>
                    <dd>Indicates the cursor moved away from the button so it is now no
                   longer possible to click it.</dd>
                  </dl>

                  <h3>Methods</h3>
                  none
=======

                <h2 id="DatePicker">DatePicker</h2>

                <p><p>A button that, when clicked on, launches a popup dialog to allow the user to select a date.</p></p>

                <h3>Properties</h3>
                <dl>
                  <dt><code>BackgroundColor</code></dt>
                  <dd>Returns the button's background color</dd>
                  <dt><code><em>Day</em></code></dt>
                  <dd>the Day of the month that was last picked using the DatePicker.</dd>
                  <dt><code>Enabled</code></dt>
                  <dd></dd>
                  <dt><code>FontBold</code></dt>
                  <dd></dd>
                  <dt><code>FontItalic</code></dt>
                  <dd></dd>
                  <dt><code>FontSize</code></dt>
                  <dd></dd>
                  <dt><code>FontTypeface</code> (designer only)</dt>
                  <dd></dd>
                  <dt><code>Height</code></dt>
                  <dd></dd>
                  <dt><code>Image</code></dt>
                  <dd>Specifies the path of the button's image.  If there is both an Image and a BackgroundColor, only the Image will be visible.</dd>
                  <dt><code><em>Month</em></code></dt>
                  <dd>the number of the Month that was last picked using the DatePicker. Note that months start in 1 = January, 12 = December.</dd>
                  <dt><code><em>MonthInText</em></code></dt>
                  <dd>Returns the name of the Month that was last picked using the DatePicker, in textual format.</dd>
                  <dt><code>Shape</code> (designer only)</dt>
                  <dd>Specifies the button's shape (default, rounded, rectangular, oval). The shape will not be visible if an Image is being displayed.</dd>
                  <dt><code>ShowFeedback</code></dt>
                  <dd>Specifies if a visual feedback should be shown  for a button that as an image as background.</dd>
                  <dt><code>Text</code></dt>
                  <dd></dd>
                  <dt><code>TextAlignment</code> (designer only)</dt>
                  <dd></dd>
                  <dt><code>TextColor</code></dt>
                  <dd></dd>
                  <dt><code>Visible</code></dt>
                  <dd>Specifies whether the component should be visible on the screen. Value is true if the component is showing and false if hidden.</dd>
                  <dt><code>Width</code></dt>
                  <dd></dd>
                  <dt><code><em>Year</em></code></dt>
                  <dd>the Year that was last picked using the DatePicker</dd>
                </dl>

                <h3>Events</h3>
                <dl>
                  <dt><code>AfterDateSet()</code></dt>
                  <dd>Event that runs after the user chooses a Date in the dialog</dd>
                  <dt><code>GotFocus()</code></dt>
                  <dd>Indicates the cursor moved over the button so it is now possible
                 to click it.</dd>
                  <dt><code>LostFocus()</code></dt>
                  <dd>Indicates the cursor moved away from the button so it is now no
                 longer possible to click it.</dd>
                  <dt><code>TouchDown()</code></dt>
                  <dd>Indicates when a button is touch down</dd>
                  <dt><code>TouchUp()</code></dt>
                  <dd>Indicates when a button touch ends</dd>
                </dl>

                <h3>Methods</h3>
                none
>>>>>>> ce9da545

                 <h2 id="Image">Image</h2>

                 <p>Component for displaying images.  The picture to
                 display, and other aspects of the Image's appearance,
                 can be specified in the Designer or in the Blocks
                 Editor.</p>

                 <h3>Properties</h3>
                 <dl>
                   <dt><code>Animation</code></dt>
                   <dd>This is a limited form of animation that can
                   attach a small number of motion types to images.
                   The allowable motions are ScrollRightSlow,
                   ScrollRight, ScrollRightFast, ScrollLeftSlow,
                   ScrollLeft, ScrollLeftFast, and Stop</dd>
                   <dt><code>Height</code></dt>
                   <dd></dd>
                   <dt><code>Picture</code></dt>
                   <dd></dd>
                   <dt><code>Visible</code></dt>
                   <dd>Specifies whether the component should be
                   visible on the screen. Value is true if the
                   component is showing and false if hidden.</dd>
                   <dt><code>Width</code></dt>
                   <dd></dd>
                 </dl>

                 <h3>Events</h3>
                 none

                 <h3>Methods</h3>
                 none

                  <h2 id="Label"> Label </h2>
                  <img src="images/label.png" alt="" />
                  <p> Labels are components used to show text. </p>
                  <p> A label displays text which is specified by the <code>
                      Text </code>
                    property. Other properties, all of which can be set in the
                    Designer or
                    Blocks Editor, control the appearance and placement of the
                    text. </p>
                  <h3> Properties </h3>
                  <dl>
                    <dt> <code> BackgroundColor </code> </dt>
                    <dd> Color for label background. </dd>
                    <dt> <code> FontBold </code> </dt>
                    <dd> If set, label text is displayed in bold. </dd>
                    <dt> <code> FontItalic </code> </dt>
                    <dd> If set, label text is displayed in italics. </dd>
                    <dt> <code> FontSize </code> </dt>
                    <dd> Point size for label text. </dd>
                    <dt> <code> FontTypeface </code> </dt>
                    <dd> Font family for label text. </dd>
                    <dt> <code> Height </code> </dt>
                    <dd> Label height (y-size). </dd>
                    <dt> <code> Width </code> </dt>
                    <dd> Label width (x-size). </dd>
                    <dt> <code> Text </code> </dt>
                    <dd> Text to display on label. </dd>
                    <dt> <code> TextAlignment </code> </dt>
                    <dd> Left, center, or right. </dd>
                    <dt> <code> TextColor </code> </dt>
                    <dd> Color for label text. </dd>
                    <dt> <code> Visible </code> </dt>
                    <dd> If set, label is visible. </dd>
                  </dl>



<h2 id="ListPicker">ListPicker</h2>

<p><p>A button that, when clicked on, displays a list of texts for the user to choose among. The texts can be specified through the Designer or Blocks Editor by setting the <code>ElementsFromString</code> property to their string-separated concatenation (for example, <em>choice 1, choice 2, choice 3</em>) or by setting the <code>Elements</code> property to a List in the Blocks editor.</p><p>Setting property ShowFilterBar to true, will make the list searchable.  Other properties affect the appearance of the button (<code>TextAlignment</code>, <code>BackgroundColor</code>, etc.) and whether it can be clicked on (<code>Enabled</code>).</p></p>

<h3>Properties</h3>
<dl>
  <dt><code>BackgroundColor</code></dt>
  <dd>Returns the button's background color</dd>
  <dt><code>Elements</code></dt>
  <dd>List of Choices to Display (as a list)</dd>
  <dt><code>ElementsFromString</code></dt>
  <dd>Comma separated list of choices to use</dd>
  <dt><code>Enabled</code></dt>
  <dd>Whether the ListPicker can be tapped</dd>
  <dt><code>FontBold</code> (designer only)</dt>
  <dd>If set, list picker text is displayed in bold. </dd>
  <dt><code>FontItalic</code> (designer only)</dt>
  <dd>If set, list picker text is displayed in italics. </dd>
  <dt><code>FontSize</code> (designer only)</dt>
  <dd>Point size for list picker text. </dd>
  <dt><code>FontTypeface</code> (designer only)</dt>
  <dd>Font family for list picker text. </dd>
  <dt><code>Height</code></dt>
  <dd>Box height (y-size). </dd>
  <dt><code>Image</code></dt>
  <dd>Specifies the path of the button's image.  If there is both an Image and a BackgroundColor, only the Image will be visible.</dd>
  <dt><code>Selection</code></dt>
  <dd>The selected item.  When directly changed by the programmer, the SelectionIndex property is also changed to the first item in the ListPicker with the given value.  If the value does not appear, SelectionIndex will be set to 0.</dd>
  <dt><code>SelectionIndex</code></dt>
  <dd>The index of the currently selected item, starting at 1.  If no item is selected, the value will be 0.  If an attempt is made to set this to a number less than 1 or greater than the number of items in the ListPicker, SelectionIndex will be set to 0, and Selection will be set to the empty text.</dd>
  <dt><code>Shape</code> (designer only)</dt>
  <dd>Specifies the button's shape (default, rounded, rectangular, oval). The shape will not be visible if an Image is being displayed.</dd>
  <dt><code>ShowFeedback</code></dt>
  <dd>Specifies if a visual feedback should be shown  for a button that as an image as background.</dd>
  <dt><code>ShowFilterBar</code></dt>
  <dd>Returns current state of ShowFilterBar indicating if Search Filter Bar will be displayed on ListPicker or not</dd>
  <dt><code>Text</code></dt>
  <dd>Title text to display on list picker.</dd>
  <dt><code>TextAlignment</code> (designer only)</dt>
  <dd>Left, center, or right. </dd>
  <dt><code>TextColor</code></dt>
  <dd>Color for text. </dd>
  <dt><code>Title</code></dt>
  <dd>Optional title displayed at the top of the list of choices.</dd>
  <dt><code>Visible</code></dt>
  <dd>Specifies whether the component should be visible on the screen. Value is true if the component is showing and false if hidden.</dd>
  <dt><code>Width</code></dt>
  <dd>Box width (x-size). </dd>
</dl>

<h3>Events</h3>
<dl>
  <dt><code>AfterPicking()</code></dt>
  <dd>Simple event to be raised after the picker activity returns its
 result and the properties have been filled in.</dd>
  <dt><code>BeforePicking()</code></dt>
  <dd>Simple event to raise when the component is clicked but before the
 picker activity is started.</dd>
  <dt><code>GotFocus()</code></dt>
  <dd>Indicates the cursor moved over the button so it is now possible
 to click it.</dd>
  <dt><code>LostFocus()</code></dt>
  <dd>Indicates the cursor moved away from the button so it is now no
 longer possible to click it.</dd>
</dl>

<h3>Methods</h3>
<dl>
  <dt><code>Open()</code></dt>
  <dd>Opens the picker, as though the user clicked on it.</dd>
</dl>

<h2 id="ListView">ListView</h2>

<p><p>This is a visible component that allows to place a list of text elements in your Screen to display. <br> The list can be set using the ElementsFromString property or using the Elements block in the blocks editor. <br> Warning: This component will not work correctly on Screens that are scrollable. </p></p>

<h3>Properties</h3>
<dl>
  <dt><code>Elements</code></dt>
  <dd>Set a list of text elements to build your list.</dd>
  <dt><code>ElementsFromString</code></dt>
  <dd>Build a list with a series of text elements separated by commas such as: Cheese,Fruit,Bacon,Radish. Each word before the comma will be an element in the list.</dd>
  <dt><code>Height</code></dt>
  <dd>Determines the height of the list on the view.</dd>
  <dt><code>Selection</code></dt>
  <dd>Returns the text last selected in the ListView.</dd>
  <dt><code>SelectionIndex</code></dt>
  <dd>The index of the currently selected item, starting at 1.  If no item is selected, the value will be 0.  If an attempt is made to set this to a number less than 1 or greater than the number of items in the ListView, SelectionIndex will be set to 0, and Selection will be set to the empty text.</dd>
  <dt><code>ShowFilterBar</code></dt>
  <dd>Sets visibility of ShowFilterBar. True will show the bar, False will hide it.</dd>
  <dt><code>Visible</code></dt>
  <dd>Specifies whether the component should be visible on the screen. Value is true if the component is showing and false if hidden.</dd>
  <dt><code>Width</code></dt>
  <dd>Determines the width of the list on the view.</dd>
</dl>

<h3>Events</h3>
<dl>
  <dt><code>AfterPicking()</code></dt>
  <dd>Simple event to be raised after the an element has been chosen in the list. The selected element is available in the Selection property.</dd>
</dl>

<h3>Methods</h3>
none

<h2 id="Notifier">Notifier</h2>

<p>The Notifier component displays alert dialogs, messages, and temporary alerts, and creates Android log entries through the following methods: <ul><li> ShowMessageDialog: displays a message which the user must dismiss by pressing a button.</li><li> ShowChooseDialog: displays a message two buttons to let the user choose one of two responses, for example, yes or no, after which the AfterChoosing event is raised.</li><li> ShowTextDialog: lets the user enter text in response to the message, after which the AfterTextInput event is raised. <li> ShowAlert: displays a temporary  alert that goes away by itself after a short time.</li><li> LogError: logs an error message to the Android log. </li><li> LogInfo: logs an info message to the Android log.</li><li> LogWarning: logs a warning message to the Android log.</li><li>The messages in the dialogs (but not the alert) can be formatted using the following HTML tags:&lt;b&gt;, &lt;big&gt;, &lt;blockquote&gt;, &lt;br&gt;, &lt;cite&gt;, &lt;dfn&gt;, &lt;div&gt;, &lt;em&gt;, &lt;small&gt;, &lt;strong&gt;, &lt;sub&gt;, &lt;sup&gt;, &lt;tt&gt;. &lt;u&gt;</li><li>You can also use the font tag to specify color, for example, &lt;font color="blue"&gt;.  Some of the available color names are aqua, black, blue, fuchsia, green, grey, lime, maroon, navy, olive, purple, red, silver, teal, white, and yellow</li></ul></p>

<h3>Properties</h3>
<dl>
  <dt><code>BackgroundColor</code></dt>
  <dd>Specifies the background color for alerts (not dialogs).</dd>
  <dt><code>NotifierLength</code> (designer only)</dt>
  <dd>specifies the length of time that the alert is shown -- either "short" or "long".</dd>
  <dt><code>TextColor</code></dt>
  <dd>Specifies the text color for alerts (not dialogs).</dd>
</dl>

<h3>Events</h3>
<dl>
  <dt><code>AfterChoosing(text choice)</code></dt>
  <dd>Event after the user has made a selection for ShowChooseDialog.</dd>
  <dt><code>AfterTextInput(text response)</code></dt>
  <dd>Event raised after the user has responded to ShowTextDialog.</dd>
</dl>

<h3>Methods</h3>
<dl>
  <dt><code>LogError(text message)</code></dt>
  <dd>Writes an error message to the Android system log. See the Google Android documentation for how to access the log.</dd>
  <dt><code>LogInfo(text message)</code></dt>
  <dd>Writes an information message to the Android log.</dd>
  <dt><code>LogWarning(text message)</code></dt>
  <dd>Writes a warning message to the Android log. See the Google Android documentation for how to access the log.</dd>
  <dt><code>ShowAlert(text notice)</code></dt>
  <dd>Display a temporary notification</dd>
  <dt><code>ShowChooseDialog(text message, text title, text button1Text, text button2Text, boolean cancelable)</code></dt>
  <dd>Shows a dialog box with two buttons, from which the user can choose.  If cancelable is true there will be an additional CANCEL button. Pressing a button will raise the AfterChoosing event.  The "choice" parameter to AfterChoosing will be the text on the button that was pressed, or "Cancel" if the  CANCEL button was pressed.</dd>
  <dt><code>ShowMessageDialog(text message, text title, text buttonText)</code></dt>
  <dd>Display an alert dialog with a single button that dismisses the alert.</dd>
  <dt><code>ShowTextDialog(text message, text title, boolean cancelable)</code></dt>
  <dd>Shows a dialog box where the user can enter text, after which the AfterTextInput event will be raised.  If cancelable is true there will be an additional CANCEL button. Entering text will raise the AfterTextInput event.  The "response" parameter to AfterTextInput will be the text that was entered, or "Cancel" if the CANCEL button was pressed.</dd>
</dl>

                  <h2 id="PasswordTextBox"> PasswordTextBox </h2>
                  <img src="images/passwordtextbox.png" alt="" />
                  <p> Users enter passwords in a password text box component,
                    which hides
                    the text that has been typed in it. </p>
                  <p> A password text box is the same as the ordinary <code>
                      TextBox </code>
                    component, except that it does not display the characters
                    typed by the
                    user. </p>
                  <p> You can get or set the value of the text in the box with
                    the <code>
                      Text </code> property. If <code> Text </code> is blank,
                    you can use
                    the <code> Hint </code> property to provide the user with
                    a
                    suggestion of what to type. The <code> Hint </code>
                    appears as faint
                    text in the box. </p>
                  <p> Password text box components are usually used with a
                    button
                    component. The user taps the button after entering text. </p>
                  <h3> Properties </h3>
                  <dl>
                    <dt> <code> BackgroundColor </code> </dt>
                    <dd> Color for text box background. </dd>
                    <dt> <code> Enabled </code> </dt>
                    <dd> If set, user can enter a password in the box. </dd>
                    <dt> <code> FontBold </code> </dt>
                    <dd> If set, text is displayed in bold. </dd>
                    <dt> <code> FontItalic </code> </dt>
                    <dd> If set, text is displayed in italics. </dd>
                    <dt> <code> FontSize </code> </dt>
                    <dd> Point size for text. </dd>
                    <dt> <code> FontTypeface </code> </dt>
                    <dd> Font family for text. </dd>
                    <dt> <code> Height </code> </dt>
                    <dd> Box height (y-size). </dd>
                    <dt> <code> Width </code> </dt>
                    <dd> Box width (x-size). </dd>
                    <dt> <code> TextAlignment </code> </dt>
                    <dd> Left, center, or right. </dd>
                    <dt> <code> TextColor </code> </dt>
                    <dd> Color for text. </dd>
                    <dt> <code> Hint </code> </dt>
                    <dd> Password hint. </dd>
                  </dl>
                  <h3> Events </h3>
                  <dl>
                    <dt> <code> GotFocus() </code> </dt>
                    <dd> Box became the focused component. </dd>
                    <dt> <code> LostFocus() </code> </dt>
                    <dd> Box is no longer the focused component. </dd>
                  </dl>
</dl>

<h2 id="Screen">Screen</h2>

<p>Top-level component containing all other components in the program</p>

<h3>Properties</h3>
<dl>
  <dt><code>AboutScreen</code></dt>
  <dd>Information about the screen.  It appears when "About this Application" is selected from the system menu. Use it to tell users about your app.  In multiple screen apps, each screen has its own AboutScreen info.</dd>
  <dt><code>AlignHorizontal</code></dt>
  <dd>A number that encodes how contents of the screen are aligned  horizontally. The choices are: 1 = left aligned, 2 = horizontally centered,  3 = right aligned.</dd>
  <dt><code>AlignVertical</code></dt>
  <dd>A number that encodes how the contents of the arrangement are aligned vertically. The choices are: 1 = aligned at the top, 2 = vertically centered, 3 = aligned at the bottom. Vertical alignment has no effect if the screen is scrollable.</dd>
  <dt><code>BackgroundColor</code></dt>
  <dd></dd>
  <dt><code>BackgroundImage</code></dt>
  <dd>The screen background image.</dd>
  <dt><code>CloseScreenAnimation</code></dt>
  <dd>The animation for closing current screen and returning  to the previous screen. Valid options are default, fade, zoom, slidehorizontal, slidevertical, and none</dd>
  <dt><code><em>Height</em></code></dt>
  <dd>Screen height (y-size).</dd>
  <dt><code>Icon</code> (designer only)</dt>
  <dd></dd>
  <dt><code>OpenScreenAnimation</code></dt>
  <dd>The animation for switching to another screen. Valid options are default, fade, zoom, slidehorizontal, slidevertical, and none</dd>
  <dt><code>ScreenOrientation</code></dt>
  <dd>The requested screen orientation. Commonly used values are unspecified (-1), landscape (0), portrait (1), sensor (4), and user (2).  See the Android developer docuemntation for ActivityInfo.Screen_Orientation for the complete list of possible settings.</dd>
  <dt><code>Scrollable</code></dt>
  <dd>When checked, there will be a vertical scrollbar on the screen, and the height of the application can exceed the physical height of the device. When unchecked, the application height is constrained to the height of the device.</dd>
  <dt><code>Title</code></dt>
  <dd>The caption for the form, which apears in the title bar</dd>
  <dt><code>VersionCode</code> (designer only)</dt>
  <dd>An integer value which must be incremented each time a new Android Application Package File (APK) is created for the Google Play Store.</dd>
  <dt><code>VersionName</code> (designer only)</dt>
  <dd>A string which can be changed to allow Google Play Store users to distinguish between different versions of the App.</dd>
  <dt><code><em>Width</em></code></dt>
  <dd>Screen width (x-size).</dd>
</dl>

<h3>Events</h3>
<dl>
  <dt><code>BackPressed()</code></dt>
  <dd>Device back button pressed.</dd>
  <dt><code>ErrorOccurred(component component, text functionName, number errorNumber, text message)</code></dt>
  <dd>Event raised when an error occurs. Only some errors will raise this condition.  For those errors, the system will show a notification by default.  You can use this event handler to prescribe an error behavior different than the default.</dd>
  <dt><code>Initialize()</code></dt>
  <dd>Screen starting</dd>
  <dt><code>OtherScreenClosed(text otherScreenName, any result)</code></dt>
  <dd>Event raised when another screen has closed and control has returned to this screen.</dd>
  <dt><code>ScreenOrientationChanged()</code></dt>
  <dd>Screen orientation changed</dd>
</dl>

<h3>Methods</h3>
none


<h2 id="Slider">Slider</h2>
                  <img alt="" src="images/slider.png" />
<p>A Slider is a progress bar that adds a draggable thumb. You can touch the thumb and drag left or right to set the slider thumb position. As the Slider thumb is dragged, it will trigger the PositionChanged event, reporting the position of the Slider thumb. The reported position of the Slider thumb can be used to dynamically update another component attribute, such as the font size of a TextBox or the radius of a Ball.</p>
<h3 id="sliderproperties">Properties</h3>
<dl><dt><code>ColorLeft</code></dt>
<dd>The color of slider to the left of the thumb.</dd>
<dt><code>ColorRight</code></dt>
<dd>The color of slider to the left of the thumb.</dd>
<dt><code>MaxValue</code></dt>
<dd>Sets the maximum value of slider.  Changing the maximum value also resets Thumbposition to be halfway between the minimum and the (new) maximum. If the new maximum is less than the current minimum, then minimum and maximum will both be set to this value.  Setting MaxValue resets the thumb position to halfway between MinValue and MaxValue and signals the PositionChanged event.</dd>
<dt><code>MinValue</code></dt>
<dd>Sets the minimum value of slider.  Changing the minimum value also resets Thumbposition to be halfway between the (new) minimum and the maximum. If the new minimum is greater than the current maximum, then minimum and maximum will both be set to this value.  Setting MinValue resets the thumb position to halfway between MinValue and MaxValue and signals the PositionChanged event.</dd>
<dt><code>ThumbPosition</code></dt>
<dd>Sets the position of the slider thumb. If this value is greater than MaxValue, then it will be set to same value as MaxValue. If this value is less than MinValue, then it will be set to same value as MinValue.</dd>
<dt><code>Visible</code></dt>
<dd>Specifies whether the component should be visible on the screen. Value is true if the component is showing and false if hidden.</dd>
<dt><code>Width</code></dt>
<dd></dd>
</dl><h3 id="sliderevents">Events</h3>
<dl><dt><code>PositionChanged(number thumbPosition)</code></dt>
<dd>Indicates that position of the slider thumb has changed.</dd>
</dl><h3 id="slidermethods">Methods</h3>
<p>none</p>

<h2 id="Spinner">Spinner</h2>

<p><p>A spinner component that displays a pop-up with a list of elements. These elements can be set in the Designer or Blocks Editor by setting the<code>ElementsFromString</code> property to a string-separated concatenation (for example, <em>choice 1, choice 2, choice 3</em>) or by setting the <code>Elements</code> property to a List in the Blocks editor.</p></p>

<h3>Properties</h3>
<dl>
  <dt><code>Elements</code></dt>
  <dd>returns a list of text elements to be picked from.</dd>
  <dt><code>ElementsFromString</code></dt>
  <dd>sets the Spinner list to the elements passed in the comma-separated string</dd>
  <dt><code>Height</code></dt>
  <dd></dd>
  <dt><code>Prompt</code></dt>
  <dd>Text with the current title for the Spinner window</dd>
  <dt><code>Selection</code></dt>
  <dd>Returns the current selected item in the spinner </dd>
  <dt><code>SelectionIndex</code></dt>
  <dd>The index of the currently selected item, starting at 1. If no item is selected, the value will be 0.</dd>
  <dt><code>Visible</code></dt>
  <dd>Specifies whether the component should be visible on the screen. Value is true if the component is showing and false if hidden.</dd>
  <dt><code>Width</code></dt>
  <dd></dd>
</dl>

<h3>Events</h3>
<dl>
  <dt><code>AfterSelecting(text selection)</code></dt>
  <dd>Event called after the user selects an item from the dropdown list.</dd>
</dl>

<h3>Methods</h3>
<dl>
  <dt><code>DisplayDropdown()</code></dt>
  <dd>displays the dropdown list for selection, same action as when the user clicks on the spinner.</dd>
</dl>

                  <h2 id="TextBox"> TextBox </h2>
                  <img src="images/textbox.png" alt="" />
                  <p> Users enter text in a text box component. </p>
                  <p> The initial or user-entered text value in a text box
                    component is
                    in the <code> Text </code> property. If <code> Text </code>
                    is
                    blank, you can use the <code> Hint </code> property to
                    provide the
                    user with a suggestion of what to type. The <code> Hint </code>
                    appears as faint text in the box. </p>
                  <p> The <code> MultiLine </code> property determines if the
                    text can
                    have more than one line. For a single line text box, the
                    keyboard will
                    close automatically when the user presses the Done key. To
                    close the
                    keyboard for multiline text boxes, the app should use the
                    HideKeyboard
                    method or rely on the user to press the Back key. </p>
                  <p> The <code> NumbersOnly </code> property restricts the
                    keyboard to
                    accept numeric input only. </p>
                  <p> Other properties affect the appearance of the text box ( <code>
                      TextAlignment </code> , <code> BackgroundColor </code>
                    , etc.) and
                    whether it can be used ( <code> Enabled </code> ). </p>
                  <p> Text boxes are usually used with the <code> Button </code>
                    component, with the user clicking on the button when text
                    entry is
                    complete. </p>
                  <p> If the text entered by the user should not be displayed,
                    use <code>
                      PasswordTextBox </code> instead. </p>
                  <h3> Properties </h3>
                  <dl>
                    <dt> <code> BackgroundColor </code> </dt>
                    <dd> The background color of the input box. You can choose a
                      color by
                      name in the Designer or in the Blocks Editor. The default
                      background
                      color is 'default' (shaded 3-D look). </dd>
                    <dt> <code> Enabled </code> </dt>
                    <dd> Whether the user can enter text into this input box. By
                      default,
                      this is true. </dd>
                    <dt> <code> FontBold </code> (designer only) </dt>
                    <dd> Whether the font for the text should be bold. By
                      default, it is
                      not. </dd>
                    <dt> <code> FontItalic </code> (designer only) </dt>
                    <dd> Whether the text should appear in italics. By default,
                      it does
                      not. </dd>
                    <dt> <code> FontSize </code> </dt>
                    <dd> The font size for the text. By default, it is 14.0
                      points. </dd>
                    <dt> <code> FontTypeface </code> (designer only) </dt>
                    <dd> The font for the text. The value can be changed in the
                      Designer. </dd>
                    <dt> <code> Height </code> </dt>
                    <dt> <code> Hint </code> </dt>
                    <dd> Text that should appear faintly in the input box to
                      provide a
                      hint as to what the user should enter. This can only be
                      seen if the <code>
                        Text </code> property is empty. </dd>
                    <dt> <code> MultiLine </code> </dt>
                    <dd> If true, then this text box accepts multiple lines of
                      input,
                      which are entered using the return key. For single line
                      text boxes
                      there is a Done key instead of a return key, and pressing
                      Done hides
                      the keyboard. The app should call the HideKeyboard method
                      to hide the
                      keyboard for a mutiline text box. </dd>
                    <dt> <code> NumbersOnly </code> </dt>
                    <dd> If true, then this text box accepts only numbers as
                      keyboard
                      input. Numbers can include a decimal point and an optional
                      leading
                      minus sign. This applies to keyboard input only. Even if
                      NumbersOnly is
                      true, you can use [set Text to] to enter any text at all.
                    </dd>
                    <dt> <code> Text </code> </dt>
                    <dd> The text in the input box, which can be set by the
                      programmer in
                      the Designer or Blocks Editor, or it can be entered by the
                      user (unless
                      the <code> Enabled </code> property is false). </dd>
                    <dt> <code> TextAlignment </code> (designer only) </dt>
                    <dd> Whether the text should be left justified, centered, or
                      right
                      justified. By default, text is left justified. </dd>
                    <dt> <code> TextColor </code> </dt>
                    <dd> The color for the text. You can choose a color by name
                      in the
                      Designer or in the Blocks Editor. The default text color
                      is black. </dd>
                    <dt> <code> Visible </code> </dt>
                    <dd> Whether the component is visible </dd>
                    <dt> <code> Width </code> </dt>
                  </dl>
                  <h3> Events </h3>
                  <dl>
                    <dt> <code> GotFocus() </code> </dt>
                    <dd> Event raised when this component is selected for input,
                      such as
                      by the user touching it. </dd>
                    <dt> <code> LostFocus() </code> </dt>
                    <dd> Event raised when this component is no longer selected
                      for
                      input, such as if the user touches a different text box. </dd>
                  </dl>
                  <h3> Methods </h3>
                  <dl>
                    <dt> <code> HideKeyboard() </code> </dt>
                    <dd> Hide the keyboard. Only multiline text boxes need this.
                      Single
                      line text boxes close the keyboard when the users presses
                      the Done key. </dd>
                  </dl>

                  <h2 id="TimePicker">TimePicker</h2>
                  <p><p>A button that, when clicked on, launches  a popup dialog to allow the user to select a time.</p></p>

                  <h3>Properties</h3>
                  <dl>
                    <dt><code>BackgroundColor</code></dt>
                    <dd>Returns the button's background color</dd>
                    <dt><code>Enabled</code></dt>
                    <dd></dd>
                    <dt><code>FontBold</code> (designer only)</dt>
                    <dd></dd>
                    <dt><code>FontItalic</code> (designer only)</dt>
                    <dd></dd>
                    <dt><code>FontSize</code> (designer only)</dt>
                    <dd></dd>
                    <dt><code>FontTypeface</code> (designer only)</dt>
                    <dd></dd>
                    <dt><code>Height</code></dt>
                    <dd></dd>
                    <dt><code><em>Hour</em></code></dt>
                    <dd>The hour of the last time set using the time picker. The hour is in a 24 hour format. If the last time set was 11:53 pm, this property will return 23.</dd>
                    <dt><code>Image</code></dt>
                    <dd>Specifies the path of the button's image.  If there is both an Image and a BackgroundColor, only the Image will be visible.</dd>
                    <dt><code><em>Minute</em></code></dt>
                    <dd>The minute of the last time set using the time picker</dd>
                    <dt><code>Shape</code> (designer only)</dt>
                    <dd>Specifies the button's shape (default, rounded, rectangular, oval). The shape will not be visible if an Image is being displayed.</dd>
                    <dt><code>ShowFeedback</code></dt>
                    <dd>Specifies if a visual feedback should be shown  for a button that as an image as background.</dd>
                    <dt><code>Text</code></dt>
                    <dd></dd>
                    <dt><code>TextAlignment</code> (designer only)</dt>
                    <dd></dd>
                    <dt><code>TextColor</code></dt>
                    <dd></dd>
                    <dt><code>Visible</code></dt>
                    <dd>Specifies whether the component should be visible on the screen. Value is true if the component is showing and false if hidden.</dd>
                    <dt><code>Width</code></dt>
                    <dd></dd>
                  </dl>

                  <h3>Events</h3>
                  <dl>
                    <dt><code>AfterTimeSet()</code></dt>
                    <dd>This event is run when a user has set the time in the popup dialog.</dd>
                    <dt><code>GotFocus()</code></dt>
                    <dd>Indicates the cursor moved over the button so it is now possible
                   to click it.</dd>
                    <dt><code>LostFocus()</code></dt>
                    <dd>Indicates the cursor moved away from the button so it is now no
                   longer possible to click it.</dd>
                  </dl>

                  <h3>Methods</h3>
                  none

<h2 id="WebViewer"> WebViewer </h2>
<img src="images/webviewer.png" alt="Picture of WebViewer component" />

<p>Component for viewing Web pages.  The Home URL can be specified in the Designer or in the Blocks Editor.  The view can be set to follow links when they are tapped, and users can fill in Web forms. Warning: This is not a full browser.  For example, pressing the phone's hardware Back key will exit the app, rather than move back in the browser history.<p />You can use the WebViewer.WebViewString property to communicate between your app and Javascript code running in the Webviewer page. In the app, you get and set WebViewString.  In the WebViewer, you include Javascript that references the window.AppInventor object, using the methoods </em getWebViewString()</em> and <em>setWebViewString(text)</em>.  <p />For example, if the WebViewer opens to a page that contains the Javascript command <br /> <em>document.write("The answer is" + window.AppInventor.getWebViewString());</em> <br />and if you set WebView.WebVewString to "hello", then the web page will show </br ><em>The answer is hello</em>.  <br />And if the Web page contains Javascript that executes the command <br /><em>windowAppInventor.setWebViewString("hello from Javascript")</em>, <br />then the value of the WebViewString property will be <br /><em>hello from Javascript</em>. </p>

<h3>Properties</h3>
<dl>
  <dt><code><em>CurrentPageTitle</em></code></dt>
  <dd>Title of the page currently viewed</dd>
  <dt><code><em>CurrentUrl</em></code></dt>
  <dd>URL of the page currently viewed.   This could be different from the Home URL if new pages were visited by following links.</dd>
  <dt><code>FollowLinks</code></dt>
  <dd>Determines whether to follow links when they are tapped in the WebViewer.  If you follow links, you can use GoBack and GoForward to navigate the browser history. </dd>
  <dt><code>Height</code></dt>
  <dd></dd>
  <dt><code>HomeUrl</code></dt>
  <dd>URL of the page the WebViewer should initially open to.  Setting this will load the page.</dd>
  <dt><code>PromptforPermission</code></dt>
  <dd>If True, then prompt the user of the WebView to give permission to access the geolocation API. If False, then assume permission is granted.</dd>
  <dt><code>UsesLocation</code> (designer only)</dt>
  <dd>Whether or not to give the application permission to use the Javascript geolocation API. This property is available only in the designer.</dd>
  <dt><code>Visible</code></dt>
  <dd>Specifies whether the component should be visible on the screen. Value is true if the component is showing and false if hidden.</dd>
  <dt><code>WebViewString</code></dt>
  <dd>Gets the WebView's String, which is viewable through Javascript in the WebView as the window.AppInventor object</dd>
  <dt><code>Width</code></dt>
  <dd></dd>
</dl>

<h3>Events</h3>
none

<h3>Methods</h3>
<dl>
  <dt><code>boolean CanGoBack()</code></dt>
  <dd>Returns true if the WebViewer can go back in the history list.</dd>
  <dt><code>boolean CanGoForward()</code></dt>
  <dd>Returns true if the WebViewer can go forward in the history list.</dd>
  <dt><code>ClearLocations()</code></dt>
  <dd>Clear stored location permissions.</dd>
  <dt><code>GoBack()</code></dt>
  <dd>Go back to the previous page in the history list.  Does nothing if there is no previous page.</dd>
  <dt><code>GoForward()</code></dt>
  <dd>Go forward to the next page in the history list.   Does nothing if there is no next page.</dd>
  <dt><code>GoHome()</code></dt>
  <dd>Loads the home URL page.  This happens automatically when the home URL is changed.</dd>
  <dt><code>GoToUrl(text url)</code></dt>
  <dd>Load the page at the given URL.</dd>
</dl>







                  </dl>
                  <!-- Content ----------------------- -->
                </div>
              </div>
            </div>
          </div>
        </div>
      </div>
      <footer role="contentinfo"> </footer>
      <div class="region region-footer">
        <div class="block block-block block-odd block-count-8 block-region-footer"
          id="block-block-3">
          <div class="block-inner clearfix">
            <div class="block-content content no-title">
              <p style="text-align: center;"><a target="_blank" href="http://creativecommons.org/licenses/by-sa/3.0/"
                  rel="license"><img src="http://i.creativecommons.org/l/by-sa/3.0/88x31.png"
                    alt="Creative Commons License" /></a> <br />
                This work is licensed under a <a target="_blank" class="ext" href="http://creativecommons.org/licenses/by-sa/3.0/"
                  rel="license">Creative Commons Attribution-ShareAlike 3.0
                  Unported
                  License</a><span class="ext"></span></p>
              <p style="text-align: center;">© 2012-2013 <a target="_blank" class="ext"
                  href="http://web.mit.edu/">Massachusetts
                  Institute of Technology</a><span class="ext"></span></p>
              <p style="text-align: center;"><a href="http://appinventor.mit.edu/explore/contact">Contact
                  Us</a></p>
            </div>
          </div>
        </div>
      </div>
    </div>
    <table cellspacing="0" cellpadding="0" style="width: 183px; display: none; top: 110px; position: absolute; left: 924px;"
      class="gstl_50 gssb_c">
      <tbody>
        <tr>
          <td class="gssb_f"><br />
            <br />
          </td>
          <td style="width: 100%;" class="gssb_e"><br />
            <br />
          </td>
        </tr>
      </tbody>
    </table>
  </body>
</html><|MERGE_RESOLUTION|>--- conflicted
+++ resolved
@@ -438,10 +438,11 @@
                   <h1>User Interface Components - App Inventor for Android</h1>
                   <h2> Table of Contents </h2>
                   <ul>
-                    <li> <a href="#Autocomplete">Autocomplete</a></li>
+                    <li> <a href="#Autocomplete"> Autocomplete </a> </li>
+                    <li> <a href="#AutocompleteMulti"> Autocomplete Multi </a> </li>
                     <li> <a href="#Button"> Button </a> </li>
                     <li> <a href="#CheckBox"> CheckBox </a> </li>
-                    <li> <a href="#Clock"> Clock </a></li>
+                    <li> <a href="#Clock"> Clock </a> </li>
                     <li> <a href="#DatePicker"> DatePicker </a> </li>
                     <li> <a href="#Image"> Image </a> </li>
                     <li> <a href="#Label"> Label </a> </li>
@@ -456,8 +457,6 @@
                     <li> <a href="#TimePicker"> TimePicker </a> </li>
                     <li> <a href="#WebViewer"> WebViewer </a> </li>
                   </ul>
-<<<<<<< HEAD
-                  
                   <h2 id="Autocomplete">Autocomplete</h2>
 <p>An Autocomplete is a kind of text box.  If the user begins entering the name or email address of a contact, the phone will show a dropdown menu of choices that complete the entry.  If there are many elements, the dropdown can take several seconds to appear, and can show intermediate results while the matches are being computed. <p>The initial contents of the text box and the contents< after user entry is in the <code>Text</code> property.  If the <code>Text</code> property is initially empty, the contents of the <code>Hint</code> property will be faintly shown in the text box as a hint to the user.</p>
  <p>Other properties affect the appearance of the text box (<code>TextAlignment</code>, <code>BackgroundColor</code>, etc.) and whether it can be used (<code>Enabled</code>).</p>
@@ -574,66 +573,40 @@
                     appearance can be changed. You can use the <code> Enabled </code>
                     property to choose whether a button can be tapped. </p>
                   <h3> Properties </h3>
-=======
-                  <h2 id="Button">Button</h2>
-                  <p>Button with the ability to detect clicks.  Many
-                    aspects of its appearance can be changed, as well as
-                    whether it is clickable (<code>Enabled</code>), can
-                    be changed in the Designer or in the Blocks
-                    Editor.</p>
-                  <h3>Properties</h3>
->>>>>>> ce9da545
-                  <dl>
-                    <dt><code>BackgroundColor</code></dt>
-                    <dd>Returns the button's background color</dd>
-                    <dt><code>Enabled</code></dt>
-                    <dd>If set, user can tap check box to cause action.</dd>
-                    <dt><code>FontBold</code></dt>
-                    <dd>If set, button text is displayed in bold.</dd>
-                    <dt><code>FontItalic</code></dt>
-                    <dd>If set, button text is displayed in italics.</dd>
-                    <dt><code>FontSize</code></dt>
-                    <dd>Point size for button text.</dd>
-                    <dt><code>FontTypeface</code> (designer only)</dt>
-                    <dd>Font family for button text.</dd>
-                    <dt><code>Height</code></dt>
-                    <dd>Button height (y-size).</dd>
-                    <dt><code>Image</code></dt>
-                    <dd>Image to display on button.</dd>
-                    <dt><code>Shape</code> (designer only)</dt>
-                    <dd>Specifies the button's shape (default,
-                      rounded, rectangular, oval). The shape will not be
-                      visible if an Image is being displayed.</dd>
-                    <dt><code>ShowFeedback</code></dt>
-                    <dd>Specifies if a visual feedback should be shown  for a button that as an image as background.</dd>
-                    <dt><code>Text</code></dt>
-                    <dd>Text to display on button.</dd>
-                    <dt><code>TextAlignment</code> (designer only)</dt>
-                    <dd>Left, center, or right.</dd>
-                    <dt><code>TextColor</code></dt>
-                    <dd>Color for button text.</dd>
-                    <dt><code>Visible</code></dt>
-                    <dd>Specifies whether the component should be
-                      visible on the screen. Value is true if the
-                      component is showing and false if hidden.</dd>
-                    <dt><code>Width</code></dt>
-                    <dd>Button width (x-size).</dd>
-                  </dl>
-
-                  <h3>Events</h3>
-                  <dl>
-                    <dt><code>Click()</code></dt>
-                    <dd>User tapped and released the button.</dd>
-                    <dt><code>GotFocus()</code></dt>
-                    <dd>Indicates the cursor moved over the button so it is now possible to click it.</dd>
-                    <dt><code>LongClick()</code></dt>
-                    <dd>User held the button down.</dd>
-                    <dt><code>LostFocus()</code></dt>
-                    <dd>Indicates the cursor moved away from the button so it is now no longer possible to click it.</dd>
-                    <dt><code>TouchDown()</code></dt>
-                    <dd>Indicates that the button was pressed down.</dd>
-                    <dt><code>TouchUp()</code></dt>
-                    <dd>Indicates that a button has been released.</dd>
+                  <dl>
+                    <dt> <code> BackgroundColor </code> </dt>
+                    <dd> Color for button background. </dd>
+                    <dt> <code> Enabled </code> </dt>
+                    <dd> If set, user can tap button to cause action. </dd>
+                    <dt> <code> FontBold </code> </dt>
+                    <dd> If set, button text is displayed in bold. </dd>
+                    <dt> <code> FontItalic </code> </dt>
+                    <dd> If set, button text is displayed in italics. </dd>
+                    <dt> <code> FontSize </code> </dt>
+                    <dd> Point size for button text. </dd>
+                    <dt> <code> FontTypeface </code> </dt>
+                    <dd> Font family for button text. </dd>
+                    <dt> <code> Height </code> </dt>
+                    <dd> Button height (y-size). </dd>
+                    <dt> <code> Width </code> </dt>
+                    <dd> Button width (x-size). </dd>
+                    <dt> <code> Image </code> </dt>
+                    <dd> Image to display on button. </dd>
+                    <dt> <code> Text </code> </dt>
+                    <dd> Text to display on button. </dd>
+                    <dt> <code> TextAlignment </code> </dt>
+                    <dd> Left, center, or right. </dd>
+                    <dt> <code> TextColor </code> </dt>
+                    <dd> Color for button text. </dd>
+                  </dl>
+                  <h3> Events </h3>
+                  <dl>
+                    <dt> <code> Click() </code> </dt>
+                    <dd> User tapped and released the button. </dd>
+                    <dt> <code> GotFocus() </code> </dt>
+                    <dd> Button became the focused component. </dd>
+                    <dt> <code> LostFocus() </code> </dt>
+                    <dd> Button stopped being the focused component. </dd>
                   </dl>
                   <h2 id="CheckBox"> CheckBox </h2>
                   <img src="images/checkbox.png" alt="" />
@@ -782,7 +755,7 @@
                     <dt> <code> FormatTime(Calendar instant) </code> </dt>
                     <dd> Text describing time time of an instant </dd>
                   </dl>
-<<<<<<< HEAD
+
                   <h2 id="DatePicker">DatePicker</h2>
 
                   <p><p>A button that, when clicked on, launches a popup dialog to allow the user to select a date.</p></p>
@@ -843,73 +816,6 @@
 
                   <h3>Methods</h3>
                   none
-=======
-
-                <h2 id="DatePicker">DatePicker</h2>
-
-                <p><p>A button that, when clicked on, launches a popup dialog to allow the user to select a date.</p></p>
-
-                <h3>Properties</h3>
-                <dl>
-                  <dt><code>BackgroundColor</code></dt>
-                  <dd>Returns the button's background color</dd>
-                  <dt><code><em>Day</em></code></dt>
-                  <dd>the Day of the month that was last picked using the DatePicker.</dd>
-                  <dt><code>Enabled</code></dt>
-                  <dd></dd>
-                  <dt><code>FontBold</code></dt>
-                  <dd></dd>
-                  <dt><code>FontItalic</code></dt>
-                  <dd></dd>
-                  <dt><code>FontSize</code></dt>
-                  <dd></dd>
-                  <dt><code>FontTypeface</code> (designer only)</dt>
-                  <dd></dd>
-                  <dt><code>Height</code></dt>
-                  <dd></dd>
-                  <dt><code>Image</code></dt>
-                  <dd>Specifies the path of the button's image.  If there is both an Image and a BackgroundColor, only the Image will be visible.</dd>
-                  <dt><code><em>Month</em></code></dt>
-                  <dd>the number of the Month that was last picked using the DatePicker. Note that months start in 1 = January, 12 = December.</dd>
-                  <dt><code><em>MonthInText</em></code></dt>
-                  <dd>Returns the name of the Month that was last picked using the DatePicker, in textual format.</dd>
-                  <dt><code>Shape</code> (designer only)</dt>
-                  <dd>Specifies the button's shape (default, rounded, rectangular, oval). The shape will not be visible if an Image is being displayed.</dd>
-                  <dt><code>ShowFeedback</code></dt>
-                  <dd>Specifies if a visual feedback should be shown  for a button that as an image as background.</dd>
-                  <dt><code>Text</code></dt>
-                  <dd></dd>
-                  <dt><code>TextAlignment</code> (designer only)</dt>
-                  <dd></dd>
-                  <dt><code>TextColor</code></dt>
-                  <dd></dd>
-                  <dt><code>Visible</code></dt>
-                  <dd>Specifies whether the component should be visible on the screen. Value is true if the component is showing and false if hidden.</dd>
-                  <dt><code>Width</code></dt>
-                  <dd></dd>
-                  <dt><code><em>Year</em></code></dt>
-                  <dd>the Year that was last picked using the DatePicker</dd>
-                </dl>
-
-                <h3>Events</h3>
-                <dl>
-                  <dt><code>AfterDateSet()</code></dt>
-                  <dd>Event that runs after the user chooses a Date in the dialog</dd>
-                  <dt><code>GotFocus()</code></dt>
-                  <dd>Indicates the cursor moved over the button so it is now possible
-                 to click it.</dd>
-                  <dt><code>LostFocus()</code></dt>
-                  <dd>Indicates the cursor moved away from the button so it is now no
-                 longer possible to click it.</dd>
-                  <dt><code>TouchDown()</code></dt>
-                  <dd>Indicates when a button is touch down</dd>
-                  <dt><code>TouchUp()</code></dt>
-                  <dd>Indicates when a button touch ends</dd>
-                </dl>
-
-                <h3>Methods</h3>
-                none
->>>>>>> ce9da545
 
                  <h2 id="Image">Image</h2>
 
@@ -1479,62 +1385,83 @@
                   <h3>Methods</h3>
                   none
 
-<h2 id="WebViewer"> WebViewer </h2>
-<img src="images/webviewer.png" alt="Picture of WebViewer component" />
-
-<p>Component for viewing Web pages.  The Home URL can be specified in the Designer or in the Blocks Editor.  The view can be set to follow links when they are tapped, and users can fill in Web forms. Warning: This is not a full browser.  For example, pressing the phone's hardware Back key will exit the app, rather than move back in the browser history.<p />You can use the WebViewer.WebViewString property to communicate between your app and Javascript code running in the Webviewer page. In the app, you get and set WebViewString.  In the WebViewer, you include Javascript that references the window.AppInventor object, using the methoods </em getWebViewString()</em> and <em>setWebViewString(text)</em>.  <p />For example, if the WebViewer opens to a page that contains the Javascript command <br /> <em>document.write("The answer is" + window.AppInventor.getWebViewString());</em> <br />and if you set WebView.WebVewString to "hello", then the web page will show </br ><em>The answer is hello</em>.  <br />And if the Web page contains Javascript that executes the command <br /><em>windowAppInventor.setWebViewString("hello from Javascript")</em>, <br />then the value of the WebViewString property will be <br /><em>hello from Javascript</em>. </p>
-
-<h3>Properties</h3>
-<dl>
-  <dt><code><em>CurrentPageTitle</em></code></dt>
-  <dd>Title of the page currently viewed</dd>
-  <dt><code><em>CurrentUrl</em></code></dt>
-  <dd>URL of the page currently viewed.   This could be different from the Home URL if new pages were visited by following links.</dd>
-  <dt><code>FollowLinks</code></dt>
-  <dd>Determines whether to follow links when they are tapped in the WebViewer.  If you follow links, you can use GoBack and GoForward to navigate the browser history. </dd>
-  <dt><code>Height</code></dt>
-  <dd></dd>
-  <dt><code>HomeUrl</code></dt>
-  <dd>URL of the page the WebViewer should initially open to.  Setting this will load the page.</dd>
-  <dt><code>PromptforPermission</code></dt>
-  <dd>If True, then prompt the user of the WebView to give permission to access the geolocation API. If False, then assume permission is granted.</dd>
-  <dt><code>UsesLocation</code> (designer only)</dt>
-  <dd>Whether or not to give the application permission to use the Javascript geolocation API. This property is available only in the designer.</dd>
-  <dt><code>Visible</code></dt>
-  <dd>Specifies whether the component should be visible on the screen. Value is true if the component is showing and false if hidden.</dd>
-  <dt><code>WebViewString</code></dt>
-  <dd>Gets the WebView's String, which is viewable through Javascript in the WebView as the window.AppInventor object</dd>
-  <dt><code>Width</code></dt>
-  <dd></dd>
-</dl>
-
-<h3>Events</h3>
-none
-
-<h3>Methods</h3>
-<dl>
-  <dt><code>boolean CanGoBack()</code></dt>
-  <dd>Returns true if the WebViewer can go back in the history list.</dd>
-  <dt><code>boolean CanGoForward()</code></dt>
-  <dd>Returns true if the WebViewer can go forward in the history list.</dd>
-  <dt><code>ClearLocations()</code></dt>
-  <dd>Clear stored location permissions.</dd>
-  <dt><code>GoBack()</code></dt>
-  <dd>Go back to the previous page in the history list.  Does nothing if there is no previous page.</dd>
-  <dt><code>GoForward()</code></dt>
-  <dd>Go forward to the next page in the history list.   Does nothing if there is no next page.</dd>
-  <dt><code>GoHome()</code></dt>
-  <dd>Loads the home URL page.  This happens automatically when the home URL is changed.</dd>
-  <dt><code>GoToUrl(text url)</code></dt>
-  <dd>Load the page at the given URL.</dd>
-</dl>
-
-
-
-
-
-
-
+                  <h2 id="WebViewer"> WebViewer </h2>
+                  <img src="images/webviewer.png" alt="Picture of WebViewer component" />
+                  <p> Component for viewing Web pages. The Home URL can be
+                    specified in
+                    the Designer or in the Blocks Editor. The view can be set to
+                    follow
+                    links when they are tapped, and users can fill in Web forms.
+                    Warning:
+                    This is not a full browser. For example, pressing the
+                    phone's hardware
+                    Back key will exit the app, rather than move back in the
+                    browser
+                    history. </p>
+                  <h3> Properties </h3>
+                  <dl>
+                    <dt> <code> <em> CurrentPageTitle </em> </code> </dt>
+                    <dd> Title of the page currently viewed </dd>
+                    <dt> <code> <em> CurrentUrl </em> </code> </dt>
+                    <dd> URL of the page currently viewed. This could be
+                      different from
+                      the Home URL if new pages were visited by following links.
+                    </dd>
+                    <dt> <code> FollowLinks </code> </dt>
+                    <dd> Determines whether to follow links when they are tapped
+                      in the
+                      WebViewer. If you follow links, you can use GoBack and
+                      GoForward to
+                      navigate the browser history. </dd>
+                    <dt> <code> Height </code> </dt>
+                    <dt> <code> HomeUrl </code> </dt>
+                    <dd> URL of the page the WebViewer should initially open to.
+                      Setting
+                      this will load the page. </dd>
+                    <dt> <code> PromptforPermission </code> </dt>
+                    <dd> If True, then prompt the user of the WebView to give
+                      permission
+                      to access the geolocation API. If False, then assume
+                      permission is
+                      granted. </dd>
+                    <dt><code>UsesLocation</code> (designer only)</dt>
+                    <dd>Whether or not to give the application permission to use the
+                      Javascript geolocation API. This property is available only in the
+                      designer.</dd>
+                    <dt> <code> Visible </code> </dt>
+                    <dd> Whether the component is visible </dd>
+                    <dt><code>WebViewString</code></dt>
+                    <dd>Gets the WebView's String, which is viewable
+                      through Javascript in the WebView as the
+                      window.AppInventor object</dd>
+                    <dt><code>Width</code></dt>
+                    <dd></dd>
+                  </dl>
+                  <h3> Events </h3>
+                  none
+                  <h3> Methods </h3>
+                  <dl>
+                    <dt> <code> boolean CanGoBack() </code> </dt>
+                    <dd> Returns true if the WebViewer can go back in the
+                      history list. </dd>
+                    <dt> <code> boolean CanGoForward() </code> </dt>
+                    <dd> Returns true if the WebViewer can go forward in the
+                      history
+                      list. </dd>
+                    <dt> <code> GoBack() </code> </dt>
+                    <dd> Go back to the previous page in the history list. Does
+                      nothing
+                      if there is no previous page. </dd>
+                    <dt> <code> GoForward() </code> </dt>
+                    <dd> Go forward to the next page in the history list. Does
+                      nothing if
+                      there is no next page. </dd>
+                    <dt> <code> GoHome() </code> </dt>
+                    <dd> Loads the home URL page. This happens automatically
+                      when the
+                      home URL is changed. </dd>
+                    <dt> <code> GoToUrl(text url) </code> </dt>
+                    <dd> Load the page at the given URL. </dd>
                   </dl>
                   <!-- Content ----------------------- -->
                 </div>
