<!DOCTYPE HTML PUBLIC "-//W3C//DTD HTML 4.01 Transitional//EN">
<html xmlns="http://www.w3.org/1999/xhtml" xml:lang="en" version="XHTML+RDFa 1.0" dir="ltr" xmlns:content="http://purl.org/rss/1.0/modules/content/" xmlns:dc="http://purl.org/dc/terms/" xmlns:foaf="http://xmlns.com/foaf/0.1/" xmlns:og="http://ogp.me/ns#" xmlns:rdfs="http://www.w3.org/2000/01/rdf-schema#" xmlns:sioc="http://rdfs.org/sioc/ns#" xmlns:sioct="http://rdfs.org/sioc/types#" xmlns:skos="http://www.w3.org/2004/02/skos/core#" xmlns:xsd="http://www.w3.org/2001/XMLSchema#" class="js"><head profile="http://www.w3.org/1999/xhtml/vocab">

  <meta http-equiv="Content-Type" content="text/html; charset=UTF-8">


  <meta charset="utf-8">


  <meta about="/front_page" property="sioc:num_replies" content="0" datatype="xsd:integer">


  <meta content="Front Page" about="/front_page" property="dc:title">


  <meta name="Generator" content="Drupal 7 (http://drupal.org)">
    <link type="text/css" rel="stylesheet" href="../superfish.css" media="all">
    <link type="text/css" rel="stylesheet" href="../reset.css" media="all">
    <link type="text/css" rel="stylesheet" href="../colors.css" media="all">
    <link type="text/css" rel="stylesheet" href="../layout.css" media="all">

<!-- Title ----------------------- -->
  <title>Storage - App Inventor for Android</title>


<!-- Title ----------------------- -->

  <style>
      body{
      background: url("http://ai2.appinventor.mit.edu/images/squairy_light.png") repeat scroll center top;
      margin-top:0;
      }
      #page{
      width: 960px;
      margin: 0 auto;
      }
      #branding, #menu-bar, #create-button,#region-create{
      display: inline-block;

      }
      #branding{
      width:25%;
      margin:0;
      }

      #top_bar, #top_bar_background {
      top:0;
      min-height: 40px;
      width:100%;
      margin-bottom: 4px;
      padding-right: 0px;
      padding-left: 0px;
      background-color: #f2f2f2;
      background-image: -moz-linear-gradient(top, #f2f2f2, #f3f3f3);
      background-image: -webkit-gradient(linear, 0 0, 0 100%, from(#f2f2f2), to(#f3f3f3));
      background-image: -webkit-linear-gradient(top, #f2f2f2, #f3f3f3);
      background-image: -o-linear-gradient(top, #f2f2f2, #f3f3f3);
      background-image: linear-gradient(to bottom, #f2f2f2, #f3f3f3);
      background-repeat: repeat-x;
      border: 1px solid #d4d4d4;
      filter: progid:DXImageTransform.Microsoft.gradient(startColorstr='#ffffffff', endColorstr='#fff2f2f2', GradientType=0);
      *zoom: 1;
      -webkit-box-shadow: 0 1px 4px rgba(0, 0, 0, 0.065);
      -moz-box-shadow: 0 1px 4px rgba(0, 0, 0, 0.065);
      box-shadow: 0 1px 4px rgba(0, 0, 0, 0.065);
      position: relative;
      }

      #top_bar, #top_bar_background{
      width:100%;
      height: 70px;
      /*position:absolute;*/
      margin:0 auto;
      left:0;
      right:0;
      top:0;
      }

      #header{
      width:960px;
      margin:0 auto;
      height:50px;
      position: relative;
      }
      /* LOGO */
      #logo {
      margin: 8px 4px 4px 4px;
      float: left;
      padding: 0 20px;

      }
      #logo img{
      /*background: url(../images/logo_text.png) no-repeat;*/
      width: auto;
      height: 50px;
      display: block;
      }
      #logo img:hover {
      -webkit-filter: drop-shadow(0px 0px 3px #eee);
      filter:         drop-shadow(0px 0px 3px #eee);
      }

      button {
      border-radius:0 !important;
      color:#FFF;
      border:none;
      padding: 0.5em 1em;
      }
      button:hover{
      color:#FFF;
      border:none;
      border-radius:0 !important;
      }

      #branding, #create-button, #region-create, #menu-bar li{
      display: block;
      }
/*
      #menu-bar{
      margin: 0;
      padding-top:10px;
      position: absolute;
      top: 0;
      }
*/
      #menu-bar li{
      margin:0;

      }
      #menu-bar li a{
      font-family: 'Roboto Light', Helvetica, sans-serif;
      font-weight:300;
      font-size: 22px;
      text-decoration: none;
      color: #3D3D3D;
/*      background:transparent !important; */
      border-radius:0 !important;
      display: block;
      line-height: 2.5em;
      padding: 0 1em;
      white-space: nowrap;
      }
      #menu-bar li a.active{
      color: #000;
      }
      #menu-bar li a:hover{
      color: #8fc202;
      }
      .create-button{
      float:right;
      margin:8px 25px 10px 10px;
      }
      .create-button button:hover{
      cursor: pointer;
      background: #ffa033;
      }
      .create-button button{background: #FF8800 !important;
      border: none !important;
      color: #FFF;
      font-weight: 300;
      border-radius: 0;
      font-family: 'Roboto',Helvetica,Arial,sans-serif;
      font-size: 20px;
      }
      #content-column {
      background: #F7F9F2;
      border-radius: 2px;
      margin-top: 0px;
      padding: 15px 20px;
      }
      footer{
      background-color: #e3e1df;
      color: #010101;
      padding: 20px 0;
      margin-top: 25px;
      }
      /*################TYPOGRAPHY##################*/
      /* html elements */
      html {
      font-size: 81.3%; /* 16px x 81.3% = 13px */
      }
      body {
      font-family: "Helvetica Neue", Helvetica, Arial, Geneva, sans-serif;
      line-height: 1.6em;
      margin: 0;
      padding: 0;
      }
      /* Sizes match proper font scaling. */
      h1, h2, h3, h4, h5, h6 {
      font-weight: 400;
      line-height: 1em;
      padding: 0;
      margin: 24px 0 12px 0;
      }
      h1 { font-size: 2.153em; } /* 28px */
      h2 { font-size: 1.692em; } /* 22px */
      h3 { font-size: 1.385em; } /* 18px */
      h4 { font-size: 1.231em; } /* 16px */
      h5 { font-size: 1.077em; } /* 14px */
      h6 { font-size: 1em; }
      img,
      a img {
      border:none;
      }
      img {
      max-width: 100%;
      height: auto;
      }
      p {
      margin: 0 0 1.5em;
      padding: 0;
      }
      em,
      dfn {
      font-style: italic;
      }
      ins {
      border-bottom: none;
      text-decoration: none;
      }
      abbr, acronym {
      border-bottom: 1px dotted;
      cursor: help;
      white-space: nowrap;
      }
      pre,
      code,
      tt,
      samp,
      kbd,
      var {
      font-size: 0.846em;
      font-family: Monaco, "DejaVu Sans Mono", monospace, sans-serif; /* Safari hack */
      }
      blockquote,
      q {
      font-style:italic;
      quotes:"" "";
      }
      blockquote,
      p {
      margin: 1.5em 0;
      }
      p:first-child,
      p.first-child {
      margin-top: 0;
      }
      blockquote:before,
      blockquote:after,
      q:before,
      q:after {
      content:"";
      }
      strong,
      dfn,
      caption,
      th {
      font-weight: 700;
      }
      pre,
      div.codeblock {
      background-color: #f5f5f5;
      border: solid 1px #ddd;
      border-bottom-color: #ccc;
      border-right-color: #ccc;
      padding: 1em;
      white-space: pre-wrap;
      -webkit-border-radius: 4px;
      -moz-border-radius: 4px;
      border-radius: 4px;
      }

      /* Lists */
      ul,
      ol {
      margin: 0 0 1.5em 1em;
      padding:0;
      }
      .item-list ul,
      .item-list ol {
      margin: 0 0 0 1em;
      padding: 0;
      }
      ul ul,
      ul ol,
      ol ol,
      ol ul,
      .block ul ul,
      .block ul ol,
      .block ol ol,
      .block ol ul,
      .item-list ul ul,
      .item-list ul ol,
      .item-list ol ol,
      .item-list ol ul {
      margin-bottom: 0;
      }
      ul {
      list-style-type: disc;
      }
      ul ul ul {
      list-style-type: square;
      }
      ol {
      list-style-type: decimal;
      }
      ol ol {
      list-style-type: lower-alpha;
      }
      ol ol ol {
      list-style-type: lower-roman;
      }
      ul ul,
      ul ul ul ul {
      list-style-type: circle;
      }
      dl {
      margin: 1em 0;
      padding: 0;
      }
      dt {
      font-size: 1.231em;
      }
      dd {
      margin: 0 0 0.4em 0;
      padding: 0 0 0 2em;
      }
      dd:last-child {
      border-bottom: 0;
      }
      dl dl {
      margin-left: 1em;
      }

      body {
      font: 13px/1.5 'Roboto','Helvetica Neue', Arial, 'Liberation Sans', FreeSans, sans-serif !important;
      color: #3D3D3D;
      }

      pre,
      code {
      font-family: 'DejaVu Sans Mono', Menlo, Consolas, monospace;
      }

      hr {
      border: 0 #ccc solid;
      border-top-width: 1px;
      clear: both;
      height: 0;
      }

      /* `Headings
      ----------------------------------------------------------------------------------------------------*/

      h1 {
      font-size: 20px;
      line-height: 22px;
      }

      h2 {
      font-size: 18px;
      line-height: 20px;
      }

      h3 {
      font-size: 16px;
      line-height: 18px;
      }

      h4 {
      font-size: 14px;
      line-height: 16px;
      }

      h5 {
      font-size: 12px;
      line-height: 14px;
      }

      h6 {
      font-size: 12px;
      line-height: 14px;
      }

      /* `Spacing
      ----------------------------------------------------------------------------------------------------*/

      ol {
      list-style: decimal;
      }

      ul {
      list-style: disc;
      }

      li {
      margin-left: 30px;
      }

      p,
      dl,
      hr,
      h1,
      h2,
      h3,
      h4,
      h5,
      h6,
      ol,
      ul,
      pre,
      table,
      address,
      fieldset,
      figure {
      margin-bottom: 10px;
      }

      address { font-style: normal; }



    </style>
</head><body>
    <div id="page" class="container">
      <header class="clearfix" role="banner">
        <div id="top_bar">
          <div id="branding">
            <div id="logo"><a href="http://appinventor.mit.edu" title="Home page" class="active"><img src="images/logo2.png" alt="Explore MIT App Inventor logo"></a></div>
          </div>
          <div id="menu-bar" class="nav clearfix">
            <nav id="block-superfish-1" class="block block-superfish block-odd block-count-1 block-region-menu-bar menu-wrapper clearfix" role="navigation">
              <ul id="superfish-1" class="sf-menu"><li class="current"><a href="http://appinventor.mit.edu/explore/about-us.html">About ▾</a><ul><li><a href="http://appinventor.mit.edu/explore/about-us.html">About Us</a></li><li id="menu-4234-1" ><a href="http://appinventor.mit.edu/explore/our-team.html">Our Team</a></li><li id="menu-4233-1" ><a href="http://appinventor.mit.edu/explore/sponsors.html">Sponsors</a></li></ul></li><li id="menu-2893-1" ><a href="http://appinventor.mit.edu/explore/news-events.html">News &amp;&nbsp;Stories ▾</a><ul><li id="menu-3040-1"><a href="http://appinventor.mit.edu/explore/news-events.html">In The News</a></li><li id="menu-3039-1"><a href="http://appinventor.mit.edu/explore/stories.html">Stories</a></li><li id="menu-4429-1"><a href="http://appinventor.mit.edu/explore/team-blog.html">Team Blog</a></li><li id="menu-4074-1"><a href="http://appinventor.mit.edu/explore/app-month-gallery.html" title="Gallery of current and past MIT App Inventor App of the Month winners">App of the Month</a></li></ul></li><li id="menu-2894-1"><a href="http://appinventor.mit.edu/explore/resources.html">Resources ▾</a><ul><li id="menu-3041-1"><a href="http://appinventor.mit.edu/explore/get-started.html">Get Started</a></li><li id="menu-3783-1"><a href="http://appinventor.mit.edu/explore/teach.html">Teach</a></li><li id="menu-3104-1"><a href="http://appinventor.mit.edu/explore/library.html">Documentation</a></li><li id="menu-3036-1"><a href="http://appinventor.mit.edu/explore/ai2/tutorials.html"title="Tutorials to learn about using MIT App Inventor" >Tutorials</a></li><li id="menu-3174-1"><a href="http://appinventor.mit.edu/explore/support.html"title="Information about App Inventor version 1">AI Classic (v1)</a></li><li id="menu-3038-1"><a href="http://appinventor.mit.edu/explore/resources.html">Resources</a></li><li id="menu-3037-1"><a href="https://groups.google.com/forum/#!forum/mitappinventortest" target="_blank">Forums</a></li><li id="menu-3105-1"><a href="http://appinventor.mit.edu/explore/ai2/support/troubleshooting.html">Troubleshooting</a></li></ul></li></ul>
            </nav>
          </div>
          <div class="region region-create">
            <section id="block-block-21" class="block block-block block-odd block-count-2 block-region-create">
              <div class="block-inner clearfix">
                <h2 class="block-title">Create Button</h2>
                <div class="block-content content">
                  <p><a href="http://ai2.appinventor.mit.edu/" target="new"><button>Create!</button></a></p>
                </div>
              </div>
            </section>
          </div>
        </div>
      </header>

<div id="columns" class="no-menu-bar" style="margin-top:15px;">
<div class="columns-inner clearfix">
<div id="content-column">
<div class="content-inner"> <section id="main-content" role="main"></section>
<div id="content">
<div class="region region-content"><!-- Content ----------------------- -->
<h1>Storage - App Inventor for Android</h1>
<h2>Table of Contents</h2>
<ul>
  <li> <a href="#File"> File </a> </li>
  <li> <a href="#FusionTablesControl"> FusionTablesControl </a> </li>
  <li> <a href="#TinyDB"> TinyDB </a> </li>
  <li> <a href="#TinyWebDB"> TinyWebDB </a> </li>
</ul>

<h2 id="File">File</h2>

<p>Non-visible component for storing and retrieving files. Use this component to write or read files on your device. The default behavior is to write files to the private data directory associated with your App. The Companion writes files to /sdcard/AppInventor/data for easy debugging. If the file path starts with a slash (/), then the file is created relative to /sdcard. For example, writing a file to /myFile.txt will write the file in /sdcard/myFile.txt.</p>

<h3>Properties</h3>
none

<h3>Events</h3>
<dl>
  <dt><code>GotText(text text)</code></dt>
  <dd>Event indicating that the contents from the file have been read.</dd>
</dl>

<h3>Methods</h3>
<dl>
  <dt><code>AppendToFile(text text, text fileName)</code></dt>
  <dd>Appends text to the end of a file. Creates the file if it does not already exist. See the help text under SaveFile for information about where files are written.</dd>
  <dt><code>Delete(text fileName)</code></dt>
  <dd>Deletes a file from storage. Prefix the filename with / to delete a specific file in the SD card (for example, /myFile.txt will delete the file /sdcard/myFile.txt). If the filename does not begin with a /, then the file located in the program's private storage will be deleted. Starting the file with // is an error because asset files cannot be deleted.</dd>
  <dt><code>ReadFrom(text fileName)</code></dt>
  <dd>Reads text from a file in storage. Prefix the filename with / to read from a specific file on the SD card (for example, /myFile.txt will read the file /sdcard/myFile.txt). To read assets packaged with an application (also works for the Companion) start the filename with // (two slashes). If a filename does not start with a slash, it will be read from the application's private storage (for packaged apps) and from /sdcard/AppInventor/data for the Companion.</dd>
  <dt><code>SaveFile(text text, text fileName)</code></dt>
  <dd>Saves text to a file. If the filename begins with a slash (/) the file is written to the sdcard (for example, writing to /myFile.txt will write the file to /sdcard/myFile.txt). If the filename does not start with a slash, it will be written in the program's private data directory where it will not be accessible to other programs on the phone. There is a special exception for the AI Companion where these files are written to /sdcard/AppInventor/data to facilitate debugging. Note that this block will overwrite a file if it already exists. If you want to add content to a file use the append block.</dd>
</dl>
<h2 id="FusionTablesControl">FusionTablesControl</h2>

<p>A non-visible component that communicates with Google Fusion
  Tables. Fusion Tables let you store, share, query and visualize data
  tables; this component lets you query, create, and modify these
  tables.</p>

<p>This component uses
  the <a href="https://developers.google.com/fusiontables/docs/v1/getting_started"
         target="_blank">Fusion Tables API V1.0</a>. <p>Applications using
  Fusion Tables must authenticate with Google's servers. There are two
  ways this can be done. The first way only uses an API Key which you (the
  developer) obtain. With this approach end-users must also
  login to access a Fusion Table.
  <p> The second approach is to use Service Authentication. With this approach you create credentials and a
<<<<<<< HEAD
  special "Service Account Email Address" which allows end-users to edit your Fusion Tables without logging in; your service account authenticates all access.</p>
=======
  special "Service Account Email Address" which allows end-users to use your Fusion Tables without logging in; your service account authenticates all access.</p>
>>>>>>> 53c300f9

<h3> Using the FusiontablesControl Component </h3>
<h4>Creating Fusion Tables</h4>
<p>You will probably want to create your own Fusion Tables to
  experiment with as you are developing your apps. This is as easy as
  creating a Google document, if you are familiar with that process. Here
  are the steps:</p>
<ol>
  <li>On the web, login to your Gmail account or any other Google
<<<<<<< HEAD
    service (e.g., Drive, YouTube). Navigate to Google Drive.</li>
  <li>Click the <i>New</i> button and navigate to <i>More</i>. If you do not see a Google Fusion Tables option, select <i>Connect more apps</i> and scroll through the
    page of Google services to find the <i>Fusion Tables</i> service and connect it to your Google Drive.</li>
=======
    service (e.g., Drive, YouTube).</li>
  <li>Select the <i>More &gt; Even more</i> menu and scroll through the
    page of Google services to find the <i>Fusion Tables</i> service.</li>
>>>>>>> 53c300f9
  <li>You may want to view some of the examples and work through a
    tutorial (e.g. <a href="http://appinventor.mit.edu/explore/ai2/pizzaparty.html">  Pizza Party Tutorial</a>) to learn the basics.</li>
  <li>Click the <i>See my tables</i> button (top right of the page).
    This will bring you to your own page.</li>
  <li>You should see a list of your own tables or tables that have been
    shared with you (possibly none). </li>
  <li>Use the <i>Create</i> button to create a new table. Give it some
    column names and save it. </li>
  <li>Click on the <i>Share</i> button (top right) to modify the
    table's permissions. </li>
</ol>
<h4>Creating a Fusiontables App</h4>

<p>When you drag the <i>FusiontablesControl</i> component onto the
  Designer, don't forget to set its <i>ApiKey</i> property, which is
  initially blank. You should copy this from
  your <a href="https://code.google.com/apis/console/"
          target="_blank">Google Developers Console</a> and paste it into the property
  field. </p>

<p>To get an <b>API key</b>, follow these instructions.</p>
<ol>
<<<<<<< HEAD
  <li>Go to your <a href="https://code.google.com/apis/console/" target="_blank">Google Developers Console</a> and login if necessary.</li>
=======
  <li>Go to your <a href="https://code.google.com/apis/console/" target="_blank">Google APIs Console</a> and login if necessary.</li>
>>>>>>> 53c300f9
  <li>Under <i>APIs &amp; auth</i> select the <i>APIs</i> item from the menu on the left.</li>
  <li>Choose the <i>Fusion Tables API</i> from the list provided and turn it on.</li>
  <li>On the left bar, select the <i>Credentials</i> item.</li>
  <li>Under <i>Public API access</i> click <i>Create new Key</i>, choose <i>Android key</i> and click <i>Create</i> to generate an API key. </li>
</ol>
<p>Your API key(s) will appear in the pane next to "Public API access". You must provide that key as the
<<<<<<< HEAD
  value for the <i>ApiKey</i> property in your Fusion Tables app.</p>
=======
  value for the <i>ApiKey</i> property in your tFusionables app.</p>
>>>>>>> 53c300f9
  <p>Once you have an API key, set the value of the <i>Query</i>
  property to a valid Fusiontables SQL query and call <i>SendQuery</i>
  to execute the query. App Inventor will send the query to the
  Fusion Tables server and the <i>GotResult</i> block will fire when a
  result is returned from the server. Query results will be returned in
  CSV format, and can be converted to list format using the "list from
  csv table" or "list from csv row" blocks.</p>
  <p>Note that you do not need to worry about UTF-encoding the
  query. But you do need to make sure the query follows the syntax
  described
  in <a href="https://developers.google.com/fusiontables/docs/v1/getting_started"
        target="_blank">the reference manual</a>, which means that
  things like capitalization for names of columns matters, and that
  single quotes must be used around column names if there are spaces
  in them.</p>
<p>To set up <b>Service Authentication</b> for your Fusion Table, follow these additional steps:</p>
<ol>
  <li>In the <a href="https://code.google.com/apis/console/"
          target="_blank">Google APIs Console</a> under <i>APIs &amp; auth</i> select the <i>APIs</i> item from the menu on the left. </li>
  <li>Click the <i>Create new Client ID</i> button. Select the <i>Service account</i> option, and click <i>Create Client ID</i>. </li>
  <li>A file called the <i>KeyFile</i> (ends in extension .p12) will automatically download onto your computer. Save it in a place you will remember. Once the creation is complete, you will get a table with your Service Account information. </li>
<<<<<<< HEAD
  <li>In the designer window of App Inventor, select the FusionTablesControl. In the properties pane, add the <i>ServiceAccountEmail</i> (from the table on the console), upload the KeyFile, and check the <i>UseServiceAuthentication</i> box. </li>
  <li>Share the Fusion Table with your ServiceAccountEmail, and give it editing permissions, just like you would share any other Google Doc with an email address.</li>
=======
  <li>In the designer window of App Inventor, add the <i>ServiceAccountEmail</i> (from the table on the console) and upload the KeyFile to the FusionTablesControl properties and check the <i>UseServiceAuthentication</i> box. </li>
  <li>Share the Fusion Table with your ServiceAccountEmail (from the table), and give it editing permissions, just like you would share any other Google Doc with an email address.</li>
>>>>>>> 53c300f9
</ol>




<h3>Properties</h3>
<dl>
  <dt><code>ApiKey</code></dt>
  <dd>Your Google API Key. See above for details on obtaining an API key. </dd>
  <dt><code>KeyFile</code></dt>
  <dd>Specifies the path of the private key file. This key file is used to get access to the FusionTables API through Service Authentication.</dd>
  <dt><code>Query</code></dt>
  <dd>The query to send to the Fusion Tables API. <p>For legal query formats and examples, see the <a href="https://developers.google.com/fusiontables/docs/v1/getting_started" target="_blank">Fusion Tables API v1.0 reference manual</a>.</p> <p>Note that you do not need to worry about UTF-encoding the query. You must make sure the query follows the syntax described in the reference manual. Note that capitalization for names of columns is necessary and that single quotes must be used around column names if there are spaces in them.</p> </dd>
  <dt><code>ServiceAccountEmail</code></dt>
  <dd>The Service Account Email Address used for Service Authentication.</dd>
  <dt><code>UseServiceAuthentication</code></dt>
  <dd>Indicates whether a service account should be used for authentication.</dd>
</dl>

<h3>Events</h3>
<dl>
  <dt><code>GotResult(text result)</code></dt>
  <dd>Indicates that the Fusion Tables query has finished processing and returned with a result. The result of the query will generally be returned in CSV format, and can be converted to list format using the "list from csv table" or "list from csv row" blocks.</dd>
</dl>

<h3>Methods</h3>
<dl>
  <dt><code>DoQuery()</code></dt>
  <dd>DEPRECATED. This block is deprecated as of the end of 2012. Use SendQuery instead.</dd>
  <dt><code>ForgetLogin()</code></dt>
  <dd>Forget the end-user's login credentials. Has no effect on Service Authentication.</dd>
  <dt><code>GetRows(text tableId, text columns)</code></dt>
  <dd>Gets all the rows from a specified Fusion Table. The tableId field (required) is the id of the Fusion Table. The columns field is a comma-separated list of the columns to retrieve.</dd>
  <dt><code>GetRowsWithConditions(text tableId, text columns, text conditions)</code></dt>
  <dd>Gets all the rows from a Fusion Table that meet certain conditions. The tableId field (required) is the id of the Fusion Table. The columns field is a comma-separated list of the columns to retrieve. The conditions field specifies what rows to retrieve from the table (for example, the rows in which a particular column value is not null).</dd>
  <dt><code>InsertRow(text tableId, text columns, text values)</code></dt>
  <dd>Inserts a row into the specified Fusion Table. The tableId field is the id of the Fusion Table. The columns field is a comma-separated list of the columns into which to insert values. The values field specifies what values to insert into each column.</dd>
  <dt><code>SendQuery()</code></dt>
  <dd>Send the query to the Fusion Tables server.</dd>
</dl>

<h2 id="TinyDB">TinyDB</h2>

<p>TinyDB is a non-visible component that stores data for an app. <p> Apps created with App Inventor are initialized each time they run. This means that if an app sets the value of a variable and the user then quits the app, the value of that variable will not be remembered the next time the app is run. In contrast, TinyDB is a <em> persistent </em> data store for the app. The data stored in a TinyDB will be available each time the app is run. An example might be a game that saves the high score and retrieves it each time the game is played. </p> <p> Data items are strings stored under <em>tags</em>. To store a data item, you specify the tag it should be stored under. Subsequently, you can retrieve the data that was stored under a given tag. </p><p> Each app has its own data store. There is only one data store per app. Even if you have multiple TinyDB components, they will use the same data store. To get the effect of separate stores, use different keys. You cannot use the TinyDB to pass data between two different apps on the phone, although you <em>can</em> use the TinyDB to share data between the different screens of a multi-screen app. </p> <p>When you are developing apps using the AI Companion, all the apps using that Companion will share the same TinyDB. That sharing will disappear once the apps are packaged and installed on the phone. During development you should be careful to clear the Companion app's data each time you start working on a new app.</p></p>

<h3>Properties</h3>
none

<h3>Events</h3>
none

<h3>Methods</h3>
<dl>
  <dt><code>ClearAll()</code></dt>
  <dd>Clear the entire data store in the TinyDB.</dd>
  <dt><code>ClearTag(text tag)</code></dt>
  <dd>Clear the entry with the given tag.</dd>
  <dt><code>any GetTags()</code></dt>
  <dd>Return a list of all the tags in the TinyDB.</dd>
  <dt><code>any GetValue(text tag, any valueIfTagNotThere)</code></dt>
  <dd>Retrieve the value stored under the given tag. If there's no such tag, then return valueIfTagNotThere.</dd>
  <dt><code>StoreValue(text tag, any valueToStore)</code></dt>
  <dd>Store the value under the given tag. The storage persists on the phone when the app is restarted.</dd>
</dl>

<h2 id="TinyWebDB"> TinyWebDB </h2>
<p> Non-visible component that communicates with a Web service to store
and retrieve information. </p>
See <a href="/reference/other/tinywebdb.html"> Creating a Custom
TinyWebDB Service. </a>
<h3> Properties </h3>
<dl>
  <dt> <code> ServiceURL </code> </dt>
  <dd>The URL to the database with which the component should communicate.</dd>
</dl>
<h3> Events </h3>
<dl>
  <dt> <code> GotValue(text tagFromWebDB, any valueFromWebDB) </code>
  </dt>
  <dd> Indicates that a GetValue server request has succeeded.</dd>
  <dt> <code> ValueStored() </code> </dt>
  <dd> Event indicating that a StoreValue server request has succeeded.
  </dd>
  <dt> <code> WebServiceError(text message) </code> </dt>
  <dd> Indicates that the communication with the Web service signaled
an error. </dd>
</dl>
<h3> Methods </h3>
<dl>
  <dt> <code> GetValue(text tag) </code> </dt>
  <dd> Sends a request to the Web service to get the value stored under the
given tag. The Web service must decide what to return if there is no
value stored under the tag. This component accepts whatever is returned. </dd>
  <dt> <code> StoreValue(text tag, any valueToStore) </code> </dt>
  <dd> Sends a request to the Web service to store the given value under the given
tag. </dd>
</dl>

<!-- Content ----------------------- -->
</div>
</div>
</div>
</div>
</div>
</div>
<footer role="contentinfo"> </footer>
<div class="region region-footer">
<div id="block-block-3" class="block block-block block-odd block-count-8 block-region-footer">
<div class="block-inner clearfix">
<div class="block-content content no-title">
<p style="text-align: center;"><a rel="license" href="http://creativecommons.org/licenses/by-sa/3.0/" target="_blank"><img alt="Creative Commons License" src="http://i.creativecommons.org/l/by-sa/3.0/88x31.png"></a> <br>
This work is licensed under a <a rel="license" href="http://creativecommons.org/licenses/by-sa/3.0/" class="ext" target="_blank">Creative Commons Attribution-ShareAlike 3.0 Unported
License</a><span class="ext"></span></p>
<p style="text-align: center;">&copy; 2012-2013 <a href="http://web.mit.edu/" class="ext" target="_blank">Massachusetts
Institute of Technology</a><span class="ext"></span></p>
<p style="text-align: center;"><a href="http://appinventor.mit.edu/explore/contact">Contact Us</a></p>
</div>
</div>
</div>
</div>
</div>

<table class="gstl_50 gssb_c" style="width: 183px; display: none; top: 110px; position: absolute; left: 924px;" cellpadding="0" cellspacing="0">

  <tbody>
    <tr>
      <td class="gssb_f"><br>
      <br>
      <br>
      <br>
      <br>
      <br>
</td>
      <td class="gssb_e" style="width: 100%;"><br>
      <br>
      <br>
      <br>
      <br>
      <br>
</td>
    </tr>
  </tbody>
</table>

</body></html><|MERGE_RESOLUTION|>--- conflicted
+++ resolved
@@ -500,11 +500,7 @@
   developer) obtain. With this approach end-users must also
   login to access a Fusion Table.
   <p> The second approach is to use Service Authentication. With this approach you create credentials and a
-<<<<<<< HEAD
-  special "Service Account Email Address" which allows end-users to edit your Fusion Tables without logging in; your service account authenticates all access.</p>
-=======
   special "Service Account Email Address" which allows end-users to use your Fusion Tables without logging in; your service account authenticates all access.</p>
->>>>>>> 53c300f9
 
 <h3> Using the FusiontablesControl Component </h3>
 <h4>Creating Fusion Tables</h4>
@@ -514,15 +510,9 @@
   are the steps:</p>
 <ol>
   <li>On the web, login to your Gmail account or any other Google
-<<<<<<< HEAD
     service (e.g., Drive, YouTube). Navigate to Google Drive.</li>
   <li>Click the <i>New</i> button and navigate to <i>More</i>. If you do not see a Google Fusion Tables option, select <i>Connect more apps</i> and scroll through the
     page of Google services to find the <i>Fusion Tables</i> service and connect it to your Google Drive.</li>
-=======
-    service (e.g., Drive, YouTube).</li>
-  <li>Select the <i>More &gt; Even more</i> menu and scroll through the
-    page of Google services to find the <i>Fusion Tables</i> service.</li>
->>>>>>> 53c300f9
   <li>You may want to view some of the examples and work through a
     tutorial (e.g. <a href="http://appinventor.mit.edu/explore/ai2/pizzaparty.html">  Pizza Party Tutorial</a>) to learn the basics.</li>
   <li>Click the <i>See my tables</i> button (top right of the page).
@@ -545,22 +535,14 @@
 
 <p>To get an <b>API key</b>, follow these instructions.</p>
 <ol>
-<<<<<<< HEAD
   <li>Go to your <a href="https://code.google.com/apis/console/" target="_blank">Google Developers Console</a> and login if necessary.</li>
-=======
-  <li>Go to your <a href="https://code.google.com/apis/console/" target="_blank">Google APIs Console</a> and login if necessary.</li>
->>>>>>> 53c300f9
   <li>Under <i>APIs &amp; auth</i> select the <i>APIs</i> item from the menu on the left.</li>
   <li>Choose the <i>Fusion Tables API</i> from the list provided and turn it on.</li>
   <li>On the left bar, select the <i>Credentials</i> item.</li>
   <li>Under <i>Public API access</i> click <i>Create new Key</i>, choose <i>Android key</i> and click <i>Create</i> to generate an API key. </li>
 </ol>
 <p>Your API key(s) will appear in the pane next to "Public API access". You must provide that key as the
-<<<<<<< HEAD
   value for the <i>ApiKey</i> property in your Fusion Tables app.</p>
-=======
-  value for the <i>ApiKey</i> property in your tFusionables app.</p>
->>>>>>> 53c300f9
   <p>Once you have an API key, set the value of the <i>Query</i>
   property to a valid Fusiontables SQL query and call <i>SendQuery</i>
   to execute the query. App Inventor will send the query to the
@@ -582,13 +564,8 @@
           target="_blank">Google APIs Console</a> under <i>APIs &amp; auth</i> select the <i>APIs</i> item from the menu on the left. </li>
   <li>Click the <i>Create new Client ID</i> button. Select the <i>Service account</i> option, and click <i>Create Client ID</i>. </li>
   <li>A file called the <i>KeyFile</i> (ends in extension .p12) will automatically download onto your computer. Save it in a place you will remember. Once the creation is complete, you will get a table with your Service Account information. </li>
-<<<<<<< HEAD
   <li>In the designer window of App Inventor, select the FusionTablesControl. In the properties pane, add the <i>ServiceAccountEmail</i> (from the table on the console), upload the KeyFile, and check the <i>UseServiceAuthentication</i> box. </li>
   <li>Share the Fusion Table with your ServiceAccountEmail, and give it editing permissions, just like you would share any other Google Doc with an email address.</li>
-=======
-  <li>In the designer window of App Inventor, add the <i>ServiceAccountEmail</i> (from the table on the console) and upload the KeyFile to the FusionTablesControl properties and check the <i>UseServiceAuthentication</i> box. </li>
-  <li>Share the Fusion Table with your ServiceAccountEmail (from the table), and give it editing permissions, just like you would share any other Google Doc with an email address.</li>
->>>>>>> 53c300f9
 </ol>
 
 
