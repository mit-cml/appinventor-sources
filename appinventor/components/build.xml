--- conflicted
+++ resolved
@@ -167,12 +167,9 @@
     <copy toFile="${public.deps.dir}/guava.jar" file="${lib.dir}/guava/guava-27.1-android.jar" />
     <copy toFile="${public.deps.dir}/QRGenerator.jar" file="${lib.dir}/QRGenerator/core.jar" />
     <copy toFile="${public.deps.dir}/physicaloid.jar" file="${lib.dir}/physicaloid/physicaloid-library.jar" />
-<<<<<<< HEAD
-    <copy toFile="${public.deps.dir}/mpandroidchart.jar" file="${lib.dir}/mpandroidchart/mpandroidchart.jar" />
-=======
     <!-- Protocol Buf Support (used by the Translation Component) -->
     <copy toFile="${public.deps.dir}/protobuf-java-3.0.0.jar" file="${lib.dir}/protobuf/protobuf-java-3.0.0.jar" />    
->>>>>>> a899dd5f
+    <copy toFile="${public.deps.dir}/mpandroidchart.jar" file="${lib.dir}/mpandroidchart/mpandroidchart.jar" />
     <!-- BEGIN Android Support Libraries -->
     <copy todir="${public.deps.dir}/">
       <fileset dir="${support.dir}/" includes="*.aar,*.jar" excludes="testing-support-R-classes.jar" />
