<?xml version="1.0"?>

<!-- ======================================================================
     Copyright 2011 Google Inc.  All Rights Reserved.
     Copyright 2012-2017 Massachusetts Institute of Technology, All rights reserved.
     App Inventor component libraries
     ====================================================================== -->

<project name="components" default="all">
  <description>
    App Inventor component libraries
  </description>

  <target name="all"
          depends="CommonConstants,AndroidRuntime">
  </target>

  <target name="tests"
          depends="CommonTests,AndroidRuntimeTests">
  </target>

  <!-- =====================================================================
       Import common directory, task, and target definitions.
       ===================================================================== -->
  <import file="../build-common.xml" />

  <!-- =====================================================================
       Define base package path for internal components.
       ===================================================================== -->
  <property name="components.pkg" value="com/google/appinventor/components" />
  <property name="zxing.pkg" value="com/google/zxing" />

  <!-- =====================================================================
       Define external components properties.
       ===================================================================== -->
  <property name="ExternalComponentGenerator-class.dir" location="${class.dir}/ExternalComponentGenerator" />
  <property name="ExternalComponent.dir" location="${local.build.dir}/externalComponents" />
  <property name="ExternalComponent-class.dir" location="${local.build.dir}/externalComponents-class" />
  <property name="Extensions.dir" location="${local.build.dir}/extensions" />
  <!-- Can be used by extension authors to use the old-style AIX package layout -->
  <property name="extensions.packagefqcn" value="false" />

  <!-- =====================================================================
       CommonConstants: library of constants used across App Inventor
       ===================================================================== -->
  <target name="CommonConstants"
          description="Generate library of constants used across App Inventor"
          depends="init">
    <property name="CommonConstants-class.dir" location="${class.dir}/CommonConstants" />
    <mkdir dir="${CommonConstants-class.dir}" />

    <ai.javac destdir="${CommonConstants-class.dir}">
      <include name="${components.pkg}/common/*.java" />
      <exclude name="${components.pkg}/common/HtmlEntities.java" />
    </ai.javac>

    <jar destfile="${public.build.dir}/CommonConstants.jar">
      <fileset dir="${CommonConstants-class.dir}"/>
    </jar>

    <jar destfile="${public.build.dir}/CommonConstants-gwt.jar">
      <fileset dir="${CommonConstants-class.dir}"/>
      <!-- Source files needed for GWT compilation: -->
      <fileset dir="${src.dir}">
        <include name="${components.pkg}/common/*.java" />
        <exclude name="${components.pkg}/common/HtmlEntities.java" />
        <include name="${components.pkg}/CommonConstants.gwt.xml" />
      </fileset>
    </jar>
  </target>

  <!-- =====================================================================
       HtmlEntities: library containing utility class for working with
           HTML entities.
       ===================================================================== -->
  <target name="HtmlEntities"
          description="Generate library containing utility class for working with HTML entities"
          depends="init">
    <property name="HtmlEntities-class.dir" location="${class.dir}/HtmlEntities" />
    <mkdir dir="${HtmlEntities-class.dir}" />

    <ai.javac destdir="${HtmlEntities-class.dir}">
      <include name="${components.pkg}/common/HtmlEntities.java" />
    </ai.javac>

    <jar destfile="${local.build.dir}/HtmlEntities.jar">
      <fileset dir="${HtmlEntities-class.dir}"/>
    </jar>
  </target>

  <!-- =====================================================================
       CommonTests: build and run the common tests and generate the output results
       ===================================================================== -->

  <path id="libsForCommonTests.path">
    <pathelement location="${local.build.dir}/HtmlEntities.jar" />
    <pathelement location="${lib.dir}/junit/junit-4.8.2.jar" />
  </path>

  <path id="CommonTests.path">
    <path refid="libsForCommonTests.path"/>
    <pathelement location="${local.build.dir}/CommonTests.jar" />
  </path>

  <target name="CommonTests"
          depends="HtmlEntities"
          description="build and run the test suite" >
    <ai.dojunit aij-testingtarget="CommonTests"
                aij-dir="${components.pkg}/common" >
    </ai.dojunit>
  </target>

  <!-- =====================================================================
       CopyComponentLibraries
       ===================================================================== -->
  <property name="public.deps.dir" location="${public.build.dir}/deps" />
  <target name="CopyComponentLibraries"
          depends="Barcode"
          description="Copies libraries needed for components into the public build directory">
    <property name="support.dir" location="${lib.dir}/android/support" />
    <property name="support.version" value="28.0.0" />
    <copy toFile="${public.deps.dir}/osmdroid.aar" file="${lib.dir}/osmdroid/osmdroid-5.6.6.aar" />
    <copy toFile="${public.deps.dir}/osmdroid.jar" file="${lib.dir}/osmdroid/osmdroid-5.6.6.jar" />
    <copy toFile="${public.deps.dir}/webrtc.jar"
          file="${lib.dir}/webrtc/webrtc.jar" />
    <copy toFile="${public.deps.dir}/armeabi-v7a/libjingle_peerconnection_so.so"
          file="${lib.dir}/webrtc/armeabi-v7a/libjingle_peerconnection_so.so" />
    <copy toFile="${public.deps.dir}/arm64-v8a/libjingle_peerconnection_so.so"
          file="${lib.dir}/webrtc/arm64-v8a/libjingle_peerconnection_so.so" />
    <copy toFile="${public.deps.dir}/x86_64/libjingle_peerconnection_so.so"
          file="${lib.dir}/webrtc/x86_64/libjingle_peerconnection_so.so" />
    <copy toFile="${public.deps.dir}/jts.jar" file="${lib.dir}/jts/jts-core-1.15.0-20170823.040415-301.jar" />
    <copy toFile="${public.deps.dir}/androidsvg.jar" file="${lib.dir}/androidsvg/androidsvg-d4ec6d8.jar" />
    <copy toFile="${public.deps.dir}/kawa.jar" file="${lib.dir}/kawa/kawa-1.11-modified.jar" />
    <copy toFile="${public.deps.dir}/acra-4.4.0.jar" file="${lib.dir}/acra/acra-4.4.0.jar" />
    <copy toFile="${public.deps.dir}/twitter4j.jar" file="${lib.dir}/twitter/twitter4j-core-3.0.5.jar" />
    <copy toFile="${public.deps.dir}/twitter4jmedia.jar" file="${lib.dir}/twitter/twitter4j-media-support-3.0.5.jar" />
    <copy toFile="${public.deps.dir}/CardView.jar" file="${lib.dir}/cardview/classes.jar" />
    <copy toFile="${public.deps.dir}/CardView.aar" file="${lib.dir}/cardview/cardviewv7-26.1.0.aar" />
    <copy toFile="${public.deps.dir}/RecyclerView.jar" file="${lib.dir}/recyclerview/RecyclerView.jar" />
    <copy toFile="${public.deps.dir}/httpmime.jar" file="${lib.dir}/apache-http/httpmime-4.3.4.jar" />
    <copy toFile="${public.deps.dir}/fusiontables.jar" file="${lib.dir}/fusiontables/fusiontables.jar" />
    <copy toFile="${public.deps.dir}/firebase.jar" file="${lib.dir}/firebase/firebase-client-android-2.5.0.jar" />
    <copy toFile="${public.deps.dir}/google-api-client-beta.jar" file="${lib.dir}/oauth/google-api-client-1.10.3-beta.jar" />
    <copy toFile="${public.deps.dir}/google-http-client-beta.jar" file="${lib.dir}/oauth/google-http-client-1.10.3-beta.jar" />
    <copy toFile="${public.deps.dir}/google-api-client-android2-beta.jar" file="${lib.dir}/oauth/google-api-client-android2-1.10.3-beta.jar" />
    <copy toFile="${public.deps.dir}/google-http-client-android2-beta.jar" file="${lib.dir}/oauth/google-http-client-android2-1.10.3-beta.jar" />
    <copy toFile="${public.deps.dir}/google-http-client-android3-beta.jar" file="${lib.dir}/oauth/google-http-client-android3-1.10.3-beta.jar" />
    <copy toFile="${public.deps.dir}/gson-2.1.jar" file="${lib.dir}/gson/gson-2.1.jar" />
    <copy toFile="${public.deps.dir}/json.jar" file="${lib.dir}/json/json-android.jar" />
    <copy toFile="${public.deps.dir}/google-oauth-client-beta.jar" file="${lib.dir}/oauth/google-oauth-client-1.10.1-beta.jar" />
    <copy toFile="${public.deps.dir}/jedis.jar" file="${lib.dir}/jedis/jedis-3.0.0-SNAPSHOT-jar-with-dependencies.jar" />
    <copy toFile="${public.deps.dir}/commons-pool.jar" file="${lib.dir}/commons-pool/commons-pool2-2.0.jar" />
    <copy toFile="${public.deps.dir}/guava-14.0.1.jar" file="${lib.dir}/guava/guava-14.0.1.jar" />
    <copy toFile="${public.deps.dir}/core.jar" file="${lib.dir}/QRGenerator/core.jar" />
    <!-- BEGIN Android Support Libraries -->
    <copy todir="${public.deps.dir}/">
      <fileset dir="${support.dir}/" includes="*.aar,*.jar" excludes="testing-support-R-classes.jar" />
      <mapper type="regexp" from="([-a-z0-9]*)-[0-9\.]*\.(aar|jar)$$" to="\1.\2" />
    </copy>
    <copy todir="${public.deps.dir}/">
      <fileset dir="${support.dir}/" includes="*.txt" />
    </copy>
    <copy toFile="${public.deps.dir}/http-legacy.jar" file="${lib.dir}/android/legacy/org.apache.http.legacy.jar" />
    <!-- END Android Support Libraries -->
    <copy toFile="${public.deps.dir}/android.jar" file="${lib.dir}/android/android-28/android.jar" />
    <copy toFile="${public.deps.dir}/dx.jar" file="${lib.dir}/android/tools/dx.jar" />
    <copy toFile="${public.deps.dir}/apksigner.jar" file="${lib.dir}/android/tools/apksigner.jar" />
    <copy toFile="${public.deps.dir}/CommonVersion.jar" file="${build.dir}/common/CommonVersion.jar" />

    <!-- Add extension libraries here -->
    <!-- Example: <copy toFile="${public.deps.dir}/my-dependency.jar" file="${lib.dir}/my-dependency/my-dependency-1.0.0.jar" /> -->
    <!-- Remember to include my-dependency.jar in the @UsesLibraries annotation in the extension -->
  </target>

  <path id="AndroidRuntime.path">
    <fileset dir="${public.deps.dir}">
      <include name="*.jar" />
      <exclude name="android.jar" /> <!-- Needs to be excluded for testing classpath consistency -->
    </fileset>
    <pathelement location="${local.build.dir}/HtmlEntities.jar" />
    <pathelement location="${public.build.dir}/CommonConstants.jar" />
  </path>

  <target name="AndroidRuntime.uptodate">
    <uptodate property="AndroidRuntime.uptodate" targetfile="${public.build.dir}/AndroidRuntime.jar">
      <srcfiles dir="${src.dir}" includes="**/*.java" />
      <srcfiles dir="${public.deps.dir}" includes="*" />
    </uptodate>
  </target>

  <!-- =====================================================================
       AndroidRuntime: library providing runtime support for components
       ===================================================================== -->
  <property name="AndroidRuntime-class.dir" location="${class.dir}/AndroidRuntime" />
  <target name="AndroidRuntime"
          description="Generate runtime library implementing components"
          unless="AndroidRuntime.uptodate"
          depends="common_CommonVersion,HtmlEntities,CopyComponentLibraries,AnnotationProcessors,AndroidRuntime.uptodate">
    <mkdir dir="${AndroidRuntime-class.dir}" />

    <!-- We need to delete all the classes before running javac below. Otherwise, javac will only
    process the Java files whose classes are not up-to-date and we'll end up with only a subset
    of the results. For example, if only Label.java was modified, our annotation processor code
    will only be executed for Label.java and we'll only have results for Label.java. -->
    <delete>
      <fileset dir="${AndroidRuntime-class.dir}">
        <include name="**/*"/>
      </fileset>
    </delete>
    <mkdir dir="${AndroidRuntime-class.dir}" />

    <ai.javac destdir="${AndroidRuntime-class.dir}">
      <include name="**/*.java" /> <!-- include all java files -->
      <exclude name="${zxing.pkg}/**/*.java" /> <!-- exclude zxing package -->
      <exclude name="${components.pkg}/scripts/**/*.java" /> <!-- exclude components/script package -->
      <exclude name="${components.pkg}/common/**/*.java" /> <!-- exclude components/common package -->
      <classpath>
        <path refid="AndroidRuntime.path" />
        <pathelement location="${local.build.dir}/AnnotationProcessors.jar" />
        <pathelement location="${public.deps.dir}/android.jar" />
      </classpath>
    </ai.javac>

    <jar basedir="${AndroidRuntime-class.dir}"
         destfile="${public.build.dir}/AndroidRuntime.jar">
      <zipfileset src="${local.build.dir}/HtmlEntities.jar"/>
      <zipfileset src="${public.build.dir}/CommonConstants.jar"/>
      <zipfileset src="${build.dir}/common/CommonVersion.jar" />
      <exclude name="simple_components.json"/>
      <exclude name="simple_components_build_info.json"/>
      <exclude name="simple_components.txt"/>
      <exclude name="component-doc.html"/>
      <exclude name="ComponentsTranslation.java"/>
      <exclude name="AutogeneratedOdeMessages.java"/>
    </jar>

    <!-- Move AnnotationProcessor products into place -->
    <copy todir="${public.build.dir}">
      <fileset dir="${AndroidRuntime-class.dir}">
        <include name="simple_components.txt" />
        <include name="simple_components.json" />
        <include name="simple_components_build_info.json" />
        <include name="component-doc.html" />
      </fileset>
    </copy>
    <mkdir dir="${public.build.dir}/ComponentTranslation/src/com/google/appinventor/client"/>
    <copy todir="${public.build.dir}/ComponentTranslation/src/com/google/appinventor/client">
      <fileset dir="${AndroidRuntime-class.dir}">
        <include name="*.java"/>
      </fileset>
    </copy>
    <copy todir="${appinventor.dir}/docs/markdown/reference/components/">
      <fileset dir="${AndroidRuntime-class.dir}">
        <include name="*.md" />
        <exclude name="internal.md" />
      </fileset>
    </copy>
  </target>

  <!-- =====================================================================
       AndroidRuntimeTests: build and run the AndroidRuntime tests and generate the output results
       ===================================================================== -->

  <path id="libsForAndroidRuntimeTests.path">
    <pathelement location="${public.build.dir}/AndroidRuntime.jar" />
    <pathelement location="${build.dir}/common/CommonTestUtils.jar" />
    <path refid="AndroidRuntime.path" />
    <pathelement location="${lib.dir}/junit/junit-4.8.2.jar" />
    <pathelement location="${lib.dir}/junit4/tl4j-junit4-1.1.3.jar" />
    <pathelement location="${lib.dir}/bouncycastle/bcprov-jdk15on-149.jar" />
    <pathelement location="${lib.dir}/powermock/cglib-nodep-2.2.jar" />
    <pathelement location="${lib.dir}/powermock/easymock-3.0.jar" />
    <pathelement location="${lib.dir}/powermock/javassist-3.18.0-GA.jar" />
    <pathelement location="${lib.dir}/powermock/objenesis-1.2.jar" />
    <pathelement location="${lib.dir}/powermock/powermock-easymock-1.4.10-full.jar" />
    <pathelement location="${lib.dir}/android/support/testing-support-R-classes.jar" />
    <!-- android.jar must go last on the classpath list
         so that its junit (or other) stubs don't override the real ones -->
    <pathelement location="${lib.dir}/robolectric/robolectric-3.3.2-all-deps.jar" />
    <pathelement location="${lib.dir}/android/android-28/android.jar" />
  </path>

  <path id="AndroidRuntimeTests.path">
    <path refid="libsForAndroidRuntimeTests.path"/>
    <pathelement location="${local.build.dir}/AndroidRuntimeTests.jar" />
  </path>

  <target name="AndroidRuntimeTests"
          depends="AndroidRuntime"
          description="build and run the test suite" >
    <ai.dojunit aij-testingtarget="AndroidRuntimeTests"
                aij-dir="${components.pkg}/runtime" >
      <!-- Include extra classes from Robolectric that need to be compiled with the sources -->
      <aij-supplemental-includes>
        <include name="org/robolectric/**/*.java" />
      </aij-supplemental-includes>
    </ai.dojunit>
  </target>

  <!-- =====================================================================
<<<<<<< HEAD
       Define task ai.apt for running the annotation processor.
       This is based on the "javac" task instead of the "apt" task because
       the apt task does not offer any useful additional tags. We don't use
       the "ai.javac" task here because it does dependancy checking that is
       not appropriate for annotation processing.
       ===================================================================== -->
  <macrodef name="ai.apt">
    <attribute name="apt-classdir" />
    <attribute name="apt-processor" />
    <attribute name="apt-target" />
    <sequential>
      <mkdir dir="@{apt-classdir}" />
      <!-- Look at all source files to determine whether the target is up-to-date. This will catch
      changes to the Java files in the annotations, common, runtime, and scripts packages and .txt
      files in scripts/templates. -->
      <uptodate property="target.uptodate" targetfile="@{apt-target}">
        <srcfiles dir="${src.dir}" />
      </uptodate>
      <!-- We need to delete all the classes before running javac below. Otherwise, javac will only
      process the Java files whose classes are not up-to-date and we'll end up with only a subset
      of the results. For example, if only Label.java was modified, our annotation processor code
      will only be executed for Label.java and we'll only have results for Label.java. -->
      <delete>
        <fileset dir="@{apt-classdir}">
          <include name="**/*" unless="target.uptodate"/>
        </fileset>
      </delete>
      <javac destdir="@{apt-classdir}"
             encoding="utf-8"
             sourcepath=""
             source="7"
             target="7"
             srcdir="${src.dir}"
             includeantruntime="false">
        <include name="**/*.java" /> <!-- include all java files -->
        <exclude name="${zxing.pkg}/**/*.java" /> <!-- exclude zxing package -->
        <exclude name="${components.pkg}/scripts/**/*.java" /> <!-- exclude components/script package -->
        <exclude name="${components.pkg}/common/**/*.java" /> <!-- exclude components/common package -->
        <exclude name="${components.pkg}/annotations/**/*.java" /> <!-- exclude components/annotations package -->
        <classpath>
          <path refid="AndroidRuntime.path" />
          <pathelement location="${public.build.dir}/AndroidRuntime.jar" />
          <pathelement location="${public.deps.dir}/android.jar" />
        </classpath>
        <compilerarg line="-processorpath ${local.build.dir}/AnnotationProcessors.jar"/>
        <compilerarg line="-processor @{apt-processor}" />
      </javac>
    </sequential>
  </macrodef>

  <!-- =====================================================================
       ComponentProcessingLib: common library for annotation processors that
                               run over the components.
       ===================================================================== -->
  <target name="ComponentProcessingLib"
          description="Generate library for component annotation processors"
          depends="CommonConstants">
    <property name="ComponentProcessingLib-class.dir"
              location="${class.dir}/ComponentProcessingLib" />
    <mkdir dir="${ComponentProcessingLib-class.dir}" />

    <ai.javac destdir="${ComponentProcessingLib-class.dir}"
              source="1.7" target="1.7">
      <include name="${components.pkg}/scripts/ComponentProcessor.java" />
      <include name="${components.pkg}/annotations/*.java" />
      <include name="${components.pkg}/annotations/androidmanifest/*.java" />
      <classpath>
        <pathelement location="${public.build.dir}/CommonConstants.jar" />
        <pathelement location="${lib.dir}/guava/guava-14.0.1.jar" />
      </classpath>
    </ai.javac>

    <jar basedir="${ComponentProcessingLib-class.dir}"
         destfile="${local.build.dir}/ComponentProcessingLib.jar" />
  </target>

  <!-- =====================================================================
=======
>>>>>>> 33542b1a
       AnnotationProcessors: plugins for processing component annotations
       Note that AnnotationProcessors.jar, produced here, will contain all
       of its dependencies including guava. This makes it much easier to
       specify the -processorpath option in ai.apt.
       ===================================================================== -->
  <target name="AnnotationProcessors"
          description="Create plugins for annotation processing"
          depends="common_CommonUtils,CommonConstants">

    <property name="AnnotationProcessors-class.dir"
              location="${class.dir}/AnnotationProcessors" />
    <mkdir dir="${AnnotationProcessors-class.dir}" />

    <ai.javac destdir="${AnnotationProcessors-class.dir}"
              source="1.7" target="1.7">
      <include name="${components.pkg}/scripts/*.java" />
      <include name="${components.pkg}/annotations/*.java" />
      <include name="${components.pkg}/annotations/androidmanifest/*.java" />
      <classpath>
        <pathelement location="${public.build.dir}/CommonConstants.jar" />
        <pathelement location="${build.dir}/common/CommonUtils.jar" />
        <pathelement location="${lib.dir}/guava/guava-14.0.1.jar" />
        <pathelement location="${lib.dir}/json/json.jar" />
      </classpath>
    </ai.javac>

    <copy todir="${AnnotationProcessors-class.dir}">
      <fileset dir="${src.dir}">
        <include name="${components.pkg}/scripts/templates/*" />
      </fileset>
    </copy>

    <jar basedir="${AnnotationProcessors-class.dir}"
         destfile="${local.build.dir}/AnnotationProcessors.jar" >
      <zipfileset src="${public.build.dir}/CommonConstants.jar"/>
      <zipfileset src="${build.dir}/common/CommonUtils.jar" />
      <zipfileset src="${lib.dir}/guava/guava-14.0.1.jar" />
      <zipfileset src="${lib.dir}/json/json.jar" />
      <fileset dir="${src.dir}">
        <include name="META-INF/**/*"/>
      </fileset>
    </jar>

  </target>

  <!-- ======================================================================
     Internal Inclusion of ZXing 2.1
     ====================================================================== -->

  <!-- =====================================================================
       Define base package path.
       ===================================================================== -->
  <property name="barcode.pkg" value="com/google/zxing/client/android" />

  <target name="Barcode"
          depends=""
          description="Generate ZXing embedded library">
    <property name="Barcode-class.dir" location="${class.dir}/Barcode" />
    <mkdir dir="${Barcode-class.dir}" />

    <ai.javac destdir="${Barcode-class.dir}">
      <include name="${barcode.pkg}/**/*.java" />
      <classpath>
        <pathelement location="${lib.dir}/QRGenerator/core.jar" />
        <pathelement location="${lib.dir}/android/android-28/android.jar" />
      </classpath>
    </ai.javac>

    <jar basedir="${Barcode-class.dir}"
         destfile="${public.deps.dir}/Barcode.jar" />

  </target>


  <!-- =====================================================================
       ExternalComponentGenerator: create required extension files
       ===================================================================== -->
  <target name="ExternalComponentGenerator"
          description="generate extension files"
          depends="AndroidRuntime">
    <mkdir dir="${ExternalComponentGenerator-class.dir}" />
    <mkdir dir="${ExternalComponent.dir}" />
    <mkdir dir="${ExternalComponent-class.dir}" />
    <ai.javac destdir="${ExternalComponentGenerator-class.dir}">
      <include name="${components.pkg}/scripts/ExternalComponentGenerator.java" />
      <classpath>
        <pathelement location="${lib.dir}/json/json.jar" />
      </classpath>
    </ai.javac>
    <java classname="com.google.appinventor.components.scripts.ExternalComponentGenerator">
      <arg value="${public.build.dir}/simple_components.json" />
      <arg value="${public.build.dir}/simple_components_build_info.json" />
      <arg value="${ExternalComponent.dir}"/>
      <arg value="${AndroidRuntime-class.dir}" />
      <arg value="${public.deps.dir}"/>
      <arg value="${ExternalComponent-class.dir}"/>
      <arg value="${extensions.packagefqcn}"/>
      <classpath>
        <pathelement location="${ExternalComponentGenerator-class.dir}" />
        <pathelement location="${lib.dir}/json/json.jar" />
      </classpath>
    </java>
  </target>

  <!-- =====================================================================
        unjarAllExtensionLibraries : Unjarring extension's library in order for the extensions'dex to work properly.
        ===================================================================== -->
  <target name="unjarAllExtensionLibraries" depends="ExternalComponentGenerator">
    <foreach target="unjarExtensionLibraries" param="extension" inheritall="true">
      <path>
        <dirset dir="${ExternalComponent-class.dir}">
          <include name="*" />
        </dirset>
      </path>
    </foreach>
  </target>

  <target name="unjarExtensionLibraries">
    <basename property="extensionClassFolder" file="${extension}" />
    <unzip dest="${ExternalComponent-class.dir}/${extensionClassFolder}">
      <fileset dir="${ExternalComponent-class.dir}/${extensionClassFolder}">
        <include name="**/*.jar" />
      </fileset>
    </unzip>
  </target>

  <!-- =====================================================================
       jarAllExtensions: create ${extension}.jar and AndroidRuntime.jar for each extension.
       ===================================================================== -->
  <target name="jarAllExtensions" depends="unjarAllExtensionLibraries" >
    <foreach target="jarExtension" param="extension" inheritall="true">
      <path>
        <dirset dir="${ExternalComponent-class.dir}">
          <include name="*" />
        </dirset>
      </path>
    </foreach>
  </target>

  <target name="jarExtension">
    <basename property="extensionClassFolder" file="${extension}" />
    <jar destfile="${ExternalComponent-class.dir}/${extensionClassFolder}.jar"
         basedir="${ExternalComponent-class.dir}/${extensionClassFolder}"
         includes="**/*.class"
         excludes="*.jar" />
    <copy file="${ExternalComponent-class.dir}/${extensionClassFolder}.jar"
          tofile="${ExternalComponent.dir}/${extensionClassFolder}/files/AndroidRuntime.jar"/>
    <echo>Generated build file AndroidRuntime.jar [${extensionClassFolder}]</echo>
  </target>

  <!-- =====================================================================
       dexAllExtensions: create classes.dex for each extension.
       ===================================================================== -->
  <target name="dexAllExtensions" depends="jarAllExtensions">
    <foreach target="dexExtension" param="extension">
      <path>
        <fileset dir="${ExternalComponent-class.dir}" >
          <include name="*.jar"/>
        </fileset>
      </path>
    </foreach>
  </target>

  <target name="dexExtension" depends="">
    <basename property="extensionType" file="${extension}" suffix=".jar"/>
    <java jar="${lib.dir}/android/tools/dx.jar"
          fork="true"
          failonerror="true">
      <arg value="--dex"/>
      <arg value="--no-strict"/>
      <arg value="--output"/>
      <arg value="${ExternalComponent.dir}/${extensionType}/classes.jar"/>
      <arg value="${ExternalComponent-class.dir}/${extensionType}.jar"/>
    </java>
    <echo>Dexing extension: ${extensionType}</echo>
  </target>



  <!-- =====================================================================
      extensions: create ${extension}.aix for each external component.
       ===================================================================== -->
  <target name="packExtension">
    <basename property="extensionType" file="${extension}" />
    <zip destfile="${Extensions.dir}/${extensionType}.aix"
         basedir="${ExternalComponent.dir}"
         includes="${extensionType}/"
    />

  </target>

  <target name="extensions" depends="ExternalComponentGenerator, jarAllExtensions, dexAllExtensions">
    <mkdir dir="${Extensions.dir}" />
    <foreach target="packExtension" param="extension" inheritall="true">
      <path>
        <dirset dir="${ExternalComponent.dir}">
          <include name="*" />
        </dirset>
      </path>
    </foreach>
  </target>

</project>
<|MERGE_RESOLUTION|>--- conflicted
+++ resolved
@@ -3,6 +3,7 @@
 <!-- ======================================================================
      Copyright 2011 Google Inc.  All Rights Reserved.
      Copyright 2012-2017 Massachusetts Institute of Technology, All rights reserved.
+
      App Inventor component libraries
      ====================================================================== -->
 
@@ -135,9 +136,6 @@
     <copy toFile="${public.deps.dir}/acra-4.4.0.jar" file="${lib.dir}/acra/acra-4.4.0.jar" />
     <copy toFile="${public.deps.dir}/twitter4j.jar" file="${lib.dir}/twitter/twitter4j-core-3.0.5.jar" />
     <copy toFile="${public.deps.dir}/twitter4jmedia.jar" file="${lib.dir}/twitter/twitter4j-media-support-3.0.5.jar" />
-    <copy toFile="${public.deps.dir}/CardView.jar" file="${lib.dir}/cardview/classes.jar" />
-    <copy toFile="${public.deps.dir}/CardView.aar" file="${lib.dir}/cardview/cardviewv7-26.1.0.aar" />
-    <copy toFile="${public.deps.dir}/RecyclerView.jar" file="${lib.dir}/recyclerview/RecyclerView.jar" />
     <copy toFile="${public.deps.dir}/httpmime.jar" file="${lib.dir}/apache-http/httpmime-4.3.4.jar" />
     <copy toFile="${public.deps.dir}/fusiontables.jar" file="${lib.dir}/fusiontables/fusiontables.jar" />
     <copy toFile="${public.deps.dir}/firebase.jar" file="${lib.dir}/firebase/firebase-client-android-2.5.0.jar" />
@@ -299,86 +297,6 @@
   </target>
 
   <!-- =====================================================================
-<<<<<<< HEAD
-       Define task ai.apt for running the annotation processor.
-       This is based on the "javac" task instead of the "apt" task because
-       the apt task does not offer any useful additional tags. We don't use
-       the "ai.javac" task here because it does dependancy checking that is
-       not appropriate for annotation processing.
-       ===================================================================== -->
-  <macrodef name="ai.apt">
-    <attribute name="apt-classdir" />
-    <attribute name="apt-processor" />
-    <attribute name="apt-target" />
-    <sequential>
-      <mkdir dir="@{apt-classdir}" />
-      <!-- Look at all source files to determine whether the target is up-to-date. This will catch
-      changes to the Java files in the annotations, common, runtime, and scripts packages and .txt
-      files in scripts/templates. -->
-      <uptodate property="target.uptodate" targetfile="@{apt-target}">
-        <srcfiles dir="${src.dir}" />
-      </uptodate>
-      <!-- We need to delete all the classes before running javac below. Otherwise, javac will only
-      process the Java files whose classes are not up-to-date and we'll end up with only a subset
-      of the results. For example, if only Label.java was modified, our annotation processor code
-      will only be executed for Label.java and we'll only have results for Label.java. -->
-      <delete>
-        <fileset dir="@{apt-classdir}">
-          <include name="**/*" unless="target.uptodate"/>
-        </fileset>
-      </delete>
-      <javac destdir="@{apt-classdir}"
-             encoding="utf-8"
-             sourcepath=""
-             source="7"
-             target="7"
-             srcdir="${src.dir}"
-             includeantruntime="false">
-        <include name="**/*.java" /> <!-- include all java files -->
-        <exclude name="${zxing.pkg}/**/*.java" /> <!-- exclude zxing package -->
-        <exclude name="${components.pkg}/scripts/**/*.java" /> <!-- exclude components/script package -->
-        <exclude name="${components.pkg}/common/**/*.java" /> <!-- exclude components/common package -->
-        <exclude name="${components.pkg}/annotations/**/*.java" /> <!-- exclude components/annotations package -->
-        <classpath>
-          <path refid="AndroidRuntime.path" />
-          <pathelement location="${public.build.dir}/AndroidRuntime.jar" />
-          <pathelement location="${public.deps.dir}/android.jar" />
-        </classpath>
-        <compilerarg line="-processorpath ${local.build.dir}/AnnotationProcessors.jar"/>
-        <compilerarg line="-processor @{apt-processor}" />
-      </javac>
-    </sequential>
-  </macrodef>
-
-  <!-- =====================================================================
-       ComponentProcessingLib: common library for annotation processors that
-                               run over the components.
-       ===================================================================== -->
-  <target name="ComponentProcessingLib"
-          description="Generate library for component annotation processors"
-          depends="CommonConstants">
-    <property name="ComponentProcessingLib-class.dir"
-              location="${class.dir}/ComponentProcessingLib" />
-    <mkdir dir="${ComponentProcessingLib-class.dir}" />
-
-    <ai.javac destdir="${ComponentProcessingLib-class.dir}"
-              source="1.7" target="1.7">
-      <include name="${components.pkg}/scripts/ComponentProcessor.java" />
-      <include name="${components.pkg}/annotations/*.java" />
-      <include name="${components.pkg}/annotations/androidmanifest/*.java" />
-      <classpath>
-        <pathelement location="${public.build.dir}/CommonConstants.jar" />
-        <pathelement location="${lib.dir}/guava/guava-14.0.1.jar" />
-      </classpath>
-    </ai.javac>
-
-    <jar basedir="${ComponentProcessingLib-class.dir}"
-         destfile="${local.build.dir}/ComponentProcessingLib.jar" />
-  </target>
-
-  <!-- =====================================================================
-=======
->>>>>>> 33542b1a
        AnnotationProcessors: plugins for processing component annotations
        Note that AnnotationProcessors.jar, produced here, will contain all
        of its dependencies including guava. This makes it much easier to
@@ -581,4 +499,4 @@
     </foreach>
   </target>
 
-</project>
+</project>