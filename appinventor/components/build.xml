<?xml version="1.0"?>

<!-- ======================================================================
     Copyright 2011 Google Inc.  All Rights Reserved.
     Copyright 2012-2017 Massachusetts Institute of Technology, All rights reserved.

     App Inventor component libraries
     ====================================================================== -->

<project name="components" default="all">
  <description>
    App Inventor component libraries
  </description>

  <target name="all"
          depends="CommonConstants,AndroidRuntime,
                   JsonComponentDescription,
                   ComponentList,ComponentTranslation,Barcode">
  </target>

  <target name="tests"
          depends="CommonTests,AndroidRuntimeTests">
  </target>

  <!-- =====================================================================
       Import common directory, task, and target definitions.
       ===================================================================== -->
  <import file="../build-common.xml" />

  <!-- =====================================================================
       Define base package path for internal components.
       ===================================================================== -->
  <property name="components.pkg" value="com/google/appinventor/components" />
  <property name="zxing.pkg" value="com/google/zxing" />

  <!-- =====================================================================
       Define external components properties.
       ===================================================================== -->
  <property name="ExternalComponentGenerator-class.dir" location="${class.dir}/ExternalComponentGenerator" />
  <property name="ExternalComponent.dir" location="${local.build.dir}/externalComponents" />
  <property name="ExternalComponent-class.dir" location="${local.build.dir}/externalComponents-class" />
  <property name="Extensions.dir" location="${local.build.dir}/extensions" />
  <!-- Can be used by extension authors to use the old-style AIX package layout -->
  <property name="extensions.packagefqcn" value="false" />

  <!-- =====================================================================
       CommonConstants: library of constants used across App Inventor
       ===================================================================== -->
  <target name="CommonConstants"
          description="Generate library of constants used across App Inventor"
          depends="init">
    <property name="CommonConstants-class.dir" location="${class.dir}/CommonConstants" />
    <mkdir dir="${CommonConstants-class.dir}" />

    <ai.javac destdir="${CommonConstants-class.dir}">
      <include name="${components.pkg}/common/*.java" />
      <exclude name="${components.pkg}/common/HtmlEntities.java" />
    </ai.javac>

    <jar destfile="${public.build.dir}/CommonConstants.jar">
      <fileset dir="${CommonConstants-class.dir}"/>
    </jar>

    <jar destfile="${public.build.dir}/CommonConstants-gwt.jar">
      <fileset dir="${CommonConstants-class.dir}"/>
      <!-- Source files needed for GWT compilation: -->
      <fileset dir="${src.dir}">
        <include name="${components.pkg}/common/*.java" />
        <exclude name="${components.pkg}/common/HtmlEntities.java" />
        <include name="${components.pkg}/CommonConstants.gwt.xml" />
      </fileset>
    </jar>
  </target>

  <!-- =====================================================================
       HtmlEntities: library containing utility class for working with
           HTML entities.
       ===================================================================== -->
  <target name="HtmlEntities"
          description="Generate library containing utility class for working with HTML entities"
          depends="init">
    <property name="HtmlEntities-class.dir" location="${class.dir}/HtmlEntities" />
    <mkdir dir="${HtmlEntities-class.dir}" />

    <ai.javac destdir="${HtmlEntities-class.dir}">
      <include name="${components.pkg}/common/HtmlEntities.java" />
    </ai.javac>

    <jar destfile="${local.build.dir}/HtmlEntities.jar">
      <fileset dir="${HtmlEntities-class.dir}"/>
    </jar>
  </target>

  <!-- =====================================================================
       CommonTests: build and run the common tests and generate the output results
       ===================================================================== -->

  <path id="libsForCommonTests.path">
    <pathelement location="${local.build.dir}/HtmlEntities.jar" />
    <pathelement location="${lib.dir}/junit/junit-4.8.2.jar" />
  </path>

  <path id="CommonTests.path">
    <path refid="libsForCommonTests.path"/>
    <pathelement location="${local.build.dir}/CommonTests.jar" />
  </path>

  <target name="CommonTests"
          depends="HtmlEntities"
          description="build and run the test suite" >
    <ai.dojunit aij-testingtarget="CommonTests"
                aij-dir="${components.pkg}/common" >
    </ai.dojunit>
  </target>

  <!-- =====================================================================
       CopyComponentLibraries
       ===================================================================== -->
  <property name="public.deps.dir" location="${public.build.dir}/deps" />
  <target name="CopyComponentLibraries"
          description="Copies libraries needed for components into the public build directory">
    <property name="support.dir" location="${lib.dir}/android/support" />
    <property name="support.version" value="28.0.0" />
    <copy toFile="${public.deps.dir}/osmdroid.aar" file="${lib.dir}/osmdroid/osmdroid-5.6.6.aar" />
    <copy toFile="${public.deps.dir}/osmdroid.jar" file="${lib.dir}/osmdroid/osmdroid-5.6.6.jar" />
    <copy toFile="${public.deps.dir}/webrtc.jar"
          file="${lib.dir}/webrtc/webrtc.jar" />
    <copy toFile="${public.deps.dir}/armeabi-v7a/libjingle_peerconnection_so.so"
          file="${lib.dir}/webrtc/armeabi-v7a/libjingle_peerconnection_so.so" />
    <copy toFile="${public.deps.dir}/arm64-v8a/libjingle_peerconnection_so.so"
          file="${lib.dir}/webrtc/arm64-v8a/libjingle_peerconnection_so.so" />
    <copy toFile="${public.deps.dir}/x86_64/libjingle_peerconnection_so.so"
          file="${lib.dir}/webrtc/x86_64/libjingle_peerconnection_so.so" />
    <copy toFile="${public.deps.dir}/jts.jar" file="${lib.dir}/jts/jts-core-1.15.0-20170823.040415-301.jar" />
    <copy toFile="${public.deps.dir}/androidsvg.jar" file="${lib.dir}/androidsvg/androidsvg-d4ec6d8.jar" />
    <copy toFile="${public.deps.dir}/kawa.jar" file="${lib.dir}/kawa/kawa-1.11-modified.jar" />
    <copy toFile="${public.deps.dir}/acra-4.4.0.jar" file="${lib.dir}/acra/acra-4.4.0.jar" />
    <copy toFile="${public.deps.dir}/twitter4j.jar" file="${lib.dir}/twitter/twitter4j-core-3.0.5.jar" />
    <copy toFile="${public.deps.dir}/twitter4jmedia.jar" file="${lib.dir}/twitter/twitter4j-media-support-3.0.5.jar" />
<<<<<<< HEAD
<<<<<<< HEAD
    <copy toFile="${public.deps.dir}/CardView.jar" file="${lib.dir}/cardview/classes.jar" />
    <copy toFile="${public.deps.dir}/CardView.aar" file="${lib.dir}/cardview/cardviewv7-26.1.0.aar" />
=======
<<<<<<< HEAD
    <copy toFile="${public.deps.dir}/classes.jar" file="${lib.dir}/cardview/classes.jar" />
>>>>>>> ankriti/listview-layout
    <copy toFile="${public.deps.dir}/RecyclerView.jar" file="${lib.dir}/recyclerview/RecyclerView.jar" />
    
    <copy toFile="${public.deps.dir}/httpcore-4.3.2.jar" file="${lib.dir}/apache-http/httpcore-4.3.2.jar" />
    <copy toFile="${public.deps.dir}/httpmime-4.3.4.jar" file="${lib.dir}/apache-http/httpmime-4.3.4.jar" />
=======
=======

>>>>>>> 2e6701e5
    <copy toFile="${public.deps.dir}/httpmime.jar" file="${lib.dir}/apache-http/httpmime-4.3.4.jar" />

<copy toFile="${public.deps.dir}/fusiontables.jar" file="${lib.dir}/fusiontables/fusiontables.jar" />
    <copy toFile="${public.deps.dir}/firebase.jar" file="${lib.dir}/firebase/firebase-client-android-2.5.0.jar" />
    <copy toFile="${public.deps.dir}/google-api-client-beta.jar" file="${lib.dir}/oauth/google-api-client-1.10.3-beta.jar" />
    <copy toFile="${public.deps.dir}/google-http-client-beta.jar" file="${lib.dir}/oauth/google-http-client-1.10.3-beta.jar" />
    <copy toFile="${public.deps.dir}/google-api-client-android2-beta.jar" file="${lib.dir}/oauth/google-api-client-android2-1.10.3-beta.jar" />
    <copy toFile="${public.deps.dir}/google-http-client-android2-beta.jar" file="${lib.dir}/oauth/google-http-client-android2-1.10.3-beta.jar" />
    <copy toFile="${public.deps.dir}/google-http-client-android3-beta.jar" file="${lib.dir}/oauth/google-http-client-android3-1.10.3-beta.jar" />
    <copy toFile="${public.deps.dir}/gson-2.1.jar" file="${lib.dir}/gson/gson-2.1.jar" />
    <copy toFile="${public.deps.dir}/json.jar" file="${lib.dir}/json/json.jar" />
    <copy toFile="${public.deps.dir}/google-oauth-client-beta.jar" file="${lib.dir}/oauth/google-oauth-client-1.10.1-beta.jar" />
    <copy toFile="${public.deps.dir}/jedis.jar" file="${lib.dir}/jedis/jedis-3.0.0-SNAPSHOT-jar-with-dependencies.jar" />
    <copy toFile="${public.deps.dir}/commons-pool.jar" file="${lib.dir}/commons-pool/commons-pool2-2.0.jar" />
    <copy toFile="${public.deps.dir}/guava-14.0.1.jar" file="${lib.dir}/guava/guava-14.0.1.jar" />
    <copy toFile="${public.deps.dir}/core.jar" file="${lib.dir}/QRGenerator/core.jar" />
    <!-- BEGIN Android Support Libraries -->
    <copy todir="${public.deps.dir}/">
      <fileset dir="${support.dir}/" includes="*.aar,*.jar" excludes="testing-support-R-classes.jar" />
      <mapper type="regexp" from="([-a-z0-9]*)-[0-9\.]*\.(aar|jar)$$" to="\1.\2" />
    </copy>
    <copy todir="${public.deps.dir}/">
      <fileset dir="${support.dir}/" includes="*.txt" />
    </copy>
    <copy toFile="${public.deps.dir}/http-legacy.jar" file="${lib.dir}/android/legacy/org.apache.http.legacy.jar" />
    
    <!-- END Android Support Libraries -->
    <copy toFile="${public.deps.dir}/android.jar" file="${lib.dir}/android/android-28/android.jar" />
    <copy toFile="${public.deps.dir}/dx.jar" file="${lib.dir}/android/tools/dx.jar" />
    <copy toFile="${public.deps.dir}/apksigner.jar" file="${lib.dir}/android/tools/apksigner.jar" />
    <copy toFile="${public.deps.dir}/CommonVersion.jar" file="${build.dir}/common/CommonVersion.jar" />

    <!-- Add extension libraries here -->
    <!-- Example: <copy toFile"${public.deps.dir}/my-dependency.jar" file="${lib.dir}/my-dependency/my-dependency-1.0.0.jar" /> -->
    <!-- Remember to include my-dependency.jar in the @UsesLibraries annotation in the extension -->
  </target>

  <path id="AndroidRuntime.path">
    <fileset dir="${public.deps.dir}">
      <include name="*.jar" />
      <exclude name="android.jar" /> <!-- Needs to be excluded for testing classpath consistency -->
    </fileset>
    <pathelement location="${local.build.dir}/HtmlEntities.jar" />
    <pathelement location="${public.build.dir}/CommonConstants.jar" />
  </path>

  <!-- =====================================================================
       AndroidRuntime: library providing runtime support for components
       ===================================================================== -->
  <property name="AndroidRuntime-class.dir" location="${class.dir}/AndroidRuntime" />
  <target name="AndroidRuntime"
          description="Generate runtime library implementing components"
          depends="CommonConstants,HtmlEntities,common_CommonVersion,CopyComponentLibraries">
    <mkdir dir="${AndroidRuntime-class.dir}" />

    <ai.javac destdir="${AndroidRuntime-class.dir}">
      <include name="**/*.java" /> <!-- include all java files -->
      <exclude name="${zxing.pkg}/**/*.java" /> <!-- exclude zxing package -->
      <exclude name="${components.pkg}/scripts/**/*.java" /> <!-- exclude components/script package -->
      <exclude name="${components.pkg}/common/**/*.java" /> <!-- exclude components/common package -->
      <!--<include name="${components.pkg}/annotations/*.java" /> -->
      <!--<include name="${components.pkg}/runtime/**/*.java" /> -->
      <classpath>
        <path refid="AndroidRuntime.path" />
        <pathelement location="${public.deps.dir}/android.jar" />
      </classpath>
    </ai.javac>

    <jar basedir="${AndroidRuntime-class.dir}"
         destfile="${public.build.dir}/AndroidRuntime.jar">
      <zipfileset src="${local.build.dir}/HtmlEntities.jar"/>
      <zipfileset src="${public.build.dir}/CommonConstants.jar"/>
      <zipfileset src="${build.dir}/common/CommonVersion.jar" />
    </jar>
  </target>

  <!-- =====================================================================
       AndroidRuntimeTests: build and run the AndroidRuntime tests and generate the output results
       ===================================================================== -->

  <path id="libsForAndroidRuntimeTests.path">
    <pathelement location="${public.build.dir}/AndroidRuntime.jar" />
    <pathelement location="${build.dir}/common/CommonTestUtils.jar" />
    <path refid="AndroidRuntime.path" />
    <pathelement location="${lib.dir}/junit/junit-4.8.2.jar" />
    <pathelement location="${lib.dir}/junit4/tl4j-junit4-1.1.3.jar" />
    <pathelement location="${lib.dir}/bouncycastle/bcprov-jdk15on-149.jar" />
    <pathelement location="${lib.dir}/powermock/cglib-nodep-2.2.jar" />
    <pathelement location="${lib.dir}/powermock/easymock-3.0.jar" />
    <pathelement location="${lib.dir}/powermock/javassist-3.18.0-GA.jar" />
    <pathelement location="${lib.dir}/powermock/objenesis-1.2.jar" />
    <pathelement location="${lib.dir}/powermock/powermock-easymock-1.4.10-full.jar" />
    <pathelement location="${lib.dir}/android/support/testing-support-R-classes.jar" />
    <!-- android.jar must go last on the classpath list
         so that its junit (or other) stubs don't override the real ones -->
    <pathelement location="${lib.dir}/robolectric/robolectric-3.3.2-all-deps.jar" />
    <pathelement location="${lib.dir}/android/android-28/android.jar" />
  </path>

  <path id="AndroidRuntimeTests.path">
    <path refid="libsForAndroidRuntimeTests.path"/>
    <pathelement location="${local.build.dir}/AndroidRuntimeTests.jar" />
  </path>

  <target name="AndroidRuntimeTests"
          depends="AndroidRuntime"
          description="build and run the test suite" >
    <ai.dojunit aij-testingtarget="AndroidRuntimeTests"
                aij-dir="${components.pkg}/runtime" >
      <!-- Include extra classes from Robolectric that need to be compiled with the sources -->
      <aij-supplemental-includes>
        <include name="org/robolectric/**/*.java" />
      </aij-supplemental-includes>
    </ai.dojunit>
  </target>

  <!-- =====================================================================
       Define task ai.apt for running the annotation processor.

       This is based on the "javac" task instead of the "apt" task because
       the apt task does not offer any useful additional tags. We don't use
       the "ai.javac" task here because it does dependancy checking that is
       not appropriate for annotation processing.
       ===================================================================== -->
  <macrodef name="ai.apt">
    <attribute name="apt-classdir" />
    <attribute name="apt-processor" />
    <attribute name="apt-target" />
    <sequential>
      <mkdir dir="@{apt-classdir}" />
      <!-- Look at all source files to determine whether the target is up-to-date. This will catch
      changes to the Java files in the annotations, common, runtime, and scripts packages and .txt
      files in scripts/templates. -->
      <uptodate property="target.uptodate" targetfile="@{apt-target}">
        <srcfiles dir="${src.dir}" />
      </uptodate>
      <!-- We need to delete all the classes before running javac below. Otherwise, javac will only
      process the Java files whose classes are not up-to-date and we'll end up with only a subset
      of the results. For example, if only Label.java was modified, our annotation processor code
      will only be executed for Label.java and we'll only have results for Label.java. -->
      <delete>
        <fileset dir="@{apt-classdir}">
          <include name="**/*" unless="target.uptodate"/>
        </fileset>
      </delete>
      <javac destdir="@{apt-classdir}"
             encoding="utf-8"
             sourcepath=""
             source="7"
             target="7"
             srcdir="${src.dir}"
             includeantruntime="false">
        <include name="**/*.java" /> <!-- include all java files -->
        <exclude name="${zxing.pkg}/**/*.java" /> <!-- exclude zxing package -->
        <exclude name="${components.pkg}/scripts/**/*.java" /> <!-- exclude components/script package -->
        <exclude name="${components.pkg}/common/**/*.java" /> <!-- exclude components/common package -->
        <exclude name="${components.pkg}/annotations/**/*.java" /> <!-- exclude components/annotations package -->
        <classpath>
          <path refid="AndroidRuntime.path" />
          <pathelement location="${public.build.dir}/AndroidRuntime.jar" />
          <pathelement location="${public.deps.dir}/android.jar" />
        </classpath>
        <compilerarg line="-processorpath ${local.build.dir}/AnnotationProcessors.jar"/>
        <compilerarg line="-processor @{apt-processor}" />
      </javac>
    </sequential>
  </macrodef>

  <!-- =====================================================================
       ComponentProcessingLib: common library for annotation processors that
                               run over the components.
       ===================================================================== -->
  <target name="ComponentProcessingLib"
          description="Generate library for component annotation processors"
          depends="CommonConstants">
    <property name="ComponentProcessingLib-class.dir"
              location="${class.dir}/ComponentProcessingLib" />
    <mkdir dir="${ComponentProcessingLib-class.dir}" />

    <ai.javac destdir="${ComponentProcessingLib-class.dir}"
              source="1.7" target="1.7">
      <include name="${components.pkg}/scripts/ComponentProcessor.java" />
      <include name="${components.pkg}/annotations/*.java" />
      <include name="${components.pkg}/annotations/androidmanifest/*.java" />
      <classpath>
        <pathelement location="${public.build.dir}/CommonConstants.jar" />
        <pathelement location="${lib.dir}/guava/guava-14.0.1.jar" />
      </classpath>
    </ai.javac>

    <jar basedir="${ComponentProcessingLib-class.dir}"
         destfile="${local.build.dir}/ComponentProcessingLib.jar" />
  </target>

  <!-- =====================================================================
       AnnotationProcessors: plugins for processing component annotations
       Note that AnnotationProcessors.jar, produced here, will contain all
       of its dependencies including guava. This makes it much easier to
       specify the -processorpath option in ai.apt.
       ===================================================================== -->
  <target name="AnnotationProcessors"
          description="Create plugins for annotation processing"
          depends="ComponentProcessingLib,CommonConstants,HtmlEntities,common_CommonUtils">

    <property name="AnnotationProcessors-class.dir"
              location="${class.dir}/AnnotationProcessors" />
    <mkdir dir="${AnnotationProcessors-class.dir}" />

    <ai.javac destdir="${AnnotationProcessors-class.dir}"
              source="1.7" target="1.7">
      <include name="${components.pkg}/scripts/*.java" />
      <exclude name="${components.pkg}/scripts/ExternalComponentGenerator.java" />
      <classpath>
        <pathelement location="${local.build.dir}/ComponentProcessingLib.jar"/>
        <pathelement location="${local.build.dir}/HtmlEntities.jar" />
        <pathelement location="${public.build.dir}/CommonConstants.jar" />
        <pathelement location="${build.dir}/common/CommonUtils.jar" />
        <pathelement location="${lib.dir}/guava/guava-14.0.1.jar" />
      </classpath>
    </ai.javac>

    <copy todir="${AnnotationProcessors-class.dir}">
      <fileset dir="${src.dir}">
        <include name="${components.pkg}/scripts/templates/*" />
      </fileset>
    </copy>

    <jar basedir="${AnnotationProcessors-class.dir}"
         destfile="${local.build.dir}/AnnotationProcessors.jar" >
      <zipfileset src="${local.build.dir}/ComponentProcessingLib.jar"/>
      <zipfileset src="${local.build.dir}/HtmlEntities.jar"/>
      <zipfileset src="${public.build.dir}/CommonConstants.jar"/>
      <zipfileset src="${build.dir}/common/CommonUtils.jar" />
      <zipfileset src="${lib.dir}/guava/guava-14.0.1.jar" />
    </jar>

  </target>

  <!-- =====================================================================
       JsonComponentDescription: create simple_components.json.
       ===================================================================== -->
  <target name="JsonComponentDescription"
          description="Make simple_components.json."
          depends="AnnotationProcessors,AndroidRuntime,HtmlEntities,CommonConstants,common_CommonUtils">
    <property name="JsonComponentDescription-class.dir"
              location="${class.dir}/JsonComponentDescription" />
    <ai.apt apt-classdir="${JsonComponentDescription-class.dir}"
            apt-processor="com.google.appinventor.components.scripts.ComponentDescriptorGenerator"
            apt-target="${JsonComponentDescription-class.dir}/simple_components.json"/>

    <copy file="${JsonComponentDescription-class.dir}/simple_components.json"
          todir="${public.build.dir}"/>
  </target>

    <!-- =====================================================================
         ComponentList: create simple_components.txt and
                        simple_components_build_info.json
         ===================================================================== -->
    <target name="ComponentList"
            description="Make simple_components.txt and simple_components_build_info.json."
            depends="AnnotationProcessors,AndroidRuntime,HtmlEntities,CommonConstants,Barcode">
      <property name="ComponentList-class.dir" location="${class.dir}/ComponentList" />
      <mkdir dir="${ComponentList-class.dir}" />

      <ai.apt apt-classdir="${ComponentList-class.dir}"
              apt-processor="com.google.appinventor.components.scripts.ComponentListGenerator"
              apt-target="${ComponentList-class.dir}/simple_components.txt"/>

      <copy file="${ComponentList-class.dir}/simple_components.txt"
            todir="${public.build.dir}"/>
      <copy file="${ComponentList-class.dir}/simple_components_build_info.json"
            todir="${public.build.dir}"/>
    </target>

    <!-- =====================================================================
         ComponentTranslation: create ComponentsTranslation.java
         ===================================================================== -->
    <target name="ComponentTranslation"
            description="Build ComponentsTranslation.java at build time
                         from annotations"
            depends="AnnotationProcessors,AndroidRuntime,HtmlEntities,CommonConstants">
      <property name="ComponentTranslation-class.dir" location="${class.dir}/ComponentTranslation" />
      <mkdir dir="${ComponentTranslation-class.dir}" />

      <ai.apt apt-classdir="${ComponentTranslation-class.dir}"
              apt-processor="com.google.appinventor.components.scripts.ComponentTranslationGenerator"
              apt-target="${ComponentTranslation-class.dir}/ComponentsTranslation.java"/>

      <copy file="${ComponentTranslation-class.dir}/ComponentsTranslation.java"
            todir="${public.build.dir}/ComponentTranslation/src/com/google/appinventor/client/" />
      <copy file="${ComponentTranslation-class.dir}/AutogeneratedOdeMessages.java"
            todir="${public.build.dir}/ComponentTranslation/src/com/google/appinventor/client/" />

    </target>

  <!-- =====================================================================
       ComponentDocumentation: create component documentation from source
       ===================================================================== -->
  <target name="ComponentDocumentation"
          description="Make component documentation from source annotations."
          depends="AnnotationProcessors,AndroidRuntime,HtmlEntities,CommonConstants">
    <property name="ComponentDocumentation-class.dir"
              location="${class.dir}/ComponentDocumentation" />
    <mkdir dir="${ComponentDocumentation-class.dir}" />

    <ai.apt apt-classdir="${ComponentDocumentation-class.dir}"
            apt-processor="com.google.appinventor.components.scripts.DocumentationGenerator"
            apt-target="${ComponentDocumentation-class.dir}/component-doc.html"/>

    <copy file="${ComponentDocumentation-class.dir}/component-doc.html"
          todir="${public.build.dir}"/>
  </target>

  <!-- ======================================================================
     Internal Inclusion of ZXing 2.1
     ====================================================================== -->

  <!-- =====================================================================
       Define base package path.
       ===================================================================== -->
  <property name="barcode.pkg" value="com/google/zxing/client/android" />

  <!-- =====================================================================
       OpenBlocks: library containing openblocks code
       ===================================================================== -->

  <target name="Barcode"
          depends=""
          description="Generate ZXing embedded library">
    <property name="Barcode-class.dir" location="${class.dir}/Barcode" />
    <mkdir dir="${Barcode-class.dir}" />

    <ai.javac destdir="${Barcode-class.dir}">
      <include name="${barcode.pkg}/**/*.java" />
      <classpath>
        <pathelement location="${lib.dir}/QRGenerator/core.jar" />
        <pathelement location="${lib.dir}/android/android-28/android.jar" />
      </classpath>
    </ai.javac>

    <jar basedir="${Barcode-class.dir}"
         destfile="${public.build.dir}/Barcode.jar" />

  </target>


  <!-- =====================================================================
       ExternalComponentGenerator: create required extension files
       ===================================================================== -->
  <target name="ExternalComponentGenerator"
          description="generate extension files"
          depends="AndroidRuntime, JsonComponentDescription, ComponentList">
    <mkdir dir="${ExternalComponentGenerator-class.dir}" />
    <mkdir dir="${ExternalComponent.dir}" />
    <mkdir dir="${ExternalComponent-class.dir}" />
    <ai.javac destdir="${ExternalComponentGenerator-class.dir}">
      <include name="${components.pkg}/scripts/ExternalComponentGenerator.java" />
      <classpath>
        <pathelement location="${lib.dir}/json/json.jar" />
      </classpath>
    </ai.javac>
    <java classname="com.google.appinventor.components.scripts.ExternalComponentGenerator">
      <arg value="${public.build.dir}/simple_components.json" />
      <arg value="${public.build.dir}/simple_components_build_info.json" />
      <arg value="${ExternalComponent.dir}"/>
      <arg value="${AndroidRuntime-class.dir}" />
      <arg value="${public.deps.dir}"/>
      <arg value="${ExternalComponent-class.dir}"/>
      <arg value="${extensions.packagefqcn}"/>
      <classpath>
        <pathelement location="${ExternalComponentGenerator-class.dir}" />
        <pathelement location="${lib.dir}/json/json.jar" />
      </classpath>
    </java>
  </target>

  <!-- =====================================================================
        unjarAllExtensionLibraries : Unjarring extension's library in order for the extensions'dex to work properly.
        ===================================================================== -->
  <target name="unjarAllExtensionLibraries" depends="ExternalComponentGenerator">
    <foreach target="unjarExtensionLibraries" param="extension" inheritall="true">
      <path>
        <dirset dir="${ExternalComponent-class.dir}">
          <include name="*" />
        </dirset>
      </path>
    </foreach>
  </target>

  <target name="unjarExtensionLibraries">
    <basename property="extensionClassFolder" file="${extension}" />
    <unzip dest="${ExternalComponent-class.dir}/${extensionClassFolder}">
      <fileset dir="${ExternalComponent-class.dir}/${extensionClassFolder}">
        <include name="**/*.jar" />
      </fileset>
    </unzip>
  </target>

  <!-- =====================================================================
       jarAllExtensions: create ${extension}.jar and AndroidRuntime.jar for each extension.
       ===================================================================== -->
  <target name="jarAllExtensions" depends="unjarAllExtensionLibraries" >
    <foreach target="jarExtension" param="extension" inheritall="true">
      <path>
        <dirset dir="${ExternalComponent-class.dir}">
          <include name="*" />
        </dirset>
      </path>
    </foreach>
  </target>

  <target name="jarExtension">
    <basename property="extensionClassFolder" file="${extension}" />
    <jar destfile="${ExternalComponent-class.dir}/${extensionClassFolder}.jar"
         basedir="${ExternalComponent-class.dir}/${extensionClassFolder}"
         includes="**/*.class"
         excludes="*.jar" />
    <copy file="${ExternalComponent-class.dir}/${extensionClassFolder}.jar"
          tofile="${ExternalComponent.dir}/${extensionClassFolder}/files/AndroidRuntime.jar"/>
    <echo>Generated build file AndroidRuntime.jar [${extensionClassFolder}]</echo>
  </target>

  <!-- =====================================================================
       dexAllExtensions: create classes.dex for each extension.
       ===================================================================== -->
  <target name="dexAllExtensions" depends="jarAllExtensions">
    <foreach target="dexExtension" param="extension">
      <path>
        <fileset dir="${ExternalComponent-class.dir}" >
          <include name="*.jar"/>
        </fileset>
      </path>
    </foreach>
  </target>

  <target name="dexExtension" depends="">
    <basename property="extensionType" file="${extension}" suffix=".jar"/>
    <java jar="${lib.dir}/android/tools/dx.jar"
          fork="true"
          failonerror="true">
      <arg value="--dex"/>
      <arg value="--no-strict"/>
      <arg value="--output"/>
      <arg value="${ExternalComponent.dir}/${extensionType}/classes.jar"/>
      <arg value="${ExternalComponent-class.dir}/${extensionType}.jar"/>
    </java>
    <echo>Dexing extension: ${extensionType}</echo>
  </target>



  <!-- =====================================================================
      extensions: create ${extension}.aix for each external component.
       ===================================================================== -->
  <target name="packExtension">
    <basename property="extensionType" file="${extension}" />
    <zip destfile="${Extensions.dir}/${extensionType}.aix"
         basedir="${ExternalComponent.dir}"
         includes="${extensionType}/"
    />

  </target>

  <target name="extensions" depends="ExternalComponentGenerator, jarAllExtensions, dexAllExtensions">
    <mkdir dir="${Extensions.dir}" />
    <foreach target="packExtension" param="extension" inheritall="true">
      <path>
        <dirset dir="${ExternalComponent.dir}">
          <include name="*" />
        </dirset>
      </path>
    </foreach>
  </target>

</project><|MERGE_RESOLUTION|>--- conflicted
+++ resolved
@@ -3,7 +3,6 @@
 <!-- ======================================================================
      Copyright 2011 Google Inc.  All Rights Reserved.
      Copyright 2012-2017 Massachusetts Institute of Technology, All rights reserved.
-
      App Inventor component libraries
      ====================================================================== -->
 
@@ -137,25 +136,8 @@
     <copy toFile="${public.deps.dir}/acra-4.4.0.jar" file="${lib.dir}/acra/acra-4.4.0.jar" />
     <copy toFile="${public.deps.dir}/twitter4j.jar" file="${lib.dir}/twitter/twitter4j-core-3.0.5.jar" />
     <copy toFile="${public.deps.dir}/twitter4jmedia.jar" file="${lib.dir}/twitter/twitter4j-media-support-3.0.5.jar" />
-<<<<<<< HEAD
-<<<<<<< HEAD
-    <copy toFile="${public.deps.dir}/CardView.jar" file="${lib.dir}/cardview/classes.jar" />
-    <copy toFile="${public.deps.dir}/CardView.aar" file="${lib.dir}/cardview/cardviewv7-26.1.0.aar" />
-=======
-<<<<<<< HEAD
-    <copy toFile="${public.deps.dir}/classes.jar" file="${lib.dir}/cardview/classes.jar" />
->>>>>>> ankriti/listview-layout
-    <copy toFile="${public.deps.dir}/RecyclerView.jar" file="${lib.dir}/recyclerview/RecyclerView.jar" />
-    
-    <copy toFile="${public.deps.dir}/httpcore-4.3.2.jar" file="${lib.dir}/apache-http/httpcore-4.3.2.jar" />
-    <copy toFile="${public.deps.dir}/httpmime-4.3.4.jar" file="${lib.dir}/apache-http/httpmime-4.3.4.jar" />
-=======
-=======
-
->>>>>>> 2e6701e5
     <copy toFile="${public.deps.dir}/httpmime.jar" file="${lib.dir}/apache-http/httpmime-4.3.4.jar" />
-
-<copy toFile="${public.deps.dir}/fusiontables.jar" file="${lib.dir}/fusiontables/fusiontables.jar" />
+    <copy toFile="${public.deps.dir}/fusiontables.jar" file="${lib.dir}/fusiontables/fusiontables.jar" />
     <copy toFile="${public.deps.dir}/firebase.jar" file="${lib.dir}/firebase/firebase-client-android-2.5.0.jar" />
     <copy toFile="${public.deps.dir}/google-api-client-beta.jar" file="${lib.dir}/oauth/google-api-client-1.10.3-beta.jar" />
     <copy toFile="${public.deps.dir}/google-http-client-beta.jar" file="${lib.dir}/oauth/google-http-client-1.10.3-beta.jar" />
@@ -178,7 +160,6 @@
       <fileset dir="${support.dir}/" includes="*.txt" />
     </copy>
     <copy toFile="${public.deps.dir}/http-legacy.jar" file="${lib.dir}/android/legacy/org.apache.http.legacy.jar" />
-    
     <!-- END Android Support Libraries -->
     <copy toFile="${public.deps.dir}/android.jar" file="${lib.dir}/android/android-28/android.jar" />
     <copy toFile="${public.deps.dir}/dx.jar" file="${lib.dir}/android/tools/dx.jar" />
@@ -271,7 +252,6 @@
 
   <!-- =====================================================================
        Define task ai.apt for running the annotation processor.
-
        This is based on the "javac" task instead of the "apt" task because
        the apt task does not offer any useful additional tags. We don't use
        the "ai.javac" task here because it does dependancy checking that is
@@ -627,4 +607,4 @@
     </foreach>
   </target>
 
-</project>+</project>
