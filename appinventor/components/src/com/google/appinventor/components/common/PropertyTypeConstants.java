--- conflicted
+++ resolved
@@ -317,10 +317,6 @@
    */
   public static final String PROPERTY_TYPE_THEME = "theme";
 
-<<<<<<< HEAD
-  public static final String PROPERTY_TYPE_LISTVIEW_LAYOUT = "ListViewLayout";
-
-=======
   /**
    * Choices of layout type for ListView.
    * See {@link com.google.appinventor.client.editor.youngandroid.properties.YoungAndroidListViewLayoutChoicePropertyEditor}
@@ -331,6 +327,6 @@
    * Button to add data for different ListView layout types.
    * See {@link com.google.appinventor.client.editor.youngandroid.properties.YoungAndroidListViewAddDataPropertyEditor}
    */
->>>>>>> ankriti/listview-layout
+
   public static final String PROPERTY_TYPE_LISTVIEW_ADD_DATA = "ListViewAddData";
 }