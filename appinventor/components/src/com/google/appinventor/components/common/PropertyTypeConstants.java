// -*- mode: java; c-basic-offset: 2; -*-
// Copyright 2009-2011 Google, All Rights reserved
// Copyright 2011-2024 MIT, All rights reserved
// Released under the Apache License, Version 2.0
// http://www.apache.org/licenses/LICENSE-2.0

package com.google.appinventor.components.common;

/**
 * Constants for specifying which
 * {@link com.google.appinventor.client.widgets.properties.PropertyEditor PropertyEditor}
 * should be used for modifying a property value within the Designer.  This is used within
 * {@link com.google.appinventor.components.annotations.DesignerProperty#editorType()}.
 */
@SuppressWarnings("checkstyle:LineLength")
public class PropertyTypeConstants {
  private PropertyTypeConstants() {}

  /**
   * User-uploaded assets.
   * @see
   * com.google.appinventor.client.editor.youngandroid.properties.YoungAndroidAssetSelectorPropertyEditor
   */
  public static final String PROPERTY_TYPE_ASSET = "asset";

  /**
   * Instances of {@link com.google.appinventor.components.runtime.BluetoothClient}
   * in the current project.
   */
  public static final String PROPERTY_TYPE_BLUETOOTHCLIENT = "BluetoothClient";

  /**
   * Boolean values.
   * @see
   * com.google.appinventor.client.editor.youngandroid.properties.YoungAndroidBooleanPropertyEditor
   */
  public static final String PROPERTY_TYPE_BOOLEAN = "boolean";

  /**
   * Arrangement alignment.
   * @see
   * com.google.appinventor.client.editor.youngandroid.properties.YoungAndroidHorizontalAlignmentChoicePropertyEditor
   */
  public static final String PROPERTY_TYPE_HORIZONTAL_ALIGNMENT = "horizontal_alignment";
  public static final String PROPERTY_TYPE_VERTICAL_ALIGNMENT = "vertical_alignment";

  /**
   * Accelerometer sensitivity.
   * @see
   * com.google.appinventor.client.editor.youngandroid.properties.YoungAndroidAccelerometerSensitvityChoicePropertyEditor
   */
  public static final String PROPERTY_TYPE_ACCELEROMETER_SENSITIVITY = "accelerometer_sensitivity";

  /**
   * Button shapes.
   * @see
   * com.google.appinventor.client.editor.youngandroid.properties.YoungAndroidButtonShapeChoicePropertyEditor
   */
  public static final String PROPERTY_TYPE_BUTTON_SHAPE = "button_shape";

  /**
   * recyclerview orientation.
   * @see
   * com.google.appinventor.client.editor.youngandroid.properties.YoungAndroidRecyclerViewOrientationPropertyEditor
   */
  public static final String PROPERTY_TYPE_RECYCLERVIEW_ORIENTATION = "recyclerview_orientation";

  /**
   * Any of the colors specified in {@link
   * com.google.appinventor.client.editor.youngandroid.properties.YoungAndroidColorChoicePropertyEditor}.
   */
  public static final String PROPERTY_TYPE_COLOR = "color";

  /**
   * Component instances in the current project.
   * @see
   * com.google.appinventor.client.editor.youngandroid.properties.YoungAndroidComponentSelectorPropertyEditor
   */
  public static final String PROPERTY_TYPE_COMPONENT = "component";

  /**
   * File scope constants.
   */
  public static final String PROPERTY_TYPE_FILESCOPE = "file_scope";

  /**
   * Floating-point values.
   * @see com.google.appinventor.client.widgets.properties.FloatPropertyEditor
   */
  public static final String PROPERTY_TYPE_FLOAT = "float";

  /**
   * A latitude, longitude pair expressed as a comma-separated string.
   * @see com.google.appinventor.client.editor.youngandroid.properties.YoungAndroidGeographicPointPropertyEditor
   */
  public static final String PROPERTY_TYPE_GEOGRAPHIC_POINT = "geographic_point";

  /**
   * Integer values.
   * @see com.google.appinventor.client.widgets.properties.IntegerPropertyEditor
   */
  public static final String PROPERTY_TYPE_INTEGER = "integer";

  /**
   * Floating-point values limited to valid latitudes [-90, 90].
   * @see com.google.appinventor.client.editor.youngandroid.properties.YoungAndroidFloatRangePropertyEditor
   */
  public static final String PROPERTY_TYPE_LATITUDE = "latitude";

  /**
   * Lego NXT sensor ports.
   * @see
   * com.google.appinventor.client.editor.youngandroid.properties.YoungAndroidLegoNxtSensorPortChoicePropertyEditor
   */
  public static final String PROPERTY_TYPE_LEGO_NXT_SENSOR_PORT = "lego_nxt_sensor_port";

  /**
   * Colors recognizable by Lego NXT sensors.
   * @see
   * com.google.appinventor.client.editor.youngandroid.properties.YoungAndroidColorChoicePropertyEditor#NXT_GENERATED_COLORS
   */
  public static final String PROPERTY_TYPE_LEGO_NXT_GENERATED_COLOR = "lego_nxt_generated_color";

  /**
   * Lego EV3 sensor ports.
   * @see
   * com.google.appinventor.client.editor.youngandroid.properties.YoungAndroidLegoEv3SensorPortChoicePropertyEditor
   */
  public static final String PROPERTY_TYPE_LEGO_EV3_SENSOR_PORT = "lego_ev3_sensor_port";

  /**
   * Lego EV3 sound sensor mode.
   * @see
   * com.google.appinventor.client.editor.youngandroid.properties.YoungAndroidLegoEv3SensorSoundModeChoicePropertyEditor
   */
  public static final String PROPERTY_TYPE_LEGO_EV3_SOUND_SENSOR_MODE = "lego_ev3_sound_sensor_mode";

  /**
   * Lego EV3 color sensor mode.
   * @see
   * com.google.appinventor.client.editor.youngandroid.properties.YoungAndroidLegoEv3SensorColorModeChoicePropertyEditor
   */
  public static final String PROPERTY_TYPE_LEGO_EV3_COLOR_SENSOR_MODE = "lego_ev3_color_sensor_mode";

  /**
   * Lego EV3 ultrasonic sensor mode.
   * @see
   * com.google.appinventor.client.editor.youngandroid.properties.YoungAndroidLegoEv3UltrasonicSensorModeChoicePropertyEditor
   */
  public static final String PROPERTY_TYPE_LEGO_EV3_ULTRASONIC_SENSOR_MODE = "lego_ev3_ultrasonic_sensor_mode";

  /**
   * Lego EV3 gyro sensor mode.
   * @see
   * com.google.appinventor.client.editor.youngandroid.properties.YoungAndroidLegoEv3SensorgyroModeChoicePropertyEditor
   */
  public static final String PROPERTY_TYPE_LEGO_EV3_GYRO_SENSOR_MODE = "lego_ev3_gyro_sensor_mode";

  /**
   * Colors recognizable by Lego EV3 sensors.
   * @see
   * com.google.appinventor.client.editor.youngandroid.properties.YoungAndroidColorChoicePropertyEditor#EV3_GENERATED_COLORS
   */
  public static final String PROPERTY_TYPE_LEGO_EV3_GENERATED_COLOR = "lego_ev3_generated_color";

  /**
   * Choices.
   * @see
   * com.google.appinventor.client.widgets.properties.ChoicePropertyEditor
   */
  public static final String PROPERTY_TYPE_CHOICES = "choices";

  /**
   * Length editor (e.g., width, height)
   * @see com.google.appinventor.client.editor.youngandroid.properties.YoungAndroidLengthPropertyEditor
   */
  public static final String PROPERTY_TYPE_LENGTH = "length";

  /**
   * Floating-point values in the range of valid longitudes [-180, 180].
   * @see com.google.appinventor.client.editor.youngandroid.properties.YoungAndroidFloatRangePropertyEditor
   */
  public static final String PROPERTY_TYPE_LONGITUDE = "longitude";

  /**
   * Unit system for the map scale bar.
   */
  public static final String PROPERTY_TYPE_MAP_UNIT_SYSTEM = "map_unit_system";

  /**
   * Map types supported by the Map component.
   * @see
   * com.google.appinventor.client.editor.youngandroid.properties.YoungAndroidMapTypePropertyEditor
   */
  public static final String PROPERTY_TYPE_MAP_TYPE = "map_type";

  /**
   * Integer values limited to the range of valid map zoom levels [1, 18].
   * @see com.google.appinventor.client.editor.youngandroid.properties.YoungAndroidMapZoomPropertyEditor
   */
  public static final String PROPERTY_TYPE_MAP_ZOOM = "map_zoom";

  /**
   * GeoJSON from media or URL for the FeatureCollection component.
   * @see
   *  com.google.appinventor.client.editor.youngandroid.properties.YoungAndroidGeoJSONPropertyEditor
   */
  public static final String PROPERTY_TYPE_GEOJSON_TYPE = "geojson_type";

  /**
   * Non-negative (positive or zero) floating-point values.
   * @see com.google.appinventor.client.widgets.properties.NonNegativeFloatPropertyEditor
   */
  public static final String PROPERTY_TYPE_NON_NEGATIVE_FLOAT = "non_negative_float";

  /**
   * Non-negative (positive or zero) integers.
   * @see com.google.appinventor.client.widgets.properties.NonNegativeIntegerPropertyEditor
   */
  public static final String PROPERTY_TYPE_NON_NEGATIVE_INTEGER = "non_negative_integer";

  /**
   * Choices of screen orientations offered by {@link
   * com.google.appinventor.client.editor.youngandroid.properties.YoungAndroidScreenOrientationChoicePropertyEditor}.
   */
  public static final String PROPERTY_TYPE_SCREEN_ORIENTATION = "screen_orientation";

  /**
   * Choices of screen animations offered by {@link
   * com.google.appinventor.client.editor.youngandroid.properties.YoungAndroidScreenAnimationChoicePropertyEditor}.
   */
  public static final String PROPERTY_TYPE_SCREEN_ANIMATION = "screen_animation";

   /**
    * Minimum distance interval, in meters, that the location sensor will try to use
    * for sending out location updates. See {@link com.google.appinventor.components.runtime.LocationSensor}.
    */
  public static final String PROPERTY_TYPE_SENSOR_DIST_INTERVAL = "sensor_dist_interval";

  /**
   * Minimum time interval, in milliseconds, that the location sensor use to send out
   * location updates. See {@link com.google.appinventor.components.runtime.LocationSensor}.
   */
  public static final String PROPERTY_TYPE_SENSOR_TIME_INTERVAL = "sensor_time_interval";

  /**
   * Strings.  This has the same effect as, but is preferred in component
   * definitions to, {@link #PROPERTY_TYPE_TEXT}).
   * @see com.google.appinventor.client.widgets.properties.StringPropertyEditor
   */
  public static final String PROPERTY_TYPE_STRING = "string";

 /**
  * Text.  This has the same effect as {@link #PROPERTY_TYPE_STRING}, which
  * is preferred everywhere except as the default value for {@link
  * com.google.appinventor.components.annotations.DesignerProperty#editorType}.
  * @see com.google.appinventor.client.widgets.properties.TextPropertyEditor
  * @see com.google.appinventor.client.widgets.properties.TextAreaPropertyEditor
  */
  public static final String PROPERTY_TYPE_TEXT = "text";

  public static final String PROPERTY_TYPE_TEXTAREA = "textArea";

  /**
   * The Subset JSON property editor pops up a web form for the selection of
   * components and blocks to be included in the subset.
   */
  public static final String PROPERTY_TYPE_SUBSET_JSON = "subset_json";

  /**
   * Choices of text alignment (left, center, right) offered by {@link
   * com.google.appinventor.client.editor.youngandroid.properties.YoungAndroidAlignmentChoicePropertyEditor}.
   */
  public static final String PROPERTY_TYPE_TEXTALIGNMENT = "textalignment";

  /**
   * Choices of toast display length (short, long) offered by {@link
   * com.google.appinventor.client.editor.youngandroid.properties.YoungAndroidToastLengthChoicePropertyEditor}.
   */
  public static final String PROPERTY_TYPE_TOAST_LENGTH = "toast_length";

  /**
   * Choices of typefaces offered by {@link
   * com.google.appinventor.client.editor.youngandroid.properties.YoungAndroidFontTypefaceChoicePropertyEditor}.
   */
  public static final String PROPERTY_TYPE_TYPEFACE = "typeface";

  /**
   * Choices of visibility for view components offered by {@link
   * com.google.appinventor.client.editor.youngandroid.properties.YoungAndroidVisibilityChoicePropertyEditor}.
   */
  public static final String PROPERTY_TYPE_VISIBILITY = "visibility";

  /**
   * Choices of Text Receiving options. {@link
   * com.google.appinventor.client.editor.youngandroid.properties.YoungAndroidTextReceivingPropertyEditor}.
   */
  public static final String PROPERTY_TYPE_TEXT_RECEIVING = "text_receiving";

  /**
   * Choices of text-to-speech countries. {@link
   * com.google.appinventor.client.widgets.properties.CountryChoicePropertyEditor}.
   */
  public static final String PROPERTY_TYPE_TEXT_TO_SPEECH_COUNTRIES = "countries";

  /**
   * Choices of text-to-speech languages. {@link
   * com.google.appinventor.client.widgets.properties.LanguageChoicePropertyEditor}.
   */
  public static final String PROPERTY_TYPE_TEXT_TO_SPEECH_LANGUAGES = "languages";

  /**
   * Choices of the "Sizing" property in Form.java. Used to specify if we are going to use
   * the true size of the real screen (responsize) or scale automatically to make all devices
   * look like an old phone (fixed).
   */
  public static final String PROPERTY_TYPE_SIZING = "sizing";

  /**
   * FirebaseURL -- A type of String property that has a special default value
   * selected via a checkbox.
   */

  public static final String PROPERTY_TYPE_FIREBASE_URL = "FirbaseURL";

  /**
   * Specifies how a picture is scaled when its dimensions are changed.
   * Choices are 0 - Scale proportionally, 1 - Scale to fit
   * See {@link com.google.appinventor.client.widgets.properties.ScalingChoicePropertyEditor}
   */
   public static final String PROPERTY_TYPE_SCALING = "scaling";

  /**
   * Choices of theming for App Inventor apps.
   * See {@link com.google.appinventor.client.editor.youngandroid.properties.YoungAndroidThemeChoicePropertyEditor}
   */
  public static final String PROPERTY_TYPE_THEME = "theme";

  /**
   * Choices of layout type for ListView.
   * See {@link com.google.appinventor.client.editor.youngandroid.properties.YoungAndroidListViewLayoutChoicePropertyEditor}
   */
  public static final String PROPERTY_TYPE_LISTVIEW_LAYOUT = "ListViewLayout";

  /**
   * Button to add data for different ListView layout types.
   * See {@link com.google.appinventor.client.editor.youngandroid.properties.YoungAndroidListViewAddDataPropertyEditor}
   */
  public static final String PROPERTY_TYPE_LISTVIEW_ADD_DATA = "ListViewAddData";

  /**
   * Choices of navigation methods. {@link
   * com.google.appinventor.client.editor.youngandroid.properties.YoungAndroidNavigationMethodChoicePropertyEditor}
   */

  public static final String PROPERTY_TYPE_NAVIGATION_METHOD = "navigation_method";

  /**
<<<<<<< HEAD
   * Float values limited to the range of valid unit coordinates [0, 1].
   * See {@link com.google.appinventor.client.editor.youngandroid.properties.YoungAndroidFloatRangePropertyEditor}
   */
  public static final String PROPERTY_TYPE_UNIT_COORDINATE =  "unit_coordinate";

  /**
   * The unit coordinates of the origin with respect to the top - left edge.
   * See {@link com.google.appinventor.client.editor.youngandroid.properties.YoungAndroidSpriteOriginPropertyEditor}
   */
  public static final String PROPERTY_TYPE_ORIGIN = "origin";
=======
   * Chart types.
   *
   * @see com.google.appinventor.client.editor.youngandroid.properties.YoungAndroidChartTypeChoicePropertyEditor
   */
  public static final String PROPERTY_TYPE_CHART_TYPE = "chart_type";

  /**
   * DataFile columns.
   *
   * @see com.google.appinventor.client.editor.youngandroid.properties.YoungAndroidDataColumnSelectorProperty
   */
  public static final String PROPERTY_TYPE_DATA_FILE_COLUMN = "data_file_column";

  /**
   * ChartData Data Source component.
   *
   * @see com.google.appinventor.client.editor.youngandroid.properties.YoungAndroidComponentSelectorPropertyEditor
   */
  public static final String PROPERTY_TYPE_CHART_DATA_SOURCE = "chart_data_source";

  /**
   * Chart Pie Chart radius.
   *
   * @see com.google.appinventor.client.editor.youngandroid.properties.YoungAndroidIntegerRangePropertyEditor
   */
  public static final String PROPERTY_TYPE_CHART_PIE_RADIUS = "chart_pie_radius";

  /**
   * Chart Point Shape for Scatter Chart.
   *
   * @see com.google.appinventor.client.editor.youngandroid.properties.YoungAndroidChartPointShapeChoicePropertyEditor
   */
  public static final String PROPERTY_TYPE_CHART_POINT_SHAPE = "chart_point_shape";

  /**
   * Chart Line Type for Line Chart.
   *
   * @see com.google.appinventor.client.editor.youngandroid.properties.YoungAndroidChartLineTypeChoicePropertyEditor
   */
  public static final String PROPERTY_TYPE_CHART_LINE_TYPE = "chart_line_type";

  /**
   * Model selector for line of best fit calculation.
   *
   * @see com.google.appinventor.client.editor.youngandroid.properties.YoungAndroidBestFitModelChoicePropertyEditor
   */
  public static final String PROPERTY_TYPE_BEST_FIT_MODEL = "best_fit_model";

  /**
   * Stroke style selector for line of best fit.
   *
   * @see com.google.appinventor.client.editor.youngandroid.properties.YoungAndroidStrokeStyleChoicePropertyEditor
   */
  public static final String PROPERTY_TYPE_STROKE_STYLE = "stroke_style";

>>>>>>> 9c945143
}<|MERGE_RESOLUTION|>--- conflicted
+++ resolved
@@ -356,7 +356,62 @@
   public static final String PROPERTY_TYPE_NAVIGATION_METHOD = "navigation_method";
 
   /**
-<<<<<<< HEAD
+   * Chart types.
+   *
+   * @see com.google.appinventor.client.editor.youngandroid.properties.YoungAndroidChartTypeChoicePropertyEditor
+   */
+  public static final String PROPERTY_TYPE_CHART_TYPE = "chart_type";
+
+  /**
+   * DataFile columns.
+   *
+   * @see com.google.appinventor.client.editor.youngandroid.properties.YoungAndroidDataColumnSelectorProperty
+   */
+  public static final String PROPERTY_TYPE_DATA_FILE_COLUMN = "data_file_column";
+
+  /**
+   * ChartData Data Source component.
+   *
+   * @see com.google.appinventor.client.editor.youngandroid.properties.YoungAndroidComponentSelectorPropertyEditor
+   */
+  public static final String PROPERTY_TYPE_CHART_DATA_SOURCE = "chart_data_source";
+
+  /**
+   * Chart Pie Chart radius.
+   *
+   * @see com.google.appinventor.client.editor.youngandroid.properties.YoungAndroidIntegerRangePropertyEditor
+   */
+  public static final String PROPERTY_TYPE_CHART_PIE_RADIUS = "chart_pie_radius";
+
+  /**
+   * Chart Point Shape for Scatter Chart.
+   *
+   * @see com.google.appinventor.client.editor.youngandroid.properties.YoungAndroidChartPointShapeChoicePropertyEditor
+   */
+  public static final String PROPERTY_TYPE_CHART_POINT_SHAPE = "chart_point_shape";
+
+  /**
+   * Chart Line Type for Line Chart.
+   *
+   * @see com.google.appinventor.client.editor.youngandroid.properties.YoungAndroidChartLineTypeChoicePropertyEditor
+   */
+  public static final String PROPERTY_TYPE_CHART_LINE_TYPE = "chart_line_type";
+
+  /**
+   * Model selector for line of best fit calculation.
+   *
+   * @see com.google.appinventor.client.editor.youngandroid.properties.YoungAndroidBestFitModelChoicePropertyEditor
+   */
+  public static final String PROPERTY_TYPE_BEST_FIT_MODEL = "best_fit_model";
+
+  /**
+   * Stroke style selector for line of best fit.
+   *
+   * @see com.google.appinventor.client.editor.youngandroid.properties.YoungAndroidStrokeStyleChoicePropertyEditor
+   */
+  public static final String PROPERTY_TYPE_STROKE_STYLE = "stroke_style";
+
+  /**
    * Float values limited to the range of valid unit coordinates [0, 1].
    * See {@link com.google.appinventor.client.editor.youngandroid.properties.YoungAndroidFloatRangePropertyEditor}
    */
@@ -367,61 +422,4 @@
    * See {@link com.google.appinventor.client.editor.youngandroid.properties.YoungAndroidSpriteOriginPropertyEditor}
    */
   public static final String PROPERTY_TYPE_ORIGIN = "origin";
-=======
-   * Chart types.
-   *
-   * @see com.google.appinventor.client.editor.youngandroid.properties.YoungAndroidChartTypeChoicePropertyEditor
-   */
-  public static final String PROPERTY_TYPE_CHART_TYPE = "chart_type";
-
-  /**
-   * DataFile columns.
-   *
-   * @see com.google.appinventor.client.editor.youngandroid.properties.YoungAndroidDataColumnSelectorProperty
-   */
-  public static final String PROPERTY_TYPE_DATA_FILE_COLUMN = "data_file_column";
-
-  /**
-   * ChartData Data Source component.
-   *
-   * @see com.google.appinventor.client.editor.youngandroid.properties.YoungAndroidComponentSelectorPropertyEditor
-   */
-  public static final String PROPERTY_TYPE_CHART_DATA_SOURCE = "chart_data_source";
-
-  /**
-   * Chart Pie Chart radius.
-   *
-   * @see com.google.appinventor.client.editor.youngandroid.properties.YoungAndroidIntegerRangePropertyEditor
-   */
-  public static final String PROPERTY_TYPE_CHART_PIE_RADIUS = "chart_pie_radius";
-
-  /**
-   * Chart Point Shape for Scatter Chart.
-   *
-   * @see com.google.appinventor.client.editor.youngandroid.properties.YoungAndroidChartPointShapeChoicePropertyEditor
-   */
-  public static final String PROPERTY_TYPE_CHART_POINT_SHAPE = "chart_point_shape";
-
-  /**
-   * Chart Line Type for Line Chart.
-   *
-   * @see com.google.appinventor.client.editor.youngandroid.properties.YoungAndroidChartLineTypeChoicePropertyEditor
-   */
-  public static final String PROPERTY_TYPE_CHART_LINE_TYPE = "chart_line_type";
-
-  /**
-   * Model selector for line of best fit calculation.
-   *
-   * @see com.google.appinventor.client.editor.youngandroid.properties.YoungAndroidBestFitModelChoicePropertyEditor
-   */
-  public static final String PROPERTY_TYPE_BEST_FIT_MODEL = "best_fit_model";
-
-  /**
-   * Stroke style selector for line of best fit.
-   *
-   * @see com.google.appinventor.client.editor.youngandroid.properties.YoungAndroidStrokeStyleChoicePropertyEditor
-   */
-  public static final String PROPERTY_TYPE_STROKE_STYLE = "stroke_style";
-
->>>>>>> 9c945143
 }