// -*- mode: java; c-basic-offset: 2; -*-
// Copyright 2009-2011 Google, All Rights reserved
// Copyright 2011-2012 MIT, All rights reserved
// Released under the Apache License, Version 2.0
// http://www.apache.org/licenses/LICENSE-2.0
package com.google.appinventor.components.common;

/**
 * Constants for specifying which
 * {@link com.google.appinventor.client.widgets.properties.PropertyEditor PropertyEditor}
 * should be used for modifying a property value within the Designer.  This is used within
 * {@link com.google.appinventor.components.annotations.DesignerProperty#editorType()}.
 */
public class PropertyTypeConstants {
  private PropertyTypeConstants() {}

  /**
   * User-uploaded assets.
   * @see
   * com.google.appinventor.client.editor.youngandroid.properties.YoungAndroidAssetSelectorPropertyEditor
   */
  public static final String PROPERTY_TYPE_ASSET = "asset";

  /**
   * Instances of {@link com.google.appinventor.components.runtime.BluetoothClient}
   * in the current project.
   */
  public static final String PROPERTY_TYPE_BLUETOOTHCLIENT = "BluetoothClient";

  /**
   * Boolean values.
   * @see
   * com.google.appinventor.client.editor.youngandroid.properties.YoungAndroidBooleanPropertyEditor
   */
  public static final String PROPERTY_TYPE_BOOLEAN = "boolean";

  /**
   * Arrangement alignment.
   * @see
   * com.google.appinventor.client.editor.youngandroid.properties.YoungAndroidHorizontalAlignmentChoicePropertyEditor
   */
  public static final String PROPERTY_TYPE_HORIZONTAL_ALIGNMENT = "horizontal_alignment";
  public static final String PROPERTY_TYPE_VERTICAL_ALIGNMENT = "vertical_alignment";

  /**
   * Accelerometer sensitivity.
   * @see
   * com.google.appinventor.client.editor.youngandroid.properties.YoungAndroidAccelerometerSensitvityChoicePropertyEditor
   */
  public static final String PROPERTY_TYPE_ACCELEROMETER_SENSITIVITY = "accelerometer_sensitivity";

  /**
   * Button shapes.
   * @see
   * com.google.appinventor.client.editor.youngandroid.properties.YoungAndroidButtonShapeChoicePropertyEditor
   */
  public static final String PROPERTY_TYPE_BUTTON_SHAPE = "button_shape";

  /**
   * Any of the colors specified in {@link
   * com.google.appinventor.client.editor.youngandroid.properties.YoungAndroidColorChoicePropertyEditor}.
   */
  public static final String PROPERTY_TYPE_COLOR = "color";

  /**
   * Component instances in the current project.
   * @see
   * com.google.appinventor.client.editor.youngandroid.properties.YoungAndroidComponentSelectorPropertyEditor
   */
  public static final String PROPERTY_TYPE_COMPONENT = "component";

  /**
   * Floating-point values.
   * @see com.google.appinventor.client.widgets.properties.FloatPropertyEditor
   */
  public static final String PROPERTY_TYPE_FLOAT = "float";

  /**
   * Integer values.
   * @see com.google.appinventor.client.widgets.properties.IntegerPropertyEditor
   */
  public static final String PROPERTY_TYPE_INTEGER = "integer";

  /**
   * Lego NXT sensor ports.
   * @see
   * com.google.appinventor.client.editor.youngandroid.properties.YoungAndroidLegoNxtSensorPortChoicePropertyEditor
   */
  public static final String PROPERTY_TYPE_LEGO_NXT_SENSOR_PORT = "lego_nxt_sensor_port";

  /**
   * Colors recognizable by Lego NXT sensors.
   * @see
   * com.google.appinventor.client.editor.youngandroid.properties.YoungAndroidColorChoicePropertyEditor#NXT_GENERATED_COLORS
   */
  public static final String PROPERTY_TYPE_LEGO_NXT_GENERATED_COLOR = "lego_nxt_generated_color";

  /**
   * Non-negative (positive or zero) floating-point values.
   * @see com.google.appinventor.client.widgets.properties.NonNegativeFloatPropertyEditor
   */
  public static final String PROPERTY_TYPE_NON_NEGATIVE_FLOAT = "non_negative_float";

  /**
   * Non-negative (positive or zero) integers.
   * @see com.google.appinventor.client.widgets.properties.NonNegativeIntegerPropertyEditor
   */
  public static final String PROPERTY_TYPE_NON_NEGATIVE_INTEGER = "non_negative_integer";

  /**
   * Choices of screen orientations offered by {@link
   * com.google.appinventor.client.editor.youngandroid.properties.YoungAndroidScreenOrientationChoicePropertyEditor}.
   */
  public static final String PROPERTY_TYPE_SCREEN_ORIENTATION = "screen_orientation";

  /**
   * Choices of screen animations offered by {@link
   * com.google.appinventor.client.editor.youngandroid.properties.YoungAndroidScreenAnimationChoicePropertyEditor}.
   */
  public static final String PROPERTY_TYPE_SCREEN_ANIMATION = "screen_animation";

   /**
    * Minimum distance interval, in meters, that the location sensor will try to use
    * for sending out location updates. See {@link com.google.appinventor.components.runtime.LocationSensor}.
    */
  public static final String PROPERTY_TYPE_SENSOR_DIST_INTERVAL = "sensor_dist_interval";

  /**
   * Minimum time interval, in milliseconds, that the location sensor use to send out
   * location updates. See {@link com.google.appinventor.components.runtime.LocationSensor}.
   */
  public static final String PROPERTY_TYPE_SENSOR_TIME_INTERVAL = "sensor_time_interval";

  /**
   * Strings.  This has the same effect as, but is preferred in component
   * definitions to, {@link #PROPERTY_TYPE_TEXT}).
   * @see com.google.appinventor.client.widgets.properties.StringPropertyEditor
   */
  public static final String PROPERTY_TYPE_STRING = "string";

 /**
  * Text.  This has the same effect as {@link #PROPERTY_TYPE_STRING}, which
  * is preferred everywhere except as the default value for {@link
  * com.google.appinventor.components.annotations.DesignerProperty#editorType}.
  * @see com.google.appinventor.client.widgets.properties.TextPropertyEditor
  * @see com.google.appinventor.client.widgets.properties.TextAreaPropertyEditor
  */
  public static final String PROPERTY_TYPE_TEXT = "text";

  public static final String PROPERTY_TYPE_TEXTAREA = "textArea";

  /**
   * Choices of text alignment (left, center, right) offered by {@link
   * com.google.appinventor.client.editor.youngandroid.properties.YoungAndroidAlignmentChoicePropertyEditor}.
   */
  public static final String PROPERTY_TYPE_TEXTALIGNMENT = "textalignment";

  /**
   * Choices of toast display length (short, long) offered by {@link
   * com.google.appinventor.client.editor.youngandroid.properties.YoungAndroidToastLengthChoicePropertyEditor}.
   */
  public static final String PROPERTY_TYPE_TOAST_LENGTH = "toast_length";

  /**
   * Choices of typefaces offered by {@link
   * com.google.appinventor.client.editor.youngandroid.properties.YoungAndroidFontTypefaceChoicePropertyEditor}.
   */
  public static final String PROPERTY_TYPE_TYPEFACE = "typeface";

  /**
   * Choices of visibility for view components offered by {@link
   * com.google.appinventor.client.editor.youngandroid.properties.YoungAndroidVisibilityChoicePropertyEditor}.
   */
  public static final String PROPERTY_TYPE_VISIBILITY = "visibility";

  /**
   * Choices of Text Receiving options. {@link
   * com.google.appinventor.client.editor.youngandroid.properties.YoungAndroidTextReceivingPropertyEditor}.
   */
  public static final String PROPERTY_TYPE_TEXT_RECEIVING = "text_receiving";

<<<<<<< HEAD
  //isense

  /**
   * isense login type
   * @see
   * com.google.appinventor.client.editor.youngandroid.properties.YoungAndroidiSENSELoginTypePropertyEditor
   */
  public static final String PROPERTY_TYPE_ISENSE_LOGIN_TYPE = "isense_login_type";
  
  
  
=======
  /**
   * Choices of text-to-speech countries. {@link
   * com.google.appinventor.client.widgets.properties.CountryChoicePropertyEditor}.
   */
  public static final String PROPERTY_TYPE_TEXT_TO_SPEECH_COUNTRIES = "countries";

  /**
   * Choices of text-to-speech languages. {@link
   * com.google.appinventor.client.widgets.properties.LanguageChoicePropertyEditor}.
   */
  public static final String PROPERTY_TYPE_TEXT_TO_SPEECH_LANGUAGES = "languages";

>>>>>>> 889a0f5f
}<|MERGE_RESOLUTION|>--- conflicted
+++ resolved
@@ -179,7 +179,18 @@
    */
   public static final String PROPERTY_TYPE_TEXT_RECEIVING = "text_receiving";
 
-<<<<<<< HEAD
+  /**
+   * Choices of text-to-speech countries. {@link
+   * com.google.appinventor.client.widgets.properties.CountryChoicePropertyEditor}.
+   */
+  public static final String PROPERTY_TYPE_TEXT_TO_SPEECH_COUNTRIES = "countries";
+
+  /**
+   * Choices of text-to-speech languages. {@link
+   * com.google.appinventor.client.widgets.properties.LanguageChoicePropertyEditor}.
+   */
+  public static final String PROPERTY_TYPE_TEXT_TO_SPEECH_LANGUAGES = "languages";
+
   //isense
 
   /**
@@ -189,20 +200,5 @@
    */
   public static final String PROPERTY_TYPE_ISENSE_LOGIN_TYPE = "isense_login_type";
   
-  
-  
-=======
-  /**
-   * Choices of text-to-speech countries. {@link
-   * com.google.appinventor.client.widgets.properties.CountryChoicePropertyEditor}.
-   */
-  public static final String PROPERTY_TYPE_TEXT_TO_SPEECH_COUNTRIES = "countries";
-
-  /**
-   * Choices of text-to-speech languages. {@link
-   * com.google.appinventor.client.widgets.properties.LanguageChoicePropertyEditor}.
-   */
-  public static final String PROPERTY_TYPE_TEXT_TO_SPEECH_LANGUAGES = "languages";
-
->>>>>>> 889a0f5f
+
 }