--- conflicted
+++ resolved
@@ -353,7 +353,6 @@
 
   public static final String PROPERTY_TYPE_NAVIGATION_METHOD = "navigation_method";
 
-<<<<<<< HEAD
   /**
    * Chart types.
    * @see
@@ -396,6 +395,4 @@
    */
   public static final String PROPERTY_TYPE_CHART_LINE_TYPE = "chart_line_type";
 
-=======
->>>>>>> da825287
 }