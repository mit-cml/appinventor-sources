--- conflicted
+++ resolved
@@ -604,13 +604,9 @@
   // For YOUNG_ANDROID_VERSION 231:
   // - LISTVIEW_COMPONENT_VERSION was incremented to 9.
   // For YOUNG_ANDROID_VERSION 232:
-<<<<<<< HEAD
+  // - LISTVIEW_COMPONENT_VERSION was incremented to 10.
   // - ABSOLUTEARRANGEMENT_COMPONENT_VERSION was added
   public static final int YOUNG_ANDROID_VERSION = 232;
-=======
-  // - LISTVIEW_COMPONENT_VERSION was incremented to 10.
-  public static final int YOUNG_ANDROID_VERSION = 231;
->>>>>>> 84e005ae
 
   // ............................... Blocks Language Version Number ...............................
 
