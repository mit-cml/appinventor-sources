--- conflicted
+++ resolved
@@ -572,19 +572,14 @@
   // For YOUNG_ANDROID_VERSION 221:
   // - BLUETOOTHCLIENT_COMPONENT_VERSION was incremented to 8
   // For YOUNG_ANDROID_VERSION 222:
-<<<<<<< HEAD
-  // - TinyDB was updated to include GetEntries
-
-  public static final int YOUNG_ANDROID_VERSION = 222;
-=======
   // - CHATBOT_COMPONENT_VERSION was introduced
   // For YOUNG_ANDROID_VERSION 223:
   // - IMAGEBOT_COMPONENT_VERSION was introduced
   // For YOUNG_ANDROID_VERSION 224:
   // - TEXTTOSPEEECH_COMPONENT_VERSION was incremented to 6
+  // - TINYDB_COMPONENT_VERSION was incremented to 3
 
   public static final int YOUNG_ANDROID_VERSION = 224;
->>>>>>> 9fe1b0a1
 
   // ............................... Blocks Language Version Number ...............................
 
