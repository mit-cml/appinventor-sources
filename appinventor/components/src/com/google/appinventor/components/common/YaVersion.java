--- conflicted
+++ resolved
@@ -514,14 +514,12 @@
   // For BLOCKS_LANGUAGE_VERSION 23:
   // - Bitwise and, ior, and xor blocks were added.
   // For BLOCKS_LANGUAGE_VERSION 24:
-<<<<<<< HEAD
+  // - List reverse block was added.
+  // For BLOCKS_LANGUAGE_VERSION 25:
   // - Control: run-in-background & run-after-period were added.
   // - Proceudre: create-procedure, call-procedure, num-inputs, get-with-name & get-with-dropdown were added.
-=======
-  // - List reverse block was added.
->>>>>>> b3ce6b58
-
-  public static final int BLOCKS_LANGUAGE_VERSION = 24;
+
+  public static final int BLOCKS_LANGUAGE_VERSION = 25;
 
   // ................................. Component Version Numbers ..................................
 
