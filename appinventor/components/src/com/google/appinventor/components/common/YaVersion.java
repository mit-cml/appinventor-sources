--- conflicted
+++ resolved
@@ -1310,14 +1310,10 @@
   // For WEBVIEWER_COMPONENT_VERSION 9:
   // - Added BeforePageLoad event
   // - Added Stop, Reload, and ClearCookies methods
-<<<<<<< HEAD
   // For WEBVIEWER_COMPONENT_VERSION 10:
   // - Added ErrorOccurred event
   // - Added RunJavaScript method
   public static final int WEBVIEWER_COMPONENT_VERSION = 10;
-=======
-  public static final int WEBVIEWER_COMPONENT_VERSION = 9;
->>>>>>> 25a9095e
 
   // For MEDIASTORE_COMPONENT_VERSION 1:
   // - Initial Version.
