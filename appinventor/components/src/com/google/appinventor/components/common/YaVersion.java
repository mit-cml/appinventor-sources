--- conflicted
+++ resolved
@@ -597,18 +597,15 @@
   // For YOUNG_ANDROID_VERSION 228:
   // - Renamed LineOfBestFit to Trendline
   // For YOUNG_ANDROID_VERSION 229:
-<<<<<<< HEAD
-  // - ABSOLUTEARRANGEMENT_COMPONENT_VERSION was added
-  public static final int YOUNG_ANDROID_VERSION = 229;
-=======
   // - IMAGESPRITE_COMPONENT_VERSION was incremented to 10.
   // For YOUNG_ANDROID_VERSION 230:
   // - BLOCKS_LANGUAGE_VERSION was incremented to 37.
   // - LISTVIEW_COMPONENT_VERSION was incremented to 8.
   // For YOUNG_ANDROID_VERSION 231:
   // - LISTVIEW_COMPONENT_VERSION was incremented to 9.
-  public static final int YOUNG_ANDROID_VERSION = 231;
->>>>>>> 4e4021df
+  // For YOUNG_ANDROID_VERSION 232:
+  // - ABSOLUTEARRANGEMENT_COMPONENT_VERSION was added
+  public static final int YOUNG_ANDROID_VERSION = 232;
 
   // ............................... Blocks Language Version Number ...............................
 
