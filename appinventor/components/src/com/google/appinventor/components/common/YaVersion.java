--- conflicted
+++ resolved
@@ -1332,13 +1332,11 @@
   //For PROXIMITYSENSOR_COMPONENT_VERSION: Initial Version
   public static final int PROXIMITYSENSOR_COMPONENT_VERSION = 1;
 
-<<<<<<< HEAD
+  //For SERIAL_COMPONENT_VERSION: Initial Version
+  public static final int SERIAL_COMPONENT_VERSION = 1;
+
   //For MAGNETICFIELDSENSOR_COMPONENT_VERSION: Initial Version
   public static final int MAGNETICFIELDSENSOR_COMPONENT_VERSION = 1;
-=======
-  //For SERIAL_COMPONENT_VERSION: Initial Version
-  public static final int SERIAL_COMPONENT_VERSION = 1;
->>>>>>> a08f09c9
 
   // Rendezvous Server Location
   public static final String RENDEZVOUS_SERVER = "rendezvous.appinventor.mit.edu";
