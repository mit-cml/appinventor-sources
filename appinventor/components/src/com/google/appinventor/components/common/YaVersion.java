// -*- mode: java; c-basic-offset: 2; -*-
// Copyright 2009-2011 Google, All Rights reserved
// Copyright 2011-2020 MIT, All rights reserved
// Released under the Apache License, Version 2.0
// http://www.apache.org/licenses/LICENSE-2.0

package com.google.appinventor.components.common;

/**
 * Contains constants related to Young Android system, blocks, and component
 * version numbers.
 *
 */
public class YaVersion {
  private YaVersion() {
  }

  // ............................ Young Android System Version Number .............................

  // YOUNG_ANDROID_VERSION must be incremented when either the blocks language or a component
  // changes.
  // TODO(lizlooney) - should this version number be generated so that it is automatically
  // incremented when the blocks language or a component changes?

  // For YOUNG_ANDROID_VERSION 2:
  // - The Logger component was removed. The Notifier component should be used instead.
  // - TINYWEBDB_COMPONENT_VERSION was incremented to 2.
  // For YOUNG_ANDROID_VERSION 3:
  // - BLOCKS_LANGUAGE_VERSION was incremented to 2.
  // For YOUNG_ANDROID_VERSION 4:
  // - The LegoNxtConnection component was added.
  // For YOUNG_ANDROID_VERSION 5:
  // - The Camera component was added.
  // For YOUNG_ANDROID_VERSION 6:
  // - FORM_COMPONENT_VERSION was incremented to 2.
  // For YOUNG_ANDROID_VERSION 7:
  // - The Bluetooth component was added.
  // For YOUNG_ANDROID_VERSION 8:
  // - PLAYER_COMPONENT_VERSION was incremented to 2.
  // - SOUND_COMPONENT_VERSION was incremented to 2.
  // - VIDEOPLAYER_COMPONENT_VERSION was incremented to 2.
  // For YOUNG_ANDROID_VERSION 9:
  // - The LegoNxtConnection component was removed without backwards compatibility.
  // - The LegoMindstormsNxtDirect component was added.
  // - The LegoMindstormsNxtDrive component was added.
  // - The Bluetooth component was removed without backwards compatibility.
  // - The BluetoothClient component was added.
  // - The BluetoothServer component was added.
  // For YOUNG_ANDROID_VERSION 10:
  // - ACTIVITYSTARTER_COMPONENT_VERSION was incremented to 2.
  // For YOUNG_ANDROID_VERSION 11:
  // - BLUETOOTHCLIENT_COMPONENT_VERSION was incremented to 2.
  // - BLUETOOTHSERVER_COMPONENT_VERSION was incremented to 2.
  // For YOUNG_ANDROID_VERSION_12:
  // - TWITTER_COMPONENT_VERSION was incremented to 2.
  // - The Twitter component was changed to support OAuth authentication.
  // For YOUNG_ANDROID_VERSION 13:
  // - The LegoMindstormsNxtTouchSensor component was added.
  // - The LegoMindstormsNxtLightSensor component was added.
  // - The LegoMindstormsNxtSoundSensor component was added.
  // - The LegoMindstormsNxtUltrasonicSensor component was added.
  // For YOUNG_ANDROID_VERSION 14:
  // - LegoMindstormsNXT* components were renamed.
  // For YOUNG_ANDROID_VERSION 15:
  // - TEXTBOX_COMPONENT_VERSION was incremented to 2.
  // For YOUNG_ANDROID_VERSION 16:
  // - FORM_COMPONENT_VERSION was incremented to 3.
  // For YOUNG_ANDROID_VERSION 17:
  // - BLOCKS_LANGUAGE_VERSION was incremented to 3.
  // For YOUNG_ANDROID_VERSION 18:
  // - ACTIVITYSTARTER_COMPONENT_VERSION was incremented to 3.
  // - BLUETOOTHCLIENT_COMPONENT_VERSION was incremented to 3.
  // - BLUETOOTHSERVER_COMPONENT_VERSION was incremented to 3.
  // - FORM_COMPONENT_VERSION was incremented to 4.
  // - PLAYER_COMPONENT_VERSION was incremented to 3.
  // - SOUND_COMPONENT_VERSION was incremented to 3.
  // - VIDEOPLAYER_COMPONENT_VERSION was incremented to 3.
  // For YOUNG_ANDROID_VERSION 19:
  // - The NxtColorSensor component was added.
  // For YOUNG_ANDROID_VERSION 20:
  // - The SoundRecorder component was added.
  // For YOUNG_ANDROID_VERSION 21:
  // - BUTTON_COMPONENT_VERSION was incremented to 2.
  // - CHECKBOX_COMPONENT_VERSION was incremented to 2.
  // - CONTACTPICKER_COMPONENT_VERSION was incremented to 2.
  // - EMAILPICKER_COMPONENT_VERSION was incremented to 2.
  // - IMAGEPICKER_COMPONENT_VERSION was incremented to 2.
  // - LABEL_COMPONENT_VERSION was incremented to 2.
  // - LISTPICKER_COMPONENT_VERSION was incremented to 2.
  // - PASSWORDTEXTBOX_COMPONENT_VERSION was incremented to 2.
  // - PHONENUMBERPICKER_COMPONENT_VERSION was incremented to 2.
  // - TEXTBOX_COMPONENT_VERSION was incremented to 3.
  // For YOUNG_ANDROID_VERSION 22:
  // - BLOCKS_LANGUAGE_VERSION was incremented to 4.
  // - CANVAS_COMPONENT_VERSION was incremented to 2.
  // For YOUNG_ANDROID_VERSION 23:
  // - IMAGESPRITE_COMPONENT_VERSION was incremented to 2.
  // For YOUNG_ANDROID_VERSION 24:
  // - BLOCKS_LANGUAGE_VERSION was incremented to 5.
  // For YOUNG_ANDROID_VERSION 25:
  // - BLOCKS_LANGUAGE_VERSION was incremented to 6.
  // For YOUNG_ANDROID_VERSION 26:
  // - In .scm files, values for asset, BluetoothClient, component, lego_nxt_sensor_port,
  // and string properties no longer contain leading and trailing quotes.
  // For YOUNG_ANDROID_VERSION 27:
  // - BLUETOOTHCLIENT_COMPONENT_VERSION was incremented to 4.
  // - BLUETOOTHSERVER_COMPONENT_VERSION was incremented to 4.
  // For YOUNG_ANDROID_VERSION 28:
  // - BLOCKS_LANGUAGE_VERSION was incremented to 7.
  // For YOUNG_ANDROID_VERSION 29:
  // - BLOCKS_LANGUAGE_VERSION was incremented to 8.
  // For YOUNG_ANDROID_VERSION 30:
  // - BLOCKS_LANGUAGE_VERSION was incremented to 9.
  // For YOUNG_ANDROID_VERSION 31:
  // - BLOCKS_LANGUAGE_VERSION was incremented to 10.
  // For YOUNG_ANDROID_VERSION 32:
  // - LISTPICKER_COMPONENT_VERSION was incremented to 3.
  // For YOUNG_ANDROID_VERSION 33:
  // - CANVAS_COMPONENT_VERSION was incremented to 3.
  // For YOUNG_ANDROID_VERSION 34:
  // - IMAGESPRITE_COMPONENT_VERSION was incremented to 3.
  // - BALL_COMPONENT_VERSION was incremented to 2.
  // For YOUNG_ANDROID_VERSION 35:
  // - FORM_COMPONENT_VERSION was incremented to 5.
  // For YOUNG_ANDROID_VERSION 36:
  // - FusiontablesControl component was added
  // - BLOCKS_LANGUAGE_VERSION was incremented to 11 (CSV-related list functions)
  // For YOUNG_ANDROID_VERSION 37:
  // - CANVAS_COMPONENT_VERSION was incremented to 4.
  // For YOUNG_ANDROID_VERSION 38:
  // - CONTACTPICKER_COMPONENT_VERSION was incremented to 3.
  // - IMAGEPICKER_COMPONENT_VERSION was incremented to 3.
  // - LISTPICKER_COMPONENT_VERSION was incremented to 4.
  // - PHONENUMBERPICKER_COMPONENT_VERSION was incremented to 3.
  // For YOUNG_ANDROID_VERSION 39:
  // - BLOCKS_LANGUAGE_VERSION was incremented to 12
  // For YOUNG_ANDROID_VERSION 40:
  // - BUTTON_COMPONENT_VERSION was incremented to 3.
  // For YOUNG_ANDROID_VERSION 41:
  // - FORM_COMPONENT_VERSION was incremented to 6.
  // - BLOCKS_LANGUAGE_VERSION was incremented to 13
  // For YOUNG_ANDROID_VERSION 42:
  // - The Web component was added.
  // For YOUNG_ANDROID_VERSION 43:
  // - BALL_COMPONENT_VERSION was incremented to 3.
  // - IMAGESPRITE_COMPONENT_VERSION was incremented to 4.
  // For YOUNG_ANDROID_VERSION 44:
  // - BLOCKS_LANGUAGE_VERSION was incremented to 14
  // For YOUNG_ANDROID_VERSION 45:
  // - ORIENTATIONSENSOR_COMPONENT_VERSION was incremented to 2.
  // For YOUNG_ANDROID_VERSION 46:
  // - BLOCKS_LANGUAGE_VERSION was incremented to 15.
  // For YOUNG_ANDROID_VERSION 47:
  // - WebViewer component was added
  // For YOUNG_ANDROID_VERSION 48:
  // - WEB_COMPONENT_VERSION was incremented to 2.
  // For YOUNG_ANDROID_VERSION 49:
  // - WEBVIEWER_COMPONENT_VERSION was incremented to 2.
  // For YOUNG_ANDROID_VERSION 50:
  // - TEXTBOX_COMPONENT_VERSION was incremented to 4:
  // For YOUNG_ANDROID_VERSION 51:
  // - CANVAS_COMPONENT_VERSION was incremented to 5.
  // - BLOCKS_LANGUAGE_VERSION was incremented to 16.
  // For YOUNG_ANDROID_VERSION 52:
  // - BLOCKS_LANGUAGE_VERSION was incremented to 17.
  // For YOUNG_ANDROID_VERSION 53:
  // - BLUETOOTHCLIENT_COMPONENT_VERSION was incremented to 5.
  // - BLUETOOTHSERVER_COMPONENT_VERSION was incremented to 5.
  // For YOUNG_ANDROID_VERSION 54:
  // - BUTTON_COMPONENT_VERSION was incremented to 4.
  // - CONTACTPICKER_COMPONENT_VERSION was incremented to 4.
  // - IMAGEPICKER_COMPONENT_VERSION was incremented to 4.
  // - LISTPICKER_COMPONENT_VERSION was incremented to 5.
  // - PHONENUMBERPICKER_COMPONENT_VERSION was incremented to 4.
  // For YOUNG_ANDROID_VERSION 55:
  // - ACCELEROMETERSENSOR_COMPONENT_VERSION was incremented to 2.
  // For YOUNG_ANDROID_VERSION 56
  // - LOCATIONSENSOR_COMPONENT_VERSION was incremented to 2
  // For YOUNG_ANDROID_VERSION 57:
  // - PLAYER_COMPONENT_VERSION was incremented to 4.
  // For YOUNG_ANDROID_VERSION 58:
  // - FORM_COMPONENT_VERSION was incremented to 7.
  // For YOUNG_ANDROID_VERION 59:
  // - The Camcorder component was added.
  // For YOUNG_ANDROID_VERSION 60:
  // - VIDEOPLAYER_COMPONENT_VERSION was incremented to 4.
  // For YOUNG_ANDROID_VERSION 61:
  // - HORIZONTALARRANGEMENT_COMPONENT_VERSION was incremented to 2
  // - VERTICALARRANGEMENT_COMPONENT_VERSION was incremented to 2
  // - FORM_COMPONENT_VERSION was incremented to 8
  // For YOUNG_ANDROID_VERSION 62:
  // - BALL_COMPONENT_VERSION was incremented to 4.
  // - CANVAS_COMPONENT_VERSION was incremented to 6.
  // - IMAGESPRITE_COMPONENT_VERSION was incremented to 5.
  // For YOUNG_ANDROID_VERSION 63:
  // - ACTIVITYSTARTER_COMPONENT_VERSION was incremented to 4.
  // - FORM_COMPONENT_VERSION was incremented to 9.
  // - LISTPICKER_COMPONENT_VERSION was incremented to 6.
  // For YOUNG_ANDROID_VERSION 64:
  // - FUSIONTABLESCONTROL_COMPONENT_VERSION was incremented to 2.
  // For YOUNG_ANDROID_VERSION 65:
  // - BALL_COMPONENT_VERSION was incremented to 5.
  // - CANVAS_COMPONENT_VERSION was incremented to 7.
  // - IMAGESPRITE_COMPONENT_VERSION was incremented to 6.
  // For YOUNG_ANDROID_VERSION 66:
  // - FORM_COMPONENT_VERSION was incremented to 10.
  // For YOUNG_ANDROID_VERSION 67:
  // - TEXTING_COMPONENT_VERSION was incremented to 2.
  // For YOUNG_ANDROID_VERSION 68:
  // - Phone Status Block was added.
  // For YOUNG_ANDROID_VERSION 69:
  // - IMAGEPICKER_COMPONENT_VERSION was incremented to 5.
  // For YOUNG_ANDROID_VERSION 70:
  // - TEXTING_COMPONENT_VERSION was incremented to 3.
  // For YOUNG_ANDROID_VERSION 71:
  // - NOTIFIER_COMPONENT_VERSION was incremented to 2.
  // For YOUNG_ANDROID_VERSION 72:
  // - WEBVIEWER_COMPONENT_VERSION was incremented to 3
  // For YOUNG_ANDROID_VERSION 73:
  // - BUTTON_COMPONENT_VERSION was incremented to 5.
  // For YOUNG_ANDROID_VERSION 74:
  // - SLIDER_COMPONENT_VERSION was incremented to 1.
  // For YOUNG_ANDROID_VERSION 75:
  // - WEBVIEWER_COMPONENT_VERSION was incremented to 3
  // For YOUNG_ANDROID_VERSION 76:
  // - PLAYER_COMPONENT_VERSION was incremented to 5
  // For YOUNG_ANDROID_VERSION 77:
  // - TWITTER_COMPONENT_VERSION was incremented to 3
  // For YOUNG_ANDROID_VERSION 78:
  // - NEARFIELD_COMPONENT_VERSION was incremented to 1
  // For YOUNG_ANDROID_VERSION 79:
  // - FORM_COMPONENT_VERSION was incremented to 11.
  // For YOUNG_ANDROID_VERSION 80:
  // - LISTPICKER_COMPONENT_VERSION was incremented to 7.
  // For YOUNG_ANDROID_VERSION 81:
  // - NOTIFIER_COMPONENT_VERSION was incremented to 3.
  // For YOUNG_ANDROID_VERSION 82:
  // - ACCELEROMETERSENSOR_COMPONENT_VERSION was incremented to 3.
  // For YOUNG_ANDROID_VERSION 83:
  // - LISTPICKER_COMPONENT_VERSION was incremented to 8.
  // For YOUNG_ANDROID_VERSION 84:
  // - FORM_COMPONENT_VERSION was incremented to 12.
  // For YOUNG_ANDROID_VERSION 85:
  // - CAMERA_COMPONENT_VERSION was incremented to 2.
  // For YOUNG_ANDROID_VERSION 86:
  // - VIDEOPLAYER_COMPONENT_VERSION was incremented to 5.
  // - The Sharing Component was added
  // For YOUNG_ANDROID_VERSION 87:
  // - WEBVIEWER_COMPONENT_VERSION was incremented to 4
  // For YOUNG_ANDROID_VERSION 88:
  // - SPINNER_COMPONENT_VERSION was incremented to 1
  // For YOUNG_ANDROID_VERSION 89:
  // - LISTVIEW_COMPONENT_VERSION was incremented to 1.
  // For YOUNG_ANDROID_VERSION 90:
  // - TEXTTOSPEECH_COMPONENT_VERSION was incremented to 2
  // For YOUNG_ANDROID_VERSION 91:
  // - DATEPICKER_COMPONENT_VERSION was incremented to 1.
  // For YOUNG_ANDROID_VERSION 92:
  // - TIMEPICKER_COMPONENT_VERSION was incremented to 1
  // For YOUNG_ANDROID_VERSION 93:
  // - FILE_COMPONENT_VERSION was incremented to 1.
  // For YOUNG_ANDROID_VERSION 94:
  // - YANDEX_COMPONENT_VERSION was incremented to 1.
  // For YOUNG_ANDROID_VERSION 95:
  // - BUTTON_COMPONENT_VERSION was incremented to 6.
  // For YOUNG_ANDROID_VERSION 96:
  // - TIMEPICKER_COMPONENT_VERSION was incremented to 2.
  // For YOUNG_ANDROID_VERSION 97:
  // - PLAYER_COMPONENT_VERSION was incremented to 6
  // For YOUNG_ANDROID_VERSION 98:
  // - PHONECALL_COMPONENT_VERSION was incremented to 2.
  // For YOUNG_ANDROID_VERSION 99:
  // - CONTACTPICKER_COMPONENT_VERSION was incremented to 5
  // For YOUNG_ANDROID_VERSION 100:
  // - DATEPICKER_COMPONENT_VERSION was incremented to 2.
  // For YOUNG_ANDROID_VERSION 101:
  // - FORM_COMPONENT_VERSION was incremented to 13.
  // For YOUNG_ANDROID_VERSION 102:
  // - FUSIONTABLESCONTROL_COMPONENT_VERSION was incremented to 3.
  // For YOUNG_ANDROID_VERSION 103:
  // - LISTVIEW_COMPONENT_VERSION was incremented to 2.
  // For YOUNG_ANDROID_VERSION 104:
  // - TWITTER_COMPONENT_VERSION was incremented to 4.
  // For YOUNG_ANDROID_VERSION 105:
  // - WEB_COMPONENT_VERSION was incremented to 4.
  // For YOUNG_ANDROID_VERSION 106:
  // - LISTVIEW_COMPONENT_VERSION was incremented to 3.
  // For YOUNG_ANDROID_VERSION 107:
  // - WEBVIEWER_COMPONENT_VERSION was incremented to 5
  // For YOUNG_ANDROID_VERSION 108:
  // - New Obsfucate Text Block was added and BLOCKS_LANGUAGE_VERSION incremented to 18
  // For YOUNG_ANDROID_VERION 109:
  // - Added PROXIMITYSENSOR_COMPONENT_VERSION
  // For YOUNG_ANDROID_VERSION 110:
  // - LABEL_COMPONENT_VERSION was incremented to 3.
  // For YOUNG_ANDROID_VERSION 111:
  // - BARCODESCANNER_COMPONENT_VERSION was incremented to 2.
  // For YOUNG_ANDROID_VERSION 112:
  // First test of new upgrading architecture: Dave Wolber's Canvas name changes
  // For YOUNG_ANDROID_VERSION 113:
  // Second test of new upgrading architecture: Evan Thomas's fillCircle argument for Canvas.DrawCircle
  // - CANVAS_COMPONENT_VERSION was incremented to 9.
  // For YOUNG_ANDROID_VERSION 114:
  // - FORM_COMPONENT_VERSION was incremented to 14.
  // For YOUNG_ANDROID_VERSION 115:
  // - CANVAS_COMPONENT_VERSION was incremented to 10.
  // For YOUNG_ANDROID_VERSION 116:
  // - LISTPICKER_COMPONENT_VERSION was incremented to 9.
  // For YOUNG_ANDROID_VERSION 117:
  // - LISTVIEW_COMPONENT_VERSION was incremented to 4.
  // For YOUNG_ANDROID_VERSION 118:
  // - SOUND_RECORDER_COMPONENT_VERSION was incremented to 2.
  // For YOUNG_ANDROID_VERSION 119:
  // - TEXTBOX_COMPONENT_VERSION was incremented to 5
  // - WEBVIEWER_COMPONENT_VERSION was incremented to 6
  // For YOUNG_ANDROID_VERSION 120:
  // - SLIDER_COMPONENT_VERSION was incremented to 2
  // For YOUNG_ANDROID_VERSION 121:
  // - NOTIFIER_COMPONENT_VERSION was incremented to 4
  // For YOUNG_ANDROID_VERSION 122:
  // - EMAILPICKER_COMPONENT_VERSION was incremented to 3
  // - PASSWORDTEXTBOX_COMPONENT_VERSION was incremented to 3
  // For YOUNG_ANDROID_VERSION 123:
  // - TEXTTOSPEECH_COMPONENT_VERSION was incremented to 3
  // For YOUNG_ANDROID_VERSION 124:
  // - FORM_COMPONENT_VERSION was incremented to 15.
  // For YOUNG_ANDROID_VERSION 125:
  // - LISTVIEW_COMPONENT_VERSION was incremented to 5
  // For YOUNG_ANDROID_VERSION 126:
  // - ACTIVITYSTARTER_COMPONENT_VERSION was incremented to 5
  // For YOUNG_ANDROID_VERSION 127:
  // - FORM_COMPONENT_VERSION was incremented to 16.
  // For YOUNG_ANDROID_VERSION 128:
  // - BLOCKS_LANGUAGE_VERSION was incremented to 19
  // For YOUNG_ANDROID_VERSION 129:
  // - CLOCK_COMPONENT_VERSION was incremented to 2
  // For YOUNG_ANDROID_VERSION 130:
  // - TEXTTOSPEECH_COMPONENT_VERSION was incremented to 4
  // For YOUNG_ANDROID_VERSION 131:
  // - CONTACTPICKER_COMPONENT_VERSION was incremented to 6.
  // For YOUNG_ANDROID_VERSION 132:
  // - TEXTTOSPEECH_COMPONENT_VERSION was incremented to 5
  // For YOUNG_ANDROID_VERSION 133:
  // - FILE_COMPONENT_VERSION was incremented to 2
  // For YOUNG_ANDROID_VERSION 134:
  // - DATEPICKER_COMPONENT_VERSION was incremented to 3
  // - TIMEPICKER_COMPONENT_VERSION was incremented to 3
  // For YOUNG_ANDROID_VERSION 135:
  // - ACTIVITYSTARTER_COMPONENT_VERSION was incremented to 6
  // For YOUNG_ANDROID_VERSION 136:
  // - FORM_COMPONENT_VERSION was incremented to 17.
  // For YOUNG_ANDROID_VERSION 137:
  // - FORM_COMPONENT_VERSION was incremented to 18.
  // For YOUNG_ANDROID_VERSION 138:
  // - MEDIASTORE_COMPONENT_VERSION was incremented to 1
  // For YOUNG_ANDROID_VERSION 139:
  // - Reserved for FIRST Tech Challenge.
  // For YOUNG_ANDROID_VERSION 140:
  // - HORIZONTALARRANGEMENT_COMPONENT_VERSION was incremented to 3.
  // - VERTICALARRANGEMENT_COMPONENT_VERSION was incremented to 3
  // For YOUNG_ANDROID_VERSION 141:
  // - Reserved for FIRST Tech Challenge.
  // For YOUNG_ANDROID_VERSION 142:
  // - FORM_COMPONENT_VERSION was incremented to 19.
  // For YOUNG_ANDROID_VERSION 143:
  // - GyroscopeSensor component was added
  // For YOUNG_ANDROID_VERSION 144:
  // - Reserved for FIRST Tech Challenge.
  // For YOUNG_ANDROID_VERSION 145:
  // - Spelling of "obsfucate" was corrected to obfuscate and BLOCKS_LANGUAGE_VERSION incremented to 20
  // For YOUNG_ANDROID_VERSION 146:
  // - CAMERA_COMPONENT_VERSION was incremented to 3.
  // For YOUNG_ANDROID_VERSION 147:
  // - IMAGE_COMPONENT_VERSION was incremented to 2.
  // For YOUNG_ANDROID_VERSION 148:
  // - FIREBASE_COMPONENT_VERSION was incremented to 1
  // For YOUNG_ANDROID_VERSION 149:
  // - CLOCK_COMPONENT_VERSION was incremented to 3
  // For YOUNG_ANDROID_VERSION 150:
  // - IMAGE_COMPONENT_VERSION was incremented to 3
  // For YOUNG_ANDROID_VERSION 151:
  // - LOCATIONSENSOR_COMPONENT_VERSION was incremented to 3
  // For YOUNG_ANDROID_VERSION 152:
  // - FIREBASE_COMPONENT_VERSION was incremented to 2
  // For YOUNG_ANDROID_VERSION 153:
  // - The components Ev3Motors, Ev3{Color,Gyro,Touch,Ultrasonic}
  //   Sensor Ev3UI, Ev3Commands were added for EV3 support
  // For YOUNG_ANDROID_VERSION 154:
  // - PEDOMETER_COMPONENT_VERSION was incremented to 2
  // For YOUNG_ANDROID_VERSION 155:
  // - Extensions Support (non-visible only) added
  // For YOUNG_ANDROID_VERSION 156:
  // - FIREBASE_COMPONENT_VERSION was incremented to 3
  // For YOUNG_ANDROID_VERSION 157:
  // - LABEL_COMPONENT_VERSION was incremented to 4
  // For YOUNG_ANDROID_VERSION 158:
  // Added HorizontalScrollArrangement and VerticalScrollArrangement
  // For YOUNG_ANDROID_VERSION 159:
  // - FORM_COMPONENT_VERSION was incremented to 20
  // For YOUNG_ANDROID_VERSION 160:
  // - FORM_COMPONENT_VERSION was incremented to 21
  // For YOUNG_ANDROID_VERSION 161:
  // - BLOCKS_LANGUAGE_VERSION was incremented to 21
  // For YOUNG_ANDROID_VERSION 162:
  // - ACCELEROMETERSENSOR_COMPONENT_VERSION was incremented to 4
  // For YOUNG_ANDROID_VERSION 163:
  // Added CloudDB
  // For YOUNG_ANDROID_VERSION 164:
  // - Added Map
  // - Added Marker
  // - Added FeatureCollection
  // - Added Circle
  // - Added LineString
  // - Added Polygon
  // - Added Rectangle
  // For YOUNG_ANDROID_VERSION 165:
  // - MAP_COMPONENT_VERSION was incremented to 2
  // - MARKER_COMPONENT_VERSION was incremented to 2
  // For YOUNG_ANDROID_VERSION 166:
  // - MAP_COMPONENT_VERSION was incremented to 3
  // - FEATURE_COLLECTION_COMPONENT_VERSION was incremented to 2
  // For YOUNG_ANDROID_VERSION 167:
  // - FORM_COMPONENT_VERSION was incremented to 23
  // For YOUNG_ANDROID_VERSION 168:
  // - BLOCKS_LANGUAGE_VERSION was incremented to 22
  // For YOUNG_ANDROID_VERSION 169:
  // - NOTIFIER_COMPONENT_VERSION was incremented to 5
  // For YOUNG_ANDROID_VERSION 170:
  // - MAP_COMPONENT_VERSION was incremented to 4
  // For YOUNG_ANDROID_VERSION 171:
  // - FUSIONTABLESCONTROL_COMPONENT_VERSION was incremented to 4
  // For YOUNG_ANDROID_VERSION 172:
  // - WEBVIEWER_COMPONENT_VERSION was incremented to 7
  // For YOUNG_ANDROID_VERSION 173:
  // - FORM_COMPONENT_VERSION was incremented to 24
  // For YOUNG_ANDROID_VERSION 174:
  // - BLOCKS_LANGUAGE_VERSION was incremented to 23
  // For YOUNG_ANDROID_VERSION 175:
  // - MAP_COMPONENT_VERSION was incremented 5
  // For YOUNG_ANDROID_VERSION 176:
  // - PHONECALL_COMPONENT_VERSION was incremented to 3
  // - TEXTING_COMPONENT_VERSION was incremented to 4
  // For YOUNG_ANDROID_VERSION 177:
  // - NOTIFIER_COMPONENT_VERSION was incremented to 6
  // For YOUNG_ANDROID_VERSION 178:
  // - CLOCK_COMPONENT_VERSION was incremented to 4
  // For YOUNG_ANDROID_VERSION 179:
  // - BLOCKS_LANGUAGE_VERSION was incremented to 24
  // For YOUNG_ANDROID_VERSION 180:
  // - VIDEOPLAYER_COMPONENT_VERSION was incremented to 6
  // For YOUNG_ANDROID_VERSION 181:
  // - BLOCKS_LANGUAGE_VERSION was incremented to 25
  // For YOUNG_ANDROID_VERSION 182:
  // - BLOCKS_LANGUAGE_VERSION was incremented to 26
  // For YOUNG_ANDROID_VERSION 183:
  // - CANVAS_COMPONENT_VERSION was incremented to 11
  // For YOUNG_ANDROID_VERESION 184:
  // - Added Switch
  // For YOUNG_ANDROiD_VERSION 185:
  // - SPEECHRECOGNIZER_COMPONENT_VERSION was incremented to 2
  // For YOUNG_ANDROID_VERSION 186:
  // - BLOCKS_LANGUAGE_VERSION was incremented to 27
  // For YOUNG_ANDROID_VERSION 187:
  // - BAROMETER_COMPONENT_VERSION was initialized to 1
  // - HYGROMETER_COMPONENT_VERSION was initialized to 1
  // - LIGHTSENSOR_COMPONENT_VERSION was initialized to 1
  // - THERMOMETER_COMPONENT_VERSION was initialized to 1
  // For YOUNG_ANDROID_VERSION 188:
  // - Label component version incremented to 5
  // For YOUNG_ANDROID_VERSION 189:
  // - FORM_COMPONENT_VERSION was incremented to 25
  // For YOUNG_ANDROID_VERSION 190:
  // - WEB_COMPONENT_VERSION was incremented to 6
  // For YOUNG_ANDROID_VERSION 191:
  // - CANVAS_COMPONENT_VERSION was incremented to 12
  // For YOUNG_ANDROID_VERSION 192:
  // - BALL_COMPONENT_VERSION was incremented to 6
  // For YOUNG_ANDROID_VERSION 193:
  // - FORM_COMPONENT_VERSION was incremented to 26
  // For YOUNG_ANDROID_VERSION 194:
  // - CIRCLE_COMPONENT_VERSION was incremented to 2
  // - LINESTRING_COMPONENT_VERSION was incremented to 2
  // - MARKER_COMPONENT_VERSION was incremented to 3
  // - POLYGON_COMPONENT_VERSION was incremented to 2
  // - RECTANGLE_COMPONENT_VERSION was incremented to 2
  // - TEXTBOX_COMPONENT_VERSION was incremented to 6
  // For YOUNG_ANDROID_VERSION 195:
  // - PEDOMETER_COMPONENT_VERSION was incremented to 2
  // For YOUNG_ANDROID_VERSION 196:
  // - WEBVIEWER_COMPONENT_VERSION was incremented to 8
  // For YOUNG_ANDROID_VERSION 197:
  // - BLOCKS_LANGUAGE_VERSION was incremented to 28
  // - WEB_COMPONENT_VERSION was incremented to 7
  // For YOUNG_ANDROID_VERSION 198:
  // - IMAGE_COMPONENT_VERSION was incremented to 4
  // For YOUNG_ANDROID_VERSION 199:
  // - BLOCKS_LANGUAGE_VERSION was incremented to 29
  // For YOUNG_ANDROID_VERSION 200:
  // - FORM_COMPONENT_VERSION was incremented to 27.
  // For YOUNG_ANDROID_VERSION 201:
  // - CANVAS_COMPONENT_VERSION was incremented to 13
  // For YOUNG_ANDROID_VERSION 202:
  // - BLOCKS_LANGUAGE_VERSION was incremented to 30
  // For YOUNG_ANDROID_VERSION 203:
  // - WEBVIEWER_COMPONENT_VERSION was incremented to 9
  // For YOUNG_ANDROID_VERSION 204:
  // - NAVIGATION_COMPONENT_VERSION was initialized to 1
  // - SERIAL_COMPONENT_VERSION was initialized to 1
  // For YOUNG_ANDROID_VERSION 205:
  // - BLOCKS_LANGUAGE_VERSION was incremented to 31
  // For YOUNG_ANDROID_VERSION 206:
  // - YANDEX_COMPONENT_VERSION was incremented to 2.
  // For YOUNG_ANDROID_VERSION 207:
  // - BLOCKS_LANGUAGE_VERSION was incremented to 32
  // For YOUNG_ANDROID_VERSION 208:
  // - FILE_COMPONENT_VERSION was incremented to 3
  // - BLOCKS_LANGUAGE_VERSION was incremented to 33
  // For YOUNG_ANDROID_VERSION 209:
  // - WEB_COMPONENT_VERSION was incremented to 8
  // For YOUNG_ANDROID_VERSION 210:
  // - BALL_COMPONENT_VERSION was incremented to 7
  // - IMAGESPRITE_COMPONENT_VERSION was incremented to 7
  // For YOUNG_ANDROID_VERSION 211:
<<<<<<< HEAD
  // - CANVAS_COMPONENT_VERSION was incremented to 14
=======
  // - CLOUDDB_COMPONENT_VERSION was incremented to 2
>>>>>>> 3153792b
  public static final int YOUNG_ANDROID_VERSION = 211;

  // ............................... Blocks Language Version Number ...............................

  // NOTE(lizlooney,user) - when the blocks language changes:
  // 1. Increment YOUNG_ANDROID_VERSION above.
  // 2. Increment BLOCKS_LANGUAGE_VERSION here
  // 3. Add code in YoungAndroidFormUpgrader to upgrade the source file

  // For BLOCKS_LANGUAGE_VERSION 2:
  // - Allow arguments of different procedures and events to have the same names.
  // For BLOCKS_LANGUAGE_VERSION 3:
  // - Some String operations were added: text<, text=, text>, trim, upcase, downcase
  // For BLOCKS_LANGUAGE_VERSION 4:
  // Added: replace all, copy list, insert list item, for each in range
  // For BLOCKS_LANGUAGE_VERSION 5:
  // - The Math trigonometry functions' formal parameter names were changed, and two
  //   blocks (degrees-to-radians and radians-to-degrees) were added.
  // For BLOCKS_LANGUAGE_VERSION 6:
  // - Text blocks, comments, and complaints are encoded on save and decoded on load to
  // preserve international characters.
  // For BLOCKS_LANGUAGE_VERSION 7:
  // - Corrupted character sequences in comments are replaced with * when .blk files are upgraded.
  // For BLOCKS_LANGUAGE_VERSION 8:
  // - Socket labels of some text blocks were changed.
  // For BLOCKS_LANGUAGE_VERSION 9:
  // - Socket labels for degrees-to-radians and radians-to-degrees were fixed.
  // For BLOCKS_LANGUAGE_VERSION 10:
  // - Added not-equal block.  Add "as" descriptor to def block.
  // For BLOCKS_LANGUAGE_VERSION 11:
  // - CSV-related list functions were added (list to csv row, list to csv table,
  //   list from csv row, list from csv table)
  // For BLOCKS_LANGUAGE_VERSION 12:
  // - Changed multiply symbol from star to times; change subtract symbol from hyphen to minus
  // For BLOCKS_LANGUAGE_VERSION 13:
  // - Added open-screen and open-screen-with-start-text.
  // For BLOCKS_LANGUAGE_VERSION 14:
  // - Added generated blocks for component object methods and properties.
  // For BLOCKS_LANGUAGE_VERSION 15:
  // - Added "is text empty?" to Text drawer.
  // For BLOCKS_LANGUAGE_VERSION 16:
  // - Added make-color and split-color to Color drawer.
  // For BLOCKS_LANGUAGE_VERSION 17:
  // - Changed open-screen to open-another-screen
  // - Changed open-screen-with-start-text to open-another-screen-with-start-value
  // - Marked get-startup-text as a bad block
  // - Added get-start-value
  // - Added get-plain-start-text
  // - Marked close-screen-with-result as a bad block
  // - Added close-screen-with-value
  // - Added close-screen-with-plain-text
  // For BLOCKS_LANGUAGE_VERSION 18:
  // - New Obsfucate Text Block was added
  // For BLOCKS_LANGUAGE_VERSION 19:
  // The is-number block was modified to include dropdowns for base10, hex, and binary
  // The number-convert blocks was added
  // For BLOCKS_LANGUAGE_VERSION 20:
  // - Spelling of "Obsfucate" was corrected to Obfuscate in Text Block
  // For BLOCKS_LANGUAGE_VERSION 21:
  // - The is-text block was added.
  // For BLOCKS_LANGUAGE_VERSION 22:
  // - Break block was added.
  // For BLOCKS_LANGUAGE_VERSION 23:
  // - Bitwise and, ior, and xor blocks were added.
  // For BLOCKS_LANGUAGE_VERSION 24:
  // - List reverse block was added.
  // For BLOCKS_LANGUAGE_VERSION 25:
  // - List join with separator block was added.
  // For BLOCKS_LANGUAGE_VERSION 26:
  // - Generic event handlers were added.
  // For BLOCKS_LANGUAGE_VERSION 27:
  // - The text compare block was modified to include the not-equal operator
  // For BLOCKS_LANGUAGE_VERSION 28
  // - The dictionaries blocks were added.
  // For BLOCKS_LANGUAGE_VERSION 29
  // - The for-each-in-dictionary block was added.
  // For BLOCKS_LANGUAGE_VERSION 30:
  // - The Reverse Text block was added
  // For BLOCKS_LANGUAGE_VERSION 31
  // - The replace-all-mappings block was added.
  // For BLOCKS_LANGUAGE_VERSION 32
  // - The and/or blocks gained mutators.
  // For BLOCKS_LANGUAGE_VERSION 33
  // - Added "contains any" and "contains all" options to the text contains block.
  public static final int BLOCKS_LANGUAGE_VERSION = 33;

  // ................................. Target SDK Version Number ..................................

  public static final int TARGET_SDK_VERSION = 29;

  public static final String TARGET_ANDROID_VERSION = "Android 10.0";

  // ................................. Component Version Numbers ..................................

  // NOTE(lizlooney,user) - when a new component is added:
  // 1. Increment YOUNG_ANDROID_VERSION above.
  // 2. Add the version number for the new component below
  // 3. Add documentation to the appropriate html file in docs/reference/components.

  // NOTE(lizlooney,user) - when a component changes:
  // 1. Increment YOUNG_ANDROID_VERSION above.
  // 2. Increment the version number for that component below
  // 3. Add code in com.google.appinventor.client.youngandroid.YoungAndroidFormUpgrader#
  //    upgradeComponentProperties to upgrade the .scm file contents
  // 4. For AI2, update the table in blocklyeditor/src/versioning.js
  // 5. Update documentation in the appropriate html file in docs/reference/components.


  // Note added after internationalization (8/25/2014)
  // If you add any properties, events or methods to a component you *must*:

  //   Add an entry for each new property/event/method into
  //   OdeMessages.java iff a property with that name doesn't already
  //   exist (so if you are adding a property that has the same name as
  //   another property in a different component, you don't do it a
  //   second time). To add the "Foo" property you would add:

  //         @defaultMessage("Foo")
  //         @description("")
  //         String FooProperties();

  //   If you edit the description of a component (but not yet a
  //   property,method or event of that component) you must also find and
  //   update the description in OdeMessages.java



  //For ACCELEROMETERSENSOR_COMPONENT_VERSION 2:
  // - AccelerometerSensor.MinimumInterval property was added.
  // - AccelerometerSensor.AccelerationChanged method was modified to wait for
  //   the minimum interval to elapse before calling a shaking event when necessary.
  //For ACCELEROMETERSENSOR_COMPONENT_VERSION 3:
  // - AccelerometerSensor.Sensitivty property was added.
  //For ACCELEROMETERSENSOR_COMPONENT_VERSION 4:
  // - Added the LegacyMode property.
  public static final int ACCELEROMETERSENSOR_COMPONENT_VERSION = 4;

  // For ACTIVITYSTARTER_COMPONENT_VERSION 2:
  // - The ActivityStarter.DataType, ActivityStarter.ResultType, and ActivityStarter.ResultUri
  //   properties were added.
  // - The ActivityStarter.ResolveActivity method was added.
  // - The ActivityStarter.ActivityError event was added.
  // For ACTIVITYSTARTER_COMPONENT_VERSION 3:
  // - The ActivityStarter.ActivityError event was marked userVisible false and is no longer used.
  // For ACTIVITYSTARTER_COMPONENT_VERSION 4:
  // - The ActivityStarter.StartActivity was edited to use the parent Form's open screen
  //   animation to transition to next activity.
  // For ACTIVITYSTARTER_COMPONENT_VERSION 5:
  // - The ActivityStarter.ActivityCanceled event was added.
  // For ACTIVITYSTARTER_COMPONENT_VERSION 6:
  // - Extras property was added to accept a list of key-value pairs to put to the intent
  public static final int ACTIVITYSTARTER_COMPONENT_VERSION = 6;

  // For BALL_COMPONENT_VERSION 2:
  // - The PointTowards method was added (for all sprites)
  // - The heading property was changed from int to double (for all sprites)
  // For BALL_COMPONENT_VERSION 3:
  // - The Z property was added (also for ImageSprite)
  // For BALL_COMPONENT_VERSION 4:
  // - The TouchUp, TouchDown, and Flung events were added. (for all sprites)
  // For BALL_COMPONENT_VERSION 5:
  // - Callback parameters speed and heading were added to Flung. (for all sprites)
  // For BALL_COMPONENT_VERSION 6:
  // - The CenterAtOrigin property was added
  // For BALL_COMPONENT_VERSION 7:
  // - The MoveToPoint method was added (for all sprites)
  public static final int BALL_COMPONENT_VERSION = 7;

  // For BARCODESCANNER_COMPONENT_VERSION 2:
  // -- UseExternalScanner property was added (default true)
  public static final int BARCODESCANNER_COMPONENT_VERSION = 2;

  // For BLUETOOTHCLIENT_COMPONENT_VERSION 2:
  // - The BluetoothClient.Enabled property was added.
  // For BLUETOOTHCLIENT_COMPONENT_VERSION 3:
  // - The BluetoothClient.BluetoothError event was marked userVisible false and is no longer used.
  // For BLUETOOTHCLIENT_COMPONENT_VERSION 4:
  // - The BluetoothClient.DelimiterByte property was added.
  // For BLUETOOTHCLIENT_COMPONENT_VERSION 5:
  // - The BluetoothClient.Secure property was added.
  // For BLUETOOTHCLIENT_COMPONENT_VERSION 6:
  // - The BluetoothClient.DisconnectOnError property was added.
  public static final int BLUETOOTHCLIENT_COMPONENT_VERSION = 6;

  // For BLUETOOTHSERVER_COMPONENT_VERSION 2:
  // - The BluetoothServer.Enabled property was added.
  // For BLUETOOTHSERVER_COMPONENT_VERSION 3:
  // - The BluetoothServer.BluetoothError event was marked userVisible false and is no longer used.
  // For BLUETOOTHSERVER_COMPONENT_VERSION 4:
  // - The BluetoothServer.DelimiterByte property was added.
  // For BLUETOOTHSERVER_COMPONENT_VERSION 5:
  // - The BluetoothServer.Secure property was added.
  public static final int BLUETOOTHSERVER_COMPONENT_VERSION = 5;

  // For BUTTON_COMPONENT_VERSION 2:
  // - The Alignment property was renamed to TextAlignment.
  // For BUTTON_COMPONENT_VERSION 3:
  // - The LongClick event was added.
  // For BUTTON_COMPONENT_VERSION 4:
  // - The Shape property was added.
  // For BUTTON_COMPONENT_VERSION 5:
  // - The ShowFeedback property was added.
  // For BUTTON_COMPONENT_VERSION 6:
  // - Added TouchUp and TouchDown events
  // - FontSize, FontBold, FontItalic properties made visible in block editor
  public static final int BUTTON_COMPONENT_VERSION = 6;

  public static final int CAMCORDER_COMPONENT_VERSION = 1;

  // For CAMERA_COMPONENT_VERSION 2:
  // - The UseFront property was added.
  // For CAMERA_COMPONENT_VERSION 3:
  // - The UseFront property was removed :-( .
   public static final int CAMERA_COMPONENT_VERSION = 3;

  // For CANVAS_COMPONENT_VERSION 2:
  // - The LineWidth property was added.
  // For CANVAS_COMPONENT_VERSION 3:
  // - The FontSize property was added.
  // - The TextAlignment property was added.
  // - The DrawText method was added.
  // - The DrawTextAtAngle method was added.
  // For CANVAS_COMPONENT_VERSION 4:
  // - Added Save and SaveAs methods
  // For CANVAS_COMPONENT_VERSION 5:
  // - Added GetBackgroundPixelColor, GetPixelColor, and SetBackgroundPixelColor methods.
  // For CANVAS_COMPONENT_VERSION 6:
  // - Added TouchDown, TouchUp, and Flung events.
  // For CANVAS_COMPONENT_VERSION 7:
  // - Callback parameters speed and heading were added to Flung. (for all sprites)
  // For CANVAS_COMPONENT_VERSION 8:
  // Dave Wolber's Canvas name changes:
  // - DrawCircle parameter names changed to centerx,centery, radius
  // - Touched parameter touchedSprite name changed to touchedAnySprite
  // - Dragged parameter draggedSprite name changed to draggedAnySprite
  // For CANVAS_COMPONENT_VERSION 9:
  // - DrawCircle has new fourth parameter (for isFilled), due to Evan Thomas
  // For CANVAS_COMPONENT_VERSION 10:
  // - The default value of the TextAlignment property was changed to Component.ALIGNMENT_CENTER
  // For CANVAS_COMPONENT_VERSION 11:
  // - DrawShape & DrawArc was added
  // For CANVAS_COMPONENT_VERSION 12
  // - ExtendMovesOutsideCanvas was added
  // For CANVAS_COMPONENT_VERSION 13
  // - BackgroundImageinBase64 was added
  // For CANVAS_PROPERTY_VERSION 14
  // -TAP_THRESHOLD was changed from being constant to user settable 
  // -TAP_THRESHOLD renamed to tapThreshold
  // -TapThreshold was added
  public static final int CANVAS_COMPONENT_VERSION = 14;

  // For CHECKBOX_COMPONENT_VERSION 2:
  // - The Value property was renamed to Checked.
  public static final int CHECKBOX_COMPONENT_VERSION = 2;

  // For CIRCLE_COMPONENT_VERSION 1:
  // - Initial implementation of Circle for Maps
  // For CIRCLE_COMPONENT_VERSION 2:
  // - Added fill and stroke opacity properties
  public static final int CIRCLE_COMPONENT_VERSION = 2;

  // For CLOCK_COMPONENT_VERSION 2:
  // - The pattern parameter was added to the FormatDate and FormatDateTime.
  // - Add Duration Support
  // For CLOCK_COMPONENT_VERSION 3:
  // - Duration Support was added
  // For CLOCK_COMPONENT_VERSION 4:
  // - MakeTime, MakeDate, MakeInstantFromParts methods were added
  public static final int CLOCK_COMPONENT_VERSION = 4;

  // For CONTACTPICKER_COMPONENT_VERSION 2:
  // - The Alignment property was renamed to TextAlignment.
  // For CONTACTPICKER_COMPONENT_VERSION 3:
  // - The method Open was added.
  // For CONTACTPICKER_COMPONENT_VERSION 4:
  // - The Shape property was added.
  // For CONTACTPICKER_COMPONENT_VERSION 5:
  // - Added PhoneNumber, PhoneNumberList, and EmailAddressList to ContactPicker.
  // - For Eclair and up, we now use ContactsContract instead of the deprecated Contacts.
  // For CONTACTPICKER_COMPONENT_VERSION 6:
  // - The ContactUri property was added
  public static final int CONTACTPICKER_COMPONENT_VERSION = 6;

  // For DATEPICKER_COMPONENT_VERSION 2:
  // The datepicker dialog was updated to show the current date
  // instead of the last set date by default.
  // The SetDateToDisplay and LaunchPicker methods were added to
  // give the user more control of what time is displayed in the
  // datepicker dialog.
  // For DATEPICKER_COMPONENT_VERSION 3:
  // - SetDateToDisplayFromInstant, and Instant property are added.
  public static final int DATEPICKER_COMPONENT_VERSION = 3;

  // For EMAILPICKER_COMPONENT_VERSION 2:
  // - The Alignment property was renamed to TextAlignment.
  // For EMAILPICKER_COMPONENT_VERSION 3:
  // - RequestFocus function was added (via TextBoxBase)
  public static final int EMAILPICKER_COMPONENT_VERSION = 3;

  // For FEATURE_COLLECTION_COMPONENT_VERSION 1:
  // - Initial FeatureCollection implementation for Maps
  // For FEATURE_COLLECTION_COMPONENT_VERSION 2:
  // - GeoJSONError event was renamed to LoadError
  // - GotGeoJSON event was renamed to GotFeatures
  // - ErrorLoadingFeatureCollection event was removed
  // - LoadedFeatureCollection event was removed
  public static final int FEATURE_COLLECTION_COMPONENT_VERSION = 2;

  // For FILE_COMPONENT_VERSION 2:
  // - The AfterFileSaved event was added.
  // For FILE_COMPONENT_VERSION 3:
  // - The LegacyMode property was added.
  public static final int FILE_COMPONENT_VERSION = 3;

  // For FORM_COMPONENT_VERSION 2:
  // - The Screen.Scrollable property was added.
  // For FORM_COMPONENT_VERSION 3:
  // - The Screen.Icon property was added.
  // For FORM_COMPONENT_VERSION 4:
  // - The Screen.ErrorOccurred event was added.
  // For FORM_COMPONENT_VERSION 5:
  // - The Screen.ScreenOrientation property and Screen.ScreenOrientationChanged event were added.
  // For FORM_COMPONENT_VERSION 6:
  // - The SwitchForm and SwitchFormWithArgs methods were removed and the OtherScreenClosed event
  // was added.
  // For FORM_COMPONENT_VERSION 7:
  // - The VersionCode and VersionName properties were added.
  // For FROM_COMPONENT_VERSION 8:
  // - The AlignHorizontal property was added
  // - The AlignVertical property was added
  // For FORM_COMPONENT_VERSION 9:
  // - The OpenScreenAnimation property was added
  // - The CloseScreenAnimation property was added
  // For FORM_COMPONENT_VERSION 10:
  // - The BackPressed event was added.
  // For FORM_COMPONENT_VERSION 11:
  // - OpenScreenAnimation and CloseScreenAnimation are now properties.
  // For FORM_COMPONENT_VERSION 12:
  // - AboutScreen property was added
  // For FORM_COMPONENT_VERSION 13:
  // - The Screen.Scrollable property was set to False by default
  // For FORM_COMPONENT_VERSION 14:
  // - The Screen1.AppName was added and no block need to be changed.
  // For FORM_COMPONENT_VERSION 15:
  // - The Screen.ShowStatusBar was added.
  // For FORM_COMPONENT_VERSION 16:
  // - TitleVisible property was added
  // For FORM_COMPONENT_VERSION 17:
  // - The Screen.CompatibilityMode property was added
  // For FORM_COMPONENT_VERSION 18:
  // - Screen.CompatibilityMode property morphed into the
  //   Sizing property
  // For FORM_COMPONENT_VERSION 19:
  // - Added HideKeyboard method
  // For FORM_COMPONENT_VERSION 20:
  // - The Screen.ShowListsAsJson property was added
  // For FORM_COMPONENT_VERSION 21:
  // - The Screen.AccentColor property was added
  // - The Screen.PrimaryColor property was added
  // - The Screen.PrimaryColorDark property was added
  // - The Screen.Theme property was added
  // For FORM_COMPONENT_VERSION 22:
  // - The Classic option for themes was added
  // For FORM_COMPONENT_VERSION 23:
  // - The ActionBar property was deprecated
  // For FORM_COMPONENT_VERSION 24:
  // - Added the AskForPermission method
  // - Added the PermissionDenied event
  // - Added the PermissionGranted event
  // For FORM_COMOPONENT_VERSION 25:
  // - Sizing default value changed from Fixed to Responsive
  // For FORM_COMPONENT_VERSION 26:
  // - Updated the default value of ShowListsAsJson from false -> true
  // For FORM_COMPONENT_VERSION 27:
  // - Added the Platform and PlatformVersion read-only blocks
  public static final int FORM_COMPONENT_VERSION = 27;

  // For FUSIONTABLESCONTROL_COMPONENT_VERSION 2:
  // - The Fusiontables API was migrated from SQL to V1
  // For FUSIONTABLESCONTROL_COMPONENT_VERSION 3:
  // - InsertRow, GetRows and GetRowsWithConditions was added.
  // - KeyFile, UseServiceAuthentication and ServiceAccountEmail
  //   were added.
  // For FUSIONTABLESCONTROL_COMPONENT_VERSION 4:
  // - The LoadingDialogMessage property was added
  // - The ShowLoadingDialog property was added
  public static final int FUSIONTABLESCONTROL_COMPONENT_VERSION = 4;

  public static final int GAMECLIENT_COMPONENT_VERSION = 1;

  public static final int GYROSCOPESENSOR_COMPONENT_VERSION = 1;

  // For HORIZONTALARRANGEMENT_COMPONENT_VERSION 2:
  // - The AlignHorizontal property was added
  // - The AlignVertical property was added
  // For HORIZONTALARRANGEMENT_COMPONENT_VERSION 3:
  // - Added background color & image
  public static final int HORIZONTALARRANGEMENT_COMPONENT_VERSION = 3;

  public static final int HORIZONTALSCROLLARRANGEMENT_COMPONENT_VERSION = 1;

  // For IMAGE_COMPONENT_VERSION 2:
  // - The RotationAngle property was added.
  // For IMAGE_COMPONENT_VERSION 3:
  // - Scaling Property added, but hidden for now
  // For IMAGE_COMPONENT_VERSION 4:
  // - The Click event was added.
  // - The Clickable property was added.
  public static final int IMAGE_COMPONENT_VERSION = 4;

  // For IMAGEPICKER_COMPONENT_VERSION 2:
  // - The Alignment property was renamed to TextAlignment.
  // For IMAGEPICKER_COMPONENT_VERSION 3:
  // - The method Open was added.
  // For IMAGEPICKER_COMPONENT_VERSION 4:
  // - The Shape property was added.
  // For IMAGEPICKER_COMPONENT_VERSION 5:
  // - The ImagePath property was changed to Selection, and now returns a file path to
  //   external storage

  public static final int IMAGEPICKER_COMPONENT_VERSION = 5;

  // For IMAGESPRITE_COMPONENT_VERSION 2:
  // - The Rotates property was added.
  // For IMAGESPRITE_COMPONENT_VERSION 3:
  // - The PointTowards method was added (for all sprites)
  // - The heading property was changed from int to double (for all sprites)
  // For IMAGESPRITE_COMPONENT_VERSION 4:
  // - The Z property was added (also for Ball)
  // For IMAGESPRITE_COMPONENT_VERSION 5:
  // - The TouchUp, TouchDown, and Flung events were added. (for all sprites)
  // For IMAGESPRITE_COMPONENT_VERSION 6:
  // - Callback parameters speed and heading were added to Flung. (for all sprites)
  // For IMAGESPRITE_COMPONENT_VERSION 7:
  // - The MoveToPoint method was added (for all sprites)
  public static final int IMAGESPRITE_COMPONENT_VERSION = 7;

  // For LABEL_COMPONENT_VERSION 2:
  // - The Alignment property was renamed to TextAlignment.
  // For LABEL_COMPONENT_VERSION 3:
  // - The HasMargins property was added
  // For LABEL_COMPONENT_VERSION 4:
  // - The HTML format is defined.
  // For LABEL_COMPONENT_VERSION 5:
  // - The HTMLContent property is defined.

  public static final int LABEL_COMPONENT_VERSION = 5;

  // For LINESTRING_COMPONENT_VERSION 1:
  // - Initial LineString implementation for Maps
  // For LINESTRING_COMPONENT_VERSION 2:
  // - Added fill and stroke opacity properties
  public static final int LINESTRING_COMPONENT_VERSION = 2;

  // For LISTPICKER_COMPONENT_VERSION 2:
  // - The Alignment property was renamed to TextAlignment.
  // For LISTPICKER_COMPONENT_VERSION 3:
  // - The SelectionIndex read-write property was added.
  // For LISTPICKER_COMPONENT_VERSION 4:
  // - The method Open was added.
  // For LISTPICKER_COMPONENT_VERSION 5:
  // - The Shape property was added.
  // For LISTPICKER_COMPONENT_VERSION 6:
  // - The getIntent method was modified to provide the ListPickerActivity
  //   with the parent Form's open screen animation.
  // For LISTPICKER_COMPONENT_VERSION 7:
  // - Added ShowFilterBar property
  // For LISTPICKER_COMPONENT_VERSION 8:
  // - Added title property
  // For LISTPICKER_COMPONENT_VERSION 9:
  // - Added ItemTextColor, ItemBackgroundColor
  public static final int LISTPICKER_COMPONENT_VERSION = 9;

  // For LISTVIEW_COMPONENT_VERSION 1:
  // - Initial version.
  // For LISTVIEW_COMPONENT_VERSION 2:
  // - Added Elements property
  // For LISTVIEW_COMPONENT_VERSION 3:
  // - Added BackgroundColor Property
  // - Added TextColor Property
  // For LISTVIEW_COMPONENT_VERSION 4:
  // - Added TextSize Property
  // For LISTVIEW_COMPONENT_VERSION 5:
  // - Added SelectionColor Property
  public static final int LISTVIEW_COMPONENT_VERSION = 5;

  // For LOCATIONSENSOR_COMPONENT_VERSION 2:
  // - The TimeInterval and DistanceInterval properties were added.
  // For LOCATIONSENSOR_COMPONENT_VERSION 3:
  // - The speed parameter was added to the LocationChanged event
  public static final int LOCATIONSENSOR_COMPONENT_VERSION = 3;

  // For MAP_COMPONENT_VERSION 1:
  // - Initial Map implementation using OpenStreetMap
  // For MAP_COMPONENT_VERSION 2:
  // - Markers was renamed Features to reflect additional features (circles, etc.)
  // - LoadGeoJSONFromURL was renamed to LoadFromURL
  // - Added Save method
  // For MAP_COMPONENT_VERSION 3:
  // - GotGeoJSON was renamed to GotFeatures
  // - GeoJSONError was renamed to LoadError
  // For MAP_COMPONENT_VERSION 4:
  // - Added Rotation property
  // For MAP_COMPONENT_VERSION 5:
  // - Added ShowScale property
  // - Added ScaleUnits property
  public static final int MAP_COMPONENT_VERSION = 5;

  // For MARKER_COMPONENT_VERSION 1:
  // - Initial Marker implementation using OpenStreetMap
  // For MARKER_COMPONENT_VERSION 2:
  // - The ShowShadow property was removed
  // For MARKER_COMPONENT_VERSION 3:
  // - Added fill and stroke opacity properties
  public static final int MARKER_COMPONENT_VERSION = 3;

  // For NAVIGATION_COMPONENT_VERSION 1:
  // - Initial Navigation implementation
  public static final int NAVIGATION_COMPONENT_VERSION = 1;

  // For NEARFIELD_COMPONENT_VERSION 1:
  public static final int NEARFIELD_COMPONENT_VERSION = 1;

  // For NOTIFIER_COMPONENT_VERSION 2:
  // - To ShowChooseDialog and ShowTextDialog, new arg was added to indicate if dialog is cancelable
  // For NOTIFIER_COMPONENT_VERSION 3:
  // - Added NotifierColor, TextColor and NotifierLength options
  // For NOTIFIER_COMPONENT_VERSION 4:
  // - Added a ShowProgressDialog method, and a DismissProgressDialog method
  // For NOTIFIER_COMPONENT_VERSION 5:
  // - Added TextInputCanceled & ChoosingCanceled event
  // For NOTIFIER_COMPONENT_VERSION 6:
  // - Added a ShowPasswordDialog method
  public static final int NOTIFIER_COMPONENT_VERSION = 6;

  public static final int NXT_COLORSENSOR_COMPONENT_VERSION = 1;

  public static final int NXT_DIRECT_COMMANDS_COMPONENT_VERSION = 1;

  public static final int NXT_DRIVE_COMPONENT_VERSION = 1;

  public static final int NXT_LIGHTSENSOR_COMPONENT_VERSION = 1;

  public static final int NXT_SOUNDSENSOR_COMPONENT_VERSION = 1;

  public static final int NXT_TOUCHSENSOR_COMPONENT_VERSION = 1;

  public static final int NXT_ULTRASONICSENSOR_COMPONENT_VERSION = 1;

  public static final int EV3_MOTORS_COMPONENT_VERSION = 1;

  public static final int EV3_COLORSENSOR_COMPONENT_VERSION = 1;

  public static final int EV3_GYROSENSOR_COMPONENT_VERSION = 1;

  public static final int EV3_TOUCHSENSOR_COMPONENT_VERSION = 1;

  public static final int EV3_ULTRASONICSENSOR_COMPONENT_VERSION = 1;

  public static final int EV3_SOUND_COMPONENT_VERSION = 1;

  public static final int EV3_UI_COMPONENT_VERSION = 1;

  public static final int EV3_COMMANDS_COMPONENT_VERSION = 1;

  // For ORIENTATIONSENSOR_COMPONENT_VERSION = 2:
  // - The Yaw property was renamed to Azimuth.
  // - The yaw parameter to OrientationChanged was renamed to azimuth.
  public static final int ORIENTATIONSENSOR_COMPONENT_VERSION = 2;

  // For PASSWORDTEXTBOX_COMPONENT_VERSION 2:
  // - The Alignment property was renamed to TextAlignment.
  // For PASSWORDTEXTBOX_COMPONENT_VERSION 3:
  // - Added RequestFocus Function (via TextBoxBase)
  // For PASSWORDTEXTBOX_COMPONENT_VERSION 4:
  // - Added PasswordVisible property
  public static final int PASSWORDTEXTBOX_COMPONENT_VERSION = 4;

  // For PEDOMETER_COMPONENT_VERSION 2:
  // - The step sensing algorithm was updated to be more accurate.
  // - The GPS related functionality was removed.
  // For PEDOMETER_COMPONENT_VERSION 3:
  // - The Resume and Pause methods were removed.
  public static final int PEDOMETER_COMPONENT_VERSION = 3;

  // For PHONECALL_COMPONENT_VERSION 2:
  // - The PhoneCallStarted event was added.
  // - The PhoneCallEnded event was added.
  // - The IncomingCallAnswered event was added.
  // For PHONECALL_COMPONENT_VERSION 3:
  // - The MakePhoneCall method was renamed to MakePhoneCallDirect
  // - The MakePhoneCall method was added
  public static final int PHONECALL_COMPONENT_VERSION = 3;

  // For PHONENUMBERPICKER_COMPONENT_VERSION 2:
  // - The Alignment property was renamed to TextAlignment.
  // For PHONENUMBERPICKER_COMPONENT_VERSION 3:
  // - The method Open was added.
  // For PHONENUMBERPICKER_COMPONENT_VERSION 4:
  // - The Shape property was added.
  public static final int PHONENUMBERPICKER_COMPONENT_VERSION = 4;

  public static final int PHONESTATUS_COMPONENT_VERSION = 1;

  // For PLAYER_COMPONENT_VERSION 2:
  // - The Player.PlayerError event was added.
  // For PLAYER_COMPONENT_VERSION 3:
  // - The Player.PlayerError event was marked userVisible false and is no longer used.
  // For PLAYER_COMPONENT_VERSION 4:
  // - The Player.Completed event was added.
  // - The IsLooping property was added.
  // - The Volume property was added.
  // - The IsPlaying method was added.
  // For PLAYER_COMPONENT_VERSION 5:
  // - The IsLooping property was renamed to Loop.
  // For PLAYER_COMPONENT_VERSION 6:
  // - The PlayInForeground property was added.
  // - The OtherPlayerStarted event was added.

  public static final int PLAYER_COMPONENT_VERSION = 6;

  // For POLYGON_COMPONENT_VERSION 1:
  // - Initial Polygon implementation for Maps
  // For POLYGON_COMPONENT_VERSION 2:
  // - Added fill and stroke opacity properties
  public static final int POLYGON_COMPONENT_VERSION = 2;

  // For RECTANGLE_COMPONENT_VERSION 1:
  // - Initial Rectangle implementation for Maps
  // For RECTANGLE_COMPONENT_VERSION 2:
  // - Added fill and stroke opacity properties
  public static final int RECTANGLE_COMPONENT_VERSION = 2;

  public static final int SHARING_COMPONENT_VERSION = 1;

  // For SLIDER_COMPONENT_VERSION 1:
  // - Initial version.
  // For SLIDER_COMPONENT_VERSION 2:
  // - Added the property to allow for the removal of the Thumb Slider
  public static final int SLIDER_COMPONENT_VERSION = 2;

  // For SPINNER_COMPONENT_VERSION 1:
  public static final int SPINNER_COMPONENT_VERSION = 1;

  // For SOUND_COMPONENT_VERSION 2:
  // - The Sound.SoundError event was added.
  // For SOUND_COMPONENT_VERSION 3:
  // - The Sound.SoundError event was marked userVisible false and is no longer used.
  public static final int SOUND_COMPONENT_VERSION = 3;

  // For SOUND_RECORDER_COMPONENT_VERSION 2:
  // - The SavedRecording property was added.
  public static final int SOUND_RECORDER_COMPONENT_VERSION = 2;

  // For SPEECHRECOGNIZER_COMPONENT_VERSION 2:
  // - The UseLegacy property was added which is set to True by default.
  // - The Stop method was added, which works only when UseLegacy
  //   property is set to False.
  public static final int SPEECHRECOGNIZER_COMPONENT_VERSION = 2;

  // For SWITCH_COMPONENT_VERSION 1
  //  - Initial Version
  public static final int SWITCH_COMPONENT_VERSION = 1;

  public static final int TABLEARRANGEMENT_COMPONENT_VERSION = 1;

  // For TEXTBOX_COMPONENT_VERSION 2:
  // - The TextBox.NumbersOnly property was added.
  // For TEXTBOX_COMPONENT_VERSION 3:
  // - The Alignment property was renamed to TextAlignment.
  // For TEXTBOX_COMPONENT_VERSION 4:
  // - The HideKeyboard method was added.
  // - The MultiLine property was added.
  // For TEXTBOX_COMPONENT_VERSION 5:
  // - RequestFocus method was added
  // For TEXTBOX_COMPONENT_VERSION 6:
  // - ReadOnly property was added
  public static final int TEXTBOX_COMPONENT_VERSION = 6;

  // For TEXTING_COMPONENT_VERSION 2:
  // Texting over Wifi was implemented using Google Voice
  // This works only on phones with 2.0 (Eclair) or higher.
  // It requires that the user has a Google Voice account
  // and has the mobile Voice app installed on the phone.
  // Access to Google Voice is controlled through OAuth 2.
  // For TEXTING_COMPONENT_VERISON 3:
  // - receivingEnabled is now an integer in the range 1-3
  //   instead of a boolean
  // For TEXTING_COMPONENT_VERSION 4:
  // - The SendMessage method was renamed to SendMessageDirect and given
  //   conditional permissions
  // - The SendMessage method was added
  // - The ReceivingEnabled method was given conditional permissions
  public static final int TEXTING_COMPONENT_VERSION = 4;

  // For TEXTTOSPEECH_COMPONENT_VERSION 2:
  // - added speech pitch and rate
  // For TEXTTOSPEECH_COMPONENT_VERSION 3:
  // - the AvailableLanguages property was added
  // - the AvailableCountries property was added
  // For TEXTTOSPEECH_COMPONENT_VERSION 4:
  // - the Country designer property was changed to use a ChoicePropertyEditor
  // - the Language designer property was changed to use a ChoicePropertyEditor
  // For TEXTTOSPEECH_COMPONENT_VERSION 5:
  // - default value was added to the Country designer property
  // - default value was added to the Language designer property
  public static final int TEXTTOSPEECH_COMPONENT_VERSION = 5;

  // For TIMEPICKER_COMPONENT_VERSION 2:
  // After feedback from the forum, the timepicker dialog was updated
  // to show the current time instead of the last set time by default.
  // The SetTimeToDisplay and LaunchPicker methods were added to
  // give the user more control of what time is displayed in the
  // timepicker dialog.
  // For TIMEPICKER_COMPONENT_VERSION 3:
  // - SetTimeToDisplayFromInstant, and Instant property are added.
  public static final int TIMEPICKER_COMPONENT_VERSION = 3;

  // For TINYDB_COMPONENT_VERSION 2:
  // - Added Property: Namespace
  public static final int TINYDB_COMPONENT_VERSION = 2;

  // For TINYWEBDB_COMPONENT_VERSION 2:
  // - The TinyWebDB.ShowAlert method was removed. Notifier.ShowAlert should be used instead.
  public static final int TINYWEBDB_COMPONENT_VERSION = 2;

  // For FIREBASE_COMPONENT_VERSION 1:
  // - FirebaseDB component introduced
  // For FIREBASE_COMPONENT_VERSION 2:
  // - The AppendValue and RemoveFirst functions along
  //   with the FirstRemoved event were added
  // For FIREBASE_COMPONENT_VERSION 3:
  // - Added the ClearTag function, GetTagList and Persist
  public static final int FIREBASE_COMPONENT_VERSION = 3;

  // For CLOUDDB_COMPONENT_VERSION 1:
  // - CloudDB component introduced
  // For CLOUDDB_COMPONENT_VERSION 2:
  // - Added the UpdateDone event
  //   to control its use
  public static final int CLOUDDB_COMPONENT_VERSION = 2;

  // For TWITTER_COMPONENT_VERSION 2:
  // - The Authorize method and IsAuthorized event handler were added to support
  //   OAuth authentication (now requred by Twitter). These
  //   should be used instead of Login and IsLoggedIn. Login is still there but
  //   calling Login pops up a notification to use Authorize. IsLoggedIn will
  //   be changed to IsAuthorized when the blocks file is upgraded.
  // - Added CheckAuthorized method to check whether the user is already
  //   logged in and call IsAuthorized if so. We save the accessToken across app
  //   invocations, so it is possible that the app already has authorization
  //   when it starts up.
  // - Added DeAuthorize method to forget authorization token (logout, effectively).
  // - Added ConsumerKey and ConsumerSecret designer properties (required for
  //   Authorize)
  // - Added Username read-only property that returns the Twitter username when
  //   the user is logged in.
  // - The friend timeline was changed to be a list of tuples (lists), where
  //   each sub-list is (username message). The old format was just a list
  //   of messages and didn't include the username associated with each message.
  // For TWITTER_COMPONENT_VERSION 3:
  // - The 'SetStatus' procedure has been changed to 'Tweet' to be more intuitive.
  // - Added 'TweetWithImage' which uploads an image to TwitPic and adds it to
  //   a tweet to allow a user to tweet with a picture. This requires a TwitPic_API_Key
  //   property.
  // For TWITTER_COMPONENT_VERSION 4:
  // - Modified 'TweetWithImage' to upload images to Twitter directly because of the shutdown of
  //   TwitPic. The TwitPic_API_Key property is now deprecated and hidden.
  public static final int TWITTER_COMPONENT_VERSION = 4;

  // For VERTICALARRANGEMENT_COMPONENT_VERSION 2:
  // - The AlignHorizontal property was added
  // - The AlignVertical property was added
  // For VERTICALARRANGEMENT_COMPONENT_VERSION 3:
  // - Added background color & image
  public static final int VERTICALARRANGEMENT_COMPONENT_VERSION = 3;

  public static final int VERTICALSCROLLARRANGEMENT_COMPONENT_VERSION = 1;

  // For VIDEOPLAYER_COMPONENT_VERSION 2:
  // - The VideoPlayer.VideoPlayerError event was added.
  // For VIDEOPLAYER_COMPONENT_VERSION 3:
  // - The VideoPlayer.VideoPlayerError event was marked userVisible false and is no longer used.
  // For VIDEOPLAYER_COMPONENT_VERSION 4:
  // - The VideoPlayer.width and VideoPlayer.height variables were marked as user visible.
  // - The FullScreen property was added to the VideoPlayer.
  // For VIDEOPLAYER_COMPONENT_VERSION 5:
  // - The Volume property (setter only) was added to the VideoPlayer.
  // For VIDEOPLAYER_COMPONENT_VERSION 6:
  // - The Stop method was added to the VideoPlayer.
  public static final int VIDEOPLAYER_COMPONENT_VERSION = 6;

  public static final int VOTING_COMPONENT_VERSION = 1;

  // For WEB_COMPONENT_VERSION 2:
  // - The RequestHeaders and AllowCookies properties were added.
  // - The BuildPostData and ClearCookies methods were added.
  // - The existing PostText method was renamed to PostTextWithEncoding, and a new PostText
  //   method was added.
  // For WEB_COMPONENT_VERSION 3:
  // - PUT and DELETE Actions added (PutText, PutTextWithEncoding, PutFile, and Delete).
  // For WEB_COMPONENT_VERSION 4:
  // - Added method XMLTextDecode
  // For WEB_COMPONENT_VERSION 5:
  // - Added method UriDecode
  // For WEB_COMPONENT_VERSION 6:
  // - The Timeout property was added.
  // - The TimedOut event was added for timed out web requests.
  // For WEB_COMPONENT_VERSION 7:
  // - The JsonTextDecodeWithDictionaries method was added
  // - The XMLTextDecodeAsDictionary method was added.
  // For WEB_COMPONENT_VERSION 8:
  // - PATCH methods added (PatchText, PatchTextWithEncoding, and PatchFile).
  public static final int WEB_COMPONENT_VERSION = 8;

  // For WEBVIEWER_COMPONENT_VERSION 2:
  // - The CanGoForward and CanGoBack methods were added
  // For WEBVIEWER_COMPONENT_VERSION 3:
  // - Add UsesLocation property to set location permissions
  // For WEBVIEWER_COMPONENT_VERSION 4:
  // - Add WebViewString
  // For WEBVIEWER_COMPONENT_VERSION 5:
  // - IgnoreSslError property added
  // For WEBVIEWER_COMPONENT_VERSION 6:
  // - ClearCaches method was added
  // For WEBVIEWER_COMPONENT_VERSiON 7:
  // - Added WebViewStringChange event
  //For WEBVIEWER_COMPONENT_VERSION 8:
  // - Added PageLoaded event
  // For WEBVIEWER_COMPONENT_VERSION 9:
  // - Added BeforePageLoad event
  // - Added Stop, Reload, and ClearCookies methods
  // For WEBVIEWER_COMPONENT_VERSION 10:
  // - Added ErrorOccurred event
  // - Added RunJavaScript method
  public static final int WEBVIEWER_COMPONENT_VERSION = 10;

  // For MEDIASTORE_COMPONENT_VERSION 1:
  // - Initial Version.
  public static final int MEDIASTORE_COMPONENT_VERSION = 1;

  // For YANDEX_COMPONENT_VERSION 1:
  // - Initial version.
  // For YANDEX_COMPONENT_VERSION 2:
  // - Added ApiKey property
  public static final int YANDEX_COMPONENT_VERSION = 2;

  //For PROXIMITYSENSOR_COMPONENT_VERSION: Initial Version
  public static final int PROXIMITYSENSOR_COMPONENT_VERSION = 1;

  //For SERIAL_COMPONENT_VERSION: Initial Version
  public static final int SERIAL_COMPONENT_VERSION = 1;

  //For MAGNETICFIELDSENSOR_COMPONENT_VERSION: Initial Version
  public static final int MAGNETICFIELDSENSOR_COMPONENT_VERSION = 1;

  // Rendezvous Server Location
  public static final String RENDEZVOUS_SERVER = "rendezvous.appinventor.mit.edu";

  // For BAROMETER_COMPONENT_VERSION 1:
  // - Initial version

  // For HYGROMETER_COMPONENT_VERSION 1:
  // - Initial version

  // For LIGHTSENSOR_COMPONENT_VERSION 1:
  // - Initial version

  // For THERMOMETER_COMPONENT_VERSION 1:
  // - Initial version

  public static final int BAROMETER_COMPONENT_VERSION = 1;
  public static final int HYGROMETER_COMPONENT_VERSION = 1;
  public static final int LIGHTSENSOR_COMPONENT_VERSION = 1;
  public static final int THERMOMETER_COMPONENT_VERSION = 1;

  // Companion Versions and Update Information

  // The PREFERRED_COMPANION is displayed to the end-user if
  // they ask (via the Help->About menu) and if they are told
  // that they need to update their companion
  //
  // ACCEPTABLE_COMPANIONS is a list of Companion VersionNames
  // which are usable with this version of the system.
  //
  // COMPANION_UPDATE_URL is the URL used by the Companion
  // Update Mechanism to find the Companion to download.
  // Note: This new Companion needs to be signed by the same
  // key as the Companion it is replacing, as the Package Manager
  // is invoked from the running Companion.

  // ACCEPTABLE_COMPANION_PACKAGE is the package name for the
  // appropriate Companion. Different versions (forks) of App Inventor
  // should use their own Companion. This variable holds the value
  // of the Android Package for this version of App Inventor. The
  // default value here is for the MIT App Inventor service run
  // by MIT

  public static final String ACCEPTABLE_COMPANION_PACKAGE = "edu.mit.appinventor.aicompanion3";

  public static final String PREFERRED_COMPANION = "2.60";
  public static final String COMPANION_UPDATE_URL = "";
  public static final String COMPANION_UPDATE_URL1 = "";
  public static final String COMPANION_UPDATE_EMULATOR_URL = "";
  public static final String [] ACCEPTABLE_COMPANIONS = { "2.60", "2.60u" };

  // Splash Screen Values
  public static final int SPLASH_SURVEY = 1;

}<|MERGE_RESOLUTION|>--- conflicted
+++ resolved
@@ -521,11 +521,8 @@
   // - BALL_COMPONENT_VERSION was incremented to 7
   // - IMAGESPRITE_COMPONENT_VERSION was incremented to 7
   // For YOUNG_ANDROID_VERSION 211:
-<<<<<<< HEAD
   // - CANVAS_COMPONENT_VERSION was incremented to 14
-=======
   // - CLOUDDB_COMPONENT_VERSION was incremented to 2
->>>>>>> 3153792b
   public static final int YOUNG_ANDROID_VERSION = 211;
 
   // ............................... Blocks Language Version Number ...............................
