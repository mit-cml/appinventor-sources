--- conflicted
+++ resolved
@@ -523,7 +523,6 @@
   // For YOUNG_ANDROID_VERSION 211:
   // - CANVAS_COMPONENT_VERSION was incremented to 14
   // - CLOUDDB_COMPONENT_VERSION was incremented to 2
-<<<<<<< HEAD
   // For YOUNG_ANDROID_VERSION 212 (helper blocks):
   // - BLOCKS_LANGUAGE_VERSION incremented to 34
   // - ACCELEROMETERSENSOR_COMPONENT_VERSION incremented to 5
@@ -549,9 +548,6 @@
   // - VERTICALSCROLLARRANGEMENT_COMPONENT_VERSION incremented to 2
   // - VIDEOPLAYER_Component_VERSION incremented to 7
   public static final int YOUNG_ANDROID_VERSION = 212;
-=======
-  public static final int YOUNG_ANDROID_VERSION = 211;
->>>>>>> 2ac19688
 
   // ............................... Blocks Language Version Number ...............................
 
@@ -722,13 +718,9 @@
   // - The CenterAtOrigin property was added
   // For BALL_COMPONENT_VERSION 7:
   // - The MoveToPoint method was added (for all sprites)
-<<<<<<< HEAD
   // For Ball_COMPONENT_VERSION 8:
   // - Adds dropdown blocks for Direction.
   public static final int BALL_COMPONENT_VERSION = 8;
-=======
-  public static final int BALL_COMPONENT_VERSION = 7;
->>>>>>> 2ac19688
 
   // For BARCODESCANNER_COMPONENT_VERSION 2:
   // -- UseExternalScanner property was added (default true)
@@ -813,13 +805,9 @@
   // -TAP_THRESHOLD was changed from being constant to user settable 
   // -TAP_THRESHOLD renamed to tapThreshold
   // -TapThreshold was added
-<<<<<<< HEAD
   // For CANVAS_COMPONENT_VERSION 15
   // - Assets helper block was added.
   public static final int CANVAS_COMPONENT_VERSION = 15;
-=======
-  public static final int CANVAS_COMPONENT_VERSION = 14;
->>>>>>> 2ac19688
 
   // For CHECKBOX_COMPONENT_VERSION 2:
   // - The Value property was renamed to Checked.
@@ -948,17 +936,15 @@
   // For FORM_COMPONENT_VERSION 27:
   // - Added the Platform and PlatformVersion read-only blocks
   // For FORM_COMPONENT_VERSION 28:
-<<<<<<< HEAD
+  // - Added the AlternateText property
+  // - Added the BigDefaultText property
+  // For FORM_COMPONENT_VERSION 29:
   // - Adds dropdown blocks for ScreenAnimation.
   // - Adds dropdown blocks for HorizontalAlignment and VerticalAlignment.
   // - Adds dropdown block for ScreenOrientation.
   // - Assets helper block was added.
   // - Adds Permission dropdown block.
-=======
-  // - Added the AlternateText property
-  // - Added the BigDefaultText property
->>>>>>> 2ac19688
-  public static final int FORM_COMPONENT_VERSION = 28;
+  public static final int FORM_COMPONENT_VERSION = 29;
 
   // For FUSIONTABLESCONTROL_COMPONENT_VERSION 2:
   // - The Fusiontables API was migrated from SQL to V1
@@ -998,12 +984,10 @@
   // - The Click event was added.
   // - The Clickable property was added.
   // For IMAGE_COMPONENT_VERSION 5:
-<<<<<<< HEAD
+  // - The AlternateText property was added.
+  // For IMAGE_COMPONENT_VERSION 6:
   // - Assets helper block was added.
-=======
-  // - The AlternateText property was added.
->>>>>>> 2ac19688
-  public static final int IMAGE_COMPONENT_VERSION = 5;
+  public static final int IMAGE_COMPONENT_VERSION = 6;
 
   // For IMAGEPICKER_COMPONENT_VERSION 2:
   // - The Alignment property was renamed to TextAlignment.
@@ -1030,14 +1014,10 @@
   // - Callback parameters speed and heading were added to Flung. (for all sprites)
   // For IMAGESPRITE_COMPONENT_VERSION 7:
   // - The MoveToPoint method was added (for all sprites)
-<<<<<<< HEAD
   // For IMAGESPRITE_COMPONENT_VERSION 8:
   // - Adds dropdown blocks for Direction.
   // - Assets helper block was added.
   public static final int IMAGESPRITE_COMPONENT_VERSION = 8;
-=======
-  public static final int IMAGESPRITE_COMPONENT_VERSION = 7;
->>>>>>> 2ac19688
 
   // For LABEL_COMPONENT_VERSION 2:
   // - The Alignment property was renamed to TextAlignment.
