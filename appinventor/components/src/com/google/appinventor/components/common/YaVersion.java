--- conflicted
+++ resolved
@@ -861,11 +861,8 @@
   // For FORM_COMPONENT_VERSION 26:
   // - Updated the default value of ShowListsAsJson from false -> true
   // For FORM_COMPONENT_VERSION 27:
-<<<<<<< HEAD
+  // - Added the Platform and PlatformVersion read-only blocks
   // - Added StatusBarColor, LightStatusBar, NavigationBarColor, and LightNavigationBar properties
-=======
-  // - Added the Platform and PlatformVersion read-only blocks
->>>>>>> e1ab8187
   public static final int FORM_COMPONENT_VERSION = 27;
 
   // For FUSIONTABLESCONTROL_COMPONENT_VERSION 2:
