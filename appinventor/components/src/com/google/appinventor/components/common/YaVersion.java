// -*- mode: java; c-basic-offset: 2; -*-
// Copyright 2009-2011 Google, All Rights reserved
// Copyright 2011-2012 MIT, All rights reserved
// Released under the Apache License, Version 2.0
// http://www.apache.org/licenses/LICENSE-2.0

package com.google.appinventor.components.common;

/**
 * Contains constants related to Young Android system, blocks, and component
 * version numbers.
 *
 */
public class YaVersion {
  private YaVersion() {
  }

  // ............................ Young Android System Version Number .............................

  // YOUNG_ANDROID_VERSION must be incremented when either the blocks language or a component
  // changes.
  // TODO(lizlooney) - should this version number be generated so that it is automatically
  // incremented when the blocks language or a component changes?

  // For YOUNG_ANDROID_VERSION 2:
  // - The Logger component was removed. The Notifier component should be used instead.
  // - TINYWEBDB_COMPONENT_VERSION was incremented to 2.
  // For YOUNG_ANDROID_VERSION 3:
  // - BLOCKS_LANGUAGE_VERSION was incremented to 2.
  // For YOUNG_ANDROID_VERSION 4:
  // - The LegoNxtConnection component was added.
  // For YOUNG_ANDROID_VERSION 5:
  // - The Camera component was added.
  // For YOUNG_ANDROID_VERSION 6:
  // - FORM_COMPONENT_VERSION was incremented to 2.
  // For YOUNG_ANDROID_VERSION 7:
  // - The Bluetooth component was added.
  // For YOUNG_ANDROID_VERSION 8:
  // - PLAYER_COMPONENT_VERSION was incremented to 2.
  // - SOUND_COMPONENT_VERSION was incremented to 2.
  // - VIDEOPLAYER_COMPONENT_VERSION was incremented to 2.
  // For YOUNG_ANDROID_VERSION 9:
  // - The LegoNxtConnection component was removed without backwards compatibility.
  // - The LegoMindstormsNxtDirect component was added.
  // - The LegoMindstormsNxtDrive component was added.
  // - The Bluetooth component was removed without backwards compatibility.
  // - The BluetoothClient component was added.
  // - The BluetoothServer component was added.
  // For YOUNG_ANDROID_VERSION 10:
  // - ACTIVITYSTARTER_COMPONENT_VERSION was incremented to 2.
  // For YOUNG_ANDROID_VERSION 11:
  // - BLUETOOTHCLIENT_COMPONENT_VERSION was incremented to 2.
  // - BLUETOOTHSERVER_COMPONENT_VERSION was incremented to 2.
  // For YOUNG_ANDROID_VERSION_12:
  // - TWITTER_COMPONENT_VERSION was incremented to 2.
  // - The Twitter component was changed to support OAuth authentication.
  // For YOUNG_ANDROID_VERSION 13:
  // - The LegoMindstormsNxtTouchSensor component was added.
  // - The LegoMindstormsNxtLightSensor component was added.
  // - The LegoMindstormsNxtSoundSensor component was added.
  // - The LegoMindstormsNxtUltrasonicSensor component was added.
  // For YOUNG_ANDROID_VERSION 14:
  // - LegoMindstormsNXT* components were renamed.
  // For YOUNG_ANDROID_VERSION 15:
  // - TEXTBOX_COMPONENT_VERSION was incremented to 2.
  // For YOUNG_ANDROID_VERSION 16:
  // - FORM_COMPONENT_VERSION was incremented to 3.
  // For YOUNG_ANDROID_VERSION 17:
  // - BLOCKS_LANGUAGE_VERSION was incremented to 3.
  // For YOUNG_ANDROID_VERSION 18:
  // - ACTIVITYSTARTER_COMPONENT_VERSION was incremented to 3.
  // - BLUETOOTHCLIENT_COMPONENT_VERSION was incremented to 3.
  // - BLUETOOTHSERVER_COMPONENT_VERSION was incremented to 3.
  // - FORM_COMPONENT_VERSION was incremented to 4.
  // - PLAYER_COMPONENT_VERSION was incremented to 3.
  // - SOUND_COMPONENT_VERSION was incremented to 3.
  // - VIDEOPLAYER_COMPONENT_VERSION was incremented to 3.
  // For YOUNG_ANDROID_VERSION 19:
  // - The NxtColorSensor component was added.
  // For YOUNG_ANDROID_VERSION 20:
  // - The SoundRecorder component was added.
  // For YOUNG_ANDROID_VERSION 21:
  // - BUTTON_COMPONENT_VERSION was incremented to 2.
  // - CHECKBOX_COMPONENT_VERSION was incremented to 2.
  // - CONTACTPICKER_COMPONENT_VERSION was incremented to 2.
  // - EMAILPICKER_COMPONENT_VERSION was incremented to 2.
  // - IMAGEPICKER_COMPONENT_VERSION was incremented to 2.
  // - LABEL_COMPONENT_VERSION was incremented to 2.
  // - LISTPICKER_COMPONENT_VERSION was incremented to 2.
  // - PASSWORDTEXTBOX_COMPONENT_VERSION was incremented to 2.
  // - PHONENUMBERPICKER_COMPONENT_VERSION was incremented to 2.
  // - TEXTBOX_COMPONENT_VERSION was incremented to 3.
  // For YOUNG_ANDROID_VERSION 22:
  // - BLOCKS_LANGUAGE_VERSION was incremented to 4.
  // - CANVAS_COMPONENT_VERSION was incremented to 2.
  // For YOUNG_ANDROID_VERSION 23:
  // - IMAGESPRITE_COMPONENT_VERSION was incremented to 2.
  // For YOUNG_ANDROID_VERSION 24:
  // - BLOCKS_LANGUAGE_VERSION was incremented to 5.
  // For YOUNG_ANDROID_VERSION 25:
  // - BLOCKS_LANGUAGE_VERSION was incremented to 6.
  // For YOUNG_ANDROID_VERSION 26:
  // - In .scm files, values for asset, BluetoothClient, component, lego_nxt_sensor_port,
  // and string properties no longer contain leading and trailing quotes.
  // For YOUNG_ANDROID_VERSION 27:
  // - BLUETOOTHCLIENT_COMPONENT_VERSION was incremented to 4.
  // - BLUETOOTHSERVER_COMPONENT_VERSION was incremented to 4.
  // For YOUNG_ANDROID_VERSION 28:
  // - BLOCKS_LANGUAGE_VERSION was incremented to 7.
  // For YOUNG_ANDROID_VERSION 29:
  // - BLOCKS_LANGUAGE_VERSION was incremented to 8.
  // For YOUNG_ANDROID_VERSION 30:
  // - BLOCKS_LANGUAGE_VERSION was incremented to 9.
  // For YOUNG_ANDROID_VERSION 31:
  // - BLOCKS_LANGUAGE_VERSION was incremented to 10.
  // For YOUNG_ANDROID_VERSION 32:
  // - LISTPICKER_COMPONENT_VERSION was incremented to 3.
  // For YOUNG_ANDROID_VERSION 33:
  // - CANVAS_COMPONENT_VERSION was incremented to 3.
  // For YOUNG_ANDROID_VERSION 34:
  // - IMAGESPRITE_COMPONENT_VERSION was incremented to 3.
  // - BALL_COMPONENT_VERSION was incremented to 2.
  // For YOUNG_ANDROID_VERSION 35:
  // - FORM_COMPONENT_VERSION was incremented to 5.
  // For YOUNG_ANDROID_VERSION 36:
  // - FusiontablesControl component was added
  // - BLOCKS_LANGUAGE_VERSION was incremented to 11 (CSV-related list functions)
  // For YOUNG_ANDROID_VERSION 37:
  // - CANVAS_COMPONENT_VERSION was incremented to 4.
  // For YOUNG_ANDROID_VERSION 38:
  // - CONTACTPICKER_COMPONENT_VERSION was incremented to 3.
  // - IMAGEPICKER_COMPONENT_VERSION was incremented to 3.
  // - LISTPICKER_COMPONENT_VERSION was incremented to 4.
  // - PHONENUMBERPICKER_COMPONENT_VERSION was incremented to 3.
  // For YOUNG_ANDROID_VERSION 39:
  // - BLOCKS_LANGUAGE_VERSION was incremented to 12
  // For YOUNG_ANDROID_VERSION 40:
  // - BUTTON_COMPONENT_VERSION was incremented to 3.
  // For YOUNG_ANDROID_VERSION 41:
  // - FORM_COMPONENT_VERSION was incremented to 6.
  // - BLOCKS_LANGUAGE_VERSION was incremented to 13
  // For YOUNG_ANDROID_VERSION 42:
  // - The Web component was added.
  // For YOUNG_ANDROID_VERSION 43:
  // - BALL_COMPONENT_VERSION was incremented to 3.
  // - IMAGESPRITE_COMPONENT_VERSION was incremented to 4.
  // For YOUNG_ANDROID_VERSION 44:
  // - BLOCKS_LANGUAGE_VERSION was incremented to 14
  // For YOUNG_ANDROID_VERSION 45:
  // - ORIENTATIONSENSOR_COMPONENT_VERSION was incremented to 2.
  // For YOUNG_ANDROID_VERSION 46:
  // - BLOCKS_LANGUAGE_VERSION was incremented to 15.
  // For YOUNG_ANDROID_VERSION 47:
  // - WebViewer component was added
  // For YOUNG_ANDROID_VERSION 48:
  // - WEB_COMPONENT_VERSION was incremented to 2.
  // For YOUNG_ANDROID_VERSION 49:
  // - WEBVIEWER_COMPONENT_VERSION was incremented to 2.
  // For YOUNG_ANDROID_VERSION 50:
  // - TEXTBOX_COMPONENT_VERSION was incremented to 4:
  // For YOUNG_ANDROID_VERSION 51:
  // - CANVAS_COMPONENT_VERSION was incremented to 5.
  // - BLOCKS_LANGUAGE_VERSION was incremented to 16.
  // For YOUNG_ANDROID_VERSION 52:
  // - BLOCKS_LANGUAGE_VERSION was incremented to 17.
  // For YOUNG_ANDROID_VERSION 53:
  // - BLUETOOTHCLIENT_COMPONENT_VERSION was incremented to 5.
  // - BLUETOOTHSERVER_COMPONENT_VERSION was incremented to 5.
  // For YOUNG_ANDROID_VERSION 54:
  // - BUTTON_COMPONENT_VERSION was incremented to 4.
  // - CONTACTPICKER_COMPONENT_VERSION was incremented to 4.
  // - IMAGEPICKER_COMPONENT_VERSION was incremented to 4.
  // - LISTPICKER_COMPONENT_VERSION was incremented to 5.
  // - PHONENUMBERPICKER_COMPONENT_VERSION was incremented to 4.
  // For YOUNG_ANDROID_VERSION 55:
  // - ACCELEROMETERSENSOR_COMPONENT_VERSION was incremented to 2.
  // For YOUNG_ANDROID_VERSION 56
  // - LOCATIONSENSOR_COMPONENT_VERSION was incremented to 2
  // For YOUNG_ANDROID_VERSION 57:
  // - PLAYER_COMPONENT_VERSION was incremented to 4.
  // For YOUNG_ANDROID_VERSION 58:
  // - FORM_COMPONENT_VERSION was incremented to 7.
  // For YOUNG_ANDROID_VERION 59:
  // - The Camcorder component was added.
  // For YOUNG_ANDROID_VERSION 60:
  // - VIDEOPLAYER_COMPONENT_VERSION was incremented to 4.
  // For YOUNG_ANDROID_VERSION 61:
  // - HORIZONTALARRANGEMENT_COMPONENT_VERSION was incremented to 2
  // - VERTICALARRANGEMENT_COMPONENT_VERSION was incremented to 2
  // - FORM_COMPONENT_VERSION was incremented to 8
  // For YOUNG_ANDROID_VERSION 62:
  // - BALL_COMPONENT_VERSION was incremented to 4.
  // - CANVAS_COMPONENT_VERSION was incremented to 6.
  // - IMAGESPRITE_COMPONENT_VERSION was incremented to 5.
  // For YOUNG_ANDROID_VERSION 63:
  // - ACTIVITYSTARTER_COMPONENT_VERSION was incremented to 4.
  // - FORM_COMPONENT_VERSION was incremented to 9.
  // - LISTPICKER_COMPONENT_VERSION was incremented to 6.
  // For YOUNG_ANDROID_VERSION 64:
  // - FUSIONTABLESCONTROL_COMPONENT_VERSION was incremented to 2.
  // For YOUNG_ANDROID_VERSION 65:
  // - BALL_COMPONENT_VERSION was incremented to 5.
  // - CANVAS_COMPONENT_VERSION was incremented to 7.
  // - IMAGESPRITE_COMPONENT_VERSION was incremented to 6.
  // For YOUNG_ANDROID_VERSION 66:
  // - FORM_COMPONENT_VERSION was incremented to 10.
  // For YOUNG_ANDROID_VERSION 67:
  // - TEXTING_COMPONENT_VERSION was incremented to 2.
  // For YOUNG_ANDROID_VERSION 68:
  // - Phone Status Block was added.
  // For YOUNG_ANDROID_VERSION 69:
  // - IMAGEPICKER_COMPONENT_VERSION was incremented to 5.
  // For YOUNG_ANDROID_VERSION 70:
  // - TEXTING_COMPONENT_VERSION was incremented to 3.
  // For YOUNG_ANDROID_VERSION 71:
  // - NOTIFIER_COMPONENT_VERSION was incremented to 2.
  // For YOUNG_ANDROID_VERSION 72:
  // - WEBVIEWER_COMPONENT_VERSION was incremented to 3
  // For YOUNG_ANDROID_VERSION 73:
  // - BUTTON_COMPONENT_VERSION was incremented to 5.
  // For YOUNG_ANDROID_VERSION 74:
  // - SLIDER_COMPONENT_VERSION was incremented to 1.
  // For YOUNG_ANDROID_VERSION 75:
  // - WEBVIEWER_COMPONENT_VERSION was incremented to 3
  // For YOUNG_ANDROID_VERSION 76:
  // - PLAYER_COMPONENT_VERSION was incremented to 5
  // For YOUNG_ANDROID_VERSION 77:
  // - TWITTER_COMPONENT_VERSION was incremented to 3
  // For YOUNG_ANDROID_VERSION 78:
  // - NEARFIELD_COMPONENT_VERSION was incremented to 1
  // For YOUNG_ANDROID_VERSION 79:
  // - FORM_COMPONENT_VERSION was incremented to 11.
  // For YOUNG_ANDROID_VERSION 80:
  // - LISTPICKER_COMPONENT_VERSION was incremented to 7.
  // For YOUNG_ANDROID_VERSION 81:
  // - NOTIFIER_COMPONENT_VERSION was incremented to 3.
  // For YOUNG_ANDROID_VERSION 82:
  // - ACCELEROMETERSENSOR_COMPONENT_VERSION was incremented to 3.
  // For YOUNG_ANDROID_VERSION 83:
  // - LISTPICKER_COMPONENT_VERSION was incremented to 8.
  // For YOUNG_ANDROID_VERSION 84:
  // - FORM_COMPONENT_VERSION was incremented to 12.
  // For YOUNG_ANDROID_VERSION 85:
  // - CAMERA_COMPONENT_VERSION was incremented to 2.
  // For YOUNG_ANDROID_VERSION 86:
  // - VIDEOPLAYER_COMPONENT_VERSION was incremented to 5.
  // - The Sharing Component was added
  // For YOUNG_ANDROID_VERSION 87:
  // - WEBVIEWER_COMPONENT_VERSION was incremented to 4
  // For YOUNG_ANDROID_VERSION 88:
  // - SPINNER_COMPONENT_VERSION was incremented to 1
  // For YOUNG_ANDROID_VERSION 89:
  // - LISTVIEW_COMPONENT_VERSION was incremented to 1.
  // For YOUNG_ANDROID_VERSION 90:
  // - TEXTTOSPEECH_COMPONENT_VERSION was incremented to 2
  // For YOUNG_ANDROID_VERSION 91:
  // - DATEPICKER_COMPONENT_VERSION was incremented to 1.
  // For YOUNG_ANDROID_VERSION 92:
  // - TIMEPICKER_COMPONENT_VERSION was incremented to 1
  // For YOUNG_ANDROID_VERSION 93:
  // - FILE_COMPONENT_VERSION was incremented to 1.
  // For YOUNG_ANDROID_VERSION 94:
  // - YANDEX_COMPONENT_VERSION was incremented to 1.
  // For YOUNG_ANDROID_VERSION 95:
  // - BUTTON_COMPONENT_VERSION was incremented to 6.
  // For YOUNG_ANDROID_VERSION 96:
  // - TIMEPICKER_COMPONENT_VERSION was incremented to 2.
  // For YOUNG_ANDROID_VERSION 97:
  // - PLAYER_COMPONENT_VERSION was incremented to 6
  // For YOUNG_ANDROID_VERSION 98:
  // - PHONECALL_COMPONENT_VERSION was incremented to 2.
  // For YOUNG_ANDROID_VERSION 99:
  // - CONTACTPICKER_COMPONENT_VERSION was incremented to 5
  // For YOUNG_ANDROID_VERSION 100:
  // - DATEPICKER_COMPONENT_VERSION was incremented to 2.
  // For YOUNG_ANDROID_VERSION 101:
  // - FORM_COMPONENT_VERSION was incremented to 13.
  // For YOUNG_ANDROID_VERSION 102:
  // - FUSIONTABLESCONTROL_COMPONENT_VERSION was incremented to 3.
  // For YOUNG_ANDROID_VERSION 103:
  // - LISTVIEW_COMPONENT_VERSION was incremented to 2.
  // For YOUNG_ANDROID_VERSION 104:
  // - TWITTER_COMPONENT_VERSION was incremented to 4.
  // For YOUNG_ANDROID_VERSION 105:
  // - WEB_COMPONENT_VERSION was incremented to 4.
  // For YOUNG_ANDROID_VERSION 106:
  // - LISTVIEW_COMPONENT_VERSION was incremented to 3.
  // For YOUNG_ANDROID_VERSION 107:
  // - WEBVIEWER_COMPONENT_VERSION was incremented to 5
  // For YOUNG_ANDROID_VERSION 108:
  // - New Obsfucate Text Block was added and BLOCKS_LANGUAGE_VERSION incremented to 18
  // For YOUNG_ANDROID_VERION 109:
  // - Added PROXIMITYSENSOR_COMPONENT_VERSION
  // For YOUNG_ANDROID_VERSION 110:
  // - LABEL_COMPONENT_VERSION was incremented to 3.
  // For YOUNG_ANDROID_VERSION 111:
  // - BARCODESCANNER_COMPONENT_VERSION was incremented to 2.
  // For YOUNG_ANDROID_VERSION 112:
  // First test of new upgrading architecture: Dave Wolber's Canvas name changes
  // For YOUNG_ANDROID_VERSION 113:
  // Second test of new upgrading architecture: Evan Thomas's fillCircle argument for Canvas.DrawCircle
  // - CANVAS_COMPONENT_VERSION was incremented to 9.
  // For YOUNG_ANDROID_VERSION 114:
  // - FORM_COMPONENT_VERSION was incremented to 14.
  // For YOUNG_ANDROID_VERSION 115:
  // - CANVAS_COMPONENT_VERSION was incremented to 10.
  // For YOUNG_ANDROID_VERSION 116:
  // - LISTPICKER_COMPONENT_VERSION was incremented to 9.
  // For YOUNG_ANDROID_VERSION 117:
  // - LISTVIEW_COMPONENT_VERSION was incremented to 4.
  // For YOUNG_ANDROID_VERSION 118:
  // - SOUND_RECORDER_COMPONENT_VERSION was incremented to 2.
  // For YOUNG_ANDROID_VERSION 119:
  // - TEXTBOX_COMPONENT_VERSION was incremented to 5
  // - WEBVIEWER_COMPONENT_VERSION was incremented to 6
  // For YOUNG_ANDROID_VERSION 120:
  // - SLIDER_COMPONENT_VERSION was incremented to 2
  // For YOUNG_ANDROID_VERSION 121:
  // - NOTIFIER_COMPONENT_VERSION was incremented to 4
  // For YOUNG_ANDROID_VERSION 122:
  // - EMAILPICKER_COMPONENT_VERSION was incremented to 3
  // - PASSWORDTEXTBOX_COMPONENT_VERSION was incremented to 3
  // For YOUNG_ANDROID_VERSION 123:
  // - TEXTTOSPEECH_COMPONENT_VERSION was incremented to 3
<<<<<<< HEAD
<<<<<<< HEAD
  // For YOUNG_ANDROID_VERSION 124:
  // - FORM_COMPONENT_VERSION was incremented to 15.
  // For YOUNG_ANDROID_VERSION 125:
  // - LISTVIEW_COMPONENT_VERSION was incremented to 5
  // For YOUNG_ANDROID_VERSION 126:
  // - ACTIVITYSTARTER_COMPONENT_VERSION was incremented to 5
  // For YOUNG_ANDROID_VERSION 127:
  // - FORM_COMPONENT_VERSION was incremented to 16.
  // For YOUNG_ANDROID_VERSION 128:
  // - BLOCKS_LANGUAGE_VERSION was incremented to 19
  // For YOUNG_ANDROID_VERSION 129:
  // - CLOCK_COMPONENT_VERSION was incremented to 2
  // For YOUNG_ANDROID_VERSION 130:
  // - TEXTTOSPEECH_COMPONENT_VERSION was incremented to 4
  // For YOUNG_ANDROID_VERION 131;
  // - FILE_COMPONENT_VERSION was incremented to 2

  public static final int YOUNG_ANDROID_VERSION = 131;
=======
  // For YOUNG_ANDROID_VERION 124;
  // - FILE_COMPONENT_VERSION was incremented to 2

  public static final int YOUNG_ANDROID_VERSION = 124;
>>>>>>> a114d15f

  // ............................... Blocks Language Version Number ...............................

  // NOTE(lizlooney,user) - when the blocks language changes:
  // 1. Increment YOUNG_ANDROID_VERSION above.
  // 2. Increment BLOCKS_LANGUAGE_VERSION here
  // 3. ***Add code in yacodeblocks.BlockSaveFile#upgradeLanguage to upgrade the .blk file contents
  // 4. Add code in YoungAndroidFormUpgrader to upgrade the source file
  // *** BlockSaveFile is no longer used in App Inventor 2 (Feb. 2014)

  // For BLOCKS_LANGUAGE_VERSION 2:
  // - Allow arguments of different procedures and events to have the same names.
  // For BLOCKS_LANGUAGE_VERSION 3:
  // - Some String operations were added: text<, text=, text>, trim, upcase, downcase
  // For BLOCKS_LANGUAGE_VERSION 4:
  // Added: replace all, copy list, insert list item, for each in range
  // For BLOCKS_LANGUAGE_VERSION 5:
  // - The Math trigonometry functions' formal parameter names were changed, and two
  //   blocks (degrees-to-radians and radians-to-degrees) were added.
  // For BLOCKS_LANGUAGE_VERSION 6:
  // - Text blocks, comments, and complaints are encoded on save and decoded on load to
  // preserve international characters.
  // For BLOCKS_LANGUAGE_VERSION 7:
  // - Corrupted character sequences in comments are replaced with * when .blk files are upgraded.
  // For BLOCKS_LANGUAGE_VERSION 8:
  // - Socket labels of some text blocks were changed.
  // For BLOCKS_LANGUAGE_VERSION 9:
  // - Socket labels for degrees-to-radians and radians-to-degrees were fixed.
  // For BLOCKS_LANGUAGE_VERSION 10:
  // - Added not-equal block.  Add "as" descriptor to def block.
  // For BLOCKS_LANGUAGE_VERSION 11:
  // - CSV-related list functions were added (list to csv row, list to csv table,
  //   list from csv row, list from csv table)
  // For BLOCKS_LANGUAGE_VERSION 12:
  // - Changed multiply symbol from star to times; change subtract symbol from hyphen to minus
  // For BLOCKS_LANGUAGE_VERSION 13:
  // - Added open-screen and open-screen-with-start-text.
  // For BLOCKS_LANGUAGE_VERSION 14:
  // - Added generated blocks for component object methods and properties.
  // For BLOCKS_LANGUAGE_VERSION 15:
  // - Added "is text empty?" to Text drawer.
  // For BLOCKS_LANGUAGE_VERSION 16:
  // - Added make-color and split-color to Color drawer.
  // For BLOCKS_LANGUAGE_VERSION 17:
  // - Changed open-screen to open-another-screen
  // - Changed open-screen-with-start-text to open-another-screen-with-start-value
  // - Marked get-startup-text as a bad block
  // - Added get-start-value
  // - Added get-plain-start-text
  // - Marked close-screen-with-result as a bad block
  // - Added close-screen-with-value
  // - Added close-screen-with-plain-text
  // For BLOCKS_LANGUAGE_VERSION 18:
  // - New Obsfucate Text Block was added
  // For BLOCKS_LANGUAGE_VERSION 19:
  // The is-number block was modified to include dropdowns for base10, hex, and binary
  // The number-convert blocks was added
  public static final int BLOCKS_LANGUAGE_VERSION = 19;
  
  // ................................. Component Version Numbers ..................................

  // NOTE(lizlooney,user) - when a new component is added:
  // 1. Increment YOUNG_ANDROID_VERSION above.
  // 2. Add the version number for the new component below
  // 3. Add documentation to the appropriate html file in docs/reference/components.

  // NOTE(lizlooney,user) - when a component changes:
  // 1. Increment YOUNG_ANDROID_VERSION above.
  // 2. Increment the version number for that component below
  // 3. Add code in com.google.appinventor.client.youngandroid.YoungAndroidFormUpgrader#
  //    upgradeComponentProperties to upgrade the .scm file contents
  // *** OBSOLETE 4. Add code in openblocks.yacodeblocks.BlockSaveFile#upgradeComponentBlocks to
  // *** OBSOLETE upgrade the .blk file contents (not used in AI 2)
  // 4. For AI2, update the table in blocklyeditor/src/versioning.js
  // 5. Update documentation in the appropriate html file in docs/reference/components.


  // Note added after internationalization (8/25/2014)
  // If you add any properties, events or methods to a component you *must*:

  //   Add an entry for each new property/event/method into
  //   OdeMessages.java iff a property with that name doesn't already
  //   exist (so if you are adding a property that has the same name as
  //   another property in a different component, you don't do it a
  //   second time). To add the "Foo" property you would add:

  //         @defaultMessage("Foo")
  //         @description("")
  //         String FooProperties();

  //   If you edit the description of a component (but not yet a
  //   property,method or event of that component) you must also find and
  //   update the description in OdeMessages.java



  //For ACCELEROMETERSENSOR_COMPONENT_VERSION 2:
  // - AccelerometerSensor.MinimumInterval property was added.
  // - AccelerometerSensor.AccelerationChanged method was modified to wait for
  //   the minimum interval to elapse before calling a shaking event when necessary.
  //For ACCELEROMETERSENSOR_COMPONENT_VERSION 3:
  // - AccelerometerSensor.Sensitivty property was added.
  public static final int ACCELEROMETERSENSOR_COMPONENT_VERSION = 3;

  // For ACTIVITYSTARTER_COMPONENT_VERSION 2:
  // - The ActivityStarter.DataType, ActivityStarter.ResultType, and ActivityStarter.ResultUri
  //   properties were added.
  // - The ActivityStarter.ResolveActivity method was added.
  // - The ActivityStarter.ActivityError event was added.
  // For ACTIVITYSTARTER_COMPONENT_VERSION 3:
  // - The ActivityStarter.ActivityError event was marked userVisible false and is no longer used.
  // For ACTIVITYSTARTER_COMPONENT_VERSION 4:
  // - The ActivityStarter.StartActivity was edited to use the parent Form's open screen
  //   animation to transition to next activity.
  // For ACTIVITYSTARTER_COMPONENT_VERSION 5:
  // - The ActivityStarter.ActivityCanceled event was added.
  public static final int ACTIVITYSTARTER_COMPONENT_VERSION = 5;

  // For BALL_COMPONENT_VERSION 2:
  // - The PointTowards method was added (for all sprites)
  // - The heading property was changed from int to double (for all sprites)
  // For BALL_COMPONENT_VERSION 3:
  // - The Z property was added (also for ImageSprite)
  // For BALL_COMPONENT_VERSION 4:
  // - The TouchUp, TouchDown, and Flung events were added. (for all sprites)
  // For BALL_COMPONENT_VERSION 5:
  // - Callback parameters speed and heading were added to Flung. (for all sprites)
  public static final int BALL_COMPONENT_VERSION = 5;

  // For BARCODESCANNER_COMPONENT_VERSION 2:
  // -- UseExternalScanner property was added (default true)
  public static final int BARCODESCANNER_COMPONENT_VERSION = 2;

  // For BLUETOOTHCLIENT_COMPONENT_VERSION 2:
  // - The BluetoothClient.Enabled property was added.
  // For BLUETOOTHCLIENT_COMPONENT_VERSION 3:
  // - The BluetoothClient.BluetoothError event was marked userVisible false and is no longer used.
  // For BLUETOOTHCLIENT_COMPONENT_VERSION 4:
  // - The BluetoothClient.DelimiterByte property was added.
  // For BLUETOOTHCLIENT_COMPONENT_VERSION 5:
  // - The BluetoothClient.Secure property was added.
  public static final int BLUETOOTHCLIENT_COMPONENT_VERSION = 5;

  // For BLUETOOTHSERVER_COMPONENT_VERSION 2:
  // - The BluetoothServer.Enabled property was added.
  // For BLUETOOTHSERVER_COMPONENT_VERSION 3:
  // - The BluetoothServer.BluetoothError event was marked userVisible false and is no longer used.
  // For BLUETOOTHSERVER_COMPONENT_VERSION 4:
  // - The BluetoothServer.DelimiterByte property was added.
  // For BLUETOOTHSERVER_COMPONENT_VERSION 5:
  // - The BluetoothServer.Secure property was added.
  public static final int BLUETOOTHSERVER_COMPONENT_VERSION = 5;

  // For BUTTON_COMPONENT_VERSION 2:
  // - The Alignment property was renamed to TextAlignment.
  // For BUTTON_COMPONENT_VERSION 3:
  // - The LongClick event was added.
  // For BUTTON_COMPONENT_VERSION 4:
  // - The Shape property was added.
  // For BUTTON_COMPONENT_VERSION 5:
  // - The ShowFeedback property was added.
  // For BUTTON_COMPONENT_VERSION 6:
  // - Added TouchUp and TouchDown events
  // - FontSize, FontBold, FontItalic properties made visible in block editor
  public static final int BUTTON_COMPONENT_VERSION = 6;

  public static final int CAMCORDER_COMPONENT_VERSION = 1;

  // For CAMERA_COMPONENT_VERSION 2:
  // - The UseFront property was added.
   public static final int CAMERA_COMPONENT_VERSION = 2;

  // For CANVAS_COMPONENT_VERSION 2:
  // - The LineWidth property was added.
  // For CANVAS_COMPONENT_VERSION 3:
  // - The FontSize property was added.
  // - The TextAlignment property was added.
  // - The DrawText method was added.
  // - The DrawTextAtAngle method was added.
  // For CANVAS_COMPONENT_VERSION 4:
  // - Added Save and SaveAs methods
  // For CANVAS_COMPONENT_VERSION 5:
  // - Added GetBackgroundPixelColor, GetPixelColor, and SetBackgroundPixelColor methods.
  // For CANVAS_COMPONENT_VERSION 6:
  // - Added TouchDown, TouchUp, and Flung events.
  // For CANVAS_COMPONENT_VERSION 7:
  // - Callback parameters speed and heading were added to Flung. (for all sprites)
  // For CANVAS_COMPONENT_VERSION 8:
  // Dave Wolber's Canvas name changes:
  // - DrawCircle parameter names changed to centerx,centery, radius
  // - Touched parameter touchedSprite name changed to touchedAnySprite
  // - Dragged parameter draggedSprite name changed to draggedAnySprite
  // For CANVAS_COMPONENT_VERSION 9:
  // - DrawCircle has new fourth parameter (for isFilled), due to Evan Thomas
  // For CANVAS_COMPONENT_VERSION 10:
  // - The default value of the TextAlignment property was changed to Component.ALIGNMENT_CENTER
  public static final int CANVAS_COMPONENT_VERSION = 10;

  // For CHECKBOX_COMPONENT_VERSION 2:
  // - The Value property was renamed to Checked.
  public static final int CHECKBOX_COMPONENT_VERSION = 2;

  // For CLOCK_COMPONENT_VERSION 2:
  // - The pattern parameter was added to the FormatDate and FormatDateTime.
  public static final int CLOCK_COMPONENT_VERSION = 2;

  // For CONTACTPICKER_COMPONENT_VERSION 2:
  // - The Alignment property was renamed to TextAlignment.
  // For CONTACTPICKER_COMPONENT_VERSION 3:
  // - The method Open was added.
  // For CONTACTPICKER_COMPONENT_VERSION 4:
  // - The Shape property was added.
  // For CONTACTPICKER_COMPONENT_VERSION 5:
  // - Added PhoneNumber, PhoneNumberList, and EmailAddressList to ContactPicker.
  // - For Eclair and up, we now use ContactsContract instead of the deprecated Contacts.
  public static final int CONTACTPICKER_COMPONENT_VERSION = 5;

  // For DATEPICKER_COMPONENT_VERSION 2:
  // The datepicker dialog was updated to show the current date
  // instead of the last set date by default.
  // The SetDateToDisplay and LaunchPicker methods were added to
  // give the user more control of what time is displayed in the
  // datepicker dialog.
  public static final int DATEPICKER_COMPONENT_VERSION = 2;

  // For EMAILPICKER_COMPONENT_VERSION 2:
  // - The Alignment property was renamed to TextAlignment.
  // For EMAILPICKER_COMPONENT_VERSION 3:
  // - RequestFocus function was added (via TextBoxBase)
  public static final int EMAILPICKER_COMPONENT_VERSION = 3;

  // For FILE_COMPONENT_VERSION 2:
  // - The AfterFileSaved event was added.
  public static final int FILE_COMPONENT_VERSION = 2;

  // For FORM_COMPONENT_VERSION 2:
  // - The Screen.Scrollable property was added.
  // For FORM_COMPONENT_VERSION 3:
  // - The Screen.Icon property was added.
  // For FORM_COMPONENT_VERSION 4:
  // - The Screen.ErrorOccurred event was added.
  // For FORM_COMPONENT_VERSION 5:
  // - The Screen.ScreenOrientation property and Screen.ScreenOrientationChanged event were added.
  // For FORM_COMPONENT_VERSION 6:
  // - The SwitchForm and SwitchFormWithArgs methods were removed and the OtherScreenClosed event
  // was added.
  // For FORM_COMPONENT_VERSION 7:
  // - The VersionCode and VersionName properties were added.
  // For FROM_COMPONENT_VERSION 8:
  // - The AlignHorizontal property was added
  // - The AlignVertical property was added
  // For FORM_COMPONENT_VERSION 9:
  // - The OpenScreenAnimation property was added
  // - The CloseScreenAnimation property was added
  // For FORM_COMPONENT_VERSION 10:
  // - The BackPressed event was added.
  // For FORM_COMPONENT_VERSION 11:
  // - OpenScreenAnimation and CloseScreenAnimation are now properties.
  // For FORM_COMPONENT_VERSION 12:
  // - AboutScreen property was added
  // For FORM_COMPONENT_VERSION 13:
  // - The Screen.Scrollable property was set to False by default
  // For FORM_COMPONENT_VERSION 14:
  // - The Screen1.AppName was added and no block need to be changed.
  // For FORM_COMPONENT_VERSION 15:
  // - The Screen.ShowStatusBar was added.
  // For FORM_COMPONENT_VERSION 16:
  // - TitleVisible property was added

  public static final int FORM_COMPONENT_VERSION = 16;

  // For FUSIONTABLESCONTROL_COMPONENT_VERSION 2:
  // - The Fusiontables API was migrated from SQL to V1
  // For FUSIONTABLESCONTROL_COMPONENT_VERSION 3:
  // - InsertRow, GetRows and GetRowsWithConditions was added.
  // - KeyFile, UseServiceAuthentication and ServiceAccountEmail
  //   were added.
  public static final int FUSIONTABLESCONTROL_COMPONENT_VERSION = 3;

  public static final int GAMECLIENT_COMPONENT_VERSION = 1;

  // For HORIZONTALARRANGEMENT_COMPONENT_VERSION 2:
  // - The AlignHorizontal property was added
  // - The AlignVertical property was added
  public static final int HORIZONTALARRANGEMENT_COMPONENT_VERSION = 2;

  public static final int IMAGE_COMPONENT_VERSION = 1;

  // For IMAGEPICKER_COMPONENT_VERSION 2:
  // - The Alignment property was renamed to TextAlignment.
  // For IMAGEPICKER_COMPONENT_VERSION 3:
  // - The method Open was added.
  // For IMAGEPICKER_COMPONENT_VERSION 4:
  // - The Shape property was added.
  // For IMAGEPICKER_COMPONENT_VERSION 5:
  // - The ImagePath property was changed to Selection, and now returns a file path to
  //   external storage

  public static final int IMAGEPICKER_COMPONENT_VERSION = 5;

  // For IMAGESPRITE_COMPONENT_VERSION 2:
  // - The Rotates property was added.
  // For IMAGESPRITE_COMPONENT_VERSION 3:
  // - The PointTowards method was added (for all sprites)
  // - The heading property was changed from int to double (for all sprites)
  // For IMAGESPRITE_COMPONENT_VERSION 4:
  // - The Z property was added (also for Ball)
  // For IMAGESPRITE_COMPONENT_VERSION 5:
  // - The TouchUp, TouchDown, and Flung events were added. (for all sprites)
  // For IMAGESPRITE_COMPONENT_VERSION 6:
  // - Callback parameters speed and heading were added to Flung. (for all sprites)
  public static final int IMAGESPRITE_COMPONENT_VERSION = 6;

  // For LABEL_COMPONENT_VERSION 2:
  // - The Alignment property was renamed to TextAlignment.
  // For LABEL_COMPONENT_VERSION 3:
  // - The HasMargins property was added
  public static final int LABEL_COMPONENT_VERSION = 3;

  // For LISTPICKER_COMPONENT_VERSION 2:
  // - The Alignment property was renamed to TextAlignment.
  // For LISTPICKER_COMPONENT_VERSION 3:
  // - The SelectionIndex read-write property was added.
  // For LISTPICKER_COMPONENT_VERSION 4:
  // - The method Open was added.
  // For LISTPICKER_COMPONENT_VERSION 5:
  // - The Shape property was added.
  // For LISTPICKER_COMPONENT_VERSION 6:
  // - The getIntent method was modified to provide the ListPickerActivity
  //   with the parent Form's open screen animation.
  // For LISTPICKER_COMPONENT_VERSION 7:
  // - Added ShowFilterBar property
  // For LISTPICKER_COMPONENT_VERSION 8:
  // - Added title property
  // For LISTPICKER_COMPONENT_VERSION 9:
  // - Added ItemTextColor, ItemBackgroundColor
  public static final int LISTPICKER_COMPONENT_VERSION = 9;

  // For LISTVIEW_COMPONENT_VERSION 1:
  // - Initial version.
  // For LISTVIEW_COMPONENT_VERSION 2:
  // - Added Elements property
  // For LISTVIEW_COMPONENT_VERSION 3:
  // - Added BackgroundColor Property
  // - Added TextColor Property
  // For LISTVIEW_COMPONENT_VERSION 4:
  // - Added TextSize Property
  // For LISTVIEW_COMPONENT_VERSION 5:
  // - Added SelectionColor Property
  public static final int LISTVIEW_COMPONENT_VERSION = 5;

  // For LOCATIONSENSOR_COMPONENT_VERSION 2:
  // - The TimeInterval and DistanceInterval properties were added.
  public static final int LOCATIONSENSOR_COMPONENT_VERSION = 2;

  // For NEARFIELD_COMPONENT_VERSION 1:
  public static final int NEARFIELD_COMPONENT_VERSION = 1;

  // For NOTIFIER_COMPONENT_VERSION 2:
  // - To ShowChooseDialog and ShowTextDialog, new arg was added to indicate if dialog is cancelable
  // For NOTIFIER_COMPONENT_VERSION 3:
  // - Added NotifierColor, TextColor and NotifierLength options
  // For NOTIFIER_COMPONENT_VERSION 4:
  // - Added a ShowProgressDialog method, and a DismissProgressDialog method
  public static final int NOTIFIER_COMPONENT_VERSION = 4;

  public static final int NXT_COLORSENSOR_COMPONENT_VERSION = 1;

  public static final int NXT_DIRECT_COMMANDS_COMPONENT_VERSION = 1;

  public static final int NXT_DRIVE_COMPONENT_VERSION = 1;

  public static final int NXT_LIGHTSENSOR_COMPONENT_VERSION = 1;

  public static final int NXT_SOUNDSENSOR_COMPONENT_VERSION = 1;

  public static final int NXT_TOUCHSENSOR_COMPONENT_VERSION = 1;

  public static final int NXT_ULTRASONICSENSOR_COMPONENT_VERSION = 1;

  // For ORIENTATIONSENSOR_COMPONENT_VERSION = 2:
  // - The Yaw property was renamed to Azimuth.
  // - The yaw parameter to OrientationChanged was renamed to azimuth.
  public static final int ORIENTATIONSENSOR_COMPONENT_VERSION = 2;

  // For PASSWORDTEXTBOX_COMPONENT_VERSION 2:
  // - The Alignment property was renamed to TextAlignment.
  // For PASSWORDTEXTBOX_COMPONENT_VERSION 3:
  // - Added RequestFocus Function (via TextBoxBase)
  public static final int PASSWORDTEXTBOX_COMPONENT_VERSION = 3;

  public static final int PEDOMETER_COMPONENT_VERSION = 1;

  // For PHONECALL_COMPONENT_VERSION 2:
  // - The PhoneCallStarted event was added.
  // - The PhoneCallEnded event was added.
  // - The IncomingCallAnswered event was added.
  public static final int PHONECALL_COMPONENT_VERSION = 2;

  // For PHONENUMBERPICKER_COMPONENT_VERSION 2:
  // - The Alignment property was renamed to TextAlignment.
  // For PHONENUMBERPICKER_COMPONENT_VERSION 3:
  // - The method Open was added.
  // For PHONENUMBERPICKER_COMPONENT_VERSION 4:
  // - The Shape property was added.
  public static final int PHONENUMBERPICKER_COMPONENT_VERSION = 4;

  public static final int PHONESTATUS_COMPONENT_VERSION = 1;

  // For PLAYER_COMPONENT_VERSION 2:
  // - The Player.PlayerError event was added.
  // For PLAYER_COMPONENT_VERSION 3:
  // - The Player.PlayerError event was marked userVisible false and is no longer used.
  // For PLAYER_COMPONENT_VERSION 4:
  // - The Player.Completed event was added.
  // - The IsLooping property was added.
  // - The Volume property was added.
  // - The IsPlaying method was added.
  // For PLAYER_COMPONENT_VERSION 5:
  // - The IsLooping property was renamed to Loop.
  // For PLAYER_COMPONENT_VERSION 6:
  // - The PlayInForeground property was added.
  // - The OtherPlayerStarted event was added.

  public static final int PLAYER_COMPONENT_VERSION = 6;

  public static final int SHARING_COMPONENT_VERSION = 1;

  // For SLIDER_COMPONENT_VERSION 1:
  // - Initial version.
  // For SLIDER_COMPONENT_VERSION 2:
  // - Added the property to allow for the removal of the Thumb Slider
  public static final int SLIDER_COMPONENT_VERSION = 2;

  // For SPINNER_COMPONENT_VERSION 1:
  public static final int SPINNER_COMPONENT_VERSION = 1;

  // For SOUND_COMPONENT_VERSION 2:
  // - The Sound.SoundError event was added.
  // For SOUND_COMPONENT_VERSION 3:
  // - The Sound.SoundError event was marked userVisible false and is no longer used.
  public static final int SOUND_COMPONENT_VERSION = 3;

  // For SOUND_RECORDER_COMPONENT_VERSION 2:
  // - The SavedRecording property was added.
  public static final int SOUND_RECORDER_COMPONENT_VERSION = 2;

  public static final int SPEECHRECOGNIZER_COMPONENT_VERSION = 1;

  public static final int TABLEARRANGEMENT_COMPONENT_VERSION = 1;

  // For TEXTBOX_COMPONENT_VERSION 2:
  // - The TextBox.NumbersOnly property was added.
  // For TEXTBOX_COMPONENT_VERSION 3:
  // - The Alignment property was renamed to TextAlignment.
  // For TEXTBOX_COMPONENT_VERSION 4:
  // - The HideKeyboard method was added.
  // - The MultiLine property was added.
  // For TEXTBOX_COMPONENT_VERSION 5:
  // - RequestFocus method was added
  public static final int TEXTBOX_COMPONENT_VERSION = 5;

  // For TEXTING_COMPONENT_VERSION 2:
  // Texting over Wifi was implemented using Google Voice
  // This works only on phones with 2.0 (Eclair) or higher.
  // It requires that the user has a Google Voice account
  // and has the mobile Voice app installed on the phone.
  // Access to Google Voice is controlled through OAuth 2.
  // For TEXTING_COMPONENT_VERISON 3:
  // - receivingEnabled is now an integer in the range 1-3
  //   instead of a boolean
  public static final int TEXTING_COMPONENT_VERSION = 3;

  // For TEXTTOSPEECH_COMPONENT_VERSION 2:
  // - added speech pitch and rate
  // For TEXTTOSPEECH_COMPONENT_VERSION 3:
  // - the AvailableLanguages property was added
  // - the AvailableCountries property was added
  // For TEXTTOSPEECH_COMPONENT_VERSION 4:
  // - the Country designer property was changed to use a ChoicePropertyEditor
  // - the Language designer property was changed to use a ChoicePropertyEditor
  public static final int TEXTTOSPEECH_COMPONENT_VERSION = 4;

  // For TIMEPICKER_COMPONENT_VERSION 2:
  // After feedback from the forum, the timepicker dialog was updated
  // to show the current time instead of the last set time by default.
  // The SetTimeToDisplay and LaunchPicker methods were added to
  // give the user more control of what time is displayed in the
  // timepicker dialog.
  public static final int TIMEPICKER_COMPONENT_VERSION = 2;

  public static final int TINYDB_COMPONENT_VERSION = 1;

  // For TINYWEBDB_COMPONENT_VERSION 2:
  // - The TinyWebDB.ShowAlert method was removed. Notifier.ShowAlert should be used instead.
  public static final int TINYWEBDB_COMPONENT_VERSION = 2;

  // For TWITTER_COMPONENT_VERSION 2:
  // - The Authorize method and IsAuthorized event handler were added to support
  //   OAuth authentication (now requred by Twitter). These
  //   should be used instead of Login and IsLoggedIn. Login is still there but
  //   calling Login pops up a notification to use Authorize. IsLoggedIn will
  //   be changed to IsAuthorized when the blocks file is upgraded.
  // - Added CheckAuthorized method to check whether the user is already
  //   logged in and call IsAuthorized if so. We save the accessToken across app
  //   invocations, so it is possible that the app already has authorization
  //   when it starts up.
  // - Added DeAuthorize method to forget authorization token (logout, effectively).
  // - Added ConsumerKey and ConsumerSecret designer properties (required for
  //   Authorize)
  // - Added Username read-only property that returns the Twitter username when
  //   the user is logged in.
  // - The friend timeline was changed to be a list of tuples (lists), where
  //   each sub-list is (username message). The old format was just a list
  //   of messages and didn't include the username associated with each message.
  // For TWITTER_COMPONENT_VERSION 3:
  // - The 'SetStatus' procedure has been changed to 'Tweet' to be more intuitive.
  // - Added 'TweetWithImage' which uploads an image to TwitPic and adds it to
  //   a tweet to allow a user to tweet with a picture. This requires a TwitPic_API_Key
  //   property.
  // For TWITTER_COMPONENT_VERSION 4:
  // - Modified 'TweetWithImage' to upload images to Twitter directly because of the shutdown of
  //   TwitPic. The TwitPic_API_Key property is now deprecated and hidden.
  public static final int TWITTER_COMPONENT_VERSION = 4;

  // For VERTICALARRANGEMENT_COMPONENT_VERSION 2:
  // - The AlignHorizontal property was added
  // - The AlignVertical property was added
  public static final int VERTICALARRANGEMENT_COMPONENT_VERSION = 2;

  // For VIDEOPLAYER_COMPONENT_VERSION 2:
  // - The VideoPlayer.VideoPlayerError event was added.
  // For VIDEOPLAYER_COMPONENT_VERSION 3:
  // - The VideoPlayer.VideoPlayerError event was marked userVisible false and is no longer used.
  // For VIDEOPLAYER_COMPONENT_VERSION 4:
  // - The VideoPlayer.width and VideoPlayer.height variables were marked as user visible.
  // - The FullScreen property was added to the VideoPlayer.
  // For VIDEOPLAYER_COMPONENT_VERSION 5:
  // - The Volume property (setter only) was added to the VideoPlayer.
  public static final int VIDEOPLAYER_COMPONENT_VERSION = 5;

  public static final int VOTING_COMPONENT_VERSION = 1;

  // For WEB_COMPONENT_VERSION 2:
  // - The RequestHeaders and AllowCookies properties were added.
  // - The BuildPostData and ClearCookies methods were added.
  // - The existing PostText method was renamed to PostTextWithEncoding, and a new PostText
  //   method was added.
  // For WEB_COMPONENT_VERSION 3:
  // - PUT and DELETE Actions added (PutText, PutTextWithEncoding, PutFile, and Delete).
  // For WEB_COMPONENT_VERSION 4:
  // - Added method XMLTextDecode
  public static final int WEB_COMPONENT_VERSION = 4;

  // For WEBVIEWER_COMPONENT_VERSION 2:
  // - The CanGoForward and CanGoBack methods were added
  // For WEBVIEWER_COMPONENT_VERSION 3:
  // - Add UsesLocation property to set location permissions
  // For WEBVIEWER_COMPONENT_VERSION 4:
  // - Add WebViewString
  // For WEBVIEWER_COMPONENT_VERSION 5:
  // - IgnoreSslError property added
  // For WEBVIEWER_COMPONENT_VERSION 6:
  // - ClearCaches method was added
  public static final int WEBVIEWER_COMPONENT_VERSION = 6;


  // For YANDEX_COMPONENT_VERSION 1:
  // - Initial version.
  public static final int YANDEX_COMPONENT_VERSION = 1;

  //For PROXIMITYSENSOR_COMPONENT_VERSION: Initial Version
  public static final int PROXIMITYSENSOR_COMPONENT_VERSION = 1;

  // Rendezvous Server Location

  public static final String RENDEZVOUS_SERVER = "rendezvous.appinventor.mit.edu";

  // Companion Versions and Update Information

  // The PREFERRED_COMPANION is displayed to the end-user if
  // they ask (via the Help->About menu) and if they are told
  // that they need to update their companion
  //
  // ACCEPTABLE_COMPANIONS is a list of Companion VersionNames
  // which are usable with this version of the system.
  //
  // COMPANION_UPDATE_URL is the URL used by the Companion
  // Update Mechanism to find the Companion to download.
  // Note: This new Companion needs to be signed by the same
  // key as the Companion it is replacing, as the Package Manager
  // is invoked from the running Companion.

  public static final String PREFERRED_COMPANION = "2.27";
  public static final String COMPANION_UPDATE_URL = "";
  public static final String COMPANION_UPDATE_URL1 = "";
  public static final String [] ACCEPTABLE_COMPANIONS = { "2.27" };

  // Splash Screen Values
  public static final int SPLASH_SURVEY = 1;


}<|MERGE_RESOLUTION|>--- conflicted
+++ resolved
@@ -322,8 +322,6 @@
   // - PASSWORDTEXTBOX_COMPONENT_VERSION was incremented to 3
   // For YOUNG_ANDROID_VERSION 123:
   // - TEXTTOSPEECH_COMPONENT_VERSION was incremented to 3
-<<<<<<< HEAD
-<<<<<<< HEAD
   // For YOUNG_ANDROID_VERSION 124:
   // - FORM_COMPONENT_VERSION was incremented to 15.
   // For YOUNG_ANDROID_VERSION 125:
@@ -342,13 +340,7 @@
   // - FILE_COMPONENT_VERSION was incremented to 2
 
   public static final int YOUNG_ANDROID_VERSION = 131;
-=======
-  // For YOUNG_ANDROID_VERION 124;
-  // - FILE_COMPONENT_VERSION was incremented to 2
-
-  public static final int YOUNG_ANDROID_VERSION = 124;
->>>>>>> a114d15f
-
+    
   // ............................... Blocks Language Version Number ...............................
 
   // NOTE(lizlooney,user) - when the blocks language changes:
