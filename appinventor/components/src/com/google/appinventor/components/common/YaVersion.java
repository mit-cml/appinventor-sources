--- conflicted
+++ resolved
@@ -390,7 +390,6 @@
   // For YOUNG_ANDROID_VERSION 140:
   // - HORIZONTALARRANGEMENT_COMPONENT_VERSION was incremented to 3.
   // - VERTICALARRANGEMENT_COMPONENT_VERSION was incremented to 3
-<<<<<<< HEAD
   // - FTC_COMPASS_SENSOR_COMPONENT_VERSION was incremented to 2.
   // For YOUNG_ANDROID_VERSION 141:
   // - The FtcElapsedTime component was added.
@@ -404,34 +403,16 @@
   // - FTC_ROBOT_CONTROLLER_COMPONENT_VERSION was incremented to 2.
   // - FTC_TOUCH_SENSOR_COMPONENT_VERSION was incremented to 2.
   // - FTC_TOUCH_SENSOR_MULTIPLEXER_COMPONENT_VERSION was incremented to 2.
-=======
-  // For YOUNG_ANDROID_VERSION 141:
-  // - Reserved for FIRST Tech Challenge.
->>>>>>> 581d9c9f
   // For YOUNG_ANDROID_VERSION 142:
   // - FORM_COMPONENT_VERSION was incremented to 19.
   // For YOUNG_ANDROID_VERSION 143:
   // - GyroscopeSensor component was added
   // For YOUNG_ANDROID_VERSION 144:
-<<<<<<< HEAD
   // - FTC_DC_MOTOR_CONTROLLER_COMPONENT_VERSION was incremented to 3.
   // For YOUNG_ANDROID_VERSION 145:
+  // - Spelling of "obsfucate" was corrected to obfuscate and BLOCKS_LANGUAGE_VERSION incremented to 20
   // - FTC_GAMEPAD_COMPONENT_VERSION was incremented to 2.
   // - FTC_ROBOT_CONTROLLER_COMPONENT_VERSION was incremented to 3.
-  // For YOUNG_ANDROID_VERSION 146:
-  // - The FtcI2cDeviceSynch component was added.
-  // - FTC_DC_MOTOR_CONTROLLER_COMPONENT_VERSION was incremented to 4.
-  // - FTC_DEVICE_INTERFACE_MODULE_COMPONENT_VERSION was incremented to 3.
-  // - FTC_GYRO_SENSOR_COMPONENT_VERSION was incremented to 3.
-  // - FTC_LEGACY_MODULE_COMPONENT_VERSION was incremented to 3.
-  // - FTC_LINEAR_OP_MODE_COMPONENT_VERSION was incremented to 4.
-  // - FTC_OP_MODE_COMPONENT_VERSION was incremented to 3.
-
-  public static final int YOUNG_ANDROID_VERSION = 146;
-=======
-  // - Reserved for FIRST Tech Challenge.
-  // For YOUNG_ANDROID_VERSION 145:
-  // - Spelling of "obsfucate" was corrected to obfuscate and BLOCKS_LANGUAGE_VERSION incremented to 20
   // For YOUNG_ANDROID_VERSION 146:
   // - CAMERA_COMPONENT_VERSION was incremented to 3.
   // For YOUNG_ANDROID_VERSION 147:
@@ -442,9 +423,15 @@
   // - CLOCK_COMPONENT_VERSION was incremented to 3
   // For YOUNG_ANDROID_VERSION 150:
   // - IMAGE_COMPONENT_VERSION was incremented to 3
+  // - The FtcI2cDeviceSynch component was added.
+  // - FTC_DC_MOTOR_CONTROLLER_COMPONENT_VERSION was incremented to 4.
+  // - FTC_DEVICE_INTERFACE_MODULE_COMPONENT_VERSION was incremented to 3.
+  // - FTC_GYRO_SENSOR_COMPONENT_VERSION was incremented to 3.
+  // - FTC_LEGACY_MODULE_COMPONENT_VERSION was incremented to 3.
+  // - FTC_LINEAR_OP_MODE_COMPONENT_VERSION was incremented to 4.
+  // - FTC_OP_MODE_COMPONENT_VERSION was incremented to 3.
 
   public static final int YOUNG_ANDROID_VERSION = 150;
->>>>>>> 581d9c9f
 
   // ............................... Blocks Language Version Number ...............................
 
@@ -732,7 +719,6 @@
   // For FORM_COMPONENT_VERSION 19:
   // - Added HideKeyboard method
   public static final int FORM_COMPONENT_VERSION = 19;
-<<<<<<< HEAD
 
   public static final int FTC_ACCELERATION_SENSOR_COMPONENT_VERSION = 1;
 
@@ -899,8 +885,6 @@
   public static final int FTC_ULTRASONIC_SENSOR_COMPONENT_VERSION = 1;
 
   public static final int FTC_VOLTAGE_SENSOR_COMPONENT_VERSION = 1;
-=======
->>>>>>> 581d9c9f
 
   // For FUSIONTABLESCONTROL_COMPONENT_VERSION 2:
   // - The Fusiontables API was migrated from SQL to V1
