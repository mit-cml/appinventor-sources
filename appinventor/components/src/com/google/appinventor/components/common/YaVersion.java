// -*- mode: java; c-basic-offset: 2; -*-
// Copyright 2009-2011 Google, All Rights reserved
// Copyright 2011-2012 MIT, All rights reserved
// Released under the Apache License, Version 2.0
// http://www.apache.org/licenses/LICENSE-2.0

package com.google.appinventor.components.common;

/**
 * Contains constants related to Young Android system, blocks, and component
 * version numbers.
 *
 */
public class YaVersion {
  private YaVersion() {
  }

  // ............................ Young Android System Version Number .............................

  // YOUNG_ANDROID_VERSION must be incremented when either the blocks language or a component
  // changes.
  // TODO(lizlooney) - should this version number be generated so that it is automatically
  // incremented when the blocks language or a component changes?

  // For YOUNG_ANDROID_VERSION 2:
  // - The Logger component was removed. The Notifier component should be used instead.
  // - TINYWEBDB_COMPONENT_VERSION was incremented to 2.
  // For YOUNG_ANDROID_VERSION 3:
  // - BLOCKS_LANGUAGE_VERSION was incremented to 2.
  // For YOUNG_ANDROID_VERSION 4:
  // - The LegoNxtConnection component was added.
  // For YOUNG_ANDROID_VERSION 5:
  // - The Camera component was added.
  // For YOUNG_ANDROID_VERSION 6:
  // - FORM_COMPONENT_VERSION was incremented to 2.
  // For YOUNG_ANDROID_VERSION 7:
  // - The Bluetooth component was added.
  // For YOUNG_ANDROID_VERSION 8:
  // - PLAYER_COMPONENT_VERSION was incremented to 2.
  // - SOUND_COMPONENT_VERSION was incremented to 2.
  // - VIDEOPLAYER_COMPONENT_VERSION was incremented to 2.
  // For YOUNG_ANDROID_VERSION 9:
  // - The LegoNxtConnection component was removed without backwards compatibility.
  // - The LegoMindstormsNxtDirect component was added.
  // - The LegoMindstormsNxtDrive component was added.
  // - The Bluetooth component was removed without backwards compatibility.
  // - The BluetoothClient component was added.
  // - The BluetoothServer component was added.
  // For YOUNG_ANDROID_VERSION 10:
  // - ACTIVITYSTARTER_COMPONENT_VERSION was incremented to 2.
  // For YOUNG_ANDROID_VERSION 11:
  // - BLUETOOTHCLIENT_COMPONENT_VERSION was incremented to 2.
  // - BLUETOOTHSERVER_COMPONENT_VERSION was incremented to 2.
  // For YOUNG_ANDROID_VERSION_12:
  // - TWITTER_COMPONENT_VERSION was incremented to 2.
  // - The Twitter component was changed to support OAuth authentication.
  // For YOUNG_ANDROID_VERSION 13:
  // - The LegoMindstormsNxtTouchSensor component was added.
  // - The LegoMindstormsNxtLightSensor component was added.
  // - The LegoMindstormsNxtSoundSensor component was added.
  // - The LegoMindstormsNxtUltrasonicSensor component was added.
  // For YOUNG_ANDROID_VERSION 14:
  // - LegoMindstormsNXT* components were renamed.
  // For YOUNG_ANDROID_VERSION 15:
  // - TEXTBOX_COMPONENT_VERSION was incremented to 2.
  // For YOUNG_ANDROID_VERSION 16:
  // - FORM_COMPONENT_VERSION was incremented to 3.
  // For YOUNG_ANDROID_VERSION 17:
  // - BLOCKS_LANGUAGE_VERSION was incremented to 3.
  // For YOUNG_ANDROID_VERSION 18:
  // - ACTIVITYSTARTER_COMPONENT_VERSION was incremented to 3.
  // - BLUETOOTHCLIENT_COMPONENT_VERSION was incremented to 3.
  // - BLUETOOTHSERVER_COMPONENT_VERSION was incremented to 3.
  // - FORM_COMPONENT_VERSION was incremented to 4.
  // - PLAYER_COMPONENT_VERSION was incremented to 3.
  // - SOUND_COMPONENT_VERSION was incremented to 3.
  // - VIDEOPLAYER_COMPONENT_VERSION was incremented to 3.
  // For YOUNG_ANDROID_VERSION 19:
  // - The NxtColorSensor component was added.
  // For YOUNG_ANDROID_VERSION 20:
  // - The SoundRecorder component was added.
  // For YOUNG_ANDROID_VERSION 21:
  // - BUTTON_COMPONENT_VERSION was incremented to 2.
  // - CHECKBOX_COMPONENT_VERSION was incremented to 2.
  // - CONTACTPICKER_COMPONENT_VERSION was incremented to 2.
  // - EMAILPICKER_COMPONENT_VERSION was incremented to 2.
  // - IMAGEPICKER_COMPONENT_VERSION was incremented to 2.
  // - LABEL_COMPONENT_VERSION was incremented to 2.
  // - LISTPICKER_COMPONENT_VERSION was incremented to 2.
  // - PASSWORDTEXTBOX_COMPONENT_VERSION was incremented to 2.
  // - PHONENUMBERPICKER_COMPONENT_VERSION was incremented to 2.
  // - TEXTBOX_COMPONENT_VERSION was incremented to 3.
  // For YOUNG_ANDROID_VERSION 22:
  // - BLOCKS_LANGUAGE_VERSION was incremented to 4.
  // - CANVAS_COMPONENT_VERSION was incremented to 2.
  // For YOUNG_ANDROID_VERSION 23:
  // - IMAGESPRITE_COMPONENT_VERSION was incremented to 2.
  // For YOUNG_ANDROID_VERSION 24:
  // - BLOCKS_LANGUAGE_VERSION was incremented to 5.
  // For YOUNG_ANDROID_VERSION 25:
  // - BLOCKS_LANGUAGE_VERSION was incremented to 6.
  // For YOUNG_ANDROID_VERSION 26:
  // - In .scm files, values for asset, BluetoothClient, component, lego_nxt_sensor_port,
  // and string properties no longer contain leading and trailing quotes.
  // For YOUNG_ANDROID_VERSION 27:
  // - BLUETOOTHCLIENT_COMPONENT_VERSION was incremented to 4.
  // - BLUETOOTHSERVER_COMPONENT_VERSION was incremented to 4.
  // For YOUNG_ANDROID_VERSION 28:
  // - BLOCKS_LANGUAGE_VERSION was incremented to 7.
  // For YOUNG_ANDROID_VERSION 29:
  // - BLOCKS_LANGUAGE_VERSION was incremented to 8.
  // For YOUNG_ANDROID_VERSION 30:
  // - BLOCKS_LANGUAGE_VERSION was incremented to 9.
  // For YOUNG_ANDROID_VERSION 31:
  // - BLOCKS_LANGUAGE_VERSION was incremented to 10.
  // For YOUNG_ANDROID_VERSION 32:
  // - LISTPICKER_COMPONENT_VERSION was incremented to 3.
  // For YOUNG_ANDROID_VERSION 33:
  // - CANVAS_COMPONENT_VERSION was incremented to 3.
  // For YOUNG_ANDROID_VERSION 34:
  // - IMAGESPRITE_COMPONENT_VERSION was incremented to 3.
  // - BALL_COMPONENT_VERSION was incremented to 2.
  // For YOUNG_ANDROID_VERSION 35:
  // - FORM_COMPONENT_VERSION was incremented to 5.
  // For YOUNG_ANDROID_VERSION 36:
  // - FusiontablesControl component was added
  // - BLOCKS_LANGUAGE_VERSION was incremented to 11 (CSV-related list functions)
  // For YOUNG_ANDROID_VERSION 37:
  // - CANVAS_COMPONENT_VERSION was incremented to 4.
  // For YOUNG_ANDROID_VERSION 38:
  // - CONTACTPICKER_COMPONENT_VERSION was incremented to 3.
  // - IMAGEPICKER_COMPONENT_VERSION was incremented to 3.
  // - LISTPICKER_COMPONENT_VERSION was incremented to 4.
  // - PHONENUMBERPICKER_COMPONENT_VERSION was incremented to 3.
  // For YOUNG_ANDROID_VERSION 39:
  // - BLOCKS_LANGUAGE_VERSION was incremented to 12
  // For YOUNG_ANDROID_VERSION 40:
  // - BUTTON_COMPONENT_VERSION was incremented to 3.
  // For YOUNG_ANDROID_VERSION 41:
  // - FORM_COMPONENT_VERSION was incremented to 6.
  // - BLOCKS_LANGUAGE_VERSION was incremented to 13
  // For YOUNG_ANDROID_VERSION 42:
  // - The Web component was added.
  // For YOUNG_ANDROID_VERSION 43:
  // - BALL_COMPONENT_VERSION was incremented to 3.
  // - IMAGESPRITE_COMPONENT_VERSION was incremented to 4.
  // For YOUNG_ANDROID_VERSION 44:
  // - BLOCKS_LANGUAGE_VERSION was incremented to 14
  // For YOUNG_ANDROID_VERSION 45:
  // - ORIENTATIONSENSOR_COMPONENT_VERSION was incremented to 2.
  // For YOUNG_ANDROID_VERSION 46:
  // - BLOCKS_LANGUAGE_VERSION was incremented to 15.
  // For YOUNG_ANDROID_VERSION 47:
  // - WebViewer component was added
  // For YOUNG_ANDROID_VERSION 48:
  // - WEB_COMPONENT_VERSION was incremented to 2.
  // For YOUNG_ANDROID_VERSION 49:
  // - WEBVIEWER_COMPONENT_VERSION was incremented to 2.
  // For YOUNG_ANDROID_VERSION 50:
  // - TEXTBOX_COMPONENT_VERSION was incremented to 4:
  // For YOUNG_ANDROID_VERSION 51:
  // - CANVAS_COMPONENT_VERSION was incremented to 5.
  // - BLOCKS_LANGUAGE_VERSION was incremented to 16.
  // For YOUNG_ANDROID_VERSION 52:
  // - BLOCKS_LANGUAGE_VERSION was incremented to 17.
  // For YOUNG_ANDROID_VERSION 53:
  // - BLUETOOTHCLIENT_COMPONENT_VERSION was incremented to 5.
  // - BLUETOOTHSERVER_COMPONENT_VERSION was incremented to 5.
  // For YOUNG_ANDROID_VERSION 54:
  // - BUTTON_COMPONENT_VERSION was incremented to 4.
  // - CONTACTPICKER_COMPONENT_VERSION was incremented to 4.
  // - IMAGEPICKER_COMPONENT_VERSION was incremented to 4.
  // - LISTPICKER_COMPONENT_VERSION was incremented to 5.
  // - PHONENUMBERPICKER_COMPONENT_VERSION was incremented to 4.
  // For YOUNG_ANDROID_VERSION 55:
  // - ACCELEROMETERSENSOR_COMPONENT_VERSION was incremented to 2.
  // For YOUNG_ANDROID_VERSION 56
  // - LOCATIONSENSOR_COMPONENT_VERSION was incremented to 2
  // For YOUNG_ANDROID_VERSION 57:
  // - PLAYER_COMPONENT_VERSION was incremented to 4.
  // For YOUNG_ANDROID_VERSION 58:
  // - FORM_COMPONENT_VERSION was incremented to 7.
  // For YOUNG_ANDROID_VERION 59:
  // - The Camcorder component was added.
  // For YOUNG_ANDROID_VERSION 60:
  // - VIDEOPLAYER_COMPONENT_VERSION was incremented to 4.
  // For YOUNG_ANDROID_VERSION 61:
  // - HORIZONTALARRANGEMENT_COMPONENT_VERSION was incremented to 2
  // - VERTICALARRANGEMENT_COMPONENT_VERSION was incremented to 2
  // - FORM_COMPONENT_VERSION was incremented to 8
  // For YOUNG_ANDROID_VERSION 62:
  // - BALL_COMPONENT_VERSION was incremented to 4.
  // - CANVAS_COMPONENT_VERSION was incremented to 6.
  // - IMAGESPRITE_COMPONENT_VERSION was incremented to 5.
  // For YOUNG_ANDROID_VERSION 63:
  // - ACTIVITYSTARTER_COMPONENT_VERSION was incremented to 4.
  // - FORM_COMPONENT_VERSION was incremented to 9.
  // - LISTPICKER_COMPONENT_VERSION was incremented to 6.
  // For YOUNG_ANDROID_VERSION 64:
  // - FUSIONTABLESCONTROL_COMPONENT_VERSION was incremented to 2.
  // For YOUNG_ANDROID_VERSION 65:
  // - BALL_COMPONENT_VERSION was incremented to 5.
  // - CANVAS_COMPONENT_VERSION was incremented to 7.
  // - IMAGESPRITE_COMPONENT_VERSION was incremented to 6.
  // For YOUNG_ANDROID_VERSION 66:
  // - FORM_COMPONENT_VERSION was incremented to 10.
  // For YOUNG_ANDROID_VERSION 67:
  // - TEXTING_COMPONENT_VERSION was incremented to 2.
  // For YOUNG_ANDROID_VERSION 68:
  // - Phone Status Block was added.
  // For YOUNG_ANDROID_VERSION 69:
  // - IMAGEPICKER_COMPONENT_VERSION was incremented to 5.
  // For YOUNG_ANDROID_VERSION 70:
  // - TEXTING_COMPONENT_VERSION was incremented to 3.
  // For YOUNG_ANDROID_VERSION 71:
  // - NOTIFIER_COMPONENT_VERSION was incremented to 2.
  // For YOUNG_ANDROID_VERSION 72:
  // - WEBVIEWER_COMPONENT_VERSION was incremented to 3
  // For YOUNG_ANDROID_VERSION 73:
  // - BUTTON_COMPONENT_VERSION was incremented to 5.
  // For YOUNG_ANDROID_VERSION 74:
  // - SLIDER_COMPONENT_VERSION was incremented to 1.
  // For YOUNG_ANDROID_VERSION 75:
  // - WEBVIEWER_COMPONENT_VERSION was incremented to 3
  // For YOUNG_ANDROID_VERSION 76:
  // - PLAYER_COMPONENT_VERSION was incremented to 5
  // For YOUNG_ANDROID_VERSION 77:
  // - TWITTER_COMPONENT_VERSION was incremented to 3
  // For YOUNG_ANDROID_VERSION 78:
  // - NEARFIELD_COMPONENT_VERSION was incremented to 1
  // For YOUNG_ANDROID_VERSION 79:
  // - FORM_COMPONENT_VERSION was incremented to 11.
  // For YOUNG_ANDROID_VERSION 80:
  // - LISTPICKER_COMPONENT_VERSION was incremented to 7.
  // For YOUNG_ANDROID_VERSION 81:
  // - NOTIFIER_COMPONENT_VERSION was incremented to 3.
  // For YOUNG_ANDROID_VERSION 82:
  // - ACCELEROMETERSENSOR_COMPONENT_VERSION was incremented to 3.
  // For YOUNG_ANDROID_VERSION 83:
  // - LISTPICKER_COMPONENT_VERSION was incremented to 8.
  // For YOUNG_ANDROID_VERSION 84:
  // - FORM_COMPONENT_VERSION was incremented to 12.
  // For YOUNG_ANDROID_VERSION 85:
  // - CAMERA_COMPONENT_VERSION was incremented to 2.
  // For YOUNG_ANDROID_VERSION 86:
  // - VIDEOPLAYER_COMPONENT_VERSION was incremented to 5.
  // - The Sharing Component was added
  // For YOUNG_ANDROID_VERSION 87:
  // - WEBVIEWER_COMPONENT_VERSION was incremented to 4
  // For YOUNG_ANDROID_VERSION 88:
  // - SPINNER_COMPONENT_VERSION was incremented to 1
  // For YOUNG_ANDROID_VERSION 89:
  // - LISTVIEW_COMPONENT_VERSION was incremented to 1.
  // For YOUNG_ANDROID_VERSION 90:
  // - TEXTTOSPEECH_COMPONENT_VERSION was incremented to 2
  // For YOUNG_ANDROID_VERSION 91:
  // - DATEPICKER_COMPONENT_VERSION was incremented to 1.
  // For YOUNG_ANDROID_VERSION 92:
  // - TIMEPICKER_COMPONENT_VERSION was incremented to 1
  // For YOUNG_ANDROID_VERSION 93:
  // - FILE_COMPONENT_VERSION was incremented to 1.
  // For YOUNG_ANDROID_VERSION 94:
  // - YANDEX_COMPONENT_VERSION was incremented to 1.
  // For YOUNG_ANDROID_VERSION 95:
  // - BUTTON_COMPONENT_VERSION was incremented to 6.
  // For YOUNG_ANDROID_VERSION 96:
  // - TIMEPICKER_COMPONENT_VERSION was incremented to 2.
  // For YOUNG_ANDROID_VERSION 97:
  // - PLAYER_COMPONENT_VERSION was incremented to 6
  // For YOUNG_ANDROID_VERSION 98:
  // - PHONECALL_COMPONENT_VERSION was incremented to 2.
  // For YOUNG_ANDROID_VERSION 99:
  // - CONTACTPICKER_COMPONENT_VERSION was incremented to 5
  // For YOUNG_ANDROID_VERSION 100:
  // - DATEPICKER_COMPONENT_VERSION was incremented to 2.
  // For YOUNG_ANDROID_VERSION 101:
  // - FORM_COMPONENT_VERSION was incremented to 13.
  // For YOUNG_ANDROID_VERSION 102:
  // - FUSIONTABLESCONTROL_COMPONENT_VERSION was incremented to 3.
  // For YOUNG_ANDROID_VERSION 103:
  // - LISTVIEW_COMPONENT_VERSION was incremented to 2.
  // For YOUNG_ANDROID_VERSION 104:
  // - TWITTER_COMPONENT_VERSION was incremented to 4.
  // For YOUNG_ANDROID_VERSION 105:
  // - WEB_COMPONENT_VERSION was incremented to 4.
  // For YOUNG_ANDROID_VERSION 106:
  // - LISTVIEW_COMPONENT_VERSION was incremented to 3.
  // For YOUNG_ANDROID_VERSION 107:
  // - WEBVIEWER_COMPONENT_VERSION was incremented to 5
  // For YOUNG_ANDROID_VERSION 108:
  // - New Obsfucate Text Block was added and BLOCKS_LANGUAGE_VERSION incremented to 18
  // For YOUNG_ANDROID_VERION 109:
  // - Added PROXIMITYSENSOR_COMPONENT_VERSION
  // For YOUNG_ANDROID_VERSION 110:
  // - LABEL_COMPONENT_VERSION was incremented to 3.
  // For YOUNG_ANDROID_VERSION 111:
  // - BARCODESCANNER_COMPONENT_VERSION was incremented to 2.
  // For YOUNG_ANDROID_VERSION 112:
  // First test of new upgrading architecture: Dave Wolber's Canvas name changes
  // For YOUNG_ANDROID_VERSION 113:
  // Second test of new upgrading architecture: Evan Thomas's fillCircle argument for Canvas.DrawCircle
  // - CANVAS_COMPONENT_VERSION was incremented to 9.
  // For YOUNG_ANDROID_VERSION 114:
  // - FORM_COMPONENT_VERSION was incremented to 14.
  // For YOUNG_ANDROID_VERSION 115:
  // - CANVAS_COMPONENT_VERSION was incremented to 10.
  // For YOUNG_ANDROID_VERSION 116:
  // - LISTPICKER_COMPONENT_VERSION was incremented to 9.
  // For YOUNG_ANDROID_VERSION 117:
  // - LISTVIEW_COMPONENT_VERSION was incremented to 4.
  // For YOUNG_ANDROID_VERSION 118:
  // - SOUND_RECORDER_COMPONENT_VERSION was incremented to 2.
  // For YOUNG_ANDROID_VERSION 119:
  // - TEXTBOX_COMPONENT_VERSION was incremented to 5
  // - WEBVIEWER_COMPONENT_VERSION was incremented to 6
  // For YOUNG_ANDROID_VERSION 120:
  // - SLIDER_COMPONENT_VERSION was incremented to 2
  // For YOUNG_ANDROID_VERSION 121:
  // - NOTIFIER_COMPONENT_VERSION was incremented to 4
  // For YOUNG_ANDROID_VERSION 122:
  // - EMAILPICKER_COMPONENT_VERSION was incremented to 3
  // - PASSWORDTEXTBOX_COMPONENT_VERSION was incremented to 3
  // For YOUNG_ANDROID_VERSION 123:
  // - TEXTTOSPEECH_COMPONENT_VERSION was incremented to 3
  // For YOUNG_ANDROID_VERSION 124:
  // - FORM_COMPONENT_VERSION was incremented to 15.
  // For YOUNG_ANDROID_VERSION 125:
  // - LISTVIEW_COMPONENT_VERSION was incremented to 5
  // For YOUNG_ANDROID_VERSION 126:
  // - ACTIVITYSTARTER_COMPONENT_VERSION was incremented to 5
  // For YOUNG_ANDROID_VERSION 127:
  // - FORM_COMPONENT_VERSION was incremented to 16.
  // For YOUNG_ANDROID_VERSION 128:
  // - BLOCKS_LANGUAGE_VERSION was incremented to 19
  // For YOUNG_ANDROID_VERSION 129:
  // - CLOCK_COMPONENT_VERSION was incremented to 2
  // For YOUNG_ANDROID_VERSION 130:
  // - TEXTTOSPEECH_COMPONENT_VERSION was incremented to 4
  // For YOUNG_ANDROID_VERSION 131:
<<<<<<< HEAD
  // - BLOCKS_LANGUAGE_VERSION = was incremented to 20

  public static final int YOUNG_ANDROID_VERSION = 131;
=======
  // - CONTACTPICKER_COMPONENT_VERSION was incremented to 6.
  // For YOUNG_ANDROID_VERSION 132:
  // - TEXTTOSPEECH_COMPONENT_VERSION was incremented to 5
  // For YOUNG_ANDROID_VERSION 133:
  // - FILE_COMPONENT_VERSION was incremented to 2
  // For YOUNG_ANDROID_VERSION 134:
  // - DATEPICKER_COMPONENT_VERSION was incremented to 3
  // - TIMEPICKER_COMPONENT_VERSION was incremented to 3
  // For YOUNG_ANDROID_VERSION 135:
  // - ACTIVITYSTARTER_COMPONENT_VERSION was incremented to 6
  // For YOUNG_ANDROID_VERSION 136:
  // - FORM_COMPONENT_VERSION was incremented to 17.
  // For YOUNG_ANDROID_VERSION 137:
  // - FORM_COMPONENT_VERSION was incremented to 18.
  // - MEDIASTORE_COMPONENT_VERSION was incremented to 1

  public static final int YOUNG_ANDROID_VERSION = 138;
>>>>>>> 7b221ff2

  // ............................... Blocks Language Version Number ...............................

  // NOTE(lizlooney,user) - when the blocks language changes:
  // 1. Increment YOUNG_ANDROID_VERSION above.
  // 2. Increment BLOCKS_LANGUAGE_VERSION here
  // 3. ***Add code in yacodeblocks.BlockSaveFile#upgradeLanguage to upgrade the .blk file contents
  // 4. Add code in YoungAndroidFormUpgrader to upgrade the source file
  // *** BlockSaveFile is no longer used in App Inventor 2 (Feb. 2014)

  // For BLOCKS_LANGUAGE_VERSION 2:
  // - Allow arguments of different procedures and events to have the same names.
  // For BLOCKS_LANGUAGE_VERSION 3:
  // - Some String operations were added: text<, text=, text>, trim, upcase, downcase
  // For BLOCKS_LANGUAGE_VERSION 4:
  // Added: replace all, copy list, insert list item, for each in range
  // For BLOCKS_LANGUAGE_VERSION 5:
  // - The Math trigonometry functions' formal parameter names were changed, and two
  //   blocks (degrees-to-radians and radians-to-degrees) were added.
  // For BLOCKS_LANGUAGE_VERSION 6:
  // - Text blocks, comments, and complaints are encoded on save and decoded on load to
  // preserve international characters.
  // For BLOCKS_LANGUAGE_VERSION 7:
  // - Corrupted character sequences in comments are replaced with * when .blk files are upgraded.
  // For BLOCKS_LANGUAGE_VERSION 8:
  // - Socket labels of some text blocks were changed.
  // For BLOCKS_LANGUAGE_VERSION 9:
  // - Socket labels for degrees-to-radians and radians-to-degrees were fixed.
  // For BLOCKS_LANGUAGE_VERSION 10:
  // - Added not-equal block.  Add "as" descriptor to def block.
  // For BLOCKS_LANGUAGE_VERSION 11:
  // - CSV-related list functions were added (list to csv row, list to csv table,
  //   list from csv row, list from csv table)
  // For BLOCKS_LANGUAGE_VERSION 12:
  // - Changed multiply symbol from star to times; change subtract symbol from hyphen to minus
  // For BLOCKS_LANGUAGE_VERSION 13:
  // - Added open-screen and open-screen-with-start-text.
  // For BLOCKS_LANGUAGE_VERSION 14:
  // - Added generated blocks for component object methods and properties.
  // For BLOCKS_LANGUAGE_VERSION 15:
  // - Added "is text empty?" to Text drawer.
  // For BLOCKS_LANGUAGE_VERSION 16:
  // - Added make-color and split-color to Color drawer.
  // For BLOCKS_LANGUAGE_VERSION 17:
  // - Changed open-screen to open-another-screen
  // - Changed open-screen-with-start-text to open-another-screen-with-start-value
  // - Marked get-startup-text as a bad block
  // - Added get-start-value
  // - Added get-plain-start-text
  // - Marked close-screen-with-result as a bad block
  // - Added close-screen-with-value
  // - Added close-screen-with-plain-text
  // For BLOCKS_LANGUAGE_VERSION 18:
  // - New Obsfucate Text Block was added
  // For BLOCKS_LANGUAGE_VERSION 19:
  // The is-number block was modified to include dropdowns for base10, hex, and binary
  // The number-convert blocks was added
<<<<<<< HEAD
  // For BLOCKS_LANGUAGE_VERSION 20:
  // The list-to-string and list-from-json-string blocks were added
  public static final int BLOCKS_LANGUAGE_VERSION = 20;
  
=======
  public static final int BLOCKS_LANGUAGE_VERSION = 19;

>>>>>>> 7b221ff2
  // ................................. Component Version Numbers ..................................

  // NOTE(lizlooney,user) - when a new component is added:
  // 1. Increment YOUNG_ANDROID_VERSION above.
  // 2. Add the version number for the new component below
  // 3. Add documentation to the appropriate html file in docs/reference/components.

  // NOTE(lizlooney,user) - when a component changes:
  // 1. Increment YOUNG_ANDROID_VERSION above.
  // 2. Increment the version number for that component below
  // 3. Add code in com.google.appinventor.client.youngandroid.YoungAndroidFormUpgrader#
  //    upgradeComponentProperties to upgrade the .scm file contents
  // *** OBSOLETE 4. Add code in openblocks.yacodeblocks.BlockSaveFile#upgradeComponentBlocks to
  // *** OBSOLETE upgrade the .blk file contents (not used in AI 2)
  // 4. For AI2, update the table in blocklyeditor/src/versioning.js
  // 5. Update documentation in the appropriate html file in docs/reference/components.


  // Note added after internationalization (8/25/2014)
  // If you add any properties, events or methods to a component you *must*:

  //   Add an entry for each new property/event/method into
  //   OdeMessages.java iff a property with that name doesn't already
  //   exist (so if you are adding a property that has the same name as
  //   another property in a different component, you don't do it a
  //   second time). To add the "Foo" property you would add:

  //         @defaultMessage("Foo")
  //         @description("")
  //         String FooProperties();

  //   If you edit the description of a component (but not yet a
  //   property,method or event of that component) you must also find and
  //   update the description in OdeMessages.java



  //For ACCELEROMETERSENSOR_COMPONENT_VERSION 2:
  // - AccelerometerSensor.MinimumInterval property was added.
  // - AccelerometerSensor.AccelerationChanged method was modified to wait for
  //   the minimum interval to elapse before calling a shaking event when necessary.
  //For ACCELEROMETERSENSOR_COMPONENT_VERSION 3:
  // - AccelerometerSensor.Sensitivty property was added.
  public static final int ACCELEROMETERSENSOR_COMPONENT_VERSION = 3;

  // For ACTIVITYSTARTER_COMPONENT_VERSION 2:
  // - The ActivityStarter.DataType, ActivityStarter.ResultType, and ActivityStarter.ResultUri
  //   properties were added.
  // - The ActivityStarter.ResolveActivity method was added.
  // - The ActivityStarter.ActivityError event was added.
  // For ACTIVITYSTARTER_COMPONENT_VERSION 3:
  // - The ActivityStarter.ActivityError event was marked userVisible false and is no longer used.
  // For ACTIVITYSTARTER_COMPONENT_VERSION 4:
  // - The ActivityStarter.StartActivity was edited to use the parent Form's open screen
  //   animation to transition to next activity.
  // For ACTIVITYSTARTER_COMPONENT_VERSION 5:
  // - The ActivityStarter.ActivityCanceled event was added.
  // For ACTIVITYSTARTER_COMPONENT_VERSION 6:
  // - Extras property was added to accept a list of key-value pairs to put to the intent
  public static final int ACTIVITYSTARTER_COMPONENT_VERSION = 6;

  // For BALL_COMPONENT_VERSION 2:
  // - The PointTowards method was added (for all sprites)
  // - The heading property was changed from int to double (for all sprites)
  // For BALL_COMPONENT_VERSION 3:
  // - The Z property was added (also for ImageSprite)
  // For BALL_COMPONENT_VERSION 4:
  // - The TouchUp, TouchDown, and Flung events were added. (for all sprites)
  // For BALL_COMPONENT_VERSION 5:
  // - Callback parameters speed and heading were added to Flung. (for all sprites)
  public static final int BALL_COMPONENT_VERSION = 5;

  // For BARCODESCANNER_COMPONENT_VERSION 2:
  // -- UseExternalScanner property was added (default true)
  public static final int BARCODESCANNER_COMPONENT_VERSION = 2;

  // For BLUETOOTHCLIENT_COMPONENT_VERSION 2:
  // - The BluetoothClient.Enabled property was added.
  // For BLUETOOTHCLIENT_COMPONENT_VERSION 3:
  // - The BluetoothClient.BluetoothError event was marked userVisible false and is no longer used.
  // For BLUETOOTHCLIENT_COMPONENT_VERSION 4:
  // - The BluetoothClient.DelimiterByte property was added.
  // For BLUETOOTHCLIENT_COMPONENT_VERSION 5:
  // - The BluetoothClient.Secure property was added.
  public static final int BLUETOOTHCLIENT_COMPONENT_VERSION = 5;

  // For BLUETOOTHSERVER_COMPONENT_VERSION 2:
  // - The BluetoothServer.Enabled property was added.
  // For BLUETOOTHSERVER_COMPONENT_VERSION 3:
  // - The BluetoothServer.BluetoothError event was marked userVisible false and is no longer used.
  // For BLUETOOTHSERVER_COMPONENT_VERSION 4:
  // - The BluetoothServer.DelimiterByte property was added.
  // For BLUETOOTHSERVER_COMPONENT_VERSION 5:
  // - The BluetoothServer.Secure property was added.
  public static final int BLUETOOTHSERVER_COMPONENT_VERSION = 5;

  // For BUTTON_COMPONENT_VERSION 2:
  // - The Alignment property was renamed to TextAlignment.
  // For BUTTON_COMPONENT_VERSION 3:
  // - The LongClick event was added.
  // For BUTTON_COMPONENT_VERSION 4:
  // - The Shape property was added.
  // For BUTTON_COMPONENT_VERSION 5:
  // - The ShowFeedback property was added.
  // For BUTTON_COMPONENT_VERSION 6:
  // - Added TouchUp and TouchDown events
  // - FontSize, FontBold, FontItalic properties made visible in block editor
  public static final int BUTTON_COMPONENT_VERSION = 6;

  public static final int CAMCORDER_COMPONENT_VERSION = 1;

  // For CAMERA_COMPONENT_VERSION 2:
  // - The UseFront property was added.
   public static final int CAMERA_COMPONENT_VERSION = 2;

  // For CANVAS_COMPONENT_VERSION 2:
  // - The LineWidth property was added.
  // For CANVAS_COMPONENT_VERSION 3:
  // - The FontSize property was added.
  // - The TextAlignment property was added.
  // - The DrawText method was added.
  // - The DrawTextAtAngle method was added.
  // For CANVAS_COMPONENT_VERSION 4:
  // - Added Save and SaveAs methods
  // For CANVAS_COMPONENT_VERSION 5:
  // - Added GetBackgroundPixelColor, GetPixelColor, and SetBackgroundPixelColor methods.
  // For CANVAS_COMPONENT_VERSION 6:
  // - Added TouchDown, TouchUp, and Flung events.
  // For CANVAS_COMPONENT_VERSION 7:
  // - Callback parameters speed and heading were added to Flung. (for all sprites)
  // For CANVAS_COMPONENT_VERSION 8:
  // Dave Wolber's Canvas name changes:
  // - DrawCircle parameter names changed to centerx,centery, radius
  // - Touched parameter touchedSprite name changed to touchedAnySprite
  // - Dragged parameter draggedSprite name changed to draggedAnySprite
  // For CANVAS_COMPONENT_VERSION 9:
  // - DrawCircle has new fourth parameter (for isFilled), due to Evan Thomas
  // For CANVAS_COMPONENT_VERSION 10:
  // - The default value of the TextAlignment property was changed to Component.ALIGNMENT_CENTER
  public static final int CANVAS_COMPONENT_VERSION = 10;

  // For CHECKBOX_COMPONENT_VERSION 2:
  // - The Value property was renamed to Checked.
  public static final int CHECKBOX_COMPONENT_VERSION = 2;

  // For CLOCK_COMPONENT_VERSION 2:
  // - The pattern parameter was added to the FormatDate and FormatDateTime.
  public static final int CLOCK_COMPONENT_VERSION = 2;

  // For CONTACTPICKER_COMPONENT_VERSION 2:
  // - The Alignment property was renamed to TextAlignment.
  // For CONTACTPICKER_COMPONENT_VERSION 3:
  // - The method Open was added.
  // For CONTACTPICKER_COMPONENT_VERSION 4:
  // - The Shape property was added.
  // For CONTACTPICKER_COMPONENT_VERSION 5:
  // - Added PhoneNumber, PhoneNumberList, and EmailAddressList to ContactPicker.
  // - For Eclair and up, we now use ContactsContract instead of the deprecated Contacts.
  // For CONTACTPICKER_COMPONENT_VERSION 6:
  // - The ContactUri property was added
  public static final int CONTACTPICKER_COMPONENT_VERSION = 6;

  // For DATEPICKER_COMPONENT_VERSION 2:
  // The datepicker dialog was updated to show the current date
  // instead of the last set date by default.
  // The SetDateToDisplay and LaunchPicker methods were added to
  // give the user more control of what time is displayed in the
  // datepicker dialog.
  // For DATEPICKER_COMPONENT_VERSION 3:
  // - SetDateToDisplayFromInstant, and Instant property are added.
  public static final int DATEPICKER_COMPONENT_VERSION = 3;

  // For EMAILPICKER_COMPONENT_VERSION 2:
  // - The Alignment property was renamed to TextAlignment.
  // For EMAILPICKER_COMPONENT_VERSION 3:
  // - RequestFocus function was added (via TextBoxBase)
  public static final int EMAILPICKER_COMPONENT_VERSION = 3;

  // For FILE_COMPONENT_VERSION 2:
  // - The AfterFileSaved event was added.
  public static final int FILE_COMPONENT_VERSION = 2;

  // For FORM_COMPONENT_VERSION 2:
  // - The Screen.Scrollable property was added.
  // For FORM_COMPONENT_VERSION 3:
  // - The Screen.Icon property was added.
  // For FORM_COMPONENT_VERSION 4:
  // - The Screen.ErrorOccurred event was added.
  // For FORM_COMPONENT_VERSION 5:
  // - The Screen.ScreenOrientation property and Screen.ScreenOrientationChanged event were added.
  // For FORM_COMPONENT_VERSION 6:
  // - The SwitchForm and SwitchFormWithArgs methods were removed and the OtherScreenClosed event
  // was added.
  // For FORM_COMPONENT_VERSION 7:
  // - The VersionCode and VersionName properties were added.
  // For FROM_COMPONENT_VERSION 8:
  // - The AlignHorizontal property was added
  // - The AlignVertical property was added
  // For FORM_COMPONENT_VERSION 9:
  // - The OpenScreenAnimation property was added
  // - The CloseScreenAnimation property was added
  // For FORM_COMPONENT_VERSION 10:
  // - The BackPressed event was added.
  // For FORM_COMPONENT_VERSION 11:
  // - OpenScreenAnimation and CloseScreenAnimation are now properties.
  // For FORM_COMPONENT_VERSION 12:
  // - AboutScreen property was added
  // For FORM_COMPONENT_VERSION 13:
  // - The Screen.Scrollable property was set to False by default
  // For FORM_COMPONENT_VERSION 14:
  // - The Screen1.AppName was added and no block need to be changed.
  // For FORM_COMPONENT_VERSION 15:
  // - The UseJSONFormat was added as a property.
  // - The Screen.ShowStatusBar was added.
  // For FORM_COMPONENT_VERSION 16:
  // - TitleVisible property was added
  // For FORM_COMPONENT_VERSION 17:
  // - The Screen.CompatibilityMode property was added
  // For FORM_COMPONENT_VERSION 18:
  // - Screen.CompatibilityMode property morphed into the
  //   Sizing property
  public static final int FORM_COMPONENT_VERSION = 18;


  // For FUSIONTABLESCONTROL_COMPONENT_VERSION 2:
  // - The Fusiontables API was migrated from SQL to V1
  // For FUSIONTABLESCONTROL_COMPONENT_VERSION 3:
  // - InsertRow, GetRows and GetRowsWithConditions was added.
  // - KeyFile, UseServiceAuthentication and ServiceAccountEmail
  //   were added.
  public static final int FUSIONTABLESCONTROL_COMPONENT_VERSION = 3;

  public static final int GAMECLIENT_COMPONENT_VERSION = 1;

  // For HORIZONTALARRANGEMENT_COMPONENT_VERSION 2:
  // - The AlignHorizontal property was added
  // - The AlignVertical property was added
  public static final int HORIZONTALARRANGEMENT_COMPONENT_VERSION = 2;

  public static final int IMAGE_COMPONENT_VERSION = 1;

  // For IMAGEPICKER_COMPONENT_VERSION 2:
  // - The Alignment property was renamed to TextAlignment.
  // For IMAGEPICKER_COMPONENT_VERSION 3:
  // - The method Open was added.
  // For IMAGEPICKER_COMPONENT_VERSION 4:
  // - The Shape property was added.
  // For IMAGEPICKER_COMPONENT_VERSION 5:
  // - The ImagePath property was changed to Selection, and now returns a file path to
  //   external storage

  public static final int IMAGEPICKER_COMPONENT_VERSION = 5;

  // For IMAGESPRITE_COMPONENT_VERSION 2:
  // - The Rotates property was added.
  // For IMAGESPRITE_COMPONENT_VERSION 3:
  // - The PointTowards method was added (for all sprites)
  // - The heading property was changed from int to double (for all sprites)
  // For IMAGESPRITE_COMPONENT_VERSION 4:
  // - The Z property was added (also for Ball)
  // For IMAGESPRITE_COMPONENT_VERSION 5:
  // - The TouchUp, TouchDown, and Flung events were added. (for all sprites)
  // For IMAGESPRITE_COMPONENT_VERSION 6:
  // - Callback parameters speed and heading were added to Flung. (for all sprites)
  public static final int IMAGESPRITE_COMPONENT_VERSION = 6;

  // For LABEL_COMPONENT_VERSION 2:
  // - The Alignment property was renamed to TextAlignment.
  // For LABEL_COMPONENT_VERSION 3:
  // - The HasMargins property was added
  public static final int LABEL_COMPONENT_VERSION = 3;

  // For LISTPICKER_COMPONENT_VERSION 2:
  // - The Alignment property was renamed to TextAlignment.
  // For LISTPICKER_COMPONENT_VERSION 3:
  // - The SelectionIndex read-write property was added.
  // For LISTPICKER_COMPONENT_VERSION 4:
  // - The method Open was added.
  // For LISTPICKER_COMPONENT_VERSION 5:
  // - The Shape property was added.
  // For LISTPICKER_COMPONENT_VERSION 6:
  // - The getIntent method was modified to provide the ListPickerActivity
  //   with the parent Form's open screen animation.
  // For LISTPICKER_COMPONENT_VERSION 7:
  // - Added ShowFilterBar property
  // For LISTPICKER_COMPONENT_VERSION 8:
  // - Added title property
  // For LISTPICKER_COMPONENT_VERSION 9:
  // - Added ItemTextColor, ItemBackgroundColor
  public static final int LISTPICKER_COMPONENT_VERSION = 9;

  // For LISTVIEW_COMPONENT_VERSION 1:
  // - Initial version.
  // For LISTVIEW_COMPONENT_VERSION 2:
  // - Added Elements property
  // For LISTVIEW_COMPONENT_VERSION 3:
  // - Added BackgroundColor Property
  // - Added TextColor Property
  // For LISTVIEW_COMPONENT_VERSION 4:
  // - Added TextSize Property
  // For LISTVIEW_COMPONENT_VERSION 5:
  // - Added SelectionColor Property
  public static final int LISTVIEW_COMPONENT_VERSION = 5;

  // For LOCATIONSENSOR_COMPONENT_VERSION 2:
  // - The TimeInterval and DistanceInterval properties were added.
  public static final int LOCATIONSENSOR_COMPONENT_VERSION = 2;

  // For NEARFIELD_COMPONENT_VERSION 1:
  public static final int NEARFIELD_COMPONENT_VERSION = 1;

  // For NOTIFIER_COMPONENT_VERSION 2:
  // - To ShowChooseDialog and ShowTextDialog, new arg was added to indicate if dialog is cancelable
  // For NOTIFIER_COMPONENT_VERSION 3:
  // - Added NotifierColor, TextColor and NotifierLength options
  // For NOTIFIER_COMPONENT_VERSION 4:
  // - Added a ShowProgressDialog method, and a DismissProgressDialog method
  public static final int NOTIFIER_COMPONENT_VERSION = 4;

  public static final int NXT_COLORSENSOR_COMPONENT_VERSION = 1;

  public static final int NXT_DIRECT_COMMANDS_COMPONENT_VERSION = 1;

  public static final int NXT_DRIVE_COMPONENT_VERSION = 1;

  public static final int NXT_LIGHTSENSOR_COMPONENT_VERSION = 1;

  public static final int NXT_SOUNDSENSOR_COMPONENT_VERSION = 1;

  public static final int NXT_TOUCHSENSOR_COMPONENT_VERSION = 1;

  public static final int NXT_ULTRASONICSENSOR_COMPONENT_VERSION = 1;

  // For ORIENTATIONSENSOR_COMPONENT_VERSION = 2:
  // - The Yaw property was renamed to Azimuth.
  // - The yaw parameter to OrientationChanged was renamed to azimuth.
  public static final int ORIENTATIONSENSOR_COMPONENT_VERSION = 2;

  // For PASSWORDTEXTBOX_COMPONENT_VERSION 2:
  // - The Alignment property was renamed to TextAlignment.
  // For PASSWORDTEXTBOX_COMPONENT_VERSION 3:
  // - Added RequestFocus Function (via TextBoxBase)
  public static final int PASSWORDTEXTBOX_COMPONENT_VERSION = 3;

  public static final int PEDOMETER_COMPONENT_VERSION = 1;

  // For PHONECALL_COMPONENT_VERSION 2:
  // - The PhoneCallStarted event was added.
  // - The PhoneCallEnded event was added.
  // - The IncomingCallAnswered event was added.
  public static final int PHONECALL_COMPONENT_VERSION = 2;

  // For PHONENUMBERPICKER_COMPONENT_VERSION 2:
  // - The Alignment property was renamed to TextAlignment.
  // For PHONENUMBERPICKER_COMPONENT_VERSION 3:
  // - The method Open was added.
  // For PHONENUMBERPICKER_COMPONENT_VERSION 4:
  // - The Shape property was added.
  public static final int PHONENUMBERPICKER_COMPONENT_VERSION = 4;

  public static final int PHONESTATUS_COMPONENT_VERSION = 1;

  // For PLAYER_COMPONENT_VERSION 2:
  // - The Player.PlayerError event was added.
  // For PLAYER_COMPONENT_VERSION 3:
  // - The Player.PlayerError event was marked userVisible false and is no longer used.
  // For PLAYER_COMPONENT_VERSION 4:
  // - The Player.Completed event was added.
  // - The IsLooping property was added.
  // - The Volume property was added.
  // - The IsPlaying method was added.
  // For PLAYER_COMPONENT_VERSION 5:
  // - The IsLooping property was renamed to Loop.
  // For PLAYER_COMPONENT_VERSION 6:
  // - The PlayInForeground property was added.
  // - The OtherPlayerStarted event was added.

  public static final int PLAYER_COMPONENT_VERSION = 6;

  public static final int SHARING_COMPONENT_VERSION = 1;

  // For SLIDER_COMPONENT_VERSION 1:
  // - Initial version.
  // For SLIDER_COMPONENT_VERSION 2:
  // - Added the property to allow for the removal of the Thumb Slider
  public static final int SLIDER_COMPONENT_VERSION = 2;

  // For SPINNER_COMPONENT_VERSION 1:
  public static final int SPINNER_COMPONENT_VERSION = 1;

  // For SOUND_COMPONENT_VERSION 2:
  // - The Sound.SoundError event was added.
  // For SOUND_COMPONENT_VERSION 3:
  // - The Sound.SoundError event was marked userVisible false and is no longer used.
  public static final int SOUND_COMPONENT_VERSION = 3;

  // For SOUND_RECORDER_COMPONENT_VERSION 2:
  // - The SavedRecording property was added.
  public static final int SOUND_RECORDER_COMPONENT_VERSION = 2;

  public static final int SPEECHRECOGNIZER_COMPONENT_VERSION = 1;

  public static final int TABLEARRANGEMENT_COMPONENT_VERSION = 1;

  // For TEXTBOX_COMPONENT_VERSION 2:
  // - The TextBox.NumbersOnly property was added.
  // For TEXTBOX_COMPONENT_VERSION 3:
  // - The Alignment property was renamed to TextAlignment.
  // For TEXTBOX_COMPONENT_VERSION 4:
  // - The HideKeyboard method was added.
  // - The MultiLine property was added.
  // For TEXTBOX_COMPONENT_VERSION 5:
  // - RequestFocus method was added
  public static final int TEXTBOX_COMPONENT_VERSION = 5;

  // For TEXTING_COMPONENT_VERSION 2:
  // Texting over Wifi was implemented using Google Voice
  // This works only on phones with 2.0 (Eclair) or higher.
  // It requires that the user has a Google Voice account
  // and has the mobile Voice app installed on the phone.
  // Access to Google Voice is controlled through OAuth 2.
  // For TEXTING_COMPONENT_VERISON 3:
  // - receivingEnabled is now an integer in the range 1-3
  //   instead of a boolean
  public static final int TEXTING_COMPONENT_VERSION = 3;

  // For TEXTTOSPEECH_COMPONENT_VERSION 2:
  // - added speech pitch and rate
  // For TEXTTOSPEECH_COMPONENT_VERSION 3:
  // - the AvailableLanguages property was added
  // - the AvailableCountries property was added
  // For TEXTTOSPEECH_COMPONENT_VERSION 4:
  // - the Country designer property was changed to use a ChoicePropertyEditor
  // - the Language designer property was changed to use a ChoicePropertyEditor
  // For TEXTTOSPEECH_COMPONENT_VERSION 5:
  // - default value was added to the Country designer property
  // - default value was added to the Language designer property
  public static final int TEXTTOSPEECH_COMPONENT_VERSION = 5;

  // For TIMEPICKER_COMPONENT_VERSION 2:
  // After feedback from the forum, the timepicker dialog was updated
  // to show the current time instead of the last set time by default.
  // The SetTimeToDisplay and LaunchPicker methods were added to
  // give the user more control of what time is displayed in the
  // timepicker dialog.
  // For TIMEPICKER_COMPONENT_VERSION 3:
  // - SetTimeToDisplayFromInstant, and Instant property are added.
  public static final int TIMEPICKER_COMPONENT_VERSION = 3;

  public static final int TINYDB_COMPONENT_VERSION = 1;

  // For TINYWEBDB_COMPONENT_VERSION 2:
  // - The TinyWebDB.ShowAlert method was removed. Notifier.ShowAlert should be used instead.
  public static final int TINYWEBDB_COMPONENT_VERSION = 2;

  // For TWITTER_COMPONENT_VERSION 2:
  // - The Authorize method and IsAuthorized event handler were added to support
  //   OAuth authentication (now requred by Twitter). These
  //   should be used instead of Login and IsLoggedIn. Login is still there but
  //   calling Login pops up a notification to use Authorize. IsLoggedIn will
  //   be changed to IsAuthorized when the blocks file is upgraded.
  // - Added CheckAuthorized method to check whether the user is already
  //   logged in and call IsAuthorized if so. We save the accessToken across app
  //   invocations, so it is possible that the app already has authorization
  //   when it starts up.
  // - Added DeAuthorize method to forget authorization token (logout, effectively).
  // - Added ConsumerKey and ConsumerSecret designer properties (required for
  //   Authorize)
  // - Added Username read-only property that returns the Twitter username when
  //   the user is logged in.
  // - The friend timeline was changed to be a list of tuples (lists), where
  //   each sub-list is (username message). The old format was just a list
  //   of messages and didn't include the username associated with each message.
  // For TWITTER_COMPONENT_VERSION 3:
  // - The 'SetStatus' procedure has been changed to 'Tweet' to be more intuitive.
  // - Added 'TweetWithImage' which uploads an image to TwitPic and adds it to
  //   a tweet to allow a user to tweet with a picture. This requires a TwitPic_API_Key
  //   property.
  // For TWITTER_COMPONENT_VERSION 4:
  // - Modified 'TweetWithImage' to upload images to Twitter directly because of the shutdown of
  //   TwitPic. The TwitPic_API_Key property is now deprecated and hidden.
  public static final int TWITTER_COMPONENT_VERSION = 4;

  // For VERTICALARRANGEMENT_COMPONENT_VERSION 2:
  // - The AlignHorizontal property was added
  // - The AlignVertical property was added
  public static final int VERTICALARRANGEMENT_COMPONENT_VERSION = 2;

  // For VIDEOPLAYER_COMPONENT_VERSION 2:
  // - The VideoPlayer.VideoPlayerError event was added.
  // For VIDEOPLAYER_COMPONENT_VERSION 3:
  // - The VideoPlayer.VideoPlayerError event was marked userVisible false and is no longer used.
  // For VIDEOPLAYER_COMPONENT_VERSION 4:
  // - The VideoPlayer.width and VideoPlayer.height variables were marked as user visible.
  // - The FullScreen property was added to the VideoPlayer.
  // For VIDEOPLAYER_COMPONENT_VERSION 5:
  // - The Volume property (setter only) was added to the VideoPlayer.
  public static final int VIDEOPLAYER_COMPONENT_VERSION = 5;

  public static final int VOTING_COMPONENT_VERSION = 1;

  // For WEB_COMPONENT_VERSION 2:
  // - The RequestHeaders and AllowCookies properties were added.
  // - The BuildPostData and ClearCookies methods were added.
  // - The existing PostText method was renamed to PostTextWithEncoding, and a new PostText
  //   method was added.
  // For WEB_COMPONENT_VERSION 3:
  // - PUT and DELETE Actions added (PutText, PutTextWithEncoding, PutFile, and Delete).
  // For WEB_COMPONENT_VERSION 4:
  // - Added method XMLTextDecode
  public static final int WEB_COMPONENT_VERSION = 4;

  // For WEBVIEWER_COMPONENT_VERSION 2:
  // - The CanGoForward and CanGoBack methods were added
  // For WEBVIEWER_COMPONENT_VERSION 3:
  // - Add UsesLocation property to set location permissions
  // For WEBVIEWER_COMPONENT_VERSION 4:
  // - Add WebViewString
  // For WEBVIEWER_COMPONENT_VERSION 5:
  // - IgnoreSslError property added
  // For WEBVIEWER_COMPONENT_VERSION 6:
  // - ClearCaches method was added
  public static final int WEBVIEWER_COMPONENT_VERSION = 6;

  // For MEDIASTORE_COMPONENT_VERSION 1:
  // - Initial Version.
  public static final int MEDIASTORE_COMPONENT_VERSION = 1;

  // For YANDEX_COMPONENT_VERSION 1:
  // - Initial version.
  public static final int YANDEX_COMPONENT_VERSION = 1;

  //For PROXIMITYSENSOR_COMPONENT_VERSION: Initial Version
  public static final int PROXIMITYSENSOR_COMPONENT_VERSION = 1;

  // Rendezvous Server Location

  public static final String RENDEZVOUS_SERVER = "rendezvous.appinventor.mit.edu";

  // Companion Versions and Update Information

  // The PREFERRED_COMPANION is displayed to the end-user if
  // they ask (via the Help->About menu) and if they are told
  // that they need to update their companion
  //
  // ACCEPTABLE_COMPANIONS is a list of Companion VersionNames
  // which are usable with this version of the system.
  //
  // COMPANION_UPDATE_URL is the URL used by the Companion
  // Update Mechanism to find the Companion to download.
  // Note: This new Companion needs to be signed by the same
  // key as the Companion it is replacing, as the Package Manager
  // is invoked from the running Companion.

  public static final String PREFERRED_COMPANION = "2.33";
  public static final String COMPANION_UPDATE_URL = "";
  public static final String COMPANION_UPDATE_URL1 = "";
  public static final String [] ACCEPTABLE_COMPANIONS = { "2.33" };

  // Splash Screen Values
  public static final int SPLASH_SURVEY = 1;


}<|MERGE_RESOLUTION|>--- conflicted
+++ resolved
@@ -337,11 +337,6 @@
   // For YOUNG_ANDROID_VERSION 130:
   // - TEXTTOSPEECH_COMPONENT_VERSION was incremented to 4
   // For YOUNG_ANDROID_VERSION 131:
-<<<<<<< HEAD
-  // - BLOCKS_LANGUAGE_VERSION = was incremented to 20
-
-  public static final int YOUNG_ANDROID_VERSION = 131;
-=======
   // - CONTACTPICKER_COMPONENT_VERSION was incremented to 6.
   // For YOUNG_ANDROID_VERSION 132:
   // - TEXTTOSPEECH_COMPONENT_VERSION was incremented to 5
@@ -357,9 +352,10 @@
   // For YOUNG_ANDROID_VERSION 137:
   // - FORM_COMPONENT_VERSION was incremented to 18.
   // - MEDIASTORE_COMPONENT_VERSION was incremented to 1
-
-  public static final int YOUNG_ANDROID_VERSION = 138;
->>>>>>> 7b221ff2
+  // For YOUNG_ANDROID_VERSION 139:
+  // - BLOCKS_LANGUAGE_VERSION = was incremented to 20
+
+  public static final int YOUNG_ANDROID_VERSION = 139;
 
   // ............................... Blocks Language Version Number ...............................
 
@@ -417,15 +413,10 @@
   // For BLOCKS_LANGUAGE_VERSION 19:
   // The is-number block was modified to include dropdowns for base10, hex, and binary
   // The number-convert blocks was added
-<<<<<<< HEAD
   // For BLOCKS_LANGUAGE_VERSION 20:
-  // The list-to-string and list-from-json-string blocks were added
+  // The list-to-string block was added
   public static final int BLOCKS_LANGUAGE_VERSION = 20;
-  
-=======
-  public static final int BLOCKS_LANGUAGE_VERSION = 19;
-
->>>>>>> 7b221ff2
+
   // ................................. Component Version Numbers ..................................
 
   // NOTE(lizlooney,user) - when a new component is added:
