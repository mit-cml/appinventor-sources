--- conflicted
+++ resolved
@@ -520,13 +520,15 @@
   // For YOUNG_ANDROID_VERSION 210:
   // - BALL_COMPONENT_VERSION was incremented to 7
   // - IMAGESPRITE_COMPONENT_VERSION was incremented to 7
-<<<<<<< HEAD
-  // For YOUNG_ANDROID_VERSION 211 (helper blocks):
+  // For YOUNG_ANDROID_VERSION 211:
+  // - CANVAS_COMPONENT_VERSION was incremented to 14
+  // - CLOUDDB_COMPONENT_VERSION was incremented to 2
+  // For YOUNG_ANDROID_VERSION 212 (helper blocks):
   // - BLOCKS_LANGUAGE_VERSION incremented to 34
   // - ACCELEROMETERSENSOR_COMPONENT_VERSION incremented to 5
   // - BALL_COMPONENT_VERSION incremented to 8
   // - BUTTON_COMPONENT_VERSION incremented to 7
-  // - CANVAS_COMPONENT_VERSION incremented to 14
+  // - CANVAS_COMPONENT_VERSION incremented to 15
   // - DATEPICKER_COMPONENT_VERSION incremented to 4
   // - FORM_COMPONENT_VESRION incremented to 28
   // - HORIZONTALaRRANGEMENT_COMPONENT_VERSION incremented to 4
@@ -545,12 +547,7 @@
   // - VERTICALARRANGEMENT_COMPONENT_VERSION incremented to 4
   // - VERTICALSCROLLARRANGEMENT_COMPONENT_VERSION incremented to 2
   // - VIDEOPLAYER_Component_VERSION incremented to 7
-=======
-  // For YOUNG_ANDROID_VERSION 211:
-  // - CANVAS_COMPONENT_VERSION was incremented to 14
-  // - CLOUDDB_COMPONENT_VERSION was incremented to 2
->>>>>>> abac6461
-  public static final int YOUNG_ANDROID_VERSION = 211;
+  public static final int YOUNG_ANDROID_VERSION = 212;
 
   // ............................... Blocks Language Version Number ...............................
 
@@ -804,16 +801,13 @@
   // - ExtendMovesOutsideCanvas was added
   // For CANVAS_COMPONENT_VERSION 13
   // - BackgroundImageinBase64 was added
-<<<<<<< HEAD
-  // For CANVAS_COMPONENT_VERSION 14
-  // - Assets helper block was added.
-=======
   // For CANVAS_PROPERTY_VERSION 14
   // -TAP_THRESHOLD was changed from being constant to user settable 
   // -TAP_THRESHOLD renamed to tapThreshold
   // -TapThreshold was added
->>>>>>> abac6461
-  public static final int CANVAS_COMPONENT_VERSION = 14;
+  // For CANVAS_COMPONENT_VERSION 15
+  // - Assets helper block was added.
+  public static final int CANVAS_COMPONENT_VERSION = 15;
 
   // For CHECKBOX_COMPONENT_VERSION 2:
   // - The Value property was renamed to Checked.
