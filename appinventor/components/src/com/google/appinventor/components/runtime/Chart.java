package com.google.appinventor.components.runtime;

import android.app.Activity;
import android.view.View;
import android.widget.RelativeLayout;
import com.google.appinventor.components.annotations.*;
import com.google.appinventor.components.common.ComponentCategory;
import com.google.appinventor.components.common.ComponentConstants;
import com.google.appinventor.components.common.PropertyTypeConstants;

import java.util.ArrayList;
import java.util.HashSet;

@SimpleObject
@DesignerComponent(version = 1,
        category = ComponentCategory.CHARTS,
        description = "A component that allows visualizing data")
@UsesLibraries(libraries = "mpandroidchart.jar")
public class Chart extends AndroidViewComponent implements ComponentContainer {
    // Root layout of the Chart view. This is used to make Chart
    // dynamic removal & adding easier.
    private RelativeLayout view;

    // Underlying Chart view
    private ChartView chartView;

    private int type;
    private int backgroundColor;
    private String description;

    // Attached Data components
    private ArrayList<ChartDataBase> dataComponents;

    /**
     * Creates a new Chart component.
     *
     * @param container container, component will be placed in
     */
    public Chart(ComponentContainer container) {
        super(container);

        view = new RelativeLayout(container.$context());

        // Adds the view to the designated container
        container.$add(this);

        dataComponents = new ArrayList<ChartDataBase>();

        // Set default values
        Type(Component.CHART_TYPE_LINE);
        Width(ComponentConstants.VIDEOPLAYER_PREFERRED_WIDTH);
        Height(ComponentConstants.VIDEOPLAYER_PREFERRED_HEIGHT);
        BackgroundColor(Component.COLOR_DEFAULT);
        Description("");
    }

    @Override
    public View getView() {
        return view;
    }

    @Override
    public Activity $context() {
        return container.$context();
    }

    @Override
    public Form $form() {
        return container.$form();
    }

    @Override
    public void $add(AndroidViewComponent component) {
        throw new UnsupportedOperationException("ChartBase.$add() called");
    }

    @Override
    public void setChildWidth(AndroidViewComponent component, int width) {
        throw new UnsupportedOperationException("ChartBase.setChildWidth called");
    }

    @Override
    public void setChildHeight(AndroidViewComponent component, int height) {
        throw new UnsupportedOperationException("ChartBase.setChildHeight called");
    }

    /**
     * Returns the type of the Chart.
     *
     * @return  one of {@link Component#CHART_TYPE_LINE},
     *          {@link Component#CHART_TYPE_SCATTER},
     *          {@link Component#CHART_TYPE_AREA},
     *          {@link Component#CHART_TYPE_BAR} or
     *          {@link Component#CHART_TYPE_PIE}
     */
    @SimpleProperty(
            category = PropertyCategory.BEHAVIOR,
            userVisible = false)
    public int Type() {
        return type;
    }

    /**
     * Specifies the type of the Chart. This does not check that the argument is a legal value.
     *
     * @param type one of {@link Component#CHART_TYPE_LINE},
     *  {@link Component#CHART_TYPE_SCATTER},
     *  {@link Component#CHART_TYPE_AREA},
     *  {@link Component#CHART_TYPE_BAR} or
     *  {@link Component#CHART_TYPE_PIE}
     *
     * @throws IllegalArgumentException if shape is not a legal value.
     */
    @DesignerProperty(editorType = PropertyTypeConstants.PROPERTY_TYPE_CHART_TYPE,
            defaultValue = Component.CHART_TYPE_LINE + "")
    @SimpleProperty(description = "Specifies the chart's type (line, scatter," +
            "area, bar, pie).",
            userVisible = false)
    public void Type(int type) {
        this.type = type;

        // Keep track whether a ChartView already exists,
        // in which case it will have to be reinitialized.
        boolean chartViewExists = (chartView != null);

        // ChartView currently exists in root layout. Remove it.
        if (chartViewExists) {
            view.removeView(chartView.getView());
        }

        // Create a new Chart view based on the supplied type
        chartView = createChartViewFromType(type);

        // Add the new Chart view as the first child of the root RelativeLayout
        view.addView(chartView.getView(), 0);

        // If a ChartView already existed, then the Chart
        // has to be reinitialized.
        if (chartViewExists) {
            reinitializeChart();
        }
    }

    /**
     * Creates and returns a ChartView object based on the type
     * (integer) provided.
     * @param type one of {@link Component#CHART_TYPE_LINE},
     *  {@link Component#CHART_TYPE_SCATTER},
     *  {@link Component#CHART_TYPE_AREA},
     *  {@link Component#CHART_TYPE_BAR} or
     *  {@link Component#CHART_TYPE_PIE}
     * @return  new ChartView instance
     */
    private ChartView createChartViewFromType(int type) {
        switch(type) {
            case 0:
                // Line Chart
                return new LineChartView(container.$context());
            case 1:
                // Scatter Chart
                return new LineChartView(container.$context());
            case 2:
                // Area Chart
<<<<<<< HEAD
                chartView = new AreaChartView(container.$context());
                break;
=======
                return new LineChartView(container.$context());
>>>>>>> 567122ce
            case 3:
                // Bar Chart
                return new LineChartView(container.$context());
            case 4:
                // Pie Chart
                return new LineChartView(container.$context());
            default:
                // Invalid argument
                throw new IllegalArgumentException("type:" + type);
        }
    }

    /**
     * Reinitializes the Chart view by reattaching all the Data
     * components and setting back all the properties.
     */
    private void reinitializeChart() {
        // Iterate through all attached Data Components and reinitialize them.
        // This is needed since the Type property is registered only after all
        // the Data components are attached to the Chart.
        // This has no effect when the Type property is default (0), since
        // the Data components are not attached yet, making the List empty.
        for (ChartDataBase dataComponent : dataComponents) {
            dataComponent.initChartData();
        }

        Description(description);
        BackgroundColor(backgroundColor);
    }

    /**
     * Returns the description label text of the Chart.
     *
     * @return  description label
     */
    @SimpleProperty(
            category = PropertyCategory.APPEARANCE)
    public String Description() {
        return description;
    }

    /**
     * Specifies the text displayed by the description label.
     *
     * @param text  description
     */
    @DesignerProperty(editorType = PropertyTypeConstants.PROPERTY_TYPE_STRING,
            defaultValue = "")
    @SimpleProperty
    public void Description(String text) {
        this.description = text;
        chartView.setDescription(description);
    }

    /**
     * Returns the chart's background color as an alpha-red-green-blue
     * integer.
     *
     * @return  background RGB color with alpha
     */
    @SimpleProperty(
            category = PropertyCategory.APPEARANCE)
    public int BackgroundColor() {
        return backgroundColor;
    }

    /**
     * Specifies the chart's background color as an alpha-red-green-blue
     * integer.
     *
     * @param argb  background RGB color with alpha
     */
    @DesignerProperty(editorType = PropertyTypeConstants.PROPERTY_TYPE_COLOR,
            defaultValue = Component.DEFAULT_VALUE_COLOR_NONE)
    @SimpleProperty
    public void BackgroundColor(int argb) {
        backgroundColor = argb;
        chartView.setBackgroundColor(argb);
    }

    /**
     * Creates a new instance of a ChartDataModel, corresponding
     * to the current Chart type.
     * @return  new ChartDataModel object instance
     */
    public ChartDataModel createChartModel() {
        return chartView.createChartModel();
    }

    /**
     * Refreshes the Chart View.
     */
    public void refresh() {
        chartView.Refresh();
    }

    /**
     * Returns the underlying Chart View object.
     * @return  Chart View object
     */
    public ChartView getChartView() {
        return chartView;
    }

    /**
     * Attach a Data Component to the Chart.
     * @param dataComponent  Data component object instance to add
     */
    public void addDataComponent(ChartDataBase dataComponent) {
        dataComponents.add(dataComponent);
    }
}<|MERGE_RESOLUTION|>--- conflicted
+++ resolved
@@ -161,12 +161,7 @@
                 return new LineChartView(container.$context());
             case 2:
                 // Area Chart
-<<<<<<< HEAD
-                chartView = new AreaChartView(container.$context());
-                break;
-=======
-                return new LineChartView(container.$context());
->>>>>>> 567122ce
+                return new AreaChartView(container.$context());
             case 3:
                 // Bar Chart
                 return new LineChartView(container.$context());
