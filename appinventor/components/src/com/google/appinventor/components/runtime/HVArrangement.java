// -*- mode: java; c-basic-offset: 2; -*-
// Copyright 2009-2011 Google, All Rights reserved
// Copyright 2011-2021 MIT, All rights reserved
// Released under the Apache License, Version 2.0
// http://www.apache.org/licenses/LICENSE-2.0

package com.google.appinventor.components.runtime;

import android.app.Activity;

import android.graphics.drawable.Drawable;

import android.os.Handler;

import android.util.Log;

import android.view.View;
import android.view.ViewGroup;

import android.widget.FrameLayout;
import android.widget.HorizontalScrollView;
import android.widget.ScrollView;

import com.google.appinventor.components.annotations.Asset;
import com.google.appinventor.components.annotations.DesignerProperty;
import com.google.appinventor.components.annotations.Options;
import com.google.appinventor.components.annotations.PropertyCategory;
import com.google.appinventor.components.annotations.SimpleObject;
import com.google.appinventor.components.annotations.SimpleProperty;

import com.google.appinventor.components.common.ComponentConstants;
import com.google.appinventor.components.common.HorizontalAlignment;
import com.google.appinventor.components.common.PropertyTypeConstants;
import com.google.appinventor.components.common.VerticalAlignment;

import com.google.appinventor.components.runtime.util.AlignmentUtil;
import com.google.appinventor.components.runtime.util.ErrorMessages;
import com.google.appinventor.components.runtime.util.MediaUtil;
import com.google.appinventor.components.runtime.util.ViewUtil;

import java.io.IOException;
import java.util.ArrayList;
import java.util.List;

/**
 * A container for components that arranges them linearly, either
 * horizontally or vertically.
 *
 * @author sharon@google.com (Sharon Perl)
 * @author kkashi01@gmail.com (Hossein Amerkashi) (added Image and BackgroundColors)
 */

@SuppressWarnings("AbbreviationAsWordInName")
@SimpleObject
public class HVArrangement<T extends ViewGroup> extends AndroidViewComponent<T> implements Component, ComponentContainer {
  private final Activity context;

  // Layout
  private final int orientation;
  protected final LinearLayout viewLayout;
  protected T frameContainer;
  // translates App Inventor alignment codes to Android gravity
  private AlignmentUtil alignmentSetter;

  // The alignment for this component's LinearLayout.
  private HorizontalAlignment horizontalAlignment = HorizontalAlignment.Left;
  private VerticalAlignment verticalAlignment = VerticalAlignment.Top;
  // Backing for background color
  private int backgroundColor;
  // This is the Drawable corresponding to the Image property.
  // If an Image has never been set or if the most recent Image could not be loaded, this is null.
  private Drawable backgroundImageDrawable;
  // Image path
  private String imagePath = "";

  //list of component children
  private List<Component> allChildren = new ArrayList<>();

  private Drawable defaultButtonDrawable;

  private final Handler androidUIHandler = new Handler();

  private static final String LOG_TAG = "HVArrangement";

  /**
   * Creates a new HVArrangement component.
   *
   * @param container  container, component will be placed in
   * @param orientation one of
   *     {@link ComponentConstants#LAYOUT_ORIENTATION_HORIZONTAL}.
   *     {@link ComponentConstants#LAYOUT_ORIENTATION_VERTICAL}
  */
  public HVArrangement(ComponentContainer container, int orientation, T view) {
    super(container);
    context = container.$context();
    frameContainer = view;

    this.orientation = orientation;
    viewLayout = new LinearLayout(context, orientation,
        ComponentConstants.EMPTY_HV_ARRANGEMENT_WIDTH,
        ComponentConstants.EMPTY_HV_ARRANGEMENT_HEIGHT);

    viewLayout.setBaselineAligned(false);
    alignmentSetter = new AlignmentUtil(viewLayout);
    alignmentSetter.setHorizontalAlignment(horizontalAlignment);
    alignmentSetter.setVerticalAlignment(verticalAlignment);
<<<<<<< HEAD
    
=======

    if (scrollable) {
      switch (orientation) {
        case ComponentConstants.LAYOUT_ORIENTATION_VERTICAL:
          Log.d(LOG_TAG, "Setting up frameContainer = ScrollView()");
          frameContainer = new ScrollView(context);
          break;
        case ComponentConstants.LAYOUT_ORIENTATION_HORIZONTAL:
          Log.d(LOG_TAG, "Setting up frameContainer = HorizontalScrollView()");
          frameContainer = new HorizontalScrollView(context);
          break;
      }
    } else {
      Log.d(LOG_TAG, "Setting up frameContainer = FrameLayout()");
      frameContainer = new FrameLayout(context);
    }

>>>>>>> 13113cc5
    frameContainer.setLayoutParams(new ViewGroup.LayoutParams(ComponentConstants.EMPTY_HV_ARRANGEMENT_WIDTH, ComponentConstants.EMPTY_HV_ARRANGEMENT_HEIGHT));
    frameContainer.addView(viewLayout.getLayoutManager(), new ViewGroup.LayoutParams(
        ViewGroup.LayoutParams.MATCH_PARENT,
        ViewGroup.LayoutParams.MATCH_PARENT));

      // Save the default values in case the user wants them back later.
    defaultButtonDrawable = getView().getBackground();

    BackgroundColor(Component.COLOR_DEFAULT);

  }



  // ComponentContainer implementation

  @Override
  public Activity $context() {
    return context;
  }

  @Override
  public Form $form() {
    return container.$form();
  }

  @Override
  public void $add(AndroidViewComponent<? extends View> component) {
    viewLayout.add(component);
    allChildren.add(component);
  }

  @Override
  public List<? extends Component> getChildren() {
    return allChildren;
  }

  @Override
  public void setChildWidth(final AndroidViewComponent<? extends View> component, int width) {
    setChildWidth(component, width, 0);
  }

  public void setChildWidth(final AndroidViewComponent<? extends View> component, int width, final int trycount) {
    int cWidth = container.$form().Width();
    if (cWidth == 0 && trycount < 2) {     // We're not really ready yet...
      final int fWidth = width;            // but give up after two tries...
      androidUIHandler.postDelayed(new Runnable() {
          @Override
          public void run() {
            Log.d(LOG_TAG, "(HVArrangement)Width not stable yet... trying again");
            setChildWidth(component, fWidth, trycount + 1);
          }
        }, 100);                // Try again in 1/10 of a second
    }
    if (width <= LENGTH_PERCENT_TAG) {
      Log.d(LOG_TAG, "HVArrangement.setChildWidth(): width = " + width + " parent Width = " + cWidth + " child = " + component);
      width = cWidth * (- (width - LENGTH_PERCENT_TAG)) / 100;
    }

    component.setLastWidth(width);

    if (orientation == ComponentConstants.LAYOUT_ORIENTATION_HORIZONTAL) {
      ViewUtil.setChildWidthForHorizontalLayout(component.getView(), width);
    } else {
      ViewUtil.setChildWidthForVerticalLayout(component.getView(), width);
    }
  }

  @Override
  public void setChildHeight(final AndroidViewComponent<? extends View> component, int height) {
    int cHeight = container.$form().Height();
    if (cHeight == 0) {         // Not ready yet...
      final int fHeight = height;
      androidUIHandler.postDelayed(new Runnable() {
          @Override
          public void run() {
            Log.d(LOG_TAG, "(HVArrangement)Height not stable yet... trying again");
            setChildHeight(component, fHeight);
          }
        }, 100);                // Try again in 1/10 of a second
    }
    if (height <= LENGTH_PERCENT_TAG) {
      height = cHeight * (- (height - LENGTH_PERCENT_TAG)) / 100;
    }

    component.setLastHeight(height);

    if (orientation == ComponentConstants.LAYOUT_ORIENTATION_HORIZONTAL) {
      ViewUtil.setChildHeightForHorizontalLayout(component.getView(), height);
    } else {
      ViewUtil.setChildHeightForVerticalLayout(component.getView(), height);
    }
  }

  @Override
  public void setChildNeedsLayout(AndroidViewComponent component) {
    // not needed for linear layout
  }

  // AndroidViewComponent implementation

  @Override
  public T getView() {
    return frameContainer; //: viewLayout.getLayoutManager();
  }

  /**
   * Returns a number that encodes how contents of the %type% are aligned horizontally.
   * The choices are: 1 = left aligned, 2 = right aligned, 3 = horizontally centered.
   */
  @SimpleProperty(
      category = PropertyCategory.APPEARANCE,
      description = "A number that encodes how contents of the %type% are aligned " +
          " horizontally. The choices are: 1 = left aligned, 2 = right aligned, " +
          " 3 = horizontally centered.  Alignment has no effect if the arrangement's width is " +
          "automatic.")
  public @Options(HorizontalAlignment.class) int AlignHorizontal() {
    return AlignHorizontalAbstract().toUnderlyingValue();
  }

  /**
   * Returns the current horizontal alignment of this arrangement.
   */
  @SuppressWarnings("RegularMethodName")
  public HorizontalAlignment AlignHorizontalAbstract() {
    return horizontalAlignment;
  }

  /**
   * Sets the arrangements horizontal alignment to the given value.
   * @param alignment the alignment to set the arrangement to.
   */
  @SuppressWarnings("RegularMethodName")
  public void AlignHorizontalAbstract(HorizontalAlignment alignment) {
    alignmentSetter.setHorizontalAlignment(alignment);
    horizontalAlignment = alignment;
  }

  /**
   * A number that encodes how contents of the `%type%` are aligned horizontally. The choices
   * are: `1` = left aligned, `2` = right aligned, `3` = horizontally centered. Alignment has no
   * effect if the `%type%`'s {@link #Width()} is `Automatic`.
   *
   * @param alignment
   */
  @DesignerProperty(editorType = PropertyTypeConstants.PROPERTY_TYPE_HORIZONTAL_ALIGNMENT,
      defaultValue = ComponentConstants.HORIZONTAL_ALIGNMENT_DEFAULT + "")
  @SimpleProperty
  public void AlignHorizontal(@Options(HorizontalAlignment.class) int alignment) {
    // Make sure alignment is a valid HorizontalAlignment.
    HorizontalAlignment align = HorizontalAlignment.fromUnderlyingValue(alignment);
    if (align == null) {
      container.$form().dispatchErrorOccurredEvent(this, "HorizontalAlignment",
          ErrorMessages.ERROR_BAD_VALUE_FOR_HORIZONTAL_ALIGNMENT, alignment);
      return;
    }
    AlignHorizontalAbstract(align);
  }

  /**
   * Returns a number that encodes how contents of the %type% are aligned vertically.
   * The choices are: 1 = aligned at the top, 2 = vertically centered, 3 = aligned at the bottom.
   * Alignment has no effect if the arrangement's height is automatic.
   */
   @SimpleProperty(
      category = PropertyCategory.APPEARANCE,
      description = "A number that encodes how the contents of the %type% are aligned " +
          " vertically. The choices are: 1 = aligned at the top, 2 = vertically centered, " +
          "3 = aligned at the bottom.  Alignment has no effect if the arrangement's height " +
          "is automatic.")
  public @Options(VerticalAlignment.class) int AlignVertical() {
    return AlignVerticalAbstract().toUnderlyingValue();
  }

  /**
   * Returns the current vertical alignment of this arrangement.
   */
  @SuppressWarnings("RegularMethodName")
  public VerticalAlignment AlignVerticalAbstract() {
    return verticalAlignment;
  }

  /**
   * Sets the arrangements vertical alignment to the given value.
   * @param alignment the alignment to set the arrangement to.
   */
  @SuppressWarnings("RegularMethodName")
  public void AlignVerticalAbstract(VerticalAlignment alignment) {
    alignmentSetter.setVerticalAlignment(alignment);
    verticalAlignment = alignment;
  }

  /**
   * A number that encodes how the contents of the `%type%` are aligned vertically. The choices
   * are: `1` = aligned at the top, `2` = vertically centered, `3` = aligned at the bottom.
   * Alignment has no effect if the `%type%`'s {@link #Height()} is `Automatic`.
   *
   * @param alignment
   */
  @DesignerProperty(editorType = PropertyTypeConstants.PROPERTY_TYPE_VERTICAL_ALIGNMENT,
      defaultValue = ComponentConstants.VERTICAL_ALIGNMENT_DEFAULT + "")
  @SimpleProperty
  public void AlignVertical(@Options(VerticalAlignment.class) int alignment) {
    // Make sure alignment is a valid VerticalAlignment.
    VerticalAlignment align = VerticalAlignment.fromUnderlyingValue(alignment);
    if (align == null) {
      container.$form().dispatchErrorOccurredEvent(this, "VerticalAlignment",
          ErrorMessages.ERROR_BAD_VALUE_FOR_VERTICAL_ALIGNMENT, alignment);
      return;
    }
    AlignVerticalAbstract(align);
  }

    /**
     * Returns the background color of the %type% as an alpha-red-green-blue
     * integer.
     *
     * @return  background RGB color with alpha
     */
    @SimpleProperty(category = PropertyCategory.APPEARANCE,
            description = "Returns the background color of the %type%")
    public int BackgroundColor() {
        return backgroundColor;
    }

    /**
     * Specifies the background color of the %type% as an alpha-red-green-blue
     * integer.  If an Image has been set, the color change will not be visible
     * until the Image is removed.
     *
     * @internaldoc
     * If the parameter is {@link Component#COLOR_DEFAULT}, the original beveling is restored.
     *
     * @param argb background RGB color with alpha
     */
    @DesignerProperty(editorType = PropertyTypeConstants.PROPERTY_TYPE_COLOR,
            defaultValue = Component.DEFAULT_VALUE_COLOR_DEFAULT)
    @SimpleProperty(description = "Specifies the background color of the %type%. " +
            "The background color will not be visible if an Image is being displayed.")
    public void BackgroundColor(int argb) {
        backgroundColor = argb;
//        getView().setBackgroundColor(argb);
        updateAppearance();

    }

    /**
     * Returns the path of the background image of the `%type%`.
     *
     * @return  the path of the background image
     */
    @SimpleProperty(
            category = PropertyCategory.APPEARANCE)
    public String Image() {
        return imagePath;
    }

    /**
     * Specifies the path of the background image of the `%type%`.
     *
     * @internaldoc
     * <p/>See {@link com.google.appinventor.components.runtime.util.MediaUtil#determineMediaSource} for information about what
     * a path can be.
     *
     * @param path  the path of the background image
     */
    @DesignerProperty(editorType = PropertyTypeConstants.PROPERTY_TYPE_ASSET)
    @SimpleProperty(description = "Specifies the path of the background image for the %type%.  " +
            "If there is both an Image and a BackgroundColor, only the Image will be visible.")
    public void Image(@Asset String path) {
        // If it's the same as on the prior call and the prior load was successful,
        // do nothing.
        if (path.equals(imagePath) && backgroundImageDrawable != null) {
            return;
        }

        imagePath = (path == null) ? "" : path;

        // Clear the prior background image.
        backgroundImageDrawable = null;

        // Load image from file.
        if (imagePath.length() > 0) {
            try {
                backgroundImageDrawable = MediaUtil.getBitmapDrawable(container.$form(), imagePath);
            } catch (IOException ioe) {
                // Fall through with a value of null for backgroundImageDrawable.
            }
        }

        // Update the appearance based on the new value of backgroundImageDrawable.
        updateAppearance();
    }


  // Update appearance based on values of backgroundImageDrawable, backgroundColor and shape.
  // Images take precedence over background colors.
  private void updateAppearance() {
    // If there is no background image,
    // the appearance depends solely on the background color and shape.
    if (backgroundImageDrawable == null) {
      if (backgroundColor == Component.COLOR_DEFAULT) {
        // If there is no background image and color is default,
        // restore original 3D bevel appearance.
        ViewUtil.setBackgroundDrawable(viewLayout.getLayoutManager(), defaultButtonDrawable);
      } else {
        // Clear the background image.
        ViewUtil.setBackgroundDrawable(viewLayout.getLayoutManager(), null);
        viewLayout.getLayoutManager().setBackgroundColor(backgroundColor);
      }
    } else {
      // If there is a background image
      ViewUtil.setBackgroundImage(viewLayout.getLayoutManager(), backgroundImageDrawable);
    }
  }

}<|MERGE_RESOLUTION|>--- conflicted
+++ resolved
@@ -104,27 +104,7 @@
     alignmentSetter = new AlignmentUtil(viewLayout);
     alignmentSetter.setHorizontalAlignment(horizontalAlignment);
     alignmentSetter.setVerticalAlignment(verticalAlignment);
-<<<<<<< HEAD
-    
-=======
-
-    if (scrollable) {
-      switch (orientation) {
-        case ComponentConstants.LAYOUT_ORIENTATION_VERTICAL:
-          Log.d(LOG_TAG, "Setting up frameContainer = ScrollView()");
-          frameContainer = new ScrollView(context);
-          break;
-        case ComponentConstants.LAYOUT_ORIENTATION_HORIZONTAL:
-          Log.d(LOG_TAG, "Setting up frameContainer = HorizontalScrollView()");
-          frameContainer = new HorizontalScrollView(context);
-          break;
-      }
-    } else {
-      Log.d(LOG_TAG, "Setting up frameContainer = FrameLayout()");
-      frameContainer = new FrameLayout(context);
-    }
-
->>>>>>> 13113cc5
+
     frameContainer.setLayoutParams(new ViewGroup.LayoutParams(ComponentConstants.EMPTY_HV_ARRANGEMENT_WIDTH, ComponentConstants.EMPTY_HV_ARRANGEMENT_HEIGHT));
     frameContainer.addView(viewLayout.getLayoutManager(), new ViewGroup.LayoutParams(
         ViewGroup.LayoutParams.MATCH_PARENT,
