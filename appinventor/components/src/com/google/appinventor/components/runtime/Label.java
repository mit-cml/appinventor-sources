--- conflicted
+++ resolved
@@ -110,11 +110,7 @@
     FontSize(Component.FONT_DEFAULT_SIZE);
     Text("");
     TextColor(Component.COLOR_BLACK);
-<<<<<<< HEAD
     HasMargins(true);
-=======
-    TextViewUtil.setPadding(view, PADDING);
->>>>>>> 3c67df70
   }
     
     // put this in the right file
