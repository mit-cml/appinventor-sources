// -*- mode: java; c-basic-offset: 2; -*-
// Copyright 2009-2011 Google, All Rights reserved
// Copyright 2011-2012 MIT, All rights reserved
// Released under the Apache License, Version 2.0
// http://www.apache.org/licenses/LICENSE-2.0

package com.google.appinventor.components.runtime.util;

import java.util.HashMap;
import java.util.Map;

/**
 * Provides constants and methods related to error numbers and messages.
 *
 * @author lizlooney@google.com (Liz Looney)
 */
public final class ErrorMessages {
  // Phone version errors
  public static final int ERROR_FUNCTIONALITY_NOT_SUPPORTED_CONTACT_EMAIL = 1;
  public static final int ERROR_FUNCTIONALITY_NOT_SUPPORTED_EMAIL_PICKER = 2;
  public static final int ERROR_FUNCTIONALITY_NOT_SUPPORTED_FUSIONTABLES_CONTROL = 3;
  public static final int ERROR_FUNCTIONALITY_NOT_SUPPORTED_WEB_COOKIES = 4;
  public static final int ERROR_FUNCTIONALITY_NOT_SUPPORTED_WIFI_DIRECT = 5;
  // LocationSensor errors
  public static final int ERROR_LOCATION_SENSOR_LATITUDE_NOT_FOUND = 101;
  public static final int ERROR_LOCATION_SENSOR_LONGITUDE_NOT_FOUND = 102;
  // Camera errors
  public static final int ERROR_CAMERA_NO_IMAGE_RETURNED = 201;
  // Twitter errors
  public static final int ERROR_TWITTER_UNSUPPORTED_LOGIN_FUNCTION = 301;
  public static final int ERROR_TWITTER_BLANK_CONSUMER_KEY_OR_SECRET = 302;
  public static final int ERROR_TWITTER_EXCEPTION = 303;
  public static final int ERROR_TWITTER_UNABLE_TO_GET_ACCESS_TOKEN = 304;
  public static final int ERROR_TWITTER_AUTHORIZATION_FAILED = 305;
  public static final int ERROR_TWITTER_SET_STATUS_FAILED = 306;
  public static final int ERROR_TWITTER_REQUEST_MENTIONS_FAILED = 307;
  public static final int ERROR_TWITTER_REQUEST_FOLLOWERS_FAILED = 308;
  public static final int ERROR_TWITTER_REQUEST_DIRECT_MESSAGES_FAILED = 309;
  public static final int ERROR_TWITTER_DIRECT_MESSAGE_FAILED = 310;
  public static final int ERROR_TWITTER_FOLLOW_FAILED = 311;
  public static final int ERROR_TWITTER_STOP_FOLLOWING_FAILED = 312;
  public static final int ERROR_TWITTER_REQUEST_FRIEND_TIMELINE_FAILED = 313;
  public static final int ERROR_TWITTER_SEARCH_FAILED = 314;
  public static final int ERROR_TWITTER_INVALID_IMAGE_PATH = 315;
  // LegoMindstormsNXT errors
  public static final int ERROR_NXT_BLUETOOTH_NOT_SET = 401;
  public static final int ERROR_NXT_NOT_CONNECTED_TO_ROBOT = 402;
  public static final int ERROR_NXT_INVALID_RETURN_PACKAGE = 403;
  public static final int ERROR_NXT_ERROR_CODE_RECEIVED = 404;
  public static final int ERROR_NXT_INVALID_PROGRAM_NAME = 405;
  public static final int ERROR_NXT_INVALID_FILE_NAME = 406;
  public static final int ERROR_NXT_INVALID_MOTOR_PORT = 407;
  public static final int ERROR_NXT_INVALID_SENSOR_PORT = 408;
  public static final int ERROR_NXT_INVALID_MAILBOX = 409;
  public static final int ERROR_NXT_MESSAGE_TOO_LONG = 410;
  public static final int ERROR_NXT_DATA_TOO_LARGE = 411;
  public static final int ERROR_NXT_COULD_NOT_DECODE_ELEMENT = 412;
  public static final int ERROR_NXT_COULD_NOT_FIT_ELEMENT_IN_BYTE = 413;
  public static final int ERROR_NXT_INVALID_SOURCE_ARGUMENT = 414;
  public static final int ERROR_NXT_INVALID_DESTINATION_ARGUMENT = 415;
  public static final int ERROR_NXT_UNABLE_TO_DOWNLOAD_FILE = 416;
  public static final int ERROR_NXT_CANNOT_DETECT_COLOR = 417;
  public static final int ERROR_NXT_CANNOT_DETECT_LIGHT = 418;
  public static final int ERROR_NXT_INVALID_GENERATE_COLOR = 419;
  // Bluetooth errors
  public static final int ERROR_BLUETOOTH_NOT_AVAILABLE = 501;
  public static final int ERROR_BLUETOOTH_NOT_ENABLED = 502;
  public static final int ERROR_BLUETOOTH_INVALID_ADDRESS = 503;
  public static final int ERROR_BLUETOOTH_NOT_PAIRED_DEVICE = 504;
  public static final int ERROR_BLUETOOTH_NOT_REQUIRED_CLASS_OF_DEVICE = 505;
  public static final int ERROR_BLUETOOTH_INVALID_UUID = 506;
  public static final int ERROR_BLUETOOTH_UNABLE_TO_CONNECT = 507;
  public static final int ERROR_BLUETOOTH_UNABLE_TO_LISTEN = 508;
  public static final int ERROR_BLUETOOTH_UNABLE_TO_ACCEPT = 509;
  public static final int ERROR_BLUETOOTH_COULD_NOT_DECODE = 510;
  public static final int ERROR_BLUETOOTH_COULD_NOT_FIT_NUMBER_IN_BYTE = 511;
  public static final int ERROR_BLUETOOTH_COULD_NOT_FIT_NUMBER_IN_BYTES = 512;
  public static final int ERROR_BLUETOOTH_COULD_NOT_DECODE_ELEMENT = 513;
  public static final int ERROR_BLUETOOTH_COULD_NOT_FIT_ELEMENT_IN_BYTE = 514;
  public static final int ERROR_BLUETOOTH_NOT_CONNECTED_TO_DEVICE = 515;
  public static final int ERROR_BLUETOOTH_UNABLE_TO_WRITE = 516;
  public static final int ERROR_BLUETOOTH_UNABLE_TO_READ = 517;
  public static final int ERROR_BLUETOOTH_END_OF_STREAM = 518;
  public static final int ERROR_BLUETOOTH_UNSUPPORTED_ENCODING = 519;
  // ActivityStarter errors
  public static final int ERROR_ACTIVITY_STARTER_NO_CORRESPONDING_ACTIVITY = 601;
  // Media errors
  public static final int ERROR_UNABLE_TO_LOAD_MEDIA = 701;
  public static final int ERROR_UNABLE_TO_PREPARE_MEDIA = 702;
  public static final int ERROR_UNABLE_TO_PLAY_MEDIA = 703;
  public static final int ERROR_MEDIA_EXTERNAL_STORAGE_READONLY = 704;
  public static final int ERROR_MEDIA_EXTERNAL_STORAGE_NOT_AVAILABLE = 705;
  public static final int ERROR_MEDIA_IMAGE_FILE_FORMAT = 706;
  public static final int ERROR_MEDIA_CANNOT_OPEN = 707;
  public static final int ERROR_MEDIA_FILE_ERROR = 708;
  public static final int ERROR_UNABLE_TO_FOCUS_MEDIA = 709;
  public static final int ERROR_SOUND_NOT_READY = 710;
  public static final int ERROR_OUT_OF_MEMORY_LOADING_MEDIA = 711;
  // SoundRecorder errors
  public static final int ERROR_SOUND_RECORDER = 801;
  public static final int ERROR_SOUND_RECORDER_CANNOT_CREATE = 802;
  // Form errors
  public static final int ERROR_INVALID_SCREEN_ORIENTATION = 901;
  public static final int ERROR_SCREEN_NOT_FOUND = 902;
  public static final int ERROR_SCREEN_BAD_VALUE_RECEIVED = 903;
  public static final int ERROR_SCREEN_BAD_VALUE_FOR_SENDING = 904;
  public static final int ERROR_SCREEN_INVALID_ANIMATION = 905;
  public static final int ERROR_NO_FOCUSABLE_VIEW_FOUND = 906;
  // Canvas errors
  public static final int ERROR_CANVAS_BITMAP_ERROR = 1001;
  public static final int ERROR_CANVAS_WIDTH_ERROR = 1002;
  public static final int ERROR_CANVAS_HEIGHT_ERROR = 1003;
  // Web errors
  public static final int ERROR_WEB_UNABLE_TO_GET = 1101;
  public static final int ERROR_WEB_UNSUPPORTED_ENCODING = 1102;
  public static final int ERROR_WEB_UNABLE_TO_POST_OR_PUT = 1103;
  public static final int ERROR_WEB_UNABLE_TO_POST_OR_PUT_FILE = 1104;
  public static final int ERROR_WEB_JSON_TEXT_DECODE_FAILED = 1105;
  public static final int ERROR_WEB_HTML_TEXT_DECODE_FAILED = 1106;
  // There is a gap here because two ContactPicker errors below use the numbers 1107 and 1108.
  public static final int ERROR_WEB_MALFORMED_URL = 1109;
  public static final int ERROR_WEB_REQUEST_HEADER_NOT_LIST = 1110;
  public static final int ERROR_WEB_REQUEST_HEADER_NOT_TWO_ELEMENTS = 1111;
  public static final int ERROR_WEB_BUILD_REQUEST_DATA_NOT_LIST = 1112;
  public static final int ERROR_WEB_BUILD_REQUEST_DATA_NOT_TWO_ELEMENTS = 1113;
  public static final int ERROR_WEB_UNABLE_TO_DELETE = 1114;
  public static final int ERROR_WEB_XML_TEXT_DECODE_FAILED = 1115;
  // Contact picker (and PhoneNumberPicker) errors
  public static final int ERROR_PHONE_UNSUPPORTED_CONTACT_PICKER = 1107;
  public static final int ERROR_PHONE_UNSUPPORTED_SEARCH_IN_CONTACT_PICKING = 1108;
  // Camcorder errors
  public static final int ERROR_CAMCORDER_NO_CLIP_RETURNED = 1201;
  // VideoPlayer errors
  public static final int ERROR_VIDEOPLAYER_FULLSCREEN_UNAVAILBLE = 1301;
  public static final int ERROR_VIDEOPLAYER_FULLSCREEN_CANT_EXIT = 1302;
  public static final int ERROR_VIDEOPLAYER_FULLSCREEN_UNSUPPORTED = 1303;
  // Arrangement errors
  public static final int ERROR_BAD_VALUE_FOR_HORIZONTAL_ALIGNMENT = 1401;
  public static final int ERROR_BAD_VALUE_FOR_VERTICAL_ALIGNMENT = 1402;
  // BarcodeScanner errors
  public static final int ERROR_NO_SCANNER_FOUND = 1501;
  // ImagePicker errors
  public static final int ERROR_CANNOT_SAVE_IMAGE = 1601;
  public static final int ERROR_CANNOT_COPY_MEDIA = 1602;

  // Texting errors
  public static final int ERROR_BAD_VALUE_FOR_TEXT_RECEIVING = 1701;

  // Repl Communication Errors
  public static final int ERROR_REPL_SECURITY_ERROR = 1801;
  // AccelerometerSensor Errors
  public static final int ERROR_BAD_VALUE_FOR_ACCELEROMETER_SENSITIVITY = 1901;

  //Sharing Errors
  public static final int ERROR_FILE_NOT_FOUND_FOR_SHARING = 2001;

  // File errors
  public static final int ERROR_CANNOT_FIND_FILE = 2101;
  public static final int ERROR_CANNOT_READ_FILE = 2102;
  public static final int ERROR_CANNOT_CREATE_FILE = 2103;
  public static final int ERROR_CANNOT_WRITE_TO_FILE = 2104;
  public static final int ERROR_CANNOT_DELETE_ASSET = 2105;
  public static final int ERROR_CANNOT_WRITE_ASSET = 2106;

  // Yandex.Translate errors
  public static final int ERROR_TRANSLATE_NO_KEY_FOUND = 2201;
  public static final int ERROR_TRANSLATE_SERVICE_NOT_AVAILABLE = 2202;
  public static final int ERROR_TRANSLATE_JSON_RESPONSE = 2203;

  // TimePicker errors
  public static final int ERROR_ILLEGAL_HOUR = 2301;
  public static final int ERROR_ILLEGAL_MINUTE = 2302;

  // DatePicker errors
  public static final int ERROR_ILLEGAL_DATE = 2401;

  // WebViewer errors
  public static final int ERROR_WEBVIEW_SSL_ERROR = 2501;

  //FusiontablesControl errors
  public static final int FUSION_TABLES_QUERY_ERROR = 2601;

  //TextToSpeech errors
  public static final int ERROR_TTS_NOT_READY = 2701;

  // AndroidViewComponent errors
  public static final int ERROR_BAD_PERCENT = 2801;

  // FTC errors
  public static final int ERROR_FTC_UNEXPECTED_ERROR = 2901;
  public static final int ERROR_FTC_TOO_MANY_ROBOT_CONTROLLERS = 2902;
  public static final int ERROR_FTC_INVALID_DC_MOTOR_RUN_MODE = 2903;
  public static final int ERROR_FTC_INVALID_DIRECTION = 2904;
  public static final int ERROR_FTC_INVALID_IR_SEEKER_SENSOR_MODE = 2905;
  public static final int ERROR_FTC_INVALID_SCALE_RANGE = 2906;
  public static final int ERROR_FTC_INVALID_NUMBER = 2907;
  public static final int ERROR_FTC_INVALID_BYTE_ARRAY = 2908;
  public static final int ERROR_FTC_INVALID_POSITION = 2909;
  public static final int ERROR_FTC_INVALID_LENGTH = 2910;
  public static final int ERROR_FTC_INVALID_DIGITAL_CHANNEL_MODE = 2911;
  public static final int ERROR_FTC_INVALID_COMPASS_MODE = 2912;
  public static final int ERROR_FTC_INVALID_DEVICE_NAME = 2913;
  public static final int ERROR_FTC_INVALID_DC_MOTOR_CONTROLLER_DEVICE_MODE = 2914;
  public static final int ERROR_FTC_INVALID_HSV = 2915;
  public static final int ERROR_FTC_INVALID_LIST_OF_FTC_DC_MOTORS = 2916;
<<<<<<< HEAD
  public static final int ERROR_FTC_INVALID_I2C_DEVICE_SYNCH_READ_MODE = 2917;
=======
>>>>>>> f2aedc8a

  // Image errors
  public static final int ERROR_IMAGE_CANNOT_ROTATE = 3001;

  // Start the next group of errors at 3100

  // Mapping of error numbers to error message format strings.
  private static final Map<Integer, String> errorMessages;
  static {
    errorMessages = new HashMap<Integer, String>();
    // Phone version errors
    errorMessages.put(ERROR_FUNCTIONALITY_NOT_SUPPORTED_CONTACT_EMAIL,
        "Warning: This app contains functionality that does not work on this phone: " +
        "picking an EmailAddress.");
    errorMessages.put(ERROR_FUNCTIONALITY_NOT_SUPPORTED_EMAIL_PICKER,
        "Warning: This app contains functionality that does not work on this phone: " +
        "the EmailPicker component.");
    errorMessages.put(ERROR_FUNCTIONALITY_NOT_SUPPORTED_FUSIONTABLES_CONTROL,
        "Warning: This app contains functionality that does not work on this phone: " +
        "the FusiontablesControl component.");
    errorMessages.put(ERROR_FUNCTIONALITY_NOT_SUPPORTED_WEB_COOKIES,
        "Warning: This app contains functionality that does not work on this phone: " +
        "using cookies in the Web component.");
    errorMessages.put(ERROR_FUNCTIONALITY_NOT_SUPPORTED_WIFI_DIRECT,
        "Warning: This app contains functionality that does not work on this phone: " +
        "Wi-Fi peer-to-peer connectivity.");
    // LocationSensor errors
    errorMessages.put(ERROR_LOCATION_SENSOR_LATITUDE_NOT_FOUND,
        "Unable to find latitude from %s.");
    errorMessages.put(ERROR_LOCATION_SENSOR_LONGITUDE_NOT_FOUND,
        "Unable to find longitude from %s.");
    // Camera errors
    errorMessages.put(ERROR_CAMERA_NO_IMAGE_RETURNED,
        "The camera did not return an image.");
    // Twitter errors
    errorMessages.put(ERROR_TWITTER_UNSUPPORTED_LOGIN_FUNCTION,
        "Twitter no longer supports this form of Login. Use the Authorize call instead.");
    errorMessages.put(ERROR_TWITTER_BLANK_CONSUMER_KEY_OR_SECRET,
        "The ConsumerKey and ConsumerSecret properties must be set in order to authorize access " +
        "for Twitter. Please obtain a Comsumer Key and Consumer Secret specific to your app from " +
        "http://twitter.com/oauth_clients/new");
    errorMessages.put(ERROR_TWITTER_EXCEPTION,
        "Twitter error: %s");
    errorMessages.put(ERROR_TWITTER_UNABLE_TO_GET_ACCESS_TOKEN,
        "Unable to get access token: %s");
    errorMessages.put(ERROR_TWITTER_AUTHORIZATION_FAILED,
        "Twitter authorization failed");
    errorMessages.put(ERROR_TWITTER_SET_STATUS_FAILED,
        "SetStatus failed. %s");
    errorMessages.put(ERROR_TWITTER_REQUEST_MENTIONS_FAILED,
        "RequestMentions failed. %s");
    errorMessages.put(ERROR_TWITTER_REQUEST_FOLLOWERS_FAILED,
        "RequestFollowers failed. %s");
    errorMessages.put(ERROR_TWITTER_REQUEST_DIRECT_MESSAGES_FAILED,
        "RequestDirectMessages failed. %s");
    errorMessages.put(ERROR_TWITTER_DIRECT_MESSAGE_FAILED,
        "DirectMessage failed. %s");
    errorMessages.put(ERROR_TWITTER_FOLLOW_FAILED,
        "Follow failed. %s");
    errorMessages.put(ERROR_TWITTER_STOP_FOLLOWING_FAILED,
        "StopFollowing failed. %s");
    errorMessages.put(ERROR_TWITTER_REQUEST_FRIEND_TIMELINE_FAILED,
        "Twitter RequestFriendTimeline failed: %s");
    errorMessages.put(ERROR_TWITTER_SEARCH_FAILED,
        "Twitter search failed.");
    errorMessages.put(ERROR_TWITTER_INVALID_IMAGE_PATH, "Invalid Path to Image; Update will not " +
        "be sent.");
    // LegoMindstormsNXT errors
    errorMessages.put(ERROR_NXT_BLUETOOTH_NOT_SET,
        "The Bluetooth property has not been set.");
    errorMessages.put(ERROR_NXT_NOT_CONNECTED_TO_ROBOT,
        "Not connected to a robot.");
    errorMessages.put(ERROR_NXT_INVALID_RETURN_PACKAGE,
        "Unable to receive return package. Has the robot gone to sleep?");
    errorMessages.put(ERROR_NXT_ERROR_CODE_RECEIVED,
        "Error code received from robot: %s.");
    errorMessages.put(ERROR_NXT_INVALID_PROGRAM_NAME,
        "Invalid program name.");
    errorMessages.put(ERROR_NXT_INVALID_FILE_NAME,
        "Invalid file name.");
    errorMessages.put(ERROR_NXT_INVALID_MOTOR_PORT,
        "The NXT does not have a motor port labeled %s.");
    errorMessages.put(ERROR_NXT_INVALID_SENSOR_PORT,
        "The NXT does not have a sensor port labeled %s.");
    errorMessages.put(ERROR_NXT_INVALID_MAILBOX,
        "The NXT does not have a mailbox number %s.");
    errorMessages.put(ERROR_NXT_MESSAGE_TOO_LONG,
        "The NXT only accepts messages up to 58 characters.");
    errorMessages.put(ERROR_NXT_DATA_TOO_LARGE,
        "The data is too large; it must be 16 bytes or less.");
    errorMessages.put(ERROR_NXT_COULD_NOT_DECODE_ELEMENT,
        "Could not decode element %s as an integer.");
    errorMessages.put(ERROR_NXT_COULD_NOT_FIT_ELEMENT_IN_BYTE,
        "Could not fit element %s into 1 byte.");
    errorMessages.put(ERROR_NXT_INVALID_SOURCE_ARGUMENT,
        "Invalid source argument.");
    errorMessages.put(ERROR_NXT_INVALID_DESTINATION_ARGUMENT,
        "Invalid destination argument.");
    errorMessages.put(ERROR_NXT_UNABLE_TO_DOWNLOAD_FILE,
        "Unable to download file to robot: %s");
    errorMessages.put(ERROR_NXT_CANNOT_DETECT_COLOR,
        "Cannot detect color when the DetectColor property is set to False.");
    errorMessages.put(ERROR_NXT_CANNOT_DETECT_LIGHT,
        "Cannot detect light level when the DetectColor property is set to True.");
    errorMessages.put(ERROR_NXT_INVALID_GENERATE_COLOR,
        "The GenerateColor property is limited to None, Red, Green, or Blue.");
    // Bluetooth errors
    errorMessages.put(ERROR_BLUETOOTH_NOT_AVAILABLE,
        "Bluetooth is not available.");
    errorMessages.put(ERROR_BLUETOOTH_NOT_ENABLED,
        "Bluetooth is not available.");
    errorMessages.put(ERROR_BLUETOOTH_INVALID_ADDRESS,
        "The specified address is not a valid Bluetooth MAC address.");
    errorMessages.put(ERROR_BLUETOOTH_NOT_PAIRED_DEVICE,
        "The specified address is not a paired Bluetooth device.");
    errorMessages.put(ERROR_BLUETOOTH_NOT_REQUIRED_CLASS_OF_DEVICE,
        "The specified address is not the required class of device.");
    errorMessages.put(ERROR_BLUETOOTH_INVALID_UUID,
        "The UUID \"%s\" is not formatted correctly.");
    errorMessages.put(ERROR_BLUETOOTH_UNABLE_TO_CONNECT,
        "Unable to connect. Is the device turned on?");
    errorMessages.put(ERROR_BLUETOOTH_UNABLE_TO_LISTEN,
        "Unable to listen for a connection from a bluetooth device.");
    errorMessages.put(ERROR_BLUETOOTH_UNABLE_TO_ACCEPT,
        "Unable to accept a connection from a bluetooth device.");
    errorMessages.put(ERROR_BLUETOOTH_COULD_NOT_DECODE,
        "Could not decode \"%s\" as an integer.");
    errorMessages.put(ERROR_BLUETOOTH_COULD_NOT_FIT_NUMBER_IN_BYTE,
        "Could not fit \"%s\" into 1 byte.");
    errorMessages.put(ERROR_BLUETOOTH_COULD_NOT_FIT_NUMBER_IN_BYTES,
        "Could not fit \"%s\" into %s bytes.");
    errorMessages.put(ERROR_BLUETOOTH_COULD_NOT_DECODE_ELEMENT,
        "Could not decode element %s as an integer.");
    errorMessages.put(ERROR_BLUETOOTH_COULD_NOT_FIT_ELEMENT_IN_BYTE,
        "Could not fit element %s into 1 byte.");
    errorMessages.put(ERROR_BLUETOOTH_NOT_CONNECTED_TO_DEVICE,
        "Not connected to a Bluetooth device.");
    errorMessages.put(ERROR_BLUETOOTH_UNABLE_TO_WRITE,
        "Unable to write: %s");
    errorMessages.put(ERROR_BLUETOOTH_UNABLE_TO_READ,
        "Unable to read: %s");
    errorMessages.put(ERROR_BLUETOOTH_END_OF_STREAM,
        "End of stream has been reached.");
    errorMessages.put(ERROR_BLUETOOTH_UNSUPPORTED_ENCODING,
        "The encoding %s is not supported.");
    // ActivityStarter errors
    errorMessages.put(ERROR_ACTIVITY_STARTER_NO_CORRESPONDING_ACTIVITY,
        "No corresponding activity was found.");
    // Media errors
    errorMessages.put(ERROR_UNABLE_TO_LOAD_MEDIA,
        "Unable to load %s.");
    errorMessages.put(ERROR_UNABLE_TO_PREPARE_MEDIA,
        "Unable to prepare %s.");
    errorMessages.put(ERROR_UNABLE_TO_PLAY_MEDIA,
        "Unable to play %s.");
    errorMessages.put(ERROR_MEDIA_EXTERNAL_STORAGE_READONLY,
        "External storage is available but read-only.");
    errorMessages.put(ERROR_MEDIA_EXTERNAL_STORAGE_NOT_AVAILABLE,
        "External storage is not available.");
    errorMessages.put(ERROR_MEDIA_IMAGE_FILE_FORMAT,
        "Image file name must end in \".jpg\", \".jpeg\", or \".png\".");
    errorMessages.put(ERROR_MEDIA_CANNOT_OPEN,
        "Cannot open file %s.");
    errorMessages.put(ERROR_MEDIA_FILE_ERROR, "Got file error: %s.");
    errorMessages.put(ERROR_UNABLE_TO_FOCUS_MEDIA,
        "Unable to grant exclusive lock of audio output stream to %s.");
    errorMessages.put(ERROR_SOUND_NOT_READY, "The sound is not ready to play: %s.");
    errorMessages.put(ERROR_OUT_OF_MEMORY_LOADING_MEDIA, "Not Enough Memory to load: %s.");
     // SoundRecorder errors
    errorMessages.put(ERROR_SOUND_RECORDER, "An unexpected error occurred while recording sound.");
    errorMessages.put(ERROR_SOUND_RECORDER_CANNOT_CREATE, "Cannot start recording: %s");
    // Form errors
    errorMessages.put(ERROR_INVALID_SCREEN_ORIENTATION,
        "The specified screen orientation is not valid: %s");
    errorMessages.put(ERROR_SCREEN_NOT_FOUND, "Screen not found: %s");
    errorMessages.put(ERROR_SCREEN_BAD_VALUE_RECEIVED,
        "Bad value received from other screen: %s");
    errorMessages.put(ERROR_SCREEN_BAD_VALUE_FOR_SENDING,
        "Bad value for sending to other screen: %s");
    errorMessages.put(ERROR_SCREEN_INVALID_ANIMATION,
        "Bad value for screen open/close animation: %s");
    errorMessages.put(ERROR_NO_FOCUSABLE_VIEW_FOUND,
        "No Focusable View Found");
    // Canvas errors
    errorMessages.put(ERROR_CANVAS_BITMAP_ERROR, "Error getting Canvas contents to save");
    errorMessages.put(ERROR_CANVAS_WIDTH_ERROR, "Canvas width cannot be set to non-positive number");
    errorMessages.put(ERROR_CANVAS_HEIGHT_ERROR, "Canvas height cannot be set to non-positive number");
    // Web errors
    errorMessages.put(ERROR_WEB_UNABLE_TO_GET,
        "Unable to get a response with the specified URL: %s");
    errorMessages.put(ERROR_WEB_UNSUPPORTED_ENCODING,
        "The encoding %s is not supported.");
    errorMessages.put(ERROR_WEB_UNABLE_TO_POST_OR_PUT,
        "Unable to post or put the text \"%s\" with the specified URL: %s");
    errorMessages.put(ERROR_WEB_UNABLE_TO_POST_OR_PUT_FILE,
        "Unable to post or put the file \"%s\" with the specified URL %s.");
    errorMessages.put(ERROR_WEB_JSON_TEXT_DECODE_FAILED,
        "Unable to decode the JSON text: %s");
    errorMessages.put(ERROR_WEB_HTML_TEXT_DECODE_FAILED,
        "Unable to decode the HTML text: %s");
    errorMessages.put(ERROR_WEB_XML_TEXT_DECODE_FAILED,
        "Unable to decode the XML text: %s");
    errorMessages.put(ERROR_WEB_MALFORMED_URL,
        "The specified URL is not valid: %s");
    errorMessages.put(ERROR_WEB_REQUEST_HEADER_NOT_LIST,
        "The specified request headers are not valid: element %s is not a list");
    errorMessages.put(ERROR_WEB_REQUEST_HEADER_NOT_TWO_ELEMENTS,
        "The specified request headers are not valid: element %s does not contain two elements");
    errorMessages.put(ERROR_WEB_BUILD_REQUEST_DATA_NOT_LIST,
        "Unable to build request data: element %s is not a list");
    errorMessages.put(ERROR_WEB_BUILD_REQUEST_DATA_NOT_TWO_ELEMENTS,
        "Unable to build request data: element %s does not contain two elements");
    errorMessages.put(ERROR_WEB_UNABLE_TO_DELETE,
            "Unable to delete a resource with the specified URL: %s");
    // Contact picker (and PhoneNumberPicker) errors
    errorMessages.put(ERROR_PHONE_UNSUPPORTED_CONTACT_PICKER,
        "The software used in this app cannot extract contacts from this type of phone.");
    errorMessages.put(ERROR_PHONE_UNSUPPORTED_SEARCH_IN_CONTACT_PICKING,
        "To pick contacts, pick them directly, without using search.");
    // Camcorder errors
    errorMessages.put(ERROR_CAMCORDER_NO_CLIP_RETURNED,
        "The camcorder did not return a clip.");
    // VideoPlayer errors
    errorMessages.put(ERROR_VIDEOPLAYER_FULLSCREEN_UNAVAILBLE,
        "Cannot start fullscreen mode.");
    errorMessages.put(ERROR_VIDEOPLAYER_FULLSCREEN_CANT_EXIT,
        "Cannot exit fullscreen mode.");
    errorMessages.put(ERROR_VIDEOPLAYER_FULLSCREEN_UNSUPPORTED,
        "Fullscreen mode not supported on this version of Android.");
    // Arrangement errors
    errorMessages.put(ERROR_BAD_VALUE_FOR_HORIZONTAL_ALIGNMENT,
        "The value -- %s -- provided for HorizontalAlignment was bad.  The only legal values " +
                        "are 1, 2, or 3.");
    errorMessages.put(ERROR_BAD_VALUE_FOR_VERTICAL_ALIGNMENT,
        "The value -- %s -- provided for VerticalAlignment was bad.  The only legal values " +
            "are 1, 2, or 3.");
    errorMessages.put(ERROR_NO_SCANNER_FOUND,
        "Your device does not have a scanning application installed.");
    errorMessages.put(ERROR_CANNOT_SAVE_IMAGE,
        "Unable to save image: %s");
    errorMessages.put(ERROR_CANNOT_COPY_MEDIA,
        "Unable to copy selected media: %s");
    // Texting errors
    errorMessages.put(ERROR_BAD_VALUE_FOR_TEXT_RECEIVING,
      "Text Receiving should be either 1, 2 or 3.");
    errorMessages.put(ERROR_REPL_SECURITY_ERROR,
      "Security Error Receiving Blocks from Browser.");
    //AccelerometerSensor errors
    errorMessages.put(ERROR_BAD_VALUE_FOR_ACCELEROMETER_SENSITIVITY,
       "The value -- %s -- provided for AccelerometerSensor's sensitivity was bad. " +
       "The only legal values are 1, 2, or 3.");
    //Sharing errors
    errorMessages.put(ERROR_FILE_NOT_FOUND_FOR_SHARING,
        "The File %s could not be found on your device.");
    //File Errors
    errorMessages.put(ERROR_CANNOT_FIND_FILE, "The file %s could not be found");
    errorMessages.put(ERROR_CANNOT_READ_FILE, "The file %s could not be opened");
    errorMessages.put(ERROR_CANNOT_CREATE_FILE, "The file %s could not be created");
    errorMessages.put(ERROR_CANNOT_WRITE_TO_FILE, "Cannot write to file %s");
    errorMessages.put(ERROR_CANNOT_DELETE_ASSET, "Cannot delete asset file at %s");
    errorMessages.put(ERROR_CANNOT_WRITE_ASSET, "Cannot write asset file at %s");
    //Yandex.Translate translate Errors
    errorMessages.put(ERROR_TRANSLATE_NO_KEY_FOUND, "Missing API key for the Yandex.Translate " +
        "service.");
    errorMessages.put(ERROR_TRANSLATE_SERVICE_NOT_AVAILABLE, "The translation service is not " +
        "available; Please try again later.");
    errorMessages.put(ERROR_TRANSLATE_JSON_RESPONSE, "The response from the Yandex.Translate " +
        "service cannot be parsed; Please try again later.");
    //TimePicker errors
    errorMessages.put(ERROR_ILLEGAL_HOUR, "The hour must be set to a value between 0 and 23.");
    errorMessages.put(ERROR_ILLEGAL_MINUTE, "The minute must be set to a value between 0 and 59.");
    //DatePicker errors
    errorMessages.put(ERROR_ILLEGAL_DATE, "The date you entered is invalid.");
    errorMessages.put(ERROR_WEBVIEW_SSL_ERROR, "SSL Connection could not complete.");
    // FusiontablesControl errors
    errorMessages.put(FUSION_TABLES_QUERY_ERROR, "Fusion tables returned an error. The query was: %s. " +
       "The response was: %s");
    // TextToSpeech errors
    errorMessages.put(ERROR_TTS_NOT_READY,
       "TextToSpeech is not yet ready to perform this operation");
    // AndroidViewComponent errors
    errorMessages.put(ERROR_BAD_PERCENT, "Percent values should be between 0 and 100.");
    // FTC errors
    errorMessages.put(ERROR_FTC_UNEXPECTED_ERROR,
        "An unexpected error occurred: %s");
    errorMessages.put(ERROR_FTC_TOO_MANY_ROBOT_CONTROLLERS,
        "An FTC Robot Controller app should contain exactly one FtcRobotController component.");
    errorMessages.put(ERROR_FTC_INVALID_DC_MOTOR_RUN_MODE,
        "The specified run mode \"%s\" is not valid. The valid modes are " +
        "RUN_USING_ENCODERS, RUN_WITHOUT_ENCODERS, RUN_TO_POSITION, and RESET_ENCODERS.");
    errorMessages.put(ERROR_FTC_INVALID_DIRECTION,
        "The specified direction \"%s\" is not valid. The valid directions are " +
        "FORWARD (or 1) and REVERSE (or -1).");
    errorMessages.put(ERROR_FTC_INVALID_IR_SEEKER_SENSOR_MODE,
        "The specified IR seeker sensor mode \"%s\" is not valid. The valid modes are " +
        "MODE_600HZ_DC and MODE_1200HZ_AC.");
    errorMessages.put(ERROR_FTC_INVALID_SCALE_RANGE,
        "The specified scale range is not valid: %s %s");
    errorMessages.put(ERROR_FTC_INVALID_NUMBER,
        "The specified number is not valid: %s");
    errorMessages.put(ERROR_FTC_INVALID_BYTE_ARRAY,
        "The specified byte array (%s) is not valid");
    errorMessages.put(ERROR_FTC_INVALID_POSITION,
        "The specified position (%s) is not valid: %s");
    errorMessages.put(ERROR_FTC_INVALID_LENGTH,
        "The specified length is not valid: %s");
    errorMessages.put(ERROR_FTC_INVALID_DIGITAL_CHANNEL_MODE,
        "The specified digital channel mode \"%s\" is not valid. The valid modes are " +
        "INPUT and OUTPUT.");
    errorMessages.put(ERROR_FTC_INVALID_COMPASS_MODE,
        "The specified compass mode \"%s\" is not valid. The valid modes are " +
        "MEASUREMENT_MODE and CALIBRATION_MODE.");
    errorMessages.put(ERROR_FTC_INVALID_DEVICE_NAME,
        "There is no %s named %s. Valid names are %s.");
    errorMessages.put(ERROR_FTC_INVALID_DC_MOTOR_CONTROLLER_DEVICE_MODE,
        "The specified motor controller device mode \"%s\" is not valid. The valid modes are " +
        "READ_ONLY and WRITE_ONLY.");
    errorMessages.put(ERROR_FTC_INVALID_HSV,
        "The specified HSV is not valid");
    errorMessages.put(ERROR_FTC_INVALID_LIST_OF_FTC_DC_MOTORS,
        "The specified listOfFtcDcMotors is not valid");
<<<<<<< HEAD
    errorMessages.put(ERROR_FTC_INVALID_I2C_DEVICE_SYNCH_READ_MODE,
        "The specified read mode \"%s\" is not valid. The valid modes are " +
        "REPEAT, BALANCED, and ONLY_ONCE.");
=======

>>>>>>> f2aedc8a
    // Image errors
    errorMessages.put(ERROR_IMAGE_CANNOT_ROTATE,
        "The version of Android on this device does not support image rotation.");
  }

  private ErrorMessages() {
  }

  public static String formatMessage(int errorNumber, Object[] messageArgs) {
    String format = errorMessages.get(errorNumber);
    return String.format(format, messageArgs);
  }
}<|MERGE_RESOLUTION|>--- conflicted
+++ resolved
@@ -203,10 +203,7 @@
   public static final int ERROR_FTC_INVALID_DC_MOTOR_CONTROLLER_DEVICE_MODE = 2914;
   public static final int ERROR_FTC_INVALID_HSV = 2915;
   public static final int ERROR_FTC_INVALID_LIST_OF_FTC_DC_MOTORS = 2916;
-<<<<<<< HEAD
   public static final int ERROR_FTC_INVALID_I2C_DEVICE_SYNCH_READ_MODE = 2917;
-=======
->>>>>>> f2aedc8a
 
   // Image errors
   public static final int ERROR_IMAGE_CANNOT_ROTATE = 3001;
@@ -528,13 +525,10 @@
         "The specified HSV is not valid");
     errorMessages.put(ERROR_FTC_INVALID_LIST_OF_FTC_DC_MOTORS,
         "The specified listOfFtcDcMotors is not valid");
-<<<<<<< HEAD
     errorMessages.put(ERROR_FTC_INVALID_I2C_DEVICE_SYNCH_READ_MODE,
         "The specified read mode \"%s\" is not valid. The valid modes are " +
         "REPEAT, BALANCED, and ONLY_ONCE.");
-=======
-
->>>>>>> f2aedc8a
+
     // Image errors
     errorMessages.put(ERROR_IMAGE_CANNOT_ROTATE,
         "The version of Android on this device does not support image rotation.");
