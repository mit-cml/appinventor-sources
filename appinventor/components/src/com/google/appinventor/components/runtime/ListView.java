--- conflicted
+++ resolved
@@ -1,40 +1,22 @@
 // -*- mode: java; c-basic-offset: 2; -*-
 // Copyright 2009-2011 Google, All Rights reserved
-<<<<<<< HEAD
 // Copyright 2011-2019 MIT, All rights reserved
-=======
-// Copyright 2011-2020 MIT, All rights reserved
->>>>>>> 399dc0cf
 // Released under the Apache License, Version 2.0
 // http://www.apache.org/licenses/LICENSE-2.0
 
 package com.google.appinventor.components.runtime;
 
-<<<<<<< HEAD
-=======
-import android.graphics.Color;
-import android.graphics.drawable.ColorDrawable;
-import android.graphics.drawable.Drawable;
-import android.graphics.drawable.GradientDrawable;
-import android.graphics.drawable.StateListDrawable;
->>>>>>> 399dc0cf
 import android.text.Editable;
 import android.text.TextWatcher;
 import android.util.Log;
 import android.view.View;
-<<<<<<< HEAD
-=======
-import android.view.ViewGroup;
-import android.widget.AbsListView;
->>>>>>> 399dc0cf
 import android.widget.AdapterView;
 import android.widget.EditText;
-import android.support.v7.widget.RecyclerView;
-import android.support.v7.widget.RecyclerView.LayoutParams;
-
+import androidx.recyclerview.widget.RecyclerView;
+import androidx.recyclerview.widget.LinearLayoutManager;
+import androidx.recyclerview.widget.GridLayoutManager;
+import androidx.recyclerview.widget.RecyclerView.LayoutParams;
 import android.widget.LinearLayout;
-import android.support.v7.widget.LinearLayoutManager;
-import android.support.v7.widget.GridLayoutManager;
 import com.google.appinventor.components.annotations.DesignerComponent;
 import com.google.appinventor.components.annotations.DesignerProperty;
 import com.google.appinventor.components.annotations.IsColor;
@@ -83,15 +65,10 @@
     nonVisible = false,
     iconName = "images/listView.png")
 @SimpleObject
-<<<<<<< HEAD
-@UsesLibraries(libraries ="RecyclerView.jar, CardView.jar, CardView.aar")
+@UsesLibraries(libraries ="recyclerview.jar, cardview.jar, cardview.aar")
 @UsesPermissions(permissionNames = "android.permission.INTERNET," +
         "android.permission.READ_EXTERNAL_STORAGE")
 public final class ListView extends AndroidViewComponent implements AdapterView.OnItemClickListener {
-=======
-public final class ListView extends AndroidViewComponent implements AdapterView.OnItemClickListener,
-    AdapterView.OnItemSelectedListener {
->>>>>>> 399dc0cf
 
   private static final String LOG_TAG = "ListView";
 
@@ -117,14 +94,6 @@
   private int detailTextColor;
 
   private int selectionColor;
-<<<<<<< HEAD
-=======
-  private static final int DEFAULT_SELECTION_COLOR = Component.COLOR_LTGRAY;
-  private static final Drawable UNSELECTED_DRAWABLE = new ColorDrawable(Color.TRANSPARENT);
-
-  private Drawable selectionDrawable;
-  private View lastSelected;
->>>>>>> 399dc0cf
 
   private float fontSizeMain;
   private float fontSizeDetail;
@@ -161,17 +130,6 @@
     recyclerView.setLayoutParams(paramms);
     // initialize selectionIndex which also sets selection
     SelectionIndex(0);
-<<<<<<< HEAD
-=======
-    view = new android.widget.ListView(container.$context());
-    view.setOnItemClickListener(this);
-    view.setOnItemSelectedListener(this);
-    view.setChoiceMode(android.widget.ListView.CHOICE_MODE_SINGLE);
-    view.setScrollingCacheEnabled(false);
-    view.setSelector(new StateListDrawable()); // Set to empty selector to prevent issues with dynamic highlighting
-    listViewLayout = new LinearLayout(container.$context());
-    listViewLayout.setOrientation(LinearLayout.VERTICAL);
->>>>>>> 399dc0cf
 
     txtSearchBox = new EditText(container.$context());
     txtSearchBox.setSingleLine(true);
@@ -441,7 +399,6 @@
    * @param index the index to be selected
    * @suppressdoc
    */
-<<<<<<< HEAD
   @SimpleProperty(description = "Specifies the position of the selected item in the ListView. " +
           "This could be used to retrieve" +
           "the text at the chosen position. If an attempt is made to set this to a " +
@@ -461,21 +418,6 @@
       selectionDetailText = "";
     }
 
-=======
-  @SimpleProperty(description="Specifies the position of the selected item in the ListView. " +
-      "This could be used to retrieve" +
-      "the text at the chosen position. If an attempt is made to set this to a " +
-      "number less than 1 or greater than the number of items in the ListView, SelectionIndex " +
-      "will be set to 0, and Selection will be set to the empty text."
-      ,
-      category = PropertyCategory.BEHAVIOR)
-  public void SelectionIndex(int index){
-    selectionIndex = ElementsUtil.selectionIndex(index, items);
-    // Now, we need to change Selection to correspond to SelectionIndex.
-    selection = ElementsUtil.setSelectionFromIndex(index, items);
-
-    updateSelectionIndex();
->>>>>>> 399dc0cf
   }
 
   /**
@@ -499,7 +441,6 @@
   public void Selection(String value) {
     selection = value;
     // Now, we need to change SelectionIndex to correspond to Selection.
-<<<<<<< HEAD
     if (!dictItems.isEmpty()) {
       for (int i = 0; i < dictItems.size(); ++i) {
         YailDictionary item = dictItems.get(i);
@@ -526,39 +467,6 @@
           category = PropertyCategory.BEHAVIOR)
   public String SelectionDetailText() {
     return selectionDetailText;
-=======
-    selectionIndex = ElementsUtil.setSelectedIndexFromValue(value, items);
-
-    updateSelectionIndex();
-  }
-
-  /**
-   * Action to take after updating selection index.
-   * Handles highlighting the newly updated item.
-   */
-  private void updateSelectionIndex() {
-    if (selectionIndex > 0) {
-      // Store last active view to refocus it later
-      View previousView = container.$form().getCurrentFocus();
-
-      // We need to request focus from the ListView in order for the
-      // drawable changes to apply to the active item view.
-      view.requestFocusFromTouch();
-
-      // Set selection to 0-based index (which will in turn call
-      // the necessary listener)
-      view.setSelection(selectionIndex - 1);
-
-      // Re-focus last view
-      if (previousView != null) {
-        previousView.requestFocus();
-      }
-    } else if (lastSelected != null) {
-        // Un-set selected drawable from the last selected item
-        lastSelected.setBackgroundDrawable(UNSELECTED_DRAWABLE);
-        lastSelected = null;
-      }
->>>>>>> 399dc0cf
   }
 
   /**
@@ -567,44 +475,11 @@
    */
   @Override
   public void onItemClick(AdapterView<?> parent, View view, int position, long id) {
-<<<<<<< HEAD
     YailDictionary item = (YailDictionary) parent.getAdapter().getItem(position);
     this.selection = ElementsUtil.toStringEmptyIfNull(item.get(Component.LISTVIEW_KEY_MAIN_TEXT));
     this.selectionDetailText = ElementsUtil.toStringEmptyIfNull(item.get("Text2"));
     this.selectionIndex = position + 1;
-=======
-    Spannable item = (Spannable) parent.getAdapter().getItem(position);
-    this.selection = item.toString();
-    this.selectionIndex = adapterCopy.getPosition(item) + 1; // AI lists are 1-based
-
-    // Un-set drawable from previous last selected item
-    if (lastSelected != null) {
-      lastSelected.setBackgroundDrawable(UNSELECTED_DRAWABLE);
-    }
-
-    // Set selected drawable to current view
-    view.setBackgroundDrawable(selectionDrawable);
-
-    // Update last selected
-    lastSelected = view;
-
->>>>>>> 399dc0cf
     AfterPicking();
-  }
-
-  /**
-   * Simple event to raise when the component is selected. Implementation of
-   * AdapterView.OnItemSelectedListener.
-   */
-  @Override
-  public void onItemSelected(AdapterView<?> adapterView, View view, int i, long l) {
-    // Defer to item click
-    onItemClick(adapterView, view, i, l);
-  }
-
-  @Override
-  public void onNothingSelected(AdapterView<?> adapterView) {
-
   }
 
   /**
@@ -684,11 +559,6 @@
   @SimpleProperty
   public void SelectionColor(int argb) {
     selectionColor = argb;
-<<<<<<< HEAD
-=======
-    this.selectionDrawable = new GradientDrawable(
-      GradientDrawable.Orientation.TOP_BOTTOM, new int[]{argb, argb});
->>>>>>> 399dc0cf
   }
 
   /**
@@ -923,7 +793,6 @@
     imageHeight = height;
     setAdapterData();
   }
-<<<<<<< HEAD
 
   /**
    * Returns type of layout selected to display. Designer only property.
@@ -1051,6 +920,4 @@
   public void Refresh() {
     setAdapterData();
   }
-=======
->>>>>>> 399dc0cf
 }