// -*- mode: java; c-basic-offset: 2; -*-
// Copyright 2009-2011 Google, All Rights reserved
// Copyright 2011-2012 MIT, All rights reserved
// Released under the MIT License https://raw.github.com/mit-cml/app-inventor/master/mitlicense.txt

package com.google.appinventor.components.runtime;

import java.util.Formatter;
import java.security.MessageDigest;

import android.app.Activity;
import android.net.ConnectivityManager;
import android.net.DhcpInfo;
import android.net.NetworkInfo;
import android.net.wifi.WifiManager;
import android.os.Build;
import android.util.Log;

import com.google.appinventor.components.annotations.DesignerComponent;
import com.google.appinventor.components.annotations.SimpleFunction;
import com.google.appinventor.components.annotations.SimpleObject;
import com.google.appinventor.components.common.ComponentCategory;
import com.google.appinventor.components.common.YaVersion;
<<<<<<< HEAD
import com.google.appinventor.components.runtime.util.AppInvHTTPD;
=======
import com.google.appinventor.components.runtime.Form;
import com.google.appinventor.components.runtime.ReplForm;
>>>>>>> 8ab33ab8

/**
 * Component for obtaining Phone Information. Currently supports
 * obtaining the IP Address of the phone and whether or not it is
 * connected via a WiFi connection.
 *
 * @author lmercer@mit.edu (Logan Mercer)
 *
 */
@DesignerComponent(version = YaVersion.PHONESTATUS_COMPONENT_VERSION,
                   description = "Component that returns information about the phone.",
                   category = ComponentCategory.INTERNAL,
                   nonVisible = true,
                   iconName = "images/phoneip.png")
@SimpleObject
public class PhoneStatus extends AndroidNonvisibleComponent implements Component {

  private static Activity activity;
<<<<<<< HEAD
  private static final String LOG_TAG = "PhoneStatus";
=======
  private final Form form;
>>>>>>> 8ab33ab8

  public PhoneStatus(ComponentContainer container) {
    super(container.$form());
    this.form = container.$form();
    activity = container.$context();
  }

  @SimpleFunction(description = "Returns the IP address of the phone in the form of a String")
  public static String GetWifiIpAddress() {
    DhcpInfo ip;
    Object wifiManager = activity.getSystemService("wifi");
    ip = ((WifiManager) wifiManager).getDhcpInfo();
    int s_ipAddress= ip.ipAddress;
    String ipAddress;
    if (isConnected())
      ipAddress = intToIp(s_ipAddress);
    else
      ipAddress = "Error: No Wifi Connection";
    return ipAddress;
  }

  @SimpleFunction(description = "Returns TRUE if the phone is on Wifi, FALSE otherwise")
  public static boolean isConnected() {
    ConnectivityManager connectivityManager = (ConnectivityManager) activity.getSystemService("connectivity");
    NetworkInfo networkInfo = null;
    if (connectivityManager != null) {
      networkInfo =
        connectivityManager.getNetworkInfo(ConnectivityManager.TYPE_WIFI);
    }
    return networkInfo == null ? false : networkInfo.isConnected();
  }

<<<<<<< HEAD
  @SimpleFunction(description = "Establish the secret seed for HOTP generation. " +
    "Return the SHA1 of the provided seed, this will be used to contact the " +
    "rendezvous server.")
  public String setHmacSeedReturnCode(String seed) {
    AppInvHTTPD.setHmacKey(seed);
    MessageDigest Sha1;
    try {
      Sha1 = MessageDigest.getInstance("SHA1");
    } catch (Exception e) {
      Log.e(LOG_TAG, "Exception getting SHA1 Instance", e);
      return "";
    }
    Sha1.update(seed.getBytes());
    byte [] result = Sha1.digest();
    StringBuffer sb = new StringBuffer(result.length * 2);
    Formatter formatter = new Formatter(sb);
    for (byte b : result) {
      formatter.format("%02x", b);
    }
    Log.d(LOG_TAG, "Seed = " + seed);
    Log.d(LOG_TAG, "Code = " + sb.toString());
    return sb.toString();
  }

  @SimpleFunction(description = "Returns true if we are running in the emulator")
  public boolean isEmulator() {
    if (Build.FINGERPRINT.startsWith("generic"))
      return true;
    return false;
  }

  @SimpleFunction(description = "Start the internal AppInvHTTPD to listen for incoming forms. FOR REPL USE ONLY!")
  public void startHTTPD() {
    ReplForm.topform.startHTTPD();
=======
  @SimpleFunction(description = "Declare that we have loaded our initial assets and other assets should come from the sdcard")
  public void setAssetsLoaded() {
    if (form instanceof ReplForm) {
      ((ReplForm) form).setAssetsLoaded();
    }
>>>>>>> 8ab33ab8
  }

  public static String intToIp(int i) {
    return (i & 0xFF) + "." + ((i >> 8) & 0xFF) + "." + ((i >> 16) & 0xFF) + "." + ((i >>24) & 0xFF);
  }
}<|MERGE_RESOLUTION|>--- conflicted
+++ resolved
@@ -21,12 +21,9 @@
 import com.google.appinventor.components.annotations.SimpleObject;
 import com.google.appinventor.components.common.ComponentCategory;
 import com.google.appinventor.components.common.YaVersion;
-<<<<<<< HEAD
 import com.google.appinventor.components.runtime.util.AppInvHTTPD;
-=======
 import com.google.appinventor.components.runtime.Form;
 import com.google.appinventor.components.runtime.ReplForm;
->>>>>>> 8ab33ab8
 
 /**
  * Component for obtaining Phone Information. Currently supports
@@ -45,11 +42,8 @@
 public class PhoneStatus extends AndroidNonvisibleComponent implements Component {
 
   private static Activity activity;
-<<<<<<< HEAD
   private static final String LOG_TAG = "PhoneStatus";
-=======
   private final Form form;
->>>>>>> 8ab33ab8
 
   public PhoneStatus(ComponentContainer container) {
     super(container.$form());
@@ -82,7 +76,6 @@
     return networkInfo == null ? false : networkInfo.isConnected();
   }
 
-<<<<<<< HEAD
   @SimpleFunction(description = "Establish the secret seed for HOTP generation. " +
     "Return the SHA1 of the provided seed, this will be used to contact the " +
     "rendezvous server.")
@@ -117,13 +110,13 @@
   @SimpleFunction(description = "Start the internal AppInvHTTPD to listen for incoming forms. FOR REPL USE ONLY!")
   public void startHTTPD() {
     ReplForm.topform.startHTTPD();
-=======
+  }
+
   @SimpleFunction(description = "Declare that we have loaded our initial assets and other assets should come from the sdcard")
   public void setAssetsLoaded() {
     if (form instanceof ReplForm) {
       ((ReplForm) form).setAssetsLoaded();
     }
->>>>>>> 8ab33ab8
   }
 
   public static String intToIp(int i) {
