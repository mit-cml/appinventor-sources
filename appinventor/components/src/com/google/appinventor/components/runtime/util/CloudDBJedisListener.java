--- conflicted
+++ resolved
@@ -48,11 +48,7 @@
     try {
     // Message is a JSON encoded list of the tag that was just set and its value
       List<Object> data = null;
-<<<<<<< HEAD
-      data = (List<Object>) JsonUtil.getObjectFromJson((String) message, true);
-=======
       data = (List<Object>) JsonUtil.getObjectFromJson((String) message, false);
->>>>>>> 399dc0cf
       if (DEBUG) {
         Log.d(LOG_TAG, "onMessage: data = " + data);
       }
