// -*- mode: java; c-basic-offset: 2; -*-
// Copyright 2023-2025 MIT, All rights reserved
// Released under the Apache License, Version 2.0
// http://www.apache.org/licenses/LICENSE-2.0

/**
 * Chat Bot Component, based on the Translator Component
 * @author jis@mit.edu (Jeffrey I. Schiller)
 *
 */

package com.google.appinventor.components.runtime;

import android.graphics.Bitmap;
import android.graphics.drawable.BitmapDrawable;

import android.net.Uri;

import android.util.Log;

import com.google.appinventor.common.version.AppInventorFeatures;

import com.google.appinventor.components.annotations.DesignerComponent;
import com.google.appinventor.components.annotations.DesignerProperty;
import com.google.appinventor.components.annotations.PropertyCategory;
import com.google.appinventor.components.annotations.Provider;
import com.google.appinventor.components.annotations.ProviderModel;
import com.google.appinventor.components.annotations.SimpleEvent;
import com.google.appinventor.components.annotations.SimpleFunction;
import com.google.appinventor.components.annotations.SimpleObject;
import com.google.appinventor.components.annotations.SimpleProperty;
import com.google.appinventor.components.annotations.UsesLibraries;
import com.google.appinventor.components.annotations.UsesPermissions;

import com.google.appinventor.components.common.ComponentCategory;
import com.google.appinventor.components.common.PropertyTypeConstants;
import com.google.appinventor.components.common.YaVersion;

import com.google.appinventor.components.runtime.chatbot.ChatBotToken;

import com.google.appinventor.components.runtime.errors.StopBlocksExecution;
import com.google.appinventor.components.runtime.errors.YailRuntimeError;

import com.google.appinventor.components.runtime.util.AsynchUtil;
import com.google.appinventor.components.runtime.util.Base58Util;
import com.google.appinventor.components.runtime.util.ErrorMessages;
import com.google.appinventor.components.runtime.util.FileUtil;
import com.google.appinventor.components.runtime.util.MediaUtil;

import com.google.protobuf.ByteString;

import java.io.ByteArrayInputStream;
import java.io.ByteArrayOutputStream;
import java.io.File;
import java.io.FileNotFoundException;
import java.io.FileOutputStream;
import java.io.IOException;
import java.io.InputStreamReader;

import java.net.URL;

import java.security.KeyStore;
import java.security.cert.Certificate;
import java.security.cert.CertificateFactory;
import java.security.cert.X509Certificate;

import java.util.List;

import javax.net.ssl.HttpsURLConnection;
import javax.net.ssl.SSLContext;
import javax.net.ssl.SSLSocketFactory;
import javax.net.ssl.TrustManagerFactory;
import javax.net.ssl.X509TrustManager;

/**
 * The ChatBot component is a non-visible component for chatting with an AI
 * chatbot. This version uses a proxy run by MIT that in turn uses the ChatGPT
 * generative large language model.
 *
 * @author jis@mit.edu (Jeffrey I. Schiller)
 */

@DesignerComponent(version = YaVersion.CHATBOT_COMPONENT_VERSION,
    description = "A Non-visible component for communicating with an AI chat " +
  "bot. This component currently communicates with a proxy run by MIT which in turn " +
  "uses OpenAI's ChatGPT API. This component is considered experimental.",
    category = ComponentCategory.EXPERIMENTAL,
    nonVisible = true,
    iconName = "images/chatbot.png")
@UsesPermissions(permissionNames = "android.permission.INTERNET")
@UsesLibraries(libraries = "protobuf-java-3.0.0.jar")
@SimpleObject
public final class ChatBot extends AndroidNonvisibleComponent {

  private static final String COMODO_ROOT =
    "-----BEGIN CERTIFICATE-----\n" +
    "MIIENjCCAx6gAwIBAgIBATANBgkqhkiG9w0BAQUFADBvMQswCQYDVQQGEwJTRTEU\n" +
    "MBIGA1UEChMLQWRkVHJ1c3QgQUIxJjAkBgNVBAsTHUFkZFRydXN0IEV4dGVybmFs\n" +
    "IFRUUCBOZXR3b3JrMSIwIAYDVQQDExlBZGRUcnVzdCBFeHRlcm5hbCBDQSBSb290\n" +
    "MB4XDTAwMDUzMDEwNDgzOFoXDTIwMDUzMDEwNDgzOFowbzELMAkGA1UEBhMCU0Ux\n" +
    "FDASBgNVBAoTC0FkZFRydXN0IEFCMSYwJAYDVQQLEx1BZGRUcnVzdCBFeHRlcm5h\n" +
    "bCBUVFAgTmV0d29yazEiMCAGA1UEAxMZQWRkVHJ1c3QgRXh0ZXJuYWwgQ0EgUm9v\n" +
    "dDCCASIwDQYJKoZIhvcNAQEBBQADggEPADCCAQoCggEBALf3GjPm8gAELTngTlvt\n" +
    "H7xsD821+iO2zt6bETOXpClMfZOfvUq8k+0DGuOPz+VtUFrWlymUWoCwSXrbLpX9\n" +
    "uMq/NzgtHj6RQa1wVsfwTz/oMp50ysiQVOnGXw94nZpAPA6sYapeFI+eh6FqUNzX\n" +
    "mk6vBbOmcZSccbNQYArHE504B4YCqOmoaSYYkKtMsE8jqzpPhNjfzp/haW+710LX\n" +
    "a0Tkx63ubUFfclpxCDezeWWkWaCUN/cALw3CknLa0Dhy2xSoRcRdKn23tNbE7qzN\n" +
    "E0S3ySvdQwAl+mG5aWpYIxG3pzOPVnVZ9c0p10a3CitlttNCbxWyuHv77+ldU9U0\n" +
    "WicCAwEAAaOB3DCB2TAdBgNVHQ4EFgQUrb2YejS0Jvf6xCZU7wO94CTLVBowCwYD\n" +
    "VR0PBAQDAgEGMA8GA1UdEwEB/wQFMAMBAf8wgZkGA1UdIwSBkTCBjoAUrb2YejS0\n" +
    "Jvf6xCZU7wO94CTLVBqhc6RxMG8xCzAJBgNVBAYTAlNFMRQwEgYDVQQKEwtBZGRU\n" +
    "cnVzdCBBQjEmMCQGA1UECxMdQWRkVHJ1c3QgRXh0ZXJuYWwgVFRQIE5ldHdvcmsx\n" +
    "IjAgBgNVBAMTGUFkZFRydXN0IEV4dGVybmFsIENBIFJvb3SCAQEwDQYJKoZIhvcN\n" +
    "AQEFBQADggEBALCb4IUlwtYj4g+WBpKdQZic2YR5gdkeWxQHIzZlj7DYd7usQWxH\n" +
    "YINRsPkyPef89iYTx4AWpb9a/IfPeHmJIZriTAcKhjW88t5RxNKWt9x+Tu5w/Rw5\n" +
    "6wwCURQtjr0W4MHfRnXnJK3s9EK0hZNwEGe6nQY1ShjTK3rMUUKhemPR5ruhxSvC\n" +
    "Nr4TDea9Y355e6cJDUCrat2PisP29owaQgVR1EX1n6diIWgVIEM8med8vSTYqZEX\n" +
    "c4g/VhsxOBi0cQ+azcgOno4uG+GMmIPLHzHxREzGBHNJdmAPx/i9F4BrLunMTA5a\n" +
    "mnkPIAou1Z5jJh5VkpTYghdae9C8x49OhgQ=\n" +
    "-----END CERTIFICATE-----\n";

  // We have to include this intermediate certificate because of bugs
  // in older versions of Android

  private static final String COMODO_USRTRUST =
    "-----BEGIN CERTIFICATE-----\n" +
    "MIIFdzCCBF+gAwIBAgIQE+oocFv07O0MNmMJgGFDNjANBgkqhkiG9w0BAQwFADBv\n" +
    "MQswCQYDVQQGEwJTRTEUMBIGA1UEChMLQWRkVHJ1c3QgQUIxJjAkBgNVBAsTHUFk\n" +
    "ZFRydXN0IEV4dGVybmFsIFRUUCBOZXR3b3JrMSIwIAYDVQQDExlBZGRUcnVzdCBF\n" +
    "eHRlcm5hbCBDQSBSb290MB4XDTAwMDUzMDEwNDgzOFoXDTIwMDUzMDEwNDgzOFow\n" +
    "gYgxCzAJBgNVBAYTAlVTMRMwEQYDVQQIEwpOZXcgSmVyc2V5MRQwEgYDVQQHEwtK\n" +
    "ZXJzZXkgQ2l0eTEeMBwGA1UEChMVVGhlIFVTRVJUUlVTVCBOZXR3b3JrMS4wLAYD\n" +
    "VQQDEyVVU0VSVHJ1c3QgUlNBIENlcnRpZmljYXRpb24gQXV0aG9yaXR5MIICIjAN\n" +
    "BgkqhkiG9w0BAQEFAAOCAg8AMIICCgKCAgEAgBJlFzYOw9sIs9CsVw127c0n00yt\n" +
    "UINh4qogTQktZAnczomfzD2p7PbPwdzx07HWezcoEStH2jnGvDoZtF+mvX2do2NC\n" +
    "tnbyqTsrkfjib9DsFiCQCT7i6HTJGLSR1GJk23+jBvGIGGqQIjy8/hPwhxR79uQf\n" +
    "jtTkUcYRZ0YIUcuGFFQ/vDP+fmyc/xadGL1RjjWmp2bIcmfbIWax1Jt4A8BQOujM\n" +
    "8Ny8nkz+rwWWNR9XWrf/zvk9tyy29lTdyOcSOk2uTIq3XJq0tyA9yn8iNK5+O2hm\n" +
    "AUTnAU5GU5szYPeUvlM3kHND8zLDU+/bqv50TmnHa4xgk97Exwzf4TKuzJM7UXiV\n" +
    "Z4vuPVb+DNBpDxsP8yUmazNt925H+nND5X4OpWaxKXwyhGNVicQNwZNUMBkTrNN9\n" +
    "N6frXTpsNVzbQdcS2qlJC9/YgIoJk2KOtWbPJYjNhLixP6Q5D9kCnusSTJV882sF\n" +
    "qV4Wg8y4Z+LoE53MW4LTTLPtW//e5XOsIzstAL81VXQJSdhJWBp/kjbmUZIO8yZ9\n" +
    "HE0XvMnsQybQv0FfQKlERPSZ51eHnlAfV1SoPv10Yy+xUGUJ5lhCLkMaTLTwJUdZ\n" +
    "+gQek9QmRkpQgbLevni3/GcV4clXhB4PY9bpYrrWX1Uu6lzGKAgEJTm4Diup8kyX\n" +
    "HAc/DVL17e8vgg8CAwEAAaOB9DCB8TAfBgNVHSMEGDAWgBStvZh6NLQm9/rEJlTv\n" +
    "A73gJMtUGjAdBgNVHQ4EFgQUU3m/WqorSs9UgOHYm8Cd8rIDZsswDgYDVR0PAQH/\n" +
    "BAQDAgGGMA8GA1UdEwEB/wQFMAMBAf8wEQYDVR0gBAowCDAGBgRVHSAAMEQGA1Ud\n" +
    "HwQ9MDswOaA3oDWGM2h0dHA6Ly9jcmwudXNlcnRydXN0LmNvbS9BZGRUcnVzdEV4\n" +
    "dGVybmFsQ0FSb290LmNybDA1BggrBgEFBQcBAQQpMCcwJQYIKwYBBQUHMAGGGWh0\n" +
    "dHA6Ly9vY3NwLnVzZXJ0cnVzdC5jb20wDQYJKoZIhvcNAQEMBQADggEBAJNl9jeD\n" +
    "lQ9ew4IcH9Z35zyKwKoJ8OkLJvHgwmp1ocd5yblSYMgpEg7wrQPWCcR23+WmgZWn\n" +
    "RtqCV6mVksW2jwMibDN3wXsyF24HzloUQToFJBv2FAY7qCUkDrvMKnXduXBBP3zQ\n" +
    "YzYhBx9G/2CkkeFnvN4ffhkUyWNnkepnB2u0j4vAbkN9w6GAbLIevFOFfdyQoaS8\n" +
    "Le9Gclc1Bb+7RrtubTeZtv8jkpHGbkD4jylW6l/VXxRTrPBPYer3IsynVgviuDQf\n" +
    "Jtl7GQVoP7o81DgGotPmjw7jtHFtQELFhLRAlSv0ZaBIefYdgWOWnU914Ph85I6p\n" +
    "0fKtirOMxyHNwu8=\n" +
    "-----END CERTIFICATE-----\n";

  // Replacement for the expired DST_ROOT_X3
  // used by Letsencrypt

  private static final String ISRG_ROOT_X1 =
    "-----BEGIN CERTIFICATE-----\n" +
    "MIIFazCCA1OgAwIBAgIRAIIQz7DSQONZRGPgu2OCiwAwDQYJKoZIhvcNAQELBQAw\n" +
    "TzELMAkGA1UEBhMCVVMxKTAnBgNVBAoTIEludGVybmV0IFNlY3VyaXR5IFJlc2Vh\n" +
    "cmNoIEdyb3VwMRUwEwYDVQQDEwxJU1JHIFJvb3QgWDEwHhcNMTUwNjA0MTEwNDM4\n" +
    "WhcNMzUwNjA0MTEwNDM4WjBPMQswCQYDVQQGEwJVUzEpMCcGA1UEChMgSW50ZXJu\n" +
    "ZXQgU2VjdXJpdHkgUmVzZWFyY2ggR3JvdXAxFTATBgNVBAMTDElTUkcgUm9vdCBY\n" +
    "MTCCAiIwDQYJKoZIhvcNAQEBBQADggIPADCCAgoCggIBAK3oJHP0FDfzm54rVygc\n" +
    "h77ct984kIxuPOZXoHj3dcKi/vVqbvYATyjb3miGbESTtrFj/RQSa78f0uoxmyF+\n" +
    "0TM8ukj13Xnfs7j/EvEhmkvBioZxaUpmZmyPfjxwv60pIgbz5MDmgK7iS4+3mX6U\n" +
    "A5/TR5d8mUgjU+g4rk8Kb4Mu0UlXjIB0ttov0DiNewNwIRt18jA8+o+u3dpjq+sW\n" +
    "T8KOEUt+zwvo/7V3LvSye0rgTBIlDHCNAymg4VMk7BPZ7hm/ELNKjD+Jo2FR3qyH\n" +
    "B5T0Y3HsLuJvW5iB4YlcNHlsdu87kGJ55tukmi8mxdAQ4Q7e2RCOFvu396j3x+UC\n" +
    "B5iPNgiV5+I3lg02dZ77DnKxHZu8A/lJBdiB3QW0KtZB6awBdpUKD9jf1b0SHzUv\n" +
    "KBds0pjBqAlkd25HN7rOrFleaJ1/ctaJxQZBKT5ZPt0m9STJEadao0xAH0ahmbWn\n" +
    "OlFuhjuefXKnEgV4We0+UXgVCwOPjdAvBbI+e0ocS3MFEvzG6uBQE3xDk3SzynTn\n" +
    "jh8BCNAw1FtxNrQHusEwMFxIt4I7mKZ9YIqioymCzLq9gwQbooMDQaHWBfEbwrbw\n" +
    "qHyGO0aoSCqI3Haadr8faqU9GY/rOPNk3sgrDQoo//fb4hVC1CLQJ13hef4Y53CI\n" +
    "rU7m2Ys6xt0nUW7/vGT1M0NPAgMBAAGjQjBAMA4GA1UdDwEB/wQEAwIBBjAPBgNV\n" +
    "HRMBAf8EBTADAQH/MB0GA1UdDgQWBBR5tFnme7bl5AFzgAiIyBpY9umbbjANBgkq\n" +
    "hkiG9w0BAQsFAAOCAgEAVR9YqbyyqFDQDLHYGmkgJykIrGF1XIpu+ILlaS/V9lZL\n" +
    "ubhzEFnTIZd+50xx+7LSYK05qAvqFyFWhfFQDlnrzuBZ6brJFe+GnY+EgPbk6ZGQ\n" +
    "3BebYhtF8GaV0nxvwuo77x/Py9auJ/GpsMiu/X1+mvoiBOv/2X/qkSsisRcOj/KK\n" +
    "NFtY2PwByVS5uCbMiogziUwthDyC3+6WVwW6LLv3xLfHTjuCvjHIInNzktHCgKQ5\n" +
    "ORAzI4JMPJ+GslWYHb4phowim57iaztXOoJwTdwJx4nLCgdNbOhdjsnvzqvHu7Ur\n" +
    "TkXWStAmzOVyyghqpZXjFaH3pO3JLF+l+/+sKAIuvtd7u+Nxe5AW0wdeRlN8NwdC\n" +
    "jNPElpzVmbUq4JUagEiuTDkHzsxHpFKVK7q4+63SM1N95R1NbdWhscdCb+ZAJzVc\n" +
    "oyi3B43njTOQ5yOf+1CceWxG1bQVs5ZufpsMljq4Ui0/1lvh+wjChP4kqKOJ2qxq\n" +
    "4RgqsahDYVvTH9w7jXbyLeiNdd8XM2w9U/t7y0Ff/9yi0GE44Za4rF2LN9d11TPA\n" +
    "mRGunUHBcnWEvgJBQl9nJEiU0Zsnvgc/ubhPgXRR4Xq37Z0j4r7g1SgEEzwxA57d\n" +
    "emyPxgcYxn/eR44/KJ4EBs+lVDR3veyJm+kXQ99b21/+jh5Xos1AnX5iItreGCc=\n" +
    "-----END CERTIFICATE-----\n";

  private static final String MIT_CA =
    "-----BEGIN CERTIFICATE-----\n" +
    "MIIFXjCCBEagAwIBAgIJAMLfrRWIaHLbMA0GCSqGSIb3DQEBCwUAMIHPMQswCQYD\n" +
    "VQQGEwJVUzELMAkGA1UECBMCTUExEjAQBgNVBAcTCUNhbWJyaWRnZTEuMCwGA1UE\n" +
    "ChMlTWFzc2FjaHVzZXR0cyBJbnN0aXR1dGUgb2YgVGVjaG5vbG9neTEZMBcGA1UE\n" +
    "CxMQTUlUIEFwcCBJbnZlbnRvcjEmMCQGA1UEAxMdQ2xvdWREQiBDZXJ0aWZpY2F0\n" +
    "ZSBBdXRob3JpdHkxEDAOBgNVBCkTB0Vhc3lSU0ExGjAYBgkqhkiG9w0BCQEWC2pp\n" +
    "c0BtaXQuZWR1MB4XDTE3MTIyMjIyMzkyOVoXDTI3MTIyMDIyMzkyOVowgc8xCzAJ\n" +
    "BgNVBAYTAlVTMQswCQYDVQQIEwJNQTESMBAGA1UEBxMJQ2FtYnJpZGdlMS4wLAYD\n" +
    "VQQKEyVNYXNzYWNodXNldHRzIEluc3RpdHV0ZSBvZiBUZWNobm9sb2d5MRkwFwYD\n" +
    "VQQLExBNSVQgQXBwIEludmVudG9yMSYwJAYDVQQDEx1DbG91ZERCIENlcnRpZmlj\n" +
    "YXRlIEF1dGhvcml0eTEQMA4GA1UEKRMHRWFzeVJTQTEaMBgGCSqGSIb3DQEJARYL\n" +
    "amlzQG1pdC5lZHUwggEiMA0GCSqGSIb3DQEBAQUAA4IBDwAwggEKAoIBAQDHzI3D\n" +
    "FobNDv2HTWlDdedmbxZIJYSqWlzdRJC3oVJgCubdAs46WJRqUxDRWft9UpYGMKkw\n" +
    "mYN8mdPby2m5OJagdVIZgnguB71zIQkC8yMzd94FC3gldX5m7R014D/0fkpzvsSt\n" +
    "6fsNectJT0k7gPELOH6t4u6AUbvIsEX0nNyRWsmA/ucXCsDBwXyBJxfOKIQ9tDI4\n" +
    "/WfcKk9JDpeMF7RP0CIOtlAPotKIaPoY1W3eMIi/0riOt5vTFsB8pxhxAVy0cfGX\n" +
    "iHukdrAkAJixTgkyS7wzk22xOeXVnRIzAMGK5xHMDw/HRQGTrUGfIXHENV3u+3Ae\n" +
    "L5/ZoQwyZTixmQNzAgMBAAGjggE5MIIBNTAdBgNVHQ4EFgQUZfMKQXqtC5UJGFrZ\n" +
    "gZE1nmlx+t8wggEEBgNVHSMEgfwwgfmAFGXzCkF6rQuVCRha2YGRNZ5pcfrfoYHV\n" +
    "pIHSMIHPMQswCQYDVQQGEwJVUzELMAkGA1UECBMCTUExEjAQBgNVBAcTCUNhbWJy\n" +
    "aWRnZTEuMCwGA1UEChMlTWFzc2FjaHVzZXR0cyBJbnN0aXR1dGUgb2YgVGVjaG5v\n" +
    "bG9neTEZMBcGA1UECxMQTUlUIEFwcCBJbnZlbnRvcjEmMCQGA1UEAxMdQ2xvdWRE\n" +
    "QiBDZXJ0aWZpY2F0ZSBBdXRob3JpdHkxEDAOBgNVBCkTB0Vhc3lSU0ExGjAYBgkq\n" +
    "hkiG9w0BCQEWC2ppc0BtaXQuZWR1ggkAwt+tFYhoctswDAYDVR0TBAUwAwEB/zAN\n" +
    "BgkqhkiG9w0BAQsFAAOCAQEAIkKr3eIvwZO6a1Jsh3qXwveVnrqwxYvLw2IhTwNT\n" +
    "/P6C5jbRnzUuDuzg5sEIpbBo/Bp3qIp7G5cdVOkIrqO7uCp6Kyc7d9lPsEe/cbF4\n" +
    "aNwNmdWroRN1y0tuMU6+z7frd5pOeAZP9E/DM/0Uaz4yVzwnlvZUttaLymyMhH54\n" +
    "isGQKbAqHDFtKZvb6DxsHzrO2YgeaBAtjeVhPWiv8BhzbOo9+hhZvYHYtoM2W+Ze\n" +
    "DHuvv0v+qouphftDKVBp16N8Pk5WgabTXzV6VcNee92iwbWYDEv06+S3AF/q2TBe\n" +
    "xxXtAa5ywbp6IRF37QuQChcYnOx7zIylYI1PIENfQFC2BA==\n" +
    "-----END CERTIFICATE-----\n";

  private static final String CHATBOT_SERVICE_URL = AppInventorFeatures.chatBotHost() + "chat/v1";
  private static final String LOG_TAG = "ChatBot";
  private static final boolean DEBUG = false;

  private String apiKey;        // User supplied actual ChatGPT API key
  private String model = "";    // Model to use, provider dependent
  private String provider = "chatgpt";      // The provider to use (default chatgpt)
  private SSLSocketFactory sslSockFactory = null; // Socket Factory for using
                                                  // SSL
  private String system = "";   // The "System" string for ChatGPT
  private String token;         // MIT Access Token, generated by MockChatBot
  private String uuid = "";     // The UUID for continuing conversations
  private int size = 256;

  /**
   * Creates a new component.
   *
   * @param container  container, component will be placed in
   */
  public ChatBot(ComponentContainer container) {
    super(container.$form());
  }

  @SimpleFunction(description = "Reset the current conversation, Chat bot will forget " +
    "any previous conversation when responding in the future.")
  public void ResetConversation() {
    this.uuid = "";
  }

  @SimpleFunction(description = "Ask a question of the Chat Bot. Successive calls will " +
    "remember information from earlier in the conversation. Use the \"ResetConversation\" " +
    "function to reset for a new conversation.")
  public void Converse(final String question) {

    AsynchUtil.runAsynchronously(new Runnable() {
      @Override
      public void run() {
        performRequest(uuid, question, null, false);
      }
    });
  }

  @SimpleFunction(description = "Create an Image. Note: Only Gemini is currently supported. " +
    "Do not specify a model in order to get the most up-to-date " +
    "model to use.")
<<<<<<< HEAD
  public void CreateImage(final String prompt) {
=======
  public void CreateImage(final String description) {
>>>>>>> 4657c666

    AsynchUtil.runAsynchronously(new Runnable() {
      @Override
      public void run() {
<<<<<<< HEAD
        performRequest(uuid, prompt, null, true);
=======
        performRequest(uuid, description, null, true);
>>>>>>> 4657c666
      }
    });
  }

  private void performRequest(String uuid, String question, Bitmap image, boolean doImage) {
    // languageToTransateTo is provided either as a two letter code, or two
    // two letter codes separated by a dash. If only one two letter code is
    // provided, it is the target language and we set the source language to auto
    // which tells the service to detect the language

    /* Convert Bitmap to an image String suitable to send to the ChatBot proxy */
    ByteString imageString = null;
    if (image != null) {
      ByteArrayOutputStream imageBuffer = new ByteArrayOutputStream();
      image.compress(Bitmap.CompressFormat.PNG, 100, imageBuffer);
      imageString = ByteString.copyFrom(imageBuffer.toByteArray());
    }

    HttpsURLConnection connection = null;
    ensureSslSockFactory();
    String iToken;
    int responseCode = -1;   // A reasonable default
    try {
      Log.d(LOG_TAG, "performRequest: apiKey = " + apiKey);
      if (token != null && !token.equals("") && token.substring(0, 1).equals("%")) {
        iToken = token.substring(1);
      } else {
        iToken = token;
      }
      byte [] decodedToken = Base58Util.decode(iToken);
      ChatBotToken.token token = ChatBotToken.token.parseFrom(decodedToken);
      ChatBotToken.request.Builder builder = ChatBotToken.request.newBuilder()
        .setToken(token)
        .setUuid(uuid)
        .setDoimage(doImage)
        .setProvider(provider)
        .setQuestion(question);
      if (!system.equals("") && uuid.equals("")) {
        builder = builder.setSystem(system);
      }
      if (apiKey != null && !apiKey.equals("")) {
        builder = builder.setApikey(apiKey);
      }
      if (!model.isEmpty()) {
        builder.setModel(model);
      }
      if (imageString != null) {
        builder.setInputimage(imageString);
      }
      ChatBotToken.request request = builder.build();

      URL url = new URL(CHATBOT_SERVICE_URL);
      connection = (HttpsURLConnection) url.openConnection();
      if (connection != null) {
        try {
          connection.setSSLSocketFactory(sslSockFactory);
          connection.setRequestMethod("POST");
          connection.setDoOutput(true);
          request.writeTo(connection.getOutputStream());
          responseCode = connection.getResponseCode();
          ChatBotToken.response response = ChatBotToken.response.parseFrom(connection.getInputStream());
          if (responseCode == 200) {
            this.uuid = response.getUuid();
<<<<<<< HEAD
            parseResponse(response);
=======
            parseResponse(response, doImage);
>>>>>>> 4657c666
          } else {
            String returnText = getResponseContent(connection, true);
            ErrorOccurred(responseCode, returnText);
          }
        } finally {
          connection.disconnect();
        }
      }
    } catch (Exception e) {
      e.printStackTrace();
      if (e instanceof FileNotFoundException && connection != null) {
        String returnText;
        try {
          returnText = getResponseContent(connection, true);
        } catch  (IOException ee) {
          returnText = "Error Fetching from ChatBot";
        }
        ErrorOccurred(responseCode, returnText);
      } else {
        ErrorOccurred(responseCode, "Error talking to ChatBot proxy: " + e.toString());
      }
    }
  }

  @SimpleFunction(description = "Ask a question of the Chat Bot using an Image. Successive calls will " +
    "remember information from earlier in the conversation. Use the \"ResetConversation\" " +
    "function to reset for a new conversation.")
  public void ConverseWithImage(final String question, final Object source) {
    try {
      final Bitmap bitmap = loadImage(source);
      if (bitmap != null) {
        AsynchUtil.runAsynchronously(new Runnable() {
          @Override
          public void run() {
            performRequest(uuid, question, bitmap, false);
          }
        });
      } else {
        form.androidUIHandler.postDelayed(new Runnable() {
          @Override
          public void run() {
            ErrorOccurred(-1, "Invalid input to ChatBot");
          }
        }, 0);
        throw new StopBlocksExecution();
      }
    } catch (IOException e) {
      Log.e(LOG_TAG, "Unable to read image", e);
    }
  }

  /**
   * Event indicating that a request has finished and has returned data (output from ChatBot).
   *
   * @param responseText the response content from the server
   */
  @SimpleEvent(description = "Event fired when the Chat Bot answers a question.")
  public void GotResponse(final String responseText) {
    form.runOnUiThread(new Runnable() {
        @Override
        public void run() {
          EventDispatcher.dispatchEvent(ChatBot.this, "GotResponse", responseText);
        }
      });
  }

  /**
   * Event indicating that we have received a response from the chatbot proxy which
   * includes an Image and possibly text to go with it.
   *
   * @param ResonseText Textural Response from model
   * @param ResponseImage Uri of Image Response
   */
  @SimpleEvent(description = "Event fired when the Chat Bot answers a question, with an image.")
<<<<<<< HEAD
  public void GotResponseWithImage(final String responseText, final String responseImage) {
    form.runOnUiThread(new Runnable() {
      @Override
      public void run() {
        EventDispatcher.dispatchEvent(ChatBot.this, "GotResponseWithImage", responseText, responseImage);
=======
  public void GotResponseWithImage(final String responseText, final String fileName) {
    form.runOnUiThread(new Runnable() {
      @Override
      public void run() {
        EventDispatcher.dispatchEvent(ChatBot.this, "GotResponseWithImage", responseText, fileName);
>>>>>>> 4657c666
      }
    });
  }

  /**
   * The "System" value. Used by ChatGPT. Example: "You are a funny person"
   * It sets the tone for the conversation.
   */

  @SimpleProperty(category = PropertyCategory.BEHAVIOR,
    description = "The \"System\" value given to ChatGPT. It is " +
    "used to set the tone of a conversation. For example: \"You are a funny person.\"",
    userVisible = true)
  public String System() {
    return system;
  }

  @DesignerProperty(editorType = PropertyTypeConstants.PROPERTY_TYPE_TEXTAREA,
    defaultValue = "")
  @SimpleProperty(description = "The \"System\" value given to ChatGPT. It is " +
    "used to set the tone of a conversation. For example: \"You are a funny person.\"",
    userVisible = true)
  public void System(String system) {
    this.system = system;
  }

  /**
   * The MIT Access token to use. MIT App Inventor will automatically fill this
   * value in. You should not need to change it.
   *
   */

  @DesignerProperty(editorType = PropertyTypeConstants.PROPERTY_TYPE_STRING,
      defaultValue = "")
  @SimpleProperty(description = "The MIT Access token to use. MIT App Inventor will automatically fill this " +
    "value in. You should not need to change it.",
    userVisible = true, category = PropertyCategory.ADVANCED)
  public void Token(String token) {
    this.token = token;
  }

  /**
   * An ApiKey for ChatGPT. User supplied. If provided, we will use it instead of the
   * API key embedded in the chat proxy service.
   *
   * Note: We do not provide this as a DesignerProperty, it should be stored using the
   * blocks, preferably using the Obfuscated Text block to provide some protection
   * (not perfect protection) of the key embedded in a packaged app.
   *
   */
  @DesignerProperty(editorType = PropertyTypeConstants.PROPERTY_TYPE_STRING)
  @SimpleProperty(category = PropertyCategory.BEHAVIOR,
      description = "A ChatGPT API Key. If provided, it will be used instead of " +
         "the embedded APIKEY in the ChatBot proxy server")
  public void ApiKey(String apikey) {
    this.apiKey = apikey;
  }

  @SimpleProperty
  public String ApiKey() {
    return this.apiKey;
  }

  /**
   * Set the name of the provider to use. See https://appinv.us/chatbot for
   * the current list of supported providers.
   */
  @SimpleProperty(category = PropertyCategory.BEHAVIOR,
    description = "Set the name of the provider to use. " +
    "See https://appinv.us/chatbot for the current list of supported " +
    "providers.",
    userVisible = true)
  public String Provider() {
    return provider;
  }

  @DesignerProperty(editorType = PropertyTypeConstants.PROPERTY_TYPE_CHATBOT_PROVIDER,
    defaultValue = "chatgpt")
  @SimpleProperty(description = "Set the name of the provider to use. " +
    "See https://appinv.us/chatbot for the current list of supported " +
    "providers.",
    userVisible = true)
  public void Provider(@Provider String provider) {
    this.provider = provider;
  }

  /**
   * Set the name of the model to use. See https://appinv.us/chatbot for
   * the current list of supported models.
   */
  @SimpleProperty(category = PropertyCategory.BEHAVIOR,
    description = "Set the name of the model to use. " +
    "See https://appinv.us/chatbot for the current list of supported " +
    "models. Leaving this blank will result in the default model set by " +
    "the provider being used",
    userVisible = true)
  public String Model() {
    return model;
  }

  @DesignerProperty(editorType = PropertyTypeConstants.PROPERTY_TYPE_CHATBOT_MODEL,
    defaultValue = "")
  @SimpleProperty(description = "Set the name of the model to use. " +
    "See https://appinv.us/chatbot for the current list of supported " +
    "models. Leaving this blank will result in the default model set by " +
    "the provider being used",
    userVisible = true)
  public void Model(@ProviderModel String model) {
    this.model = model;
  }

  /**
   * This method reads from a stream based on the passed connection
   * @param connection the connection to read from
   * @return the contents of the stream
   * @throws IOException if it cannot read from the http connection
   */
  private static String getResponseContent(HttpsURLConnection connection, boolean error) throws IOException {
    // Use the content encoding to convert bytes to characters.
    String encoding = connection.getContentEncoding();
    if (encoding == null) {
      encoding = "UTF-8";
    }
    InputStreamReader reader;
    if (error) {
      reader = new InputStreamReader(connection.getErrorStream(), encoding);
    } else {
      reader = new InputStreamReader(connection.getInputStream(), encoding);
    }
    try {
      int contentLength = connection.getContentLength();
      StringBuilder sb = (contentLength != -1)
          ? new StringBuilder(contentLength)
          : new StringBuilder();
      char[] buf = new char[1024];
      int read;
      while ((read = reader.read(buf)) != -1) {
        sb.append(buf, 0, read);
      }
      return sb.toString();
    } finally {
      reader.close();
    }
  }

  /**
   * The ErrorOccurred event will be run when an error occurs during
   * processing, such as if your you are over usage quota, or some
   * other error signaled by ChatGPT or PaLM. See
   * https://appinv.us/chatbot for current information.
   *
   * @param responseCode the HTTP status code returned by the server
   * @param responseText a description of the error
   */

  @SimpleEvent
  public void ErrorOccurred(final int responseCode, final String responseText) {
    form.runOnUiThread(new Runnable() {
        @Override
        public void run() {
          if (!EventDispatcher.dispatchEvent(ChatBot.this, "ErrorOccurred", responseCode, responseText)) {
            form.dispatchErrorOccurredEvent(ChatBot.this, "ErrorOccurred",
              ErrorMessages.ERROR_CHATBOT_ERROR, responseCode, responseText);
          }
        }
      });
  }

  private Bitmap loadImage(Object source) throws IOException {
    Bitmap bitmap = null;
    Log.d(LOG_TAG, "loadImage source = " + source);
    if (source instanceof Canvas) {
      bitmap = ((Canvas) source).getBitmap();
    } else if (source instanceof Image) {
      bitmap = ((BitmapDrawable) ((Image) source).getView().getBackground()).getBitmap();
    } else {
      String sourceStr = source.toString();
      bitmap = MediaUtil.getBitmapDrawable(form, sourceStr).getBitmap();
    }
    if (bitmap != null) {
      if (bitmap.getWidth() == size && bitmap.getHeight() == size) {
        return bitmap;
      } else {
        bitmap = Bitmap.createScaledBitmap(bitmap, size, size, false);
      }
    }
    return bitmap;
  }

  // We are synchronized because we are called simultaneously from two
  // different threads. Rather then do the work twice, the first one
  // does the work and the second one waits!
  private synchronized void ensureSslSockFactory() {
    if (sslSockFactory != null) {
      return;
    } else {
      try {
        CertificateFactory cf = CertificateFactory.getInstance("X.509");
        ByteArrayInputStream caInput = new ByteArrayInputStream(COMODO_ROOT.getBytes("UTF-8"));
        Certificate ca = cf.generateCertificate(caInput);
        caInput.close();
        caInput = new ByteArrayInputStream(COMODO_USRTRUST.getBytes("UTF-8"));
        Certificate inter = cf.generateCertificate(caInput);
        caInput.close();
        caInput = new ByteArrayInputStream(MIT_CA.getBytes("UTF-8"));
        Certificate mitca = cf.generateCertificate(caInput);
        caInput.close();
        caInput = new ByteArrayInputStream(ISRG_ROOT_X1.getBytes("UTF-8"));
        Certificate isrg = cf.generateCertificate(caInput);
        caInput.close();
        if (DEBUG) {
          Log.d(LOG_TAG, "comodo=" + ((X509Certificate) ca).getSubjectDN());
          Log.d(LOG_TAG, "inter=" + ((X509Certificate) inter).getSubjectDN());
          Log.d(LOG_TAG, "mitca=" + ((X509Certificate) mitca).getSubjectDN());
          Log.d(LOG_TAG, "isrg=" + ((X509Certificate) isrg).getSubjectDN());
        }
        KeyStore keyStore = KeyStore.getInstance(KeyStore.getDefaultType());
        keyStore.load(null, null);
        // First add the system trusted certificates
        int count = 1;
        for (X509Certificate cert : getSystemCertificates()) {
          keyStore.setCertificateEntry("root" + count, cert);
          count += 1;
        }
        if (DEBUG) {
          Log.d(LOG_TAG, "Added " + (count -1) + " system certificates!");
        }
        // Now add our additions
        keyStore.setCertificateEntry("comodo", ca);
        keyStore.setCertificateEntry("inter", inter);
        keyStore.setCertificateEntry("mitca", mitca);
        keyStore.setCertificateEntry("isrg", isrg);
        TrustManagerFactory tmf = TrustManagerFactory.getInstance(
          TrustManagerFactory.getDefaultAlgorithm());
        tmf.init(keyStore);
        // DEBUG
        if (DEBUG) {
          Log.d(LOG_TAG, "And now for something completely different...");
          X509TrustManager tm = (X509TrustManager) tmf.getTrustManagers()[0];
          for (X509Certificate cert : tm.getAcceptedIssuers()) {
            Log.d(LOG_TAG, cert.getSubjectX500Principal().getName());
          }
        }
        // END DEBUG
        SSLContext ctx = SSLContext.getInstance("TLS");
        ctx.init(null, tmf.getTrustManagers(), null);
        sslSockFactory = ctx.getSocketFactory();
      } catch (Exception e) {
        Log.e(LOG_TAG, "Could not setup SSL Trust Store for ChatBot", e);
        throw new YailRuntimeError("Could Not setup SSL Trust Store for ChatBot: ", e.getMessage());
      }
    }
  }

  /*
   * Parse response from the Chatbot. Extract the image data from the
   * returned protocol buffer, if provided. Call either GotResponse,
   * or GotResponseWithImage depending on whether or not an image was
   * returned.
   *
   * @param parsed protocol buffer returned from proxy
   * @returns Void
   */
<<<<<<< HEAD
  private void parseResponse(ChatBotToken.response response) {
=======
  private void parseResponse(ChatBotToken.response response, boolean doImage) {
>>>>>>> 4657c666
    String responseText = response.getAnswer();
    byte[] responseImage = response.getOutputimage().toByteArray();
    if (DEBUG) {
      Log.d(LOG_TAG, "parseResponse: responseImage = " + responseImage);
    }
<<<<<<< HEAD
    if (responseImage != null && responseImage.length > 0) {
=======
    if (responseImage != null && responseImage.length > 0) { // doImage == true implied here
>>>>>>> 4657c666
      try {
        File outFile = FileUtil.getOutputFile("ChatBotImage");
        FileOutputStream out = new FileOutputStream(outFile);
        try {
          out.write(responseImage);
          out.flush();
        } finally {
          out.close();
        }
        String responseImageUri = Uri.fromFile(outFile).toString();
        GotResponseWithImage(responseText, responseImageUri);
        return;
      } catch (IOException e) {
        ErrorOccurred(ErrorMessages.ERROR_CANNOT_CREATE_FILE, "IO Error Writing Image File");
        return;
      }
<<<<<<< HEAD
    }
    GotResponse(responseText);
=======
    } else if (doImage) { // If we asked for an image, but didn't get one, still
      // trigger "GotResponseWithImage, but provide an empty string for the image
      GotResponseWithImage(responseText, "");
    } else {
      GotResponse(responseText);
    }
>>>>>>> 4657c666
  }

  /*
   * Get the list of root CA's trusted by this device
   *
   */
  private X509Certificate[] getSystemCertificates() {
    try {
      TrustManagerFactory otmf = TrustManagerFactory.getInstance(
        TrustManagerFactory.getDefaultAlgorithm());
      otmf.init((KeyStore) null);
      X509TrustManager otm = (X509TrustManager) otmf.getTrustManagers()[0];
      return otm.getAcceptedIssuers();
    } catch (Exception e) {
      Log.e(LOG_TAG, "Getting System Certificates", e);
      return new X509Certificate[0];
    }
  }

}
<|MERGE_RESOLUTION|>--- conflicted
+++ resolved
@@ -270,20 +270,12 @@
   @SimpleFunction(description = "Create an Image. Note: Only Gemini is currently supported. " +
     "Do not specify a model in order to get the most up-to-date " +
     "model to use.")
-<<<<<<< HEAD
-  public void CreateImage(final String prompt) {
-=======
   public void CreateImage(final String description) {
->>>>>>> 4657c666
 
     AsynchUtil.runAsynchronously(new Runnable() {
       @Override
       public void run() {
-<<<<<<< HEAD
-        performRequest(uuid, prompt, null, true);
-=======
         performRequest(uuid, description, null, true);
->>>>>>> 4657c666
       }
     });
   }
@@ -347,11 +339,7 @@
           ChatBotToken.response response = ChatBotToken.response.parseFrom(connection.getInputStream());
           if (responseCode == 200) {
             this.uuid = response.getUuid();
-<<<<<<< HEAD
-            parseResponse(response);
-=======
             parseResponse(response, doImage);
->>>>>>> 4657c666
           } else {
             String returnText = getResponseContent(connection, true);
             ErrorOccurred(responseCode, returnText);
@@ -426,19 +414,11 @@
    * @param ResponseImage Uri of Image Response
    */
   @SimpleEvent(description = "Event fired when the Chat Bot answers a question, with an image.")
-<<<<<<< HEAD
-  public void GotResponseWithImage(final String responseText, final String responseImage) {
-    form.runOnUiThread(new Runnable() {
-      @Override
-      public void run() {
-        EventDispatcher.dispatchEvent(ChatBot.this, "GotResponseWithImage", responseText, responseImage);
-=======
   public void GotResponseWithImage(final String responseText, final String fileName) {
     form.runOnUiThread(new Runnable() {
       @Override
       public void run() {
         EventDispatcher.dispatchEvent(ChatBot.this, "GotResponseWithImage", responseText, fileName);
->>>>>>> 4657c666
       }
     });
   }
@@ -702,21 +682,13 @@
    * @param parsed protocol buffer returned from proxy
    * @returns Void
    */
-<<<<<<< HEAD
-  private void parseResponse(ChatBotToken.response response) {
-=======
   private void parseResponse(ChatBotToken.response response, boolean doImage) {
->>>>>>> 4657c666
     String responseText = response.getAnswer();
     byte[] responseImage = response.getOutputimage().toByteArray();
     if (DEBUG) {
       Log.d(LOG_TAG, "parseResponse: responseImage = " + responseImage);
     }
-<<<<<<< HEAD
-    if (responseImage != null && responseImage.length > 0) {
-=======
     if (responseImage != null && responseImage.length > 0) { // doImage == true implied here
->>>>>>> 4657c666
       try {
         File outFile = FileUtil.getOutputFile("ChatBotImage");
         FileOutputStream out = new FileOutputStream(outFile);
@@ -733,17 +705,12 @@
         ErrorOccurred(ErrorMessages.ERROR_CANNOT_CREATE_FILE, "IO Error Writing Image File");
         return;
       }
-<<<<<<< HEAD
-    }
-    GotResponse(responseText);
-=======
     } else if (doImage) { // If we asked for an image, but didn't get one, still
       // trigger "GotResponseWithImage, but provide an empty string for the image
       GotResponseWithImage(responseText, "");
     } else {
       GotResponse(responseText);
     }
->>>>>>> 4657c666
   }
 
   /*
