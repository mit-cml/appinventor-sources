--- conflicted
+++ resolved
@@ -140,15 +140,9 @@
   @DesignerProperty(editorType = PropertyTypeConstants.PROPERTY_TYPE_ASSET,
       defaultValue = "")
   @SimpleProperty
-<<<<<<< HEAD
   public void Picture(@Asset final String path) {
-    if (MediaUtil.isExternalFile(path) &&
-        container.$form().isDeniedPermission(Manifest.permission.READ_EXTERNAL_STORAGE)) {
-=======
-  public void Picture(final String path) {
     if (MediaUtil.isExternalFile(container.$context(), path)
         && container.$form().isDeniedPermission(Manifest.permission.READ_EXTERNAL_STORAGE)) {
->>>>>>> d9d687a4
       container.$form().askPermission(Manifest.permission.READ_EXTERNAL_STORAGE,
           new PermissionResultHandler() {
             @Override
