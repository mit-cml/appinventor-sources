--- conflicted
+++ resolved
@@ -37,9 +37,6 @@
 
     @Override
     public ChartModel createChartModel() {
-<<<<<<< HEAD
-        return new LineChartModel();
-=======
         // Get the View's Data object instance
         LineData data = view.getData();
 
@@ -49,6 +46,5 @@
         }
 
         return new LineChartModel(data);
->>>>>>> da76c940
     }
 }