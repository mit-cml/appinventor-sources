// -*- mode: java; c-basic-offset: 2; -*-
// Copyright 2009-2011 Google, All Rights reserved
// Copyright 2011-2020 MIT, All rights reserved
// Released under the Apache License, Version 2.0
// http://www.apache.org/licenses/LICENSE-2.0

package com.google.appinventor.components.runtime;

import android.Manifest;
import android.app.Activity;

import android.text.TextUtils;

import android.util.Log;

import androidx.annotation.VisibleForTesting;

import com.google.appinventor.components.annotations.DesignerComponent;
import com.google.appinventor.components.annotations.DesignerProperty;
import com.google.appinventor.components.annotations.PropertyCategory;
import com.google.appinventor.components.annotations.SimpleEvent;
import com.google.appinventor.components.annotations.SimpleFunction;
import com.google.appinventor.components.annotations.SimpleObject;
import com.google.appinventor.components.annotations.SimpleProperty;
import com.google.appinventor.components.annotations.UsesLibraries;
import com.google.appinventor.components.annotations.UsesPermissions;

import com.google.appinventor.components.common.ComponentCategory;
import com.google.appinventor.components.common.HtmlEntities;
import com.google.appinventor.components.common.PropertyTypeConstants;
import com.google.appinventor.components.common.YaVersion;

import com.google.appinventor.components.runtime.collect.Lists;
import com.google.appinventor.components.runtime.collect.Maps;

import com.google.appinventor.components.runtime.errors.IllegalArgumentError;
import com.google.appinventor.components.runtime.errors.PermissionException;
import com.google.appinventor.components.runtime.errors.RequestTimeoutException;

import com.google.appinventor.components.runtime.repackaged.org.json.XML;

import com.google.appinventor.components.runtime.util.AsynchUtil;
<<<<<<< HEAD
import com.google.appinventor.components.runtime.util.ChartDataSourceUtil;
import com.google.appinventor.components.runtime.util.CsvUtil;
=======
import com.google.appinventor.components.runtime.util.BulkPermissionRequest;
>>>>>>> d119c3c5
import com.google.appinventor.components.runtime.util.ErrorMessages;
import com.google.appinventor.components.runtime.util.FileUtil;
import com.google.appinventor.components.runtime.util.GingerbreadUtil;
import com.google.appinventor.components.runtime.util.JsonUtil;
import com.google.appinventor.components.runtime.util.MediaUtil;
import com.google.appinventor.components.runtime.util.SdkLevel;
import com.google.appinventor.components.runtime.util.XmlParser;
import com.google.appinventor.components.runtime.util.YailDictionary;
import com.google.appinventor.components.runtime.util.YailList;

import java.io.BufferedInputStream;
import java.io.BufferedOutputStream;
import java.io.File;
import java.io.FileOutputStream;
import java.io.IOException;
import java.io.InputStream;
import java.io.InputStreamReader;
import java.io.StringReader;
import java.io.UnsupportedEncodingException;

import java.net.CookieHandler;
import java.net.HttpURLConnection;
import java.net.MalformedURLException;
import java.net.ProtocolException;
import java.net.SocketTimeoutException;
import java.net.URISyntaxException;
import java.net.URL;
import java.net.URLDecoder;
import java.net.URLEncoder;
<<<<<<< HEAD
import java.util.ArrayList;
import java.util.HashSet;
=======

>>>>>>> d119c3c5
import java.util.List;
import java.util.Map;
import java.util.concurrent.Callable;
import java.util.concurrent.ExecutionException;
import java.util.concurrent.Future;
import java.util.concurrent.FutureTask;

import javax.xml.parsers.SAXParser;
import javax.xml.parsers.SAXParserFactory;

import org.json.JSONException;

import org.xml.sax.InputSource;

/**
 * Non-visible component that provides functions for HTTP GET, POST, PUT, and DELETE requests.
 *
 * @author lizlooney@google.com (Liz Looney)
 * @author josmasflores@gmail.com (Jose Dominguez)
 */
@DesignerComponent(version = YaVersion.WEB_COMPONENT_VERSION,
    description = "Non-visible component that provides functions for HTTP GET, POST, PUT, and DELETE requests.",
    category = ComponentCategory.CONNECTIVITY,
    nonVisible = true,
    iconName = "images/web.png")
@SimpleObject
@UsesPermissions(permissionNames = "android.permission.INTERNET," +
  "android.permission.WRITE_EXTERNAL_STORAGE," +
  "android.permission.READ_EXTERNAL_STORAGE")
@UsesLibraries(libraries = "json.jar")


public class Web extends AndroidNonvisibleComponent implements Component, ObservableDataSource<YailList, Future<YailList>> {
  /**
   * InvalidRequestHeadersException can be thrown from processRequestHeaders.
   * It is thrown if the list passed to processRequestHeaders contains an item that is not a list.
   * It is thrown if the list passed to processRequestHeaders contains an item that is a list whose
   * size is not 2.
   */
  private static class InvalidRequestHeadersException extends Exception {
    /*
     * errorNumber could be:
     * ErrorMessages.ERROR_WEB_REQUEST_HEADER_NOT_LIST
     * ErrorMessages.ERROR_WEB_REQUEST_HEADER_NOT_TWO_ELEMENTS
     */
    final int errorNumber;
    final int index;         // the index of the invalid header

    InvalidRequestHeadersException(int errorNumber, int index) {
      super();
      this.errorNumber = errorNumber;
      this.index = index;
    }
  }

  /**
   * BuildRequestDataException can be thrown from buildRequestData.
   * It is thrown if the list passed to buildRequestData contains an item that is not a list.
   * It is thrown if the list passed to buildRequestData contains an item that is a list whose size is
   * not 2.
   */
  // VisibleForTesting
  static class BuildRequestDataException extends Exception {
    /*
     * errorNumber could be:
     * ErrorMessages.ERROR_WEB_BUILD_REQUEST_DATA_NOT_LIST
     * ErrorMessages.ERROR_WEB_BUILD_REQUEST_DATA_NOT_TWO_ELEMENTS
     */
    final int errorNumber;
    final int index;         // the index of the invalid header

    BuildRequestDataException(int errorNumber, int index) {
      super();
      this.errorNumber = errorNumber;
      this.index = index;
    }
  }

  /**
   * The CapturedProperties class captures the current property values from a Web component before
   * an asynchronous request is made. This avoids concurrency problems if the user changes a
   * property value after initiating an asynchronous request.
   */
  private static class CapturedProperties {
    final String urlString;
    final URL url;
    final boolean allowCookies;
    final boolean saveResponse;
    final String responseFileName;
    final int timeout;
    final Map<String, List<String>> requestHeaders;
    final Map<String, List<String>> cookies;

    CapturedProperties(Web web) throws MalformedURLException, InvalidRequestHeadersException {
      urlString = web.urlString;
      url = new URL(urlString);
      allowCookies = web.allowCookies;
      saveResponse = web.saveResponse;
      responseFileName = web.responseFileName;
      timeout = web.timeout;
      requestHeaders = processRequestHeaders(web.requestHeaders);

      Map<String, List<String>> cookiesTemp = null;
      if (allowCookies && web.cookieHandler != null) {
        try {
          cookiesTemp = web.cookieHandler.get(url.toURI(), requestHeaders);
        } catch (URISyntaxException e) {
          // Can't convert the URL to a URI; no cookies for you.
        } catch (IOException e) {
          // Sorry, no cookies for you.
        }
      }
      cookies = cookiesTemp;
    }
  }

  private static final String LOG_TAG = "Web";

  private static final Map<String, String> mimeTypeToExtension;
  static {
    mimeTypeToExtension = Maps.newHashMap();
    mimeTypeToExtension.put("application/pdf", "pdf");
    mimeTypeToExtension.put("application/zip", "zip");
    mimeTypeToExtension.put("audio/mpeg", "mpeg");
    mimeTypeToExtension.put("audio/mp3", "mp3");
    mimeTypeToExtension.put("audio/mp4", "mp4");
    mimeTypeToExtension.put("image/gif", "gif");
    mimeTypeToExtension.put("image/jpeg", "jpg");
    mimeTypeToExtension.put("image/png", "png");
    mimeTypeToExtension.put("image/tiff", "tiff");
    mimeTypeToExtension.put("text/plain", "txt");
    mimeTypeToExtension.put("text/html", "html");
    mimeTypeToExtension.put("text/xml", "xml");
    // TODO(lizlooney) - consider adding more mime types.
  }

  private final Activity activity;
  private final CookieHandler cookieHandler;

  private String urlString = "";
  private boolean allowCookies;
  private YailList requestHeaders = new YailList();
  private boolean saveResponse;
  private String responseFileName = "";
  private int timeout = 0;

<<<<<<< HEAD
  // Used to keep track of the last executed AsyncTask.
  // Used when retrieving Data Values for Chart data importing.
  // This allows to retrieve a recently updated value after
  // it has been retrieved asynchronously. Instead of running
  // regular Runnables on each asynchronous operation, the
  // lastTask variable is instead constructed and ran.
  private FutureTask<Void> lastTask = null;

  // Store a List of columns parsed from the latest response (JSON/CSV).
  // The columns are used for Chart Data importing.
  private YailList columns = new YailList();

  // Set of observers
  private HashSet<ChartDataBase> dataSourceObservers = new HashSet<ChartDataBase>();
=======
  // wether or not we have permission to manipulate external storage

  private boolean havePermission = false;


>>>>>>> d119c3c5

  /**
   * Creates a new Web component.
   *
   * @param container the Form that this component is contained in.
   */
  public Web(ComponentContainer container) {
    super(container.$form());
    activity = container.$context();

    cookieHandler = (SdkLevel.getLevel() >= SdkLevel.LEVEL_GINGERBREAD)
        ? GingerbreadUtil.newCookieManager()
        : null;
  }

  /**
   * This constructor is for testing purposes only.
   */
  protected Web() {
    super(null);
    activity = null;
    cookieHandler = null;
  }

  /**
   * The URL for the web request.
   *
   * @return the URL
   */
  @SimpleProperty(category = PropertyCategory.BEHAVIOR,
      description = "The URL for the web request.")
  public String Url() {
    return urlString;
  }

  /**
   * Specifies the URL.
   */
  @DesignerProperty(editorType = PropertyTypeConstants.PROPERTY_TYPE_STRING,
      defaultValue = "")
  @SimpleProperty
  public void Url(String url) {
    urlString = url;
  }

  /**
   * The request headers, as a list of two-element sublists. The first element of each sublist
   * represents the request header field name. The second element of each sublist represents the
   * request header field values, either a single value or a list containing multiple values.
   *
   * @return the request headers.
   */
  @SimpleProperty(category = PropertyCategory.BEHAVIOR,
      description = "The request headers, as a list of two-element sublists. The first element " +
      "of each sublist represents the request header field name. The second element of each " +
      "sublist represents the request header field values, either a single value or a list " +
      "containing multiple values.")
  public YailList RequestHeaders() {
    return requestHeaders;
  }

  /**
   * Sets the request headers.
   *
   * @param list a list of two-element sublists, each representing a header name and values
   */
  @SimpleProperty
  public void RequestHeaders(YailList list) {
    // Call processRequestHeaders to validate the list parameter before setting the requestHeaders
    // field.
    try {
      processRequestHeaders(list);
      requestHeaders = list;
    } catch (InvalidRequestHeadersException e) {
      form.dispatchErrorOccurredEvent(this, "RequestHeaders", e.errorNumber, e.index);
    }
  }

  /**
   * Whether the cookies from a response should be saved and used in subsequent requests. Cookies
   * are only supported on Android version 2.3 or greater.
   *
   * @return whether cookies should be allowed
   */
  @SimpleProperty(category = PropertyCategory.BEHAVIOR,
      description = "Whether the cookies from a response should be saved and used in subsequent " +
      "requests. Cookies are only supported on Android version 2.3 or greater.")
  public boolean AllowCookies() {
    return allowCookies;
  }

  /**
   * Specifies whether cookies should be allowed
   */
  @DesignerProperty(editorType = PropertyTypeConstants.PROPERTY_TYPE_BOOLEAN,
      defaultValue = "false")
  @SimpleProperty
  public void AllowCookies(boolean allowCookies) {
    this.allowCookies = allowCookies;
    if (allowCookies && cookieHandler == null) {
      form.dispatchErrorOccurredEvent(this, "AllowCookies",
          ErrorMessages.ERROR_FUNCTIONALITY_NOT_SUPPORTED_WEB_COOKIES);
    }
  }

  /**
   * Returns whether the response should be saved in a file.
   */
  @SimpleProperty(category = PropertyCategory.BEHAVIOR,
      description = "Whether the response should be saved in a file.")
  public boolean SaveResponse() {
    return saveResponse;
  }

  /**
   * Specifies whether the response should be saved in a file.
   */
  @DesignerProperty(editorType = PropertyTypeConstants.PROPERTY_TYPE_BOOLEAN,
      defaultValue = "false")
  @SimpleProperty
  public void SaveResponse(boolean saveResponse) {
    this.saveResponse = saveResponse;
  }

  /**
   * The name of the file where the response should be saved. If SaveResponse is true and
   * ResponseFileName is empty, then a new file name will be generated.
   *
   * @return the name of the file where the response should be saved
   */
  @SimpleProperty(category = PropertyCategory.BEHAVIOR,
      description = "The name of the file where the response should be saved. If SaveResponse " +
      "is true and ResponseFileName is empty, then a new file name will be generated.")
  public String ResponseFileName() {
    return responseFileName;
  }

  /**
   * Specifies the name of the file where the response should be saved.
   * If SaveResponse is true and ResponseFileName is empty, then a new file
   * name will be generated.
   */
  @DesignerProperty(editorType = PropertyTypeConstants.PROPERTY_TYPE_STRING,
      defaultValue = "")
  @SimpleProperty
  public void ResponseFileName(String responseFileName) {
    this.responseFileName = responseFileName;
  }

  /**
   * Returns the number of milliseconds that each request will wait for a response before they time out.
   * If set to 0 (the default), then the request will wait for a response indefinitely.
   */
  @SimpleProperty(category = PropertyCategory.BEHAVIOR,
      description = "The number of milliseconds that a web request will wait for a response before giving up. " +
          "If set to 0, then there is no time limit on how long the request will wait.")
  public int Timeout() {
    return timeout;
  }

  /**
   * Returns the number of milliseconds that each request will wait for a response before they time out.
   * If set to 0, then the request will wait for a response indefinitely.
   */
  @DesignerProperty(editorType = PropertyTypeConstants.PROPERTY_TYPE_NON_NEGATIVE_INTEGER,
      defaultValue = "0")
  @SimpleProperty
  public void Timeout(int timeout) {
    if (timeout < 0){
      throw new IllegalArgumentError("Web Timeout must be a non-negative integer.");
    }
    this.timeout = timeout;
  }

  @SimpleFunction(description = "Clears all cookies for this Web component.")
  public void ClearCookies() {
    if (cookieHandler != null) {
      GingerbreadUtil.clearCookies(cookieHandler);
    } else {
      form.dispatchErrorOccurredEvent(this, "ClearCookies",
          ErrorMessages.ERROR_FUNCTIONALITY_NOT_SUPPORTED_WEB_COOKIES);
    }
  }

  /**
   * Performs an HTTP GET request using the Url property and retrieves the
   * response.
   *
   *   If the SaveResponse property is true, the response will be saved in a file
   * and the GotFile event will be triggered. The ResponseFileName property
   * can be used to specify the name of the file.
   *
   *   If the SaveResponse property is false, the GotText event will be
   * triggered.
   */
  @SimpleFunction
  public void Get() {
    final String METHOD = "Get";
    // Capture property values in local variables before running asynchronously.
    final CapturedProperties webProps = capturePropertyValues(METHOD);
    if (webProps == null) {
      // capturePropertyValues has already called form.dispatchErrorOccurredEvent
      return;
    }

    lastTask = new FutureTask<Void>(new Runnable() {
      @Override
      public void run() {
        performRequest(webProps, null, null, "GET", METHOD);
      }
    }, null);

    AsynchUtil.runAsynchronously(lastTask);
  }

  /**
   * Performs an HTTP POST request using the Url property and the specified text.
   *
   *   The characters of the text are encoded using UTF-8 encoding.
   *
   *   If the SaveResponse property is true, the response will be saved in a
   * file and the GotFile event will be triggered. The responseFileName property
   * can be used to specify the name of the file.
   *
   *   If the SaveResponse property is false, the GotText event will be triggered.
   *
   * @param text the text data for the POST request
   */
  @SimpleFunction(description = "Performs an HTTP POST request using the Url property and " +
      "the specified text.<br>" +
      "The characters of the text are encoded using UTF-8 encoding.<br>" +
      "If the SaveResponse property is true, the response will be saved in a file and the " +
      "GotFile event will be triggered. The responseFileName property can be used to specify " +
      "the name of the file.<br>" +
      "If the SaveResponse property is false, the GotText event will be triggered.")
  public void PostText(final String text) {
    requestTextImpl(text, "UTF-8", "PostText", "POST");
  }

  /**
   * Performs an HTTP POST request using the Url property and the specified text.
   *
   *   The characters of the text are encoded using the given encoding.
   *
   *   If the SaveResponse property is true, the response will be saved in a
   * file and the GotFile event will be triggered. The ResponseFileName property
   * can be used to specify the name of the file.
   *
   *   If the SaveResponse property is false, the GotText event will be triggered.
   *
   * @param text the text data for the POST request
   * @param encoding the character encoding to use when sending the text. If
   *                 encoding is empty or null, UTF-8 encoding will be used.
   */
  @SimpleFunction(description = "Performs an HTTP POST request using the Url property and " +
      "the specified text.<br>" +
      "The characters of the text are encoded using the given encoding.<br>" +
      "If the SaveResponse property is true, the response will be saved in a file and the " +
      "GotFile event will be triggered. The ResponseFileName property can be used to specify " +
      "the name of the file.<br>" +
      "If the SaveResponse property is false, the GotText event will be triggered.")
  public void PostTextWithEncoding(final String text, final String encoding) {
    requestTextImpl(text, encoding, "PostTextWithEncoding", "POST");
  }

  /**
   * Performs an HTTP POST request using the Url property and data from the specified file.
   *
   *   If the SaveResponse property is true, the response will be saved in a file
   * and the GotFile event will be triggered. The ResponseFileName property can be
   * used to specify the name of the file.
   *
   *   If the SaveResponse property is false, the GotText event will be triggered.
   *
   * @param path the path of the file for the POST request
   */
  @SimpleFunction(description = "Performs an HTTP POST request using the Url property and " +
      "data from the specified file.<br>" +
      "If the SaveResponse property is true, the response will be saved in a file and the " +
      "GotFile event will be triggered. The ResponseFileName property can be used to specify " +
      "the name of the file.<br>" +
      "If the SaveResponse property is false, the GotText event will be triggered.")
  public void PostFile(final String path) {
    final String METHOD = "PostFile";
    // Capture property values before running asynchronously.
    final CapturedProperties webProps = capturePropertyValues(METHOD);
    if (webProps == null) {
      // capturePropertyValues has already called form.dispatchErrorOccurredEvent
      return;
    }

    lastTask = new FutureTask<Void>(new Runnable() {
      @Override
      public void run() {
        performRequest(webProps, null, path, "POST", METHOD);
      }
    }, null);

    AsynchUtil.runAsynchronously(lastTask);
  }

  /**
   * Performs an HTTP PUT request using the Url property and the specified text.
   *
   *   The characters of the text are encoded using UTF-8 encoding.
   *
   *   If the SaveResponse property is true, the response will be saved in a
   * file and the GotFile event will be triggered. The responseFileName property
   * can be used to specify the name of the file.
   *
   *   If the SaveResponse property is false, the GotText event will be triggered.
   *
   * @param text the text data for the PUT request
   */
  @SimpleFunction(description = "Performs an HTTP PUT request using the Url property and " +
      "the specified text.<br>" +
      "The characters of the text are encoded using UTF-8 encoding.<br>" +
      "If the SaveResponse property is true, the response will be saved in a file and the " +
      "GotFile event will be triggered. The responseFileName property can be used to specify " +
      "the name of the file.<br>" +
      "If the SaveResponse property is false, the GotText event will be triggered.")
  public void PutText(final String text) {
    requestTextImpl(text, "UTF-8", "PutText", "PUT");
  }

  /**
   * Performs an HTTP PUT request using the Url property and the specified text.
   *
   *   The characters of the text are encoded using the given encoding.
   *
   *   If the SaveResponse property is true, the response will be saved in a
   * file and the GotFile event will be triggered. The ResponseFileName property
   * can be used to specify the name of the file.
   *
   *   If the SaveResponse property is false, the GotText event will be triggered.
   *
   * @param text the text data for the PUT request
   * @param encoding the character encoding to use when sending the text. If
   *                 encoding is empty or null, UTF-8 encoding will be used.
   */
  @SimpleFunction(description = "Performs an HTTP PUT request using the Url property and " +
      "the specified text.<br>" +
      "The characters of the text are encoded using the given encoding.<br>" +
      "If the SaveResponse property is true, the response will be saved in a file and the " +
      "GotFile event will be triggered. The ResponseFileName property can be used to specify " +
      "the name of the file.<br>" +
      "If the SaveResponse property is false, the GotText event will be triggered.")
  public void PutTextWithEncoding(final String text, final String encoding) {
    requestTextImpl(text, encoding, "PutTextWithEncoding", "PUT");
  }

  /**
   * Performs an HTTP PUT request using the Url property and data from the specified file.
   *
   *   If the SaveResponse property is true, the response will be saved in a file
   * and the GotFile event will be triggered. The ResponseFileName property can be
   * used to specify the name of the file.
   *
   *   If the SaveResponse property is false, the GotText event will be triggered.
   *
   * @param path the path of the file for the PUT request
   */
  @SimpleFunction(description = "Performs an HTTP PUT request using the Url property and " +
      "data from the specified file.<br>" +
      "If the SaveResponse property is true, the response will be saved in a file and the " +
      "GotFile event will be triggered. The ResponseFileName property can be used to specify " +
      "the name of the file.<br>" +
      "If the SaveResponse property is false, the GotText event will be triggered.")
  public void PutFile(final String path) {
    final String METHOD = "PutFile";
    // Capture property values before running asynchronously.
    final CapturedProperties webProps = capturePropertyValues(METHOD);
    if (webProps == null) {
      // capturePropertyValues has already called form.dispatchErrorOccurredEvent
      return;
    }

    lastTask = new FutureTask<Void>(new Runnable() {
      @Override
      public void run() {
        performRequest(webProps, null, path, "PUT", METHOD);
      }
    }, null);

    AsynchUtil.runAsynchronously(lastTask);
  }

  /**
   * Performs an HTTP DELETE request using the Url property and retrieves the
   * response.
   *
   *   If the SaveResponse property is true, the response will be saved in a file
   * and the GotFile event will be triggered. The ResponseFileName property
   * can be used to specify the name of the file.
   *
   *   If the SaveResponse property is false, the GotText event will be
   * triggered.
   */
  @SimpleFunction
  public void Delete() {
    final String METHOD = "Delete";
    // Capture property values in local variables before running asynchronously.
    final CapturedProperties webProps = capturePropertyValues(METHOD);
    if (webProps == null) {
      // capturePropertyValues has already called form.dispatchErrorOccurredEvent
      return;
    }

    lastTask = new FutureTask<Void>(new Runnable() {
      @Override
      public void run() {
        performRequest(webProps, null, null, "DELETE", METHOD);
      }
    }, null);

    AsynchUtil.runAsynchronously(lastTask);
  }

  /*
   * Performs an HTTP GET, POST, PUT or DELETE request using the Url property and the specified
   * text, and retrieves the response asynchronously.<br>
   * The characters of the text are encoded using the given encoding.<br>
   * If the SaveResponse property is true, the response will be saved in a file
   * and the GotFile event will be triggered. The ResponseFileName property
   * can be used to specify the name of the file.<br>
   * If the SaveResponse property is false, the GotText event will be
   * triggered.
   *
   * @param text the text data for the POST or PUT request
   * @param encoding the character encoding to use when sending the text. If
   *                 encoding is empty or null, UTF-8 encoding will be used.
   * @param functionName the name of the function, used when dispatching errors
   * @param httpVerb the HTTP operation to be performed: GET, POST, PUT or DELETE
   */
  private void requestTextImpl(final String text, final String encoding,
      final String functionName, final String httpVerb) {
    // Capture property values before running asynchronously.
    final CapturedProperties webProps = capturePropertyValues(functionName);
    if (webProps == null) {
      // capturePropertyValues has already called form.dispatchErrorOccurredEvent
      return;
    }

    lastTask = new FutureTask<Void>(new Runnable() {
      @Override
      public void run() {
        // Convert text to bytes using the encoding.
        byte[] requestData;
        try {
          if (encoding == null || encoding.length() == 0) {
            requestData = text.getBytes("UTF-8");
          } else {
            requestData = text.getBytes(encoding);
          }
        } catch (UnsupportedEncodingException e) {
          form.dispatchErrorOccurredEvent(Web.this, functionName,
              ErrorMessages.ERROR_WEB_UNSUPPORTED_ENCODING, encoding);
          return;
        }

        performRequest(webProps, requestData, null, httpVerb, functionName);
      }
    }, null);

    AsynchUtil.runAsynchronously(lastTask);
  }

  /**
   * Event indicating that a request has finished.
   *
   * @param url the URL used for the request
   * @param responseCode the response code from the server
   * @param responseType the mime type of the response
   * @param responseContent the response content from the server
   */
  @SimpleEvent
  public void GotText(String url, int responseCode, String responseType, String responseContent) {
    // invoke the application's "GotText" event handler.
    EventDispatcher.dispatchEvent(this, "GotText", url, responseCode, responseType,
        responseContent);
  }

  /**
   * Event indicating that a request has finished.
   *
   * @param url the URL used for the request
   * @param responseCode the response code from the server
   * @param responseType the mime type of the response
   * @param fileName the full path name of the saved file
   */
  @SimpleEvent
  public void GotFile(String url, int responseCode, String responseType, String fileName) {
    // invoke the application's "GotFile" event handler.
    EventDispatcher.dispatchEvent(this, "GotFile", url, responseCode, responseType, fileName);
  }

  /**
   * Event indicating that a request has timed out.
   *
   * @param url the URL used for the request
   */
  @SimpleEvent
  public void TimedOut(String url) {
    // invoke the application's "TimedOut" event handler.
    EventDispatcher.dispatchEvent(this, "TimedOut", url);
  }

  /**
   * Converts a list of two-element sublists, representing name and value pairs, to a
   * string formatted as application/x-www-form-urlencoded media type, suitable to pass to
   * PostText.
   *
   * @param list a list of two-element sublists representing name and value pairs
   */
  @SimpleFunction
  public String BuildRequestData(YailList list) {
    try {
      return buildRequestData(list);
    } catch (BuildRequestDataException e) {
      form.dispatchErrorOccurredEvent(this, "BuildRequestData", e.errorNumber, e.index);
      return "";
    }
  }

  /*
   * Converts a list of two-element sublists, representing name and value pairs, to a
   * string formatted as application/x-www-form-urlencoded media type, suitable to pass to
   * PostText.
   *
   * @param list a list of two-element sublists representing name and value pairs
   * @throws BuildPostDataException if the list is not valid
   */
  // VisibleForTesting
  String buildRequestData(YailList list) throws BuildRequestDataException {
    StringBuilder sb = new StringBuilder();
    String delimiter = "";
    for (int i = 0; i < list.size(); i++) {
      Object item = list.getObject(i);
      // Each item must be a two-element sublist.
      if (item instanceof YailList) {
        YailList sublist = (YailList) item;
        if (sublist.size() == 2) {
          // The first element is the name.
          String name = sublist.getObject(0).toString();
          // The second element is the value.
          String value = sublist.getObject(1).toString();
          sb.append(delimiter).append(UriEncode(name)).append('=').append(UriEncode(value));
        } else {
          throw new BuildRequestDataException(
              ErrorMessages.ERROR_WEB_BUILD_REQUEST_DATA_NOT_TWO_ELEMENTS, i + 1);
        }
      } else {
        throw new BuildRequestDataException(ErrorMessages.ERROR_WEB_BUILD_REQUEST_DATA_NOT_LIST, i + 1);
      }
      delimiter = "&";
    }
    return sb.toString();
  }

  /**
   * Encodes the given text value so that it can be used in a URL.
   *
   * @param text the text to encode
   * @return the encoded text
   */
  @SimpleFunction
  public String UriEncode(String text) {
    try {
      return URLEncoder.encode(text, "UTF-8");
    } catch (UnsupportedEncodingException e) {
      // If UTF-8 is not supported, we're in big trouble!
      // According to Javadoc and Android documentation for java.nio.charset.Charset, UTF-8 is
      // available on every Java implementation.
      Log.e(LOG_TAG, "UTF-8 is unsupported?", e);
      return "";
    }
  }

    
  /**
   * Decodes the encoded text value so that the values aren't URL encoded anymore.
   *
   * @param text the text to encode
   * @return the decoded text
   */
  @SimpleFunction
  public String UriDecode(String text) {
    try {
      return URLDecoder.decode(text, "UTF-8");
    } catch (UnsupportedEncodingException e) {
      // If UTF-8 is not supported, we're in big trouble!
      // According to Javadoc and Android documentation for java.nio.charset.Charset, UTF-8 is
      // available on every Java implementation.
      Log.e(LOG_TAG, "UTF-8 is unsupported?", e);
      return "";
    }
  }

  /**
   * Decodes the given JSON encoded value to produce a corresponding AppInventor value.
   * A JSON list `[x, y, z]` decodes to a list `(x y z)`,  A JSON object with key A and value B,
   * (denoted as `{A:B}`) decodes to a list `((A B))`, that is, a list containing the two-element
   * list `(A B)`.
   *
   *   Use the method [JsonTextDecodeWithDictionaries](#Web.JsonTextDecodeWithDictionaries) if you
   * would prefer to get back dictionary objects rather than lists-of-lists in the result.
   *
   * @param jsonText the JSON text to decode
   * @return the decoded text
   */
  @SimpleFunction
  // This returns an object, which in general will be a Java ArrayList, String, Boolean, Integer,
  // or Double.
  // The object will be sanitized to produce the corresponding Yail data by call-component-method.
  // That mechanism would need to be extended if we ever change JSON decoding to produce
  // dictionaries rather than lists
  // TOOD(hal): Provide an alternative way to decode JSON objects to dictionaries.  Maybe with 
  // renaming this JsonTextDecodeWithPairs and making JsonTextDecode the one to use
  // dictionaries
  public Object JsonTextDecode(String jsonText) {
    try {
      return decodeJsonText(jsonText, false);
    } catch (IllegalArgumentException e) {
      form.dispatchErrorOccurredEvent(this, "JsonTextDecode",
          ErrorMessages.ERROR_WEB_JSON_TEXT_DECODE_FAILED, jsonText);
      return "";
    }
  }

  /**
   * Decodes the given JSON encoded value to produce a corresponding App Inventor value.
   * A JSON list [x, y, z] decodes to a list (x y z). A JSON Object with name A and value B,
   * denoted as \{a: b\} decodes to a dictionary with the key a and value b.
   *
   * @param jsonText The JSON text to decode.
   * @return The decoded value.
   */
  @SimpleFunction
  public Object JsonTextDecodeWithDictionaries(String jsonText) {
    try {
      return decodeJsonText(jsonText, true);
    } catch (IllegalArgumentException e) {
      form.dispatchErrorOccurredEvent(this, "JsonTextDecodeWithDictionaries",
          ErrorMessages.ERROR_WEB_JSON_TEXT_DECODE_FAILED, jsonText);
      return "";
    }
  }

  /**
   * Decodes the given JSON encoded value.
   *
   * @param jsonText the JSON text to decode
   * @param useDicts <code>true</code> to repesent JSON objects using YailDictionaries or false to
   *                 represent JSON objects using associative lists
   * @return the decoded object
   * @throws IllegalArgumentException if the JSON text can't be decoded
   */
  @VisibleForTesting
  static Object decodeJsonText(String jsonText, boolean useDicts) throws IllegalArgumentException {
    try {
      return JsonUtil.getObjectFromJson(jsonText, useDicts);
    } catch (JSONException e) {
      throw new IllegalArgumentException("jsonText is not a legal JSON value");
    }
  }

  /**
   * Decodes the given JSON encoded value.
   *
   * @param jsonText the JSON text to decode
   * @return the decoded object
   * @throws IllegalArgumentException if the JSON text can't be decoded
   * @deprecated As of nb182. Use {@link #decodeJsonText(String, boolean)} instead.
   */
  @Deprecated
  @VisibleForTesting
  static Object decodeJsonText(String jsonText) throws IllegalArgumentException {
    return decodeJsonText(jsonText, false);
  }

  /**
   * Returns the value of a built-in type (i.e., boolean, number, text, list, dictionary)
   * in its JavaScript Object Notation representation. If the value cannot be
   * represented as JSON, the Screen's ErrorOccurred event will be run, if any,
   * and the Web component will return the empty string.
   *
   * @param jsonObject the object to turn into JSON
   * @return the stringified JSON value
   */
  @SimpleFunction
  public String JsonObjectEncode(Object jsonObject) {
    try {
      return JsonUtil.encodeJsonObject(jsonObject);
    } catch (IllegalArgumentException e) {
      form.dispatchErrorOccurredEvent(this, "JsonObjectEncode",
          ErrorMessages.ERROR_WEB_JSON_TEXT_ENCODE_FAILED, jsonObject);
      return "";
    }
  }

  /**
   * Decodes the given XML string to produce a dictionary structure. The dictionary includes the
   * special keys `$tag`, `$localName`, `$namespace`, `$namespaceUri`, `$attributes`, and `$content`,
   * as well as a key for each unique tag for every node, which points to a list of elements of
   * the same structure as described here.
   *
   *   The `$tag` key is the full tag name, e.g., foo:bar. The `$localName` is the local portion of
   * the name (everything after the colon `:` character). If a namespace is given (everything before
   * the colon `:` character), it is provided in `$namespace` and the corresponding URI is given
   * in `$namespaceUri`. The attributes are stored in a dictionary in `$attributes` and the
   * child nodes are given as a list under `$content`.
   *
   *   **More Information on Special Keys**
   *
   *   Consider the following XML document:
   *
   *   ```xml
   *     <ex:Book xmlns:ex="http://example.com/">
   *       <ex:title xml:lang="en">On the Origin of Species</ex:title>
   *       <ex:author>Charles Darwin</ex:author>
   *     </ex:Book>
   *   ```
   *
   *   When parsed, the `$tag` key will be `"ex:Book"`, the `$localName` key will be `"Book"`, the
   * `$namespace` key will be `"ex"`, `$namespaceUri` will be `"http://example.com/"`, the
   * `$attributes` key will be a dictionary `{}` (xmlns is removed for the namespace), and the
   * `$content` will be a list of two items representing the decoded `<ex:title>` and `<ex:author>`
   * elements. The first item, which corresponds to the `<ex:title>` element, will have an
   * `$attributes` key containing the dictionary `{"xml:lang": "en"}`. For each `name=value`
   * attribute on an element, a key-value pair mapping `name` to `value` will exist in the
   * `$attributes` dictionary. In addition to these special keys, there will also be `"ex:title"`
   * and `"ex:author"` to allow lookups faster than having to traverse the `$content` list.
   *
   * @param XmlText the JSON text to decode
   * @return the decoded text
   */
  @SimpleFunction(description = "Decodes the given XML into a set of nested dictionaries that " +
      "capture the structure and data contained in the XML. See the help for more details.")  public Object XMLTextDecodeAsDictionary(String XmlText) {
    try {
      XmlParser p = new XmlParser();
      SAXParser parser = SAXParserFactory.newInstance().newSAXParser();
      InputSource is = new InputSource(new StringReader(XmlText));
      is.setEncoding("UTF-8");
      parser.parse(is, p);
      return p.getRoot();
    } catch (Exception e) {
      Log.e(LOG_TAG, e.getMessage());
      form.dispatchErrorOccurredEvent(this, "XMLTextDecodeAsDictionary",
          ErrorMessages.ERROR_WEB_JSON_TEXT_DECODE_FAILED, e.getMessage());
      return new YailDictionary();
    }
  }

  /**
   * Decodes the given XML string to produce a list structure. `<tag>string</tag>` decodes to
   * a list that contains a pair of tag and string.  More generally, if obj1, obj2, ...
   * are tag-delimited XML strings, then `<tag>obj1 obj2 ...</tag>` decodes to a list
   * that contains a pair whose first element is tag and whose second element is the
   * list of the decoded obj's, ordered alphabetically by tags.
   *
   *   Examples:
   *   * `<foo><123/foo>` decodes to a one-item list containing the pair `(foo 123)`
   *   * `<foo>1 2 3</foo>` decodes to a one-item list containing the pair `(foo "1 2 3")`
   *   * `<a><foo>1 2 3</foo><bar>456</bar></a>` decodes to a list containing the pair `(a X)`
   *     where X is a 2-item list that contains the pair `(bar 123)` and the pair `(foo "1 2 3")`.
   *
   *   If the sequence of obj's mixes tag-delimited and non-tag-delimited items, then the
   * non-tag-delimited items are pulled out of the sequence and wrapped with a "content" tag.
   * For example, decoding `<a><bar>456</bar>many<foo>1 2 3</foo>apples<a></code>`
   * is similar to above, except that the list X is a 3-item list that contains the additional pair
   * whose first item is the string "content", and whose second item is the list (many, apples).
   * This method signals an error and returns the empty list if the result is not well-formed XML.
   *
   * @param XmlText the XML text to decode
   * @return the decoded text
   */
  // This method works by by first converting the XML to JSON and then decoding the JSON.
  @SimpleFunction(description = "Decodes the given XML string to produce a dictionary structure. " +
      "See the App Inventor documentation on \"Other topics, notes, and details\" for information.")
  // The above description string is punted because I can't figure out how to write the
  // documentation string in a way that will look work both as a tooltip and in the autogenerated
  // HTML for the component documentation on the Web.  It's too long for a tooltip, anyway.
  public Object XMLTextDecode(String XmlText) {
    try {
      return JsonTextDecode(XML.toJSONObject(XmlText).toString());
    } catch (com.google.appinventor.components.runtime.repackaged.org.json.JSONException e) {
      // We could be more precise and signal different errors for the conversion to JSON
      // versus the decoding of that JSON, but showing the actual error message should
      // be good enough.
      Log.e(LOG_TAG, e.getMessage());
      form.dispatchErrorOccurredEvent(this, "XMLTextDecode",
          ErrorMessages.ERROR_WEB_JSON_TEXT_DECODE_FAILED, e.getMessage());
      // This XMLTextDecode should always return a list, even in the case of an error
      return YailList.makeEmptyList();
    }
  }

  /**
   * Decodes the given HTML text value.
   *
   *   HTML Character Entities such as `&amp;`, `&lt;`, `&gt;`, `&apos;`, and `&quot;` are
   * changed to `&`, `<`, `>`, `'`, and `"`.
   * Entities such as `&#xhhhh;`, and `&#nnnn;` are changed to the appropriate characters.
   *
   * @param htmlText the HTML text to decode
   * @return the decoded text
   */
  @SimpleFunction(description = "Decodes the given HTML text value. HTML character entities " +
      "such as &amp;amp;, &amp;lt;, &amp;gt;, &amp;apos;, and &amp;quot; are changed to " +
      "&amp;, &lt;, &gt;, &#39;, and &quot;. Entities such as &amp;#xhhhh, and &amp;#nnnn " +
      "are changed to the appropriate characters.")
  public String HtmlTextDecode(String htmlText) {
    try {
      return HtmlEntities.decodeHtmlText(htmlText);
    } catch (IllegalArgumentException e) {
      form.dispatchErrorOccurredEvent(this, "HtmlTextDecode",
          ErrorMessages.ERROR_WEB_HTML_TEXT_DECODE_FAILED, htmlText);
      return "";
    }
  }

  /*
   * Perform a HTTP GET or POST request.
   * This method is always run on a different thread than the event thread. It does not use any
   * property value fields because the properties may be changed while it is running. Instead, it
   * uses the parameters.
   * If either postData or postFile is non-null, then a post request is performed.
   * If both postData and postFile are non-null, postData takes precedence over postFile.
   * If postData and postFile are both null, then a get request is performed.
   * If saveResponse is true, the response will be saved in a file and the GotFile event will be
   * triggered. responseFileName specifies the name of the  file.
   * If saveResponse is false, the GotText event will be triggered.
   *
   * This method can throw an IOException. The caller is responsible for catching it and
   * triggering the appropriate error event.
   *
   * @param webProps the captured property values needed for the request
   * @param postData the data for the post request if it is not coming from a file, can be null
   * @param postFile the path of the file containing data for the post request if it is coming from
   *                 a file, can be null
   *
   * @throws IOException
   */
  private void performRequest(final CapturedProperties webProps, final byte[] postData,
    final String postFile, final String httpVerb, final String method) {

    // Make sure we have permissions we may need
    if (saveResponse & !havePermission) {
      final Web me = this;
      form.askPermission(new BulkPermissionRequest(this, "Web",
          Manifest.permission.READ_EXTERNAL_STORAGE, Manifest.permission.WRITE_EXTERNAL_STORAGE) {
          @Override
          public void onGranted() {
            me.havePermission = true;
            // onGranted is running on the UI thread, and we are about to do network i/o, so
            // we have to run this asynchronously to get off the UI thread!
            AsynchUtil.runAsynchronously(new Runnable() {
                @Override
                public void run() {
                  me.performRequest(webProps, postData, postFile, httpVerb, method);
                }
              });
          }
        });
      return;
    }

    try {
      // Open the connection.
      HttpURLConnection connection = openConnection(webProps, httpVerb);
      if (connection != null) {
        try {
          if (postData != null) {
            writeRequestData(connection, postData);
          } else if (postFile != null) {
            writeRequestFile(connection, postFile);
          }

          // Get the response.
          final int responseCode = connection.getResponseCode();
          final String responseType = getResponseType(connection);
          processResponseCookies(connection);

          if (saveResponse) {
            final String path = saveResponseContent(connection, webProps.responseFileName,
              responseType);

            // Dispatch the event.
            activity.runOnUiThread(new Runnable() {
                @Override
                public void run() {
                  GotFile(webProps.urlString, responseCode, responseType, path);
                }
              });
          } else {
            final String responseContent = getResponseContent(connection);

            // Dispatch the event.
            activity.runOnUiThread(new Runnable() {
                @Override
                public void run() {
                  GotText(webProps.urlString, responseCode, responseType, responseContent);
                }
              });
          }

        } catch (SocketTimeoutException e) {
          // Dispatch timeout event.
          activity.runOnUiThread(new Runnable() {
<<<<<<< HEAD
            @Override
            public void run() {
              GotText(webProps.urlString, responseCode, responseType, responseContent);
            }
          });

          // Update the locally stored columns list with the contents of the
          // retrieved response & response type.
          // TODO: Optimizations are possible here. Currently for projects which
          // TODO: do not make use of Chart components, this will create extra overhead
          // TODO: due to JSON/CSV parsing.
          updateColumns(responseContent, responseType);

          // Notify all data observers with null key and null value.
          // Key and value are unused, hence it does not matter here.
          // TODO: Since the Web component is rather irregular in the
          // TODO: sense that the key and value do not matter for notification,
          // TODO: perhaps it would be worthwhile for the Web component to
          // TODO: have a different interface?
          notifyDataObservers(null, null);
=======
              @Override
              public void run() {
                TimedOut(webProps.urlString);
              }
            });
          throw new RequestTimeoutException();
        } finally {
          connection.disconnect();
>>>>>>> d119c3c5
        }
      }
    } catch (PermissionException e) {
      form.dispatchPermissionDeniedEvent(Web.this, method, e);
    } catch (FileUtil.FileException e) {
      form.dispatchErrorOccurredEvent(Web.this, method,
          e.getErrorMessageNumber());
    } catch (RequestTimeoutException e) {
      form.dispatchErrorOccurredEvent(Web.this, method,
          ErrorMessages.ERROR_WEB_REQUEST_TIMED_OUT, webProps.urlString);
    } catch (Exception e) {
      int message;
      String[] args;
      //noinspection IfCanBeSwitch
      if (method.equals("Get")) {
        message = ErrorMessages.ERROR_WEB_UNABLE_TO_GET;
        args = new String[] { webProps.urlString };
      } else if (method.equals("Delete")) {
        message = ErrorMessages.ERROR_WEB_UNABLE_TO_DELETE;
        args = new String[] { webProps.urlString };
      } else if (method.equals("PostFile") || method.equals("PutFile")) {
        message = ErrorMessages.ERROR_WEB_UNABLE_TO_POST_OR_PUT_FILE;
        args = new String[] { postFile, webProps.urlString };
      } else {
        message = ErrorMessages.ERROR_WEB_UNABLE_TO_POST_OR_PUT;
        String content = "";
        try {
          if (postData != null) {
            //noinspection CharsetObjectCanBeUsed
            content = new String(postData, "UTF-8");
          }
        } catch (UnsupportedEncodingException e1) {
          Log.e(LOG_TAG, "UTF-8 is the default charset for Android but not available???");
        }
        args = new String[] { content, webProps.urlString };
      }
      form.dispatchErrorOccurredEvent(Web.this, method,
          message, (Object[]) args);
    }
  }

  /**
   * Open a connection to the resource and set the HTTP action to PUT or DELETE if it is one of
   * them. GET would be the default, and POST is set in writeRequestData or writeRequestFile
   * @param webProps the properties of the connection, set as properties in the component
   * @param httpVerb One of GET/POST/PUT/DELETE
   * @return a HttpURL Connection
   * @throws IOException
   * @throws ClassCastException
   * @throws ProtocolException thrown if the method in setRequestMethod is not correct
   */
  private static HttpURLConnection openConnection(CapturedProperties webProps, String httpVerb)
      throws IOException, ClassCastException, ProtocolException {

    HttpURLConnection connection = (HttpURLConnection) webProps.url.openConnection();
    connection.setConnectTimeout(webProps.timeout);
    connection.setReadTimeout(webProps.timeout);

    if (httpVerb.equals("PUT") || httpVerb.equals("DELETE")){
      // Set the Request Method; GET is the default, and if it is a POST, it will be marked as such
      // with setDoOutput in writeRequestFile or writeRequestData
      connection.setRequestMethod(httpVerb);
    }

    // Request Headers
    for (Map.Entry<String, List<String>> header : webProps.requestHeaders.entrySet()) {
      String name = header.getKey();
      for (String value : header.getValue()) {
        connection.addRequestProperty(name, value);
      }
    }

    // Cookies
    if (webProps.cookies != null) {
      for (Map.Entry<String, List<String>> cookie : webProps.cookies.entrySet()) {
        String name = cookie.getKey();
        for (String value : cookie.getValue()) {
          connection.addRequestProperty(name, value);
        }
      }
    }

    return connection;
  }

  private static void writeRequestData(HttpURLConnection connection, byte[] postData)
      throws IOException {
    // According to the documentation at
    // http://developer.android.com/reference/java/net/HttpURLConnection.html
    // HttpURLConnection uses the GET method by default. It will use POST if setDoOutput(true) has
    // been called.
    connection.setDoOutput(true); // This makes it something other than a HTTP GET.
    // Write the data.
    connection.setFixedLengthStreamingMode(postData.length);
    BufferedOutputStream out = new BufferedOutputStream(connection.getOutputStream());
    try {
      out.write(postData, 0, postData.length);
      out.flush();
    } finally {
      out.close();
    }
  }

  private void writeRequestFile(HttpURLConnection connection, String path)
      throws IOException {
    // Use MediaUtil.openMedia to open the file. This means that path could be file on the SD card,
    // an asset, a contact picture, etc.
    BufferedInputStream in = new BufferedInputStream(MediaUtil.openMedia(form, path));
    try {
      // Write the file's data.
      // According to the documentation at
      // http://developer.android.com/reference/java/net/HttpURLConnection.html
      // HttpURLConnection uses the GET method by default. It will use POST if setDoOutput(true) has
      // been called.
      connection.setDoOutput(true); // This makes it something other than a HTTP GET.
      connection.setChunkedStreamingMode(0);
      BufferedOutputStream out = new BufferedOutputStream(connection.getOutputStream());
      try {
        while (true) {
          int b = in.read();
          if (b == -1) {
            break;
          }
          out.write(b);
        }
        out.flush();
      } finally {
        out.close();
      }
    } finally {
      in.close();
    }
  }

  private static String getResponseType(HttpURLConnection connection) {
    String responseType = connection.getContentType();
    return (responseType != null) ? responseType : "";
  }

  private void processResponseCookies(HttpURLConnection connection) {
    if (allowCookies && cookieHandler != null) {
      try {
        Map<String, List<String>> headerFields = connection.getHeaderFields();
        cookieHandler.put(connection.getURL().toURI(), headerFields);
      } catch (URISyntaxException e) {
        // Can't convert the URL to a URI; no cookies for you.
      } catch (IOException e) {
        // Sorry, no cookies for you.
      }
    }
  }

  private static String getResponseContent(HttpURLConnection connection) throws IOException {
    // Use the content encoding to convert bytes to characters.
    String encoding = connection.getContentEncoding();
    if (encoding == null) {
      encoding = "UTF-8";
    }
    InputStreamReader reader = new InputStreamReader(getConnectionStream(connection), encoding);
    try {
      int contentLength = connection.getContentLength();
      StringBuilder sb = (contentLength != -1)
          ? new StringBuilder(contentLength)
          : new StringBuilder();
      char[] buf = new char[1024];
      int read;
      while ((read = reader.read(buf)) != -1) {
        sb.append(buf, 0, read);
      }
      return sb.toString();
    } finally {
      reader.close();
    }
  }

  private String saveResponseContent(HttpURLConnection connection,
      String responseFileName, String responseType) throws IOException {
    File file = createFile(responseFileName, responseType);

    BufferedInputStream in = new BufferedInputStream(getConnectionStream(connection), 0x1000);
    try {
      BufferedOutputStream out = new BufferedOutputStream(new FileOutputStream(file), 0x1000);
      try {
        // Copy the contents from the input stream to the output stream.
        while (true) {
          int b = in.read();
          if (b == -1) {
            break;
          }
          out.write(b);
        }
        out.flush();
      } finally {
        out.close();
      }
    } finally {
      in.close();
    }

    return file.getAbsolutePath();
  }

  private static InputStream getConnectionStream(HttpURLConnection connection) throws SocketTimeoutException {
    // According to the Android reference documentation for HttpURLConnection: If the HTTP response
    // indicates that an error occurred, getInputStream() will throw an IOException. Use
    // getErrorStream() to read the error response.
    try {
      return connection.getInputStream();
    } catch (SocketTimeoutException e) {
      throw e; //Rethrow exception - should not attempt to read stream for timeouts
    } catch (IOException e1) {
      // Use the error response for all other IO Exceptions.
      return connection.getErrorStream();
    }
  }

  private File createFile(String fileName, String responseType)
      throws IOException, FileUtil.FileException {
    // If a fileName was specified, use it.
    if (!TextUtils.isEmpty(fileName)) {
      return FileUtil.getExternalFile(form, fileName);
    }

    // Otherwise, try to determine an appropriate file extension from the responseType.
    // The response type could contain extra information that we don't need. For example, it might
    // be "text/html; charset=ISO-8859-1". We just want to look at the part before the semicolon.
    int indexOfSemicolon = responseType.indexOf(';');
    if (indexOfSemicolon != -1) {
      responseType = responseType.substring(0, indexOfSemicolon);
    }
    String extension = mimeTypeToExtension.get(responseType);
    if (extension == null) {
      extension = "tmp";
    }
    return FileUtil.getDownloadFile(form, extension);
  }

  /*
   * Converts request headers (a YailList) into the structure that can be used with the Java API
   * (a Map<String, List<String>>). If the request headers contains an invalid element, an
   * InvalidRequestHeadersException will be thrown.
   */
  private static Map<String, List<String>> processRequestHeaders(YailList list)
      throws InvalidRequestHeadersException {
    Map<String, List<String>> requestHeadersMap = Maps.newHashMap();
    for (int i = 0; i < list.size(); i++) {
      Object item = list.getObject(i);
      // Each item must be a two-element sublist.
      if (item instanceof YailList) {
        YailList sublist = (YailList) item;
        if (sublist.size() == 2) {
          // The first element is the request header field name.
          String fieldName = sublist.getObject(0).toString();
          // The second element contains the request header field values.
          Object fieldValues = sublist.getObject(1);

          // Build an entry (key and values) for the requestHeadersMap.
          String key = fieldName;
          List<String> values = Lists.newArrayList();

          // If there is just one field value, it is specified as a single non-list item (for
          // example, it can be a text value). If there are multiple field values, they are
          // specified as a list.
          if (fieldValues instanceof YailList) {
            // It's a list. There are multiple field values.
            YailList multipleFieldsValues = (YailList) fieldValues;
            for (int j = 0; j < multipleFieldsValues.size(); j++) {
              Object value = multipleFieldsValues.getObject(j);
              values.add(value.toString());
            }
          } else {
            // It's a single non-list item. There is just one field value.
            Object singleFieldValue = fieldValues;
            values.add(singleFieldValue.toString());
          }
          // Put the entry into the requestHeadersMap.
          requestHeadersMap.put(key, values);
        } else {
          // The sublist doesn't contain two elements.
          throw new InvalidRequestHeadersException(
              ErrorMessages.ERROR_WEB_REQUEST_HEADER_NOT_TWO_ELEMENTS, i + 1);
        }
      } else {
        // The item isn't a sublist.
        throw new InvalidRequestHeadersException(
            ErrorMessages.ERROR_WEB_REQUEST_HEADER_NOT_LIST, i + 1);
      }
    }
    return requestHeadersMap;
  }

  /*
   * Captures the current property values that are needed for an HTTP request. If an error occurs
   * while validating the Url or RequestHeaders property values, this method calls
   * form.dispatchErrorOccurredEvent and returns null.
   *
   * @param functionName the name of the function, used when dispatching errors
   */
  private CapturedProperties capturePropertyValues(String functionName) {
    try {
      return new CapturedProperties(this);
    } catch (MalformedURLException e) {
      form.dispatchErrorOccurredEvent(this, functionName,
          ErrorMessages.ERROR_WEB_MALFORMED_URL, urlString);
    } catch (InvalidRequestHeadersException e) {
      form.dispatchErrorOccurredEvent(this, functionName, e.errorNumber, e.index);
    }
    return null;
  }

  @Override
  public Future<YailList> getDataValue(final YailList key) {
    // Record the last running asynchronous task. The FutureTask's
    // calculations will wait for the completion of the task.
    final FutureTask<Void> currentTask = lastTask;

    // Construct a new FutureTask which handles returning the appropriate data
    // value after the currently recorded last task is processed.
    FutureTask<YailList> getDataValueTask = new FutureTask<YailList>
        (new Callable<YailList>() {
      @Override
      public YailList call() throws Exception {
        // If the last recorded GET task is not yet done/cancelled, then the get()
        // method is invoked to wait for completion of the task.
        if (currentTask != null && !currentTask.isDone() && !currentTask.isCancelled()) {
          try {
            currentTask.get();
          } catch (InterruptedException e) {
            e.printStackTrace();
          } catch (ExecutionException e) {
            e.printStackTrace();
          }
        }

        // Return resulting columns
        return getColumns(key);
      }
    });

    // Run and return the getDataValue FutureTask
    AsynchUtil.runAsynchronously(getDataValueTask);
    return getDataValueTask;
  }

  /**
   * Updates the local Columns List based on the specified response content
   * and type. Columns are parsed either from JSON or CSV, depending on
   * the response type. On invalid response types, parsing is simply skipped.
   *
   * Currently supported MIME types are all types which have 'json' in the name,
   * types which have 'csv' in the name, as well as types which start with 'text/'
   *
   * @param responseContent  Content of the response
   * @param responseType  Type of the response
   */
  private void updateColumns(final String responseContent, final String responseType) {
    // Check whether the response type is a JSON type (by checking
    // whether the response type contains the String 'json')
    // If this is not the case, CSV parsing is attempted if the
    // response type contains the 'csv' String or the type starts
    // with 'text/'.
    if (responseType.contains("json")) {
      // Proceed with JSON parsing
      try {
        columns = JsonUtil.getColumnsFromJSON(responseContent);
      } catch (JSONException e) {
        // Json importing unsuccessful
      }
    } else if (responseType.contains("csv") || responseType.startsWith("text/")) {
      try {
        columns = CsvUtil.fromCsvTable(responseContent);
        columns = ChartDataSourceUtil.getTranspose(columns);
      } catch (Exception e) {
        // Set columns to empty List (failed parsing)
        columns = new YailList();
      }
    }
  }

  /**
   * Gets the column identified by the specified String from
   * the locally stored columns List.
   * @param column  name of the Column to retrieve
   * @return  YailList representation of the column (empty List if not found)
   */
  public YailList getColumn(String column) {
    // Iterate through all the columns
    for (int i = 0; i < columns.size(); ++i) {
      YailList list = (YailList)columns.getObject(i);

      // If column has first entry, and the entry is equal to the
      // queried column, then this is our resulting column.
      if (!list.isEmpty() && list.getString(0).equals(column)) {
        return list;
      }
    }

    // Column not found; Return empty YailList.
    return new YailList();
  }

  /**
   * Returns a List of the specified columns stored internally
   * in the Web component (as data of the last request)
   *
   * If a column is not found, it is substituted by an empty List.
   *
   * @param keyColumns  List of columns to return
   * @return  List of the specified columns
   */
  public YailList getColumns(YailList keyColumns) {
    // Construct a List of columns to return as a result
    ArrayList<YailList> resultingColumns = new ArrayList<YailList>();

    // Iterate over the specified column names
    for (int i = 0; i < keyColumns.size(); ++i) {
      // Get and add the specified column to the resulting columns list
      String columnName = keyColumns.getString(i);
      YailList column = getColumn(columnName);
      resultingColumns.add(column);
    }

    // Return result as YailList
    return YailList.makeList(resultingColumns);
  }

  @Override
  public void addDataObserver(ChartDataBase dataComponent) {
    dataSourceObservers.add(dataComponent);
  }

  @Override
  public void removeDataObserver(ChartDataBase dataComponent) {
    dataSourceObservers.remove(dataComponent);
  }

  @Override
  public void notifyDataObservers(YailList key, Object newValue) {
    for (ChartDataBase dataComponent : dataSourceObservers) {
      // Notify Data Component observer with the new columns value (and null key,
      // since key does not matter in the case of the Web component)
      dataComponent.onDataSourceValueChange(this, null, columns);
    }
  }
}<|MERGE_RESOLUTION|>--- conflicted
+++ resolved
@@ -40,12 +40,9 @@
 import com.google.appinventor.components.runtime.repackaged.org.json.XML;
 
 import com.google.appinventor.components.runtime.util.AsynchUtil;
-<<<<<<< HEAD
+import com.google.appinventor.components.runtime.util.BulkPermissionRequest;
 import com.google.appinventor.components.runtime.util.ChartDataSourceUtil;
 import com.google.appinventor.components.runtime.util.CsvUtil;
-=======
-import com.google.appinventor.components.runtime.util.BulkPermissionRequest;
->>>>>>> d119c3c5
 import com.google.appinventor.components.runtime.util.ErrorMessages;
 import com.google.appinventor.components.runtime.util.FileUtil;
 import com.google.appinventor.components.runtime.util.GingerbreadUtil;
@@ -75,12 +72,9 @@
 import java.net.URL;
 import java.net.URLDecoder;
 import java.net.URLEncoder;
-<<<<<<< HEAD
+
 import java.util.ArrayList;
 import java.util.HashSet;
-=======
-
->>>>>>> d119c3c5
 import java.util.List;
 import java.util.Map;
 import java.util.concurrent.Callable;
@@ -227,7 +221,10 @@
   private String responseFileName = "";
   private int timeout = 0;
 
-<<<<<<< HEAD
+  // wether or not we have permission to manipulate external storage
+
+  private boolean havePermission = false;
+
   // Used to keep track of the last executed AsyncTask.
   // Used when retrieving Data Values for Chart data importing.
   // This allows to retrieve a recently updated value after
@@ -242,13 +239,6 @@
 
   // Set of observers
   private HashSet<ChartDataBase> dataSourceObservers = new HashSet<ChartDataBase>();
-=======
-  // wether or not we have permission to manipulate external storage
-
-  private boolean havePermission = false;
-
-
->>>>>>> d119c3c5
 
   /**
    * Creates a new Web component.
@@ -1153,33 +1143,25 @@
                   GotText(webProps.urlString, responseCode, responseType, responseContent);
                 }
               });
+
+            // Update the locally stored columns list with the contents of the
+            // retrieved response & response type.
+            // TODO: Optimizations are possible here. Currently for projects which
+            // TODO: do not make use of Chart components, this will create extra overhead
+            // TODO: due to JSON/CSV parsing.
+            updateColumns(responseContent, responseType);
+
+            // Notify all data observers with null key and null value.
+            // Key and value are unused, hence it does not matter here.
+            // TODO: Since the Web component is rather irregular in the
+            // TODO: sense that the key and value do not matter for notification,
+            // TODO: perhaps it would be worthwhile for the Web component to
+            // TODO: have a different interface?
+            notifyDataObservers(null, null);
           }
-
         } catch (SocketTimeoutException e) {
           // Dispatch timeout event.
           activity.runOnUiThread(new Runnable() {
-<<<<<<< HEAD
-            @Override
-            public void run() {
-              GotText(webProps.urlString, responseCode, responseType, responseContent);
-            }
-          });
-
-          // Update the locally stored columns list with the contents of the
-          // retrieved response & response type.
-          // TODO: Optimizations are possible here. Currently for projects which
-          // TODO: do not make use of Chart components, this will create extra overhead
-          // TODO: due to JSON/CSV parsing.
-          updateColumns(responseContent, responseType);
-
-          // Notify all data observers with null key and null value.
-          // Key and value are unused, hence it does not matter here.
-          // TODO: Since the Web component is rather irregular in the
-          // TODO: sense that the key and value do not matter for notification,
-          // TODO: perhaps it would be worthwhile for the Web component to
-          // TODO: have a different interface?
-          notifyDataObservers(null, null);
-=======
               @Override
               public void run() {
                 TimedOut(webProps.urlString);
@@ -1188,7 +1170,6 @@
           throw new RequestTimeoutException();
         } finally {
           connection.disconnect();
->>>>>>> d119c3c5
         }
       }
     } catch (PermissionException e) {
