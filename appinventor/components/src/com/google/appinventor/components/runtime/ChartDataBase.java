package com.google.appinventor.components.runtime;

import android.util.Log;
import com.google.appinventor.components.annotations.DesignerProperty;
import com.google.appinventor.components.annotations.PropertyCategory;
import com.google.appinventor.components.annotations.SimpleFunction;
import com.google.appinventor.components.annotations.SimpleObject;
import com.google.appinventor.components.annotations.SimpleProperty;
import com.google.appinventor.components.common.PropertyTypeConstants;
import com.google.appinventor.components.runtime.util.CsvUtil;
import com.google.appinventor.components.runtime.util.YailList;

@SimpleObject
public abstract class ChartDataBase implements Component {
    protected Chart container;
    protected ChartDataModel chartDataModel;

    private String label;
    private int color;

    private YailList csvColumns;
    private ChartDataFile dataFile;

    /**
     * Creates a new Chart Data component.
     */
    protected ChartDataBase(Chart chartContainer) {
        this.container = chartContainer;
<<<<<<< HEAD

        chartModel = container.createChartModel();

        // Set default values
        Color(Component.COLOR_BLACK);
        Label("");
=======
        chartContainer.addDataComponent(this);
        initChartData();
>>>>>>> 567122ce
    }

    protected ChartDataBase(ChartDataFile chartDataFile) {
        this((ChartBase)chartDataFile.container);
        this.dataFile = chartDataFile;
    }

    /**
     * Returns the data series color as an alpha-red-green-blue integer.
     *
     * @return  background RGB color with alpha
     */
    @SimpleProperty(
            category = PropertyCategory.APPEARANCE)
    public int Color() {
        return color;
    }

    /**
     * Specifies the data series color as an alpha-red-green-blue integer.
     *
     * @param argb  background RGB color with alpha
     */
    @DesignerProperty(editorType = PropertyTypeConstants.PROPERTY_TYPE_COLOR,
            defaultValue = Component.DEFAULT_VALUE_COLOR_BLACK)
    @SimpleProperty
    public void Color(int argb) {
        color = argb;
        chartDataModel.setColor(color);
        refreshChart();
    }

    /**
     * Returns the label text of the data series.
     *
     * @return  label text
     */
    @SimpleProperty(
            category = PropertyCategory.APPEARANCE)
    public String Label() {
        return label;
    }

    /**
     * Specifies the text for the data series label.
     *
     * @param text  label text
     */
    @DesignerProperty(editorType = PropertyTypeConstants.PROPERTY_TYPE_STRING,
            defaultValue = "")
    @SimpleProperty
    public void Label(String text) {
        this.label = text;
        chartDataModel.setLabel(text);
        refreshChart();
    }

    /**
     * Specifies the elements of the entries that the Chart should have.
     * @param elements  Comma-separated values of Chart entries alternating between x and y values.
     */
    @DesignerProperty(editorType = PropertyTypeConstants.PROPERTY_TYPE_STRING, defaultValue = "")
    @SimpleProperty(description="To be done (non-functional for now)",  category = PropertyCategory.BEHAVIOR)
    public void ElementsFromPairs(String elements) {
        // Base case:  nothing to add
        if (elements.equals("")) {
            return;
        }

        chartDataModel.setElements(elements);
        refreshChart();
    }

    /**
     * Initializes the Chart Data object by setting
     * the default properties and initializing the
     * corresponding ChartDataModel object instance.
     */
    public void initChartData() {
        // Creates a ChartDataModel based on the current
        // Chart type being used.
        chartDataModel = container.createChartModel();

        // Set default values
        Color(Component.COLOR_BLACK);
        Label("");
    }

    /**
     * Adds elements to the Data component from a specified List of tuples.
     *
     * @param list  YailList of tuples.
     */
    @SimpleFunction(description = "Imports data from a list of entries" +
      "Data is not overwritten.")
    public void ImportFromList(YailList list) {
        chartDataModel.importFromList(list);
        refreshChart();
    }

    /**
     * Removes all the entries from the Data Series.
     */
    @SimpleFunction(description = "Clears all of the data.")
    public void Clear() {
        chartDataModel.clearEntries();
        refreshChart();
    }


    /**
     * Imports data from a CSV file component, with the specified column names.
     *
     * Experimental for now.
     *
     * @param csvFile  CSV File component to import form
     * @param xValueColumn  x-value column name
     * @param yValueColumn  y-value column name
     */
    @SimpleFunction(description = "Work in progress")
    public void ImportFromCSV(CSVFile csvFile, String xValueColumn, String yValueColumn) {
        // Get x and y value YailLists
        YailList xValues = csvFile.getColumn(xValueColumn);
        YailList yValues = csvFile.getColumn(yValueColumn);

        if(xValues == null || yValues == null) {
            return;
        }

        // Import the CSV pair to the Data Series
        //ImportFromLists(xValues, yValues);
    }

    @DesignerProperty(editorType = PropertyTypeConstants.PROPERTY_TYPE_STRING, defaultValue = "")
    @SimpleProperty(description="To be done (non-functional for now)",  category = PropertyCategory.BEHAVIOR,
                userVisible = false)
    public void CsvColumns(String columns) {
        try {
            this.csvColumns = CsvUtil.fromCsvRow(columns);
        } catch (Exception e) {
            e.printStackTrace();
            return;
        }

        chartModel.importFromCSV(dataFile, csvColumns);
        refreshChart();
    }

    /**
     * Refreshes the Chart view object.
     */
    protected void refreshChart() {
        container.refresh();
    }

    @Override
    public HandlesEventDispatching getDispatchDelegate() {
        return null;
    }
}<|MERGE_RESOLUTION|>--- conflicted
+++ resolved
@@ -26,21 +26,12 @@
      */
     protected ChartDataBase(Chart chartContainer) {
         this.container = chartContainer;
-<<<<<<< HEAD
-
-        chartModel = container.createChartModel();
-
-        // Set default values
-        Color(Component.COLOR_BLACK);
-        Label("");
-=======
         chartContainer.addDataComponent(this);
         initChartData();
->>>>>>> 567122ce
     }
 
     protected ChartDataBase(ChartDataFile chartDataFile) {
-        this((ChartBase)chartDataFile.container);
+        this((Chart)chartDataFile.container);
         this.dataFile = chartDataFile;
     }
 
@@ -181,7 +172,7 @@
             return;
         }
 
-        chartModel.importFromCSV(dataFile, csvColumns);
+        chartDataModel.importFromCSV(dataFile, csvColumns);
         refreshChart();
     }
 
